# This is the CMake script for compiling this folder.

cmake_minimum_required(VERSION 3.1...3.15)
project(Point_set_processing_3_Examples)

# Find CGAL
find_package(CGAL REQUIRED)

find_package(Boost QUIET)

# VisualC++ optimization for applications dealing with large data
if(MSVC)
  # Quit warning in the lasreader
  add_definitions(-D_CRT_SECURE_NO_DEPRECATE -D_CRT_SECURE_NO_WARNINGS)

  if(CMAKE_SIZEOF_VOID_P EQUAL 4)
    # Allow Windows 32bit applications to use up to 3GB of RAM
    set(CMAKE_EXE_LINKER_FLAGS "${CMAKE_EXE_LINKER_FLAGS} /LARGEADDRESSAWARE")
  endif()
  # Prints new compilation options
  message(
    STATUS
      "USING DEBUG CXXFLAGS   = '${CMAKE_CXX_FLAGS} ${CMAKE_CXX_FLAGS_DEBUG}'")
  message(
    STATUS
      "USING DEBUG EXEFLAGS   = '${CMAKE_EXE_LINKER_FLAGS} ${CMAKE_EXE_LINKER_FLAGS_DEBUG}'"
  )
  message(
    STATUS
      "USING RELEASE CXXFLAGS = '${CMAKE_CXX_FLAGS} ${CMAKE_CXX_FLAGS_RELEASE}'"
  )
  message(
    STATUS
      "USING RELEASE EXEFLAGS = '${CMAKE_EXE_LINKER_FLAGS} ${CMAKE_EXE_LINKER_FLAGS_RELEASE}'"
  )
endif()

# Activate concurrency?
option(CGAL_ACTIVATE_CONCURRENT_PSP3 "Enable concurrency" OFF)

set(CGAL_libs CGAL::CGAL)
if(CGAL_ACTIVATE_CONCURRENT_PSP3 OR ENV{CGAL_ACTIVATE_CONCURRENT_PSP3})
  find_package(TBB REQUIRED)
  include(CGAL_TBB_support)
  if(TARGET CGAL::TBB_support)
    set(CGAL_TBB_target ${CGAL_libs} CGAL::TBB_support)
  endif()
endif()

# Executables that do *not* require EIGEN
foreach(
  target
  average_spacing_example
  bilateral_smooth_point_set_example
  grid_simplification_example
  grid_simplify_indices
  property_map
  random_simplification_example
  read_write_xyz_point_set_example
  remove_outliers_example
  wlop_simplify_and_regularize_point_set_example
  edge_aware_upsample_point_set_example
  structuring_example
  read_ply_points_with_colors_example
  write_ply_points_example)
  add_executable(${target} "${target}.cpp")
  target_link_libraries(${target} ${CGAL_libs})
endforeach()

find_package(LASLIB)
include(CGAL_LASLIB_support)
if(TARGET CGAL::LASLIB_support)
  add_executable(read_las_example "read_las_example.cpp")
  target_link_libraries(read_las_example ${CGAL_libs} CGAL::LASLIB_support)
else()
  message(
    STATUS
      "NOTICE : the LAS reader test requires LASlib and will not be compiled.")
endif()

# Use Eigen
find_package(Eigen3 3.1.0) #(requires 3.1.0 or greater)
include(CGAL_Eigen_support)
if(TARGET CGAL::Eigen_support)
  set(CGAL_libs ${CGAL_libs} CGAL::Eigen_support)

  # Executables that require Eigen
  foreach(
    target
    jet_smoothing_example
    normal_estimation
    clustering_example
    edges_example
    callback_example
    scale_estimation_example
    scale_estimation_2d_example
    hierarchy_simplification_example
    normals_example)
    add_executable(${target} "${target}.cpp")
    target_link_libraries(${target} ${CGAL_libs})
  endforeach()
  if (TARGET CGAL::Eigen_support AND TARGET CGAL::LASLIB_support)
    add_executable( orient_scanlines_example "orient_scanlines_example.cpp" )
    target_link_libraries(orient_scanlines_example ${CGAL_libs}
      CGAL::Eigen_support CGAL::LASLIB_support)
  endif()
  # Executables that require libpointmatcher
  find_package(libpointmatcher QUIET)
  include(CGAL_pointmatcher_support)
  if(TARGET CGAL::pointmatcher_support)
    add_executable(registration_with_pointmatcher
                   "registration_with_pointmatcher.cpp")
    target_link_libraries(registration_with_pointmatcher ${CGAL_libs}
                          CGAL::pointmatcher_support)
  else()
    message(
      STATUS
        "NOTICE : the registration_with_pointmatcher test requires libpointmatcher and will not be compiled."
    )
  endif()
  # Executables that require OpenGR
  find_package(OpenGR QUIET)
  include(CGAL_OpenGR_support)
  if(TARGET CGAL::OpenGR_support)
    add_executable(registration_with_OpenGR "registration_with_OpenGR.cpp")
    target_link_libraries(registration_with_OpenGR ${CGAL_libs}
                          CGAL::OpenGR_support)
  else()
    message(
      STATUS
        "NOTICE : registration_with_OpenGR requires OpenGR, and will not be compiled."
    )
  endif()

<<<<<<< HEAD
  # Executables that require both libpointmatcher and OpenGR
  if (TARGET CGAL::pointmatcher_support AND
      TARGET CGAL::OpenGR_support)
    add_executable(registration_with_opengr_pointmatcher_pipeline
                   "registration_with_opengr_pointmatcher_pipeline.cpp")
    target_link_libraries(
      registration_with_opengr_pointmatcher_pipeline ${CGAL_libs}
      CGAL::pointmatcher_support CGAL::OpenGR_support)
=======
  # Use Eigen
  find_package(Eigen3 3.1.0) #(requires 3.1.0 or greater)
  include(CGAL_Eigen3_support)
  if (TARGET CGAL::Eigen3_support)
    set(CGAL_libs ${CGAL_libs} CGAL::Eigen3_support)

    # Executables that require Eigen
    foreach(target
        jet_smoothing_example
        normal_estimation
        clustering_example
        edges_example
        callback_example
        scale_estimation_example
        scale_estimation_2d_example
        hierarchy_simplification_example
        normals_example)
      add_executable(${target} "${target}.cpp")
      target_link_libraries(${target} ${CGAL_libs})
    endforeach()

    # Executables that require libpointmatcher
    find_package(libpointmatcher QUIET)
    include(CGAL_pointmatcher_support)
    if (TARGET CGAL::pointmatcher_support)
      add_executable(registration_with_pointmatcher "registration_with_pointmatcher.cpp")
      target_link_libraries(registration_with_pointmatcher
        ${CGAL_libs} CGAL::pointmatcher_support)
    else()
      message(STATUS "NOTICE : the registration_with_pointmatcher test requires libpointmatcher and will not be compiled.")
    endif()

    # Executables that require OpenGR
    find_package(OpenGR QUIET)
    include(CGAL_OpenGR_support)
    if (TARGET CGAL::OpenGR_support)
      add_executable(registration_with_OpenGR "registration_with_OpenGR.cpp" )
      target_link_libraries(registration_with_OpenGR
        ${CGAL_libs} CGAL::OpenGR_support)
    else()
      message(STATUS "NOTICE : registration_with_OpenGR requires OpenGR, and will not be compiled.")
    endif()

    # Executables that require both libpointmatcher and OpenGR
    if (TARGET CGAL::pointmatcher_support AND
        TARGET CGAL::OpenGR_support)
      add_executable(registration_with_opengr_pointmatcher_pipeline
        "registration_with_opengr_pointmatcher_pipeline.cpp" )
      target_link_libraries(registration_with_opengr_pointmatcher_pipeline
        ${CGAL_libs} CGAL::pointmatcher_support CGAL::OpenGR_support)
    else()
      message(STATUS "NOTICE : registration_with_opengr_pointmatcher_pipeline requires libpointmatcher and OpenGR, and will not be compiled.")
    endif()

>>>>>>> eecb0053
  else()
    message(
      STATUS
        "NOTICE : registration_with_opengr_pointmatcher_pipeline requires libpointmatcher and OpenGR, and will not be compiled."
    )
  endif()

else()
  message(
    STATUS
      "NOTICE: Some of the executables in this directory need Eigen 3.1 (or greater) and will not be compiled."
  )
endif()<|MERGE_RESOLUTION|>--- conflicted
+++ resolved
@@ -80,9 +80,9 @@
 
 # Use Eigen
 find_package(Eigen3 3.1.0) #(requires 3.1.0 or greater)
-include(CGAL_Eigen_support)
-if(TARGET CGAL::Eigen_support)
-  set(CGAL_libs ${CGAL_libs} CGAL::Eigen_support)
+include(CGAL_Eigen3_support)
+if(TARGET CGAL::Eigen3_support)
+  set(CGAL_libs ${CGAL_libs} CGAL::Eigen3_support)
 
   # Executables that require Eigen
   foreach(
@@ -99,10 +99,10 @@
     add_executable(${target} "${target}.cpp")
     target_link_libraries(${target} ${CGAL_libs})
   endforeach()
-  if (TARGET CGAL::Eigen_support AND TARGET CGAL::LASLIB_support)
+  if (TARGET CGAL::Eigen3_support AND TARGET CGAL::LASLIB_support)
     add_executable( orient_scanlines_example "orient_scanlines_example.cpp" )
     target_link_libraries(orient_scanlines_example ${CGAL_libs}
-      CGAL::Eigen_support CGAL::LASLIB_support)
+      CGAL::Eigen3_support CGAL::LASLIB_support)
   endif()
   # Executables that require libpointmatcher
   find_package(libpointmatcher QUIET)
@@ -132,7 +132,6 @@
     )
   endif()
 
-<<<<<<< HEAD
   # Executables that require both libpointmatcher and OpenGR
   if (TARGET CGAL::pointmatcher_support AND
       TARGET CGAL::OpenGR_support)
@@ -141,62 +140,6 @@
     target_link_libraries(
       registration_with_opengr_pointmatcher_pipeline ${CGAL_libs}
       CGAL::pointmatcher_support CGAL::OpenGR_support)
-=======
-  # Use Eigen
-  find_package(Eigen3 3.1.0) #(requires 3.1.0 or greater)
-  include(CGAL_Eigen3_support)
-  if (TARGET CGAL::Eigen3_support)
-    set(CGAL_libs ${CGAL_libs} CGAL::Eigen3_support)
-
-    # Executables that require Eigen
-    foreach(target
-        jet_smoothing_example
-        normal_estimation
-        clustering_example
-        edges_example
-        callback_example
-        scale_estimation_example
-        scale_estimation_2d_example
-        hierarchy_simplification_example
-        normals_example)
-      add_executable(${target} "${target}.cpp")
-      target_link_libraries(${target} ${CGAL_libs})
-    endforeach()
-
-    # Executables that require libpointmatcher
-    find_package(libpointmatcher QUIET)
-    include(CGAL_pointmatcher_support)
-    if (TARGET CGAL::pointmatcher_support)
-      add_executable(registration_with_pointmatcher "registration_with_pointmatcher.cpp")
-      target_link_libraries(registration_with_pointmatcher
-        ${CGAL_libs} CGAL::pointmatcher_support)
-    else()
-      message(STATUS "NOTICE : the registration_with_pointmatcher test requires libpointmatcher and will not be compiled.")
-    endif()
-
-    # Executables that require OpenGR
-    find_package(OpenGR QUIET)
-    include(CGAL_OpenGR_support)
-    if (TARGET CGAL::OpenGR_support)
-      add_executable(registration_with_OpenGR "registration_with_OpenGR.cpp" )
-      target_link_libraries(registration_with_OpenGR
-        ${CGAL_libs} CGAL::OpenGR_support)
-    else()
-      message(STATUS "NOTICE : registration_with_OpenGR requires OpenGR, and will not be compiled.")
-    endif()
-
-    # Executables that require both libpointmatcher and OpenGR
-    if (TARGET CGAL::pointmatcher_support AND
-        TARGET CGAL::OpenGR_support)
-      add_executable(registration_with_opengr_pointmatcher_pipeline
-        "registration_with_opengr_pointmatcher_pipeline.cpp" )
-      target_link_libraries(registration_with_opengr_pointmatcher_pipeline
-        ${CGAL_libs} CGAL::pointmatcher_support CGAL::OpenGR_support)
-    else()
-      message(STATUS "NOTICE : registration_with_opengr_pointmatcher_pipeline requires libpointmatcher and OpenGR, and will not be compiled.")
-    endif()
-
->>>>>>> eecb0053
   else()
     message(
       STATUS
