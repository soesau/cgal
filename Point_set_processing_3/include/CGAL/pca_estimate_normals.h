--- conflicted
+++ resolved
@@ -210,18 +210,11 @@
                               typename Point_set_processing_3::GetNormalMap<PointRange, NamedParameters>::NoMap>::value),
                             "Error: no normal map");
 
-<<<<<<< HEAD
-  PointMap point_map = choose_param(get_param(np, internal_np::point_map), PointMap());
-  NormalMap normal_map = choose_param(get_param(np, internal_np::normal_map), NormalMap());
-  FT neighbor_radius = choose_param(get_param(np, internal_np::neighbor_radius), FT(0));
-  const std::function<bool(double)>& callback = choose_param(get_param(np, internal_np::callback),
-                                                               std::function<bool(double)>());
-=======
   PointMap point_map = choose_parameter(get_parameter(np, internal_np::point_map), PointMap());
   NormalMap normal_map = choose_parameter(get_parameter(np, internal_np::normal_map), NormalMap());
-  const cpp11::function<bool(double)>& callback = choose_parameter(get_parameter(np, internal_np::callback),
-                                                               cpp11::function<bool(double)>());
->>>>>>> aa47744c
+  FT neighbor_radius = choose_parameter(get_parameter(np, internal_np::neighbor_radius), FT(0));
+  const std::function<bool(double)>& callback = choose_parameter(get_parameter(np, internal_np::callback),
+                                                                 std::function<bool(double)>());
 
   typedef typename Kernel::Point_3 Point;
 
