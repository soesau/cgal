// Copyright (c) 2007-09  INRIA Sophia-Antipolis (France).
// All rights reserved.
//
// This file is part of CGAL (www.cgal.org).
// You can redistribute it and/or modify it under the terms of the GNU
// General Public License as published by the Free Software Foundation,
// either version 3 of the License, or (at your option) any later version.
//
// Licensees holding a valid commercial license may use this file in
// accordance with the commercial license agreement provided with the software.
//
// This file is provided AS IS with NO WARRANTY OF ANY KIND, INCLUDING THE
// WARRANTY OF DESIGN, MERCHANTABILITY AND FITNESS FOR A PARTICULAR PURPOSE.
//
// $URL$
// $Id$
// SPDX-License-Identifier: GPL-3.0+
//
// Author(s) : Pierre Alliez and Laurent Saboret

#ifndef CGAL_AVERAGE_SPACING_3_H
#define CGAL_AVERAGE_SPACING_3_H

#include <CGAL/license/Point_set_processing_3.h>

#include <CGAL/disable_warnings.h>

#include <CGAL/Search_traits_3.h>
#include <CGAL/squared_distance_3.h>
#include <CGAL/Orthogonal_k_neighbor_search.h>
#include <CGAL/property_map.h>
#include <CGAL/point_set_processing_assertions.h>
#include <CGAL/assertions.h>
#include <functional>

#include <CGAL/boost/graph/Named_function_parameters.h>
#include <CGAL/boost/graph/named_params_helper.h>

#include <iterator>
#include <list>

#ifdef CGAL_LINKED_WITH_TBB
#include <CGAL/Point_set_processing_3/internal/Parallel_callback.h>
#include <tbb/parallel_for.h>
#include <tbb/blocked_range.h>
#include <tbb/scalable_allocator.h>
#endif // CGAL_LINKED_WITH_TBB

#ifdef DOXYGEN_RUNNING
#define CGAL_BGL_NP_TEMPLATE_PARAMETERS NamedParameters
#define CGAL_BGL_NP_CLASS NamedParameters
#endif

namespace CGAL {


// ----------------------------------------------------------------------------
// Private section
// ----------------------------------------------------------------------------
/// \cond SKIP_IN_MANUAL
namespace internal {


/// Computes average spacing of one query point from K nearest neighbors.
///
/// \pre `k >= 2`.
///
/// @tparam Kernel Geometric traits class.
/// @tparam Tree KD-tree.
///
/// @return average spacing (scalar).
template < typename Kernel,
           typename Tree >
typename Kernel::FT
compute_average_spacing(const typename Kernel::Point_3& query, ///< 3D point whose spacing we want to compute
                        const Tree& tree,                      ///< KD-tree
                        unsigned int k)                        ///< number of neighbors
{
  // basic geometric types
  typedef typename Kernel::FT FT;
  typedef typename Kernel::Point_3 Point;

  // types for K nearest neighbors search
  typedef Search_traits_3<Kernel> Tree_traits;
  typedef Orthogonal_k_neighbor_search<Tree_traits> Neighbor_search;
  typedef typename Neighbor_search::iterator Search_iterator;

  // performs k + 1 queries (if unique the query point is
  // output first). search may be aborted when k is greater
  // than number of input points
  Neighbor_search search(tree,query,k+1);
  Search_iterator search_iterator = search.begin();
  FT sum_distances = (FT)0.0;
  unsigned int i;
  for(i=0;i<(k+1);i++)
  {
    if(search_iterator == search.end())
      break; // premature ending

    Point p = search_iterator->first;
    sum_distances += std::sqrt(CGAL::squared_distance(query,p));
    search_iterator++;
  }

  // output average spacing
  return sum_distances / (FT)i;
}


#ifdef CGAL_LINKED_WITH_TBB
  template <typename Kernel, typename Tree>
  class Compute_average_spacings {
    typedef typename Kernel::Point_3 Point;
    typedef typename Kernel::FT FT;
    const Tree& tree;
    const unsigned int k;
    const std::vector<Point>& input;
    std::vector<FT>& output;
    cpp11::atomic<std::size_t>& advancement;
    cpp11::atomic<bool>& interrupted;

  public:
    Compute_average_spacings(Tree& tree, unsigned int k, std::vector<Point>& points,
			     std::vector<FT>& output,
                             cpp11::atomic<std::size_t>& advancement,
                             cpp11::atomic<bool>& interrupted)
      : tree(tree), k (k), input (points), output (output)
      , advancement (advancement)
      , interrupted (interrupted)
    { }
    
    void operator()(const tbb::blocked_range<std::size_t>& r) const
    {
      for( std::size_t i = r.begin(); i != r.end(); ++i)
      {
        if (interrupted)
          break;
        
	output[i] = CGAL::internal::compute_average_spacing<Kernel,Tree>(input[i], tree, k);
        ++ advancement;
      }
    }

  };
#endif // CGAL_LINKED_WITH_TBB

} /* namespace internal */
/// \endcond



// ----------------------------------------------------------------------------
// Public section
// ----------------------------------------------------------------------------

/**
   \ingroup PkgPointSetProcessing3Algorithms
   Computes average spacing from k nearest neighbors.

   \pre `k >= 2.`

   \tparam ConcurrencyTag enables sequential versus parallel algorithm.
   Possible values are `Sequential_tag`
   and `Parallel_tag`.
   \tparam PointRange is a model of `ConstRange`. The value type of
   its iterator is the key type of the named parameter `point_map`.

   \param points input point range.
   \param k number of neighbors.
   \param np optional sequence of \ref psp_namedparameters "Named Parameters" among the ones listed below.

   \cgalNamedParamsBegin
     \cgalParamBegin{point_map} a model of `ReadablePropertyMap` with value type `geom_traits::Point_3`.
     If this parameter is omitted, `CGAL::Identity_property_map<geom_traits::Point_3>` is used.\cgalParamEnd
     \cgalParamBegin{callback} an instance of
      `std::function<bool(double)>`. It is called regularly when the
      algorithm is running: the current advancement (between 0. and
      1.) is passed as parameter. If it returns `true`, then the
      algorithm continues its execution normally; if it returns
      `false`, the algorithm is stopped and the average spacing value
      estimated on the processed subset is returned.\cgalParamEnd
     \cgalParamBegin{geom_traits} an instance of a geometric traits class, model of `Kernel`\cgalParamEnd
   \cgalNamedParamsEnd

   \return average spacing (scalar). The return type `FT` is a number type. It is
   either deduced from the `geom_traits` \ref psp_namedparameters "Named Parameters" if provided,
   or the geometric traits class deduced from the point property map
   of `points`.
*/
template <typename ConcurrencyTag,
	  typename PointRange,
          typename CGAL_BGL_NP_TEMPLATE_PARAMETERS
>
#ifdef DOXYGEN_RUNNING
  FT
#else
  typename Point_set_processing_3::GetK<PointRange, CGAL_BGL_NP_CLASS>::Kernel::FT
#endif
compute_average_spacing(
  const PointRange& points,
  unsigned int k,
  const CGAL_BGL_NP_CLASS& np)
{
  using parameters::choose_parameter;
  using parameters::get_parameter;

  // basic geometric types
  typedef typename Point_set_processing_3::GetPointMap<PointRange, CGAL_BGL_NP_CLASS>::const_type PointMap;
  typedef typename Point_set_processing_3::GetK<PointRange, CGAL_BGL_NP_CLASS>::Kernel Kernel;

  typedef typename Kernel::Point_3 Point;

<<<<<<< HEAD
  PointMap point_map = choose_param(get_param(np, internal_np::point_map), PointMap());
  const std::function<bool(double)>& callback = choose_param(get_param(np, internal_np::callback),
                                                               std::function<bool(double)>());
=======
  PointMap point_map = choose_parameter(get_parameter(np, internal_np::point_map), PointMap());
  const cpp11::function<bool(double)>& callback = choose_parameter(get_parameter(np, internal_np::callback),
                                                               cpp11::function<bool(double)>());
>>>>>>> aa47744c
  
  // types for K nearest neighbors search structure
  typedef typename Kernel::FT FT;
  typedef Search_traits_3<Kernel> Tree_traits;
  typedef Orthogonal_k_neighbor_search<Tree_traits> Neighbor_search;
  typedef typename Neighbor_search::Tree Tree;

  // precondition: at least one element in the container.
  // to fix: should have at least three distinct points
  // but this is costly to check
  CGAL_point_set_processing_precondition(points.begin() != points.end());

  // precondition: at least 2 nearest neighbors
  CGAL_point_set_processing_precondition(k >= 2);

  // Instanciate a KD-tree search.
  // Note: We have to convert each input iterator to Point_3.
  std::vector<Point> kd_tree_points; 
  for(typename PointRange::const_iterator it = points.begin(); it != points.end(); it++)
    kd_tree_points.push_back(get(point_map, *it));
  Tree tree(kd_tree_points.begin(), kd_tree_points.end());

  // iterate over input points, compute and output normal
  // vectors (already normalized)
  FT sum_spacings = (FT)0.0;
  std::size_t nb = 0;

#ifndef CGAL_LINKED_WITH_TBB
  CGAL_static_assertion_msg (!(boost::is_convertible<ConcurrencyTag, Parallel_tag>::value),
			     "Parallel_tag is enabled but TBB is unavailable.");
#else
   if (boost::is_convertible<ConcurrencyTag,Parallel_tag>::value)
   {
     Point_set_processing_3::internal::Parallel_callback
       parallel_callback (callback, kd_tree_points.size());
     
     std::vector<FT> spacings (kd_tree_points.size (), -1);
     CGAL::internal::Compute_average_spacings<Kernel, Tree>
       f (tree, k, kd_tree_points, spacings,
          parallel_callback.advancement(),
          parallel_callback.interrupted());
     tbb::parallel_for(tbb::blocked_range<size_t>(0, kd_tree_points.size ()), f);

     for (unsigned int i = 0; i < spacings.size (); ++ i)
       if (spacings[i] >= 0.)
       {
         sum_spacings += spacings[i];
         ++ nb;
       }

     parallel_callback.join();
   }
   else
#endif
     {
       for(typename PointRange::const_iterator it = points.begin(); it != points.end(); it++, nb++)
       {
         sum_spacings += internal::compute_average_spacing<Kernel,Tree>(
           get(point_map,*it),
           tree,k);
         if (callback && !callback ((nb+1) / double(kd_tree_points.size())))
         {
           ++ nb;
           break;
         }
       }
     }
   
  // return average spacing
   return sum_spacings / (FT)(nb);
}

/// \cond SKIP_IN_MANUAL

// variant with default NP
template <typename ConcurrencyTag, typename PointRange>
typename Point_set_processing_3::GetFT<PointRange>::type
compute_average_spacing(
  const PointRange& points,
  unsigned int k) ///< number of neighbors.
{
  return compute_average_spacing<ConcurrencyTag>
    (points, k, CGAL::Point_set_processing_3::parameters::all_default(points));
}
/// \endcond


} //namespace CGAL

#include <CGAL/enable_warnings.h>

#endif // CGAL_AVERAGE_SPACING_3_H<|MERGE_RESOLUTION|>--- conflicted
+++ resolved
@@ -210,15 +210,9 @@
 
   typedef typename Kernel::Point_3 Point;
 
-<<<<<<< HEAD
-  PointMap point_map = choose_param(get_param(np, internal_np::point_map), PointMap());
-  const std::function<bool(double)>& callback = choose_param(get_param(np, internal_np::callback),
-                                                               std::function<bool(double)>());
-=======
   PointMap point_map = choose_parameter(get_parameter(np, internal_np::point_map), PointMap());
-  const cpp11::function<bool(double)>& callback = choose_parameter(get_parameter(np, internal_np::callback),
-                                                               cpp11::function<bool(double)>());
->>>>>>> aa47744c
+  const std::function<bool(double)>& callback = choose_parameter(get_parameter(np, internal_np::callback),
+                                                                 std::function<bool(double)>());
   
   // types for K nearest neighbors search structure
   typedef typename Kernel::FT FT;
