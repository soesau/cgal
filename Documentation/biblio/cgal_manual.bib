--- conflicted
+++ resolved
@@ -2349,7 +2349,6 @@
   series =	 {Texts and Monographs in Symbolic Computation}
 }
 
-<<<<<<< HEAD
 @inproceedings{Sorkine2007AsRigidAs,
   title={As-rigid-as-possible surface modeling},
   author={Sorkine, Olga and Alexa, Marc},
@@ -2478,8 +2477,9 @@
   volume = {32},
   issue = {1},
   pages = {9:1-9:12},
-  year = {2013},
-=======
+  year = {2013}
+}
+
 @article{bjrb-clvpa-87,
 author = "B. Joe and R.B. Simpson",
 title = "Corrections to Lee's visibility polygon algorithm",
@@ -2538,7 +2538,6 @@
   timestamp = {Wed, 17 Sep 2014 16:30:16 +0200},
   biburl    = {http://dblp.uni-trier.de/rec/bib/journals/corr/BungiuHHHK14},
   bibsource = {dblp computer science bibliography, http://dblp.org}
->>>>>>> d8d6e2c7
 }
 
 % ----------------------------------------------------------------------------
