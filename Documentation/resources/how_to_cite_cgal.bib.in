% please dont't modify the "arobase" string commands
% they are used by the scripts to create the "How to cite CGAL" web page
% thanks - Monique

@string{ author_create_page = 0 }
@string{ category_create_page = 0 }
@string{ reduced_year_create_page = 0 }
@string{ complete_year_create_page = 0 }

@string{ index_file_title = "How to cite CGAL" }
@string{ index_page_title = "How to cite CGAL" }

@string{ complete_biblio_file_title = "CGAL Publications sorted by year" }
@string{ complete_biblio_page_title = "CGAL Publications sorted by year" }
@string{ filename_complete_biblio = "how_to_cite_cgal" }

@string{ head_tag.end = "layout.html" }
%@string{ header_of_contents = "header_of_contents" }

@string{ keyword_build_initials_index = 0 }
@string{ keyword_put_initials_in_index = 0 }

@string{ keyword_write_bibtex_abstract = 0 }
@string{ complete_biblio_write_bibtex_abstract = 0 }

@string{ disclaimer_2 = ""}
@STRING{ default_header_of_body = "" }
@STRING{ default_footer_of_contents = ""}
@string{ index_write_author = 0 }
@string{ keyword_write_author = 0 }
@string{ complete_biblio_write_author = 0 }

@string{ index_write_date = 0 }
@string{ keyword_write_date = 0 }
@string{ complete_biblio_write_date = 0 }



@book{ cgal:eb-${CGAL_RELEASE_YEAR_ID}
, title        = "{CGAL} User and Reference Manual"
, author      = "{The CGAL Project}"
, publisher     = "{CGAL Editorial Board}"
, edition     = "{${CGAL_CREATED_VERSION_NUM}}"
, year         = ${CGAL_BUILD_YEAR4}
, url =    "http://doc.cgal.org/${CGAL_CREATED_VERSION_NUM}/Manual/packages.html"
}

%%% Arithmetic and Algebra %%%

@incollection{cgal:h-af-${CGAL_RELEASE_YEAR_ID}
, author =  "Michael Hemmer"
, title =   "Algebraic Foundations"
, publisher =  "{CGAL Editorial Board}"
, edition =     "{${CGAL_CREATED_VERSION_NUM}}"
, booktitle =   "{CGAL} User and Reference Manual"
, url = "http://doc.cgal.org/${CGAL_CREATED_VERSION_NUM}/Manual/packages.html#PkgAlgebraicFoundationsSummary"
, year =        ${CGAL_BUILD_YEAR4}
}

@incollection{cgal:hhkps-nt-${CGAL_RELEASE_YEAR_ID}
, author =  "Michael Hemmer and Susan Hert and Lutz Kettner and Sylvain Pion and Stefan Schirra"
, title =   "Number Types"
, publisher =  "{CGAL Editorial Board}"
, edition =     "{${CGAL_CREATED_VERSION_NUM}}"
, booktitle =   "{CGAL} User and Reference Manual"
, url = "http://doc.cgal.org/${CGAL_CREATED_VERSION_NUM}/Manual/packages.html#PkgNumberTypesSummary"
, year =        ${CGAL_BUILD_YEAR4}
}

@incollection{cgal:h-ma-${CGAL_RELEASE_YEAR_ID}
, author =  "Michael Hemmer"
, title =   "Modular Arithmetic"
, publisher =  "{CGAL Editorial Board}"
, edition =     "{${CGAL_CREATED_VERSION_NUM}}"
, booktitle =   "{CGAL} User and Reference Manual"
, url = "http://doc.cgal.org/${CGAL_CREATED_VERSION_NUM}/Manual/packages.html#PkgModularArithmeticSummary"
, year =        ${CGAL_BUILD_YEAR4}
}

@incollection{cgal:h-p-${CGAL_RELEASE_YEAR_ID}
, author =  "Michael Hemmer"
, title =   "Polynomial"
, publisher =  "{CGAL Editorial Board}"
, edition =     "{${CGAL_CREATED_VERSION_NUM}}"
, booktitle =   "{CGAL} User and Reference Manual"
, url = "http://doc.cgal.org/${CGAL_CREATED_VERSION_NUM}/Manual/packages.html#PkgPolynomialSummary"
, year =        ${CGAL_BUILD_YEAR4}
}

@incollection{cgal:bht-ak-${CGAL_RELEASE_YEAR_ID}
, author =  "Eric Berberich and Michael Hemmer and Michael Kerber and Sylvain Lazard and Luis Pe{\~n}aranda and Monique Teillaud"
, title =   "Algebraic Kernel"
, publisher =  "{CGAL Editorial Board}"
, edition =     "{${CGAL_CREATED_VERSION_NUM}}"
, booktitle =   "{CGAL} User and Reference Manual"
, url = "http://doc.cgal.org/${CGAL_CREATED_VERSION_NUM}/Manual/packages.html#PkgAlgebraicKerneldSummary"
, year =        ${CGAL_BUILD_YEAR4}
}

%%% Combinatorial Algorithms %%%

@incollection{cgal:h-msms-${CGAL_RELEASE_YEAR_ID}
, author =  "Michael Hoffmann"
, title =   "Monotone and Sorted Matrix Search"
, publisher =  "{CGAL Editorial Board}"
, edition =     "{${CGAL_CREATED_VERSION_NUM}}"
, booktitle =   "{CGAL} User and Reference Manual"
, url = "http://doc.cgal.org/${CGAL_CREATED_VERSION_NUM}/Manual/packages.html#PkgMatrixSearchSummary"
, year =        ${CGAL_BUILD_YEAR4}
}

@incollection{cgal:fgsw-lqps-${CGAL_RELEASE_YEAR_ID}
, author =  "Kaspar Fischer and Bernd G{\"a}rtner and Sven Sch{\"o}nherr and Frans Wessendorp"
, title =   "Linear and Quadratic Programming Solver"
, publisher =  "{CGAL Editorial Board}"
, edition =     "{${CGAL_CREATED_VERSION_NUM}}"
, booktitle =   "{CGAL} User and Reference Manual"
, url = "http://doc.cgal.org/${CGAL_CREATED_VERSION_NUM}/Manual/packages.html#PkgQPSolverSummary"
, year =        ${CGAL_BUILD_YEAR4}
}

%%% Geometry Kernels %%%

@incollection{cgal:bfghhkps-lgk23-${CGAL_RELEASE_YEAR_ID}
, author =  "Herv{\'e} Br{\"o}nnimann and Andreas Fabri and Geert-Jan Giezeman and Susan Hert and Michael Hoffmann and Lutz Kettner and Sylvain Pion and Stefan Schirra"
, title =   "{2D} and {3D} Geometry Kernel"
, publisher =  "{CGAL Editorial Board}"
, edition =     "{${CGAL_CREATED_VERSION_NUM}}"
, booktitle =   "{CGAL} User and Reference Manual"
, url = "http://doc.cgal.org/${CGAL_CREATED_VERSION_NUM}/Manual/packages.html#PkgKernel23Summary"
, year =        ${CGAL_BUILD_YEAR4}
}

@incollection{cgal:s-gkd-${CGAL_RELEASE_YEAR_ID}
, author =  "Michael Seel"
, title =   "{dD} Geometry Kernel"
, publisher =  "{CGAL Editorial Board}"
, edition =     "{${CGAL_CREATED_VERSION_NUM}}"
, booktitle =   "{CGAL} User and Reference Manual"
, url = "http://doc.cgal.org/${CGAL_CREATED_VERSION_NUM}/Manual/packages.html#PkgKernelDSummary"
, year =        ${CGAL_BUILD_YEAR4}
}

@incollection{cgal:cpt-cgk2-${CGAL_RELEASE_YEAR_ID}
, author =  "Pedro Machado Manh{\~a}es de Castro and Sylvain Pion and Monique Teillaud"
, title =   "{2D} Circular Geometry Kernel"
, publisher =  "{CGAL Editorial Board}"
, edition =     "{${CGAL_CREATED_VERSION_NUM}}"
, booktitle =   "{CGAL} User and Reference Manual"
, url = "http://doc.cgal.org/${CGAL_CREATED_VERSION_NUM}/Manual/packages.html#PkgCircularKernel2Summary"
, year =        ${CGAL_BUILD_YEAR4}
}

@incollection{cgal:cclt-sgk3-${CGAL_RELEASE_YEAR_ID}
, author =  "Pedro Machado Manh{\~a}es de Castro and Fr{\'e}d{\'e}ric Cazals and S{\'e}bastien Loriot and Monique Teillaud"
, title =   "{3D} Spherical Geometry Kernel"
, publisher =  "{CGAL Editorial Board}"
, edition =     "{${CGAL_CREATED_VERSION_NUM}}"
, booktitle =   "{CGAL} User and Reference Manual"
, url = "http://doc.cgal.org/${CGAL_CREATED_VERSION_NUM}/Manual/packages.html#PkgSphericalKernel3Summary"
, year =        ${CGAL_BUILD_YEAR4}
}

%%% Convex Hull Algorithms %%%

@incollection{cgal:hs-chep2-${CGAL_RELEASE_YEAR_ID}
, author =  "Susan Hert and Stefan Schirra"
, title =   "{2D} Convex Hulls and Extreme Points"
, publisher =  "{CGAL Editorial Board}"
, edition =     "{${CGAL_CREATED_VERSION_NUM}}"
, booktitle =   "{CGAL} User and Reference Manual"
, url = "http://doc.cgal.org/${CGAL_CREATED_VERSION_NUM}/Manual/packages.html#PkgConvexHull2Summary"
, year =        ${CGAL_BUILD_YEAR4}
}

@incollection{cgal:hs-ch3-${CGAL_RELEASE_YEAR_ID}
, author =  "Susan Hert and Stefan Schirra"
, title =   "{3D} Convex Hulls"
, publisher =  "{CGAL Editorial Board}"
, edition =     "{${CGAL_CREATED_VERSION_NUM}}"
, booktitle =   "{CGAL} User and Reference Manual"
, url = "http://doc.cgal.org/${CGAL_CREATED_VERSION_NUM}/Manual/packages.html#PkgConvexHull3Summary"
, year =        ${CGAL_BUILD_YEAR4}
}

@incollection{cgal:hs-chdt3-${CGAL_RELEASE_YEAR_ID}
, author =  "Susan Hert and Michael Seel"
, title =   "{dD} Convex Hulls and {Delaunay} Triangulations"
, publisher =  "{CGAL Editorial Board}"
, edition =     "{${CGAL_CREATED_VERSION_NUM}}"
, booktitle =   "{CGAL} User and Reference Manual"
, url = "http://doc.cgal.org/${CGAL_CREATED_VERSION_NUM}/Manual/packages.html#PkgConvexHullDSummary"
, year =        ${CGAL_BUILD_YEAR4}
}

%%% Polygons %%%

@incollection{cgal:gw-p2-${CGAL_RELEASE_YEAR_ID}
, author =  "Geert-Jan Giezeman and Wieger Wesselink"
, title =   "{2D} Polygons"
, publisher =  "{CGAL Editorial Board}"
, edition =     "{${CGAL_CREATED_VERSION_NUM}}"
, booktitle =   "{CGAL} User and Reference Manual"
, url = "http://doc.cgal.org/${CGAL_CREATED_VERSION_NUM}/Manual/packages.html#PkgPolygon2Summary"
, year =        ${CGAL_BUILD_YEAR4}
}

@incollection{cgal:fwzh-rbso2-${CGAL_RELEASE_YEAR_ID}
, author =  "Efi Fogel and  Ron Wein and  Baruch Zukerman and Dan Halperin"
, title =   "{2D} Regularized {Boolean} Set-Operations"
, publisher =  "{CGAL Editorial Board}"
, edition =     "{${CGAL_CREATED_VERSION_NUM}}"
, booktitle =   "{CGAL} User and Reference Manual"
, url = "http://doc.cgal.org/${CGAL_CREATED_VERSION_NUM}/Manual/packages.html#PkgBooleanSetOperations2Summary"
, year =        ${CGAL_BUILD_YEAR4}
}

@incollection{cgal:s-bonp2-${CGAL_RELEASE_YEAR_ID}
, author =  "Michael Seel"
, title =   "{2D} {Boolean} Operations on {Nef} Polygons"
, publisher =  "{CGAL Editorial Board}"
, edition =     "{${CGAL_CREATED_VERSION_NUM}}"
, booktitle =   "{CGAL} User and Reference Manual"
, url = "http://doc.cgal.org/${CGAL_CREATED_VERSION_NUM}/Manual/packages.html#PkgNef2Summary"
, year =        ${CGAL_BUILD_YEAR4}
}

@incollection{cgal:hk-bonpes2-${CGAL_RELEASE_YEAR_ID}
, author =  "Peter Hachenberger and Lutz Kettner"
, title =   "{2D} {Boolean} Operations on {Nef} Polygons Embedded on the Sphere"
, publisher =  "{CGAL Editorial Board}"
, edition =     "{${CGAL_CREATED_VERSION_NUM}}"
, booktitle =   "{CGAL} User and Reference Manual"
, url = "http://doc.cgal.org/${CGAL_CREATED_VERSION_NUM}/Manual/packages.html#PkgNefS2Summary"
, year =        ${CGAL_BUILD_YEAR4}
}

@incollection{cgal:h-pp2-${CGAL_RELEASE_YEAR_ID}
, author =  "Susan Hert"
, title =   "{2D} Polygon Partitioning"
, publisher =  "{CGAL Editorial Board}"
, edition =     "{${CGAL_CREATED_VERSION_NUM}}"
, booktitle =   "{CGAL} User and Reference Manual"
, url = "http://doc.cgal.org/${CGAL_CREATED_VERSION_NUM}/Manual/packages.html#PkgPolygonPartitioning2Summary"
, year =        ${CGAL_BUILD_YEAR4}
}

@incollection{cgal:c-sspo2-${CGAL_RELEASE_YEAR_ID}
, author =  "Fernando Cacciola"
, title =   "{2D} Straight Skeleton and Polygon Offsetting"
, publisher =  "{CGAL Editorial Board}"
, edition =     "{${CGAL_CREATED_VERSION_NUM}}"
, booktitle =   "{CGAL} User and Reference Manual"
, url = "http://doc.cgal.org/${CGAL_CREATED_VERSION_NUM}/Manual/packages.html#PkgStraightSkeleton2Summary"
, year =        ${CGAL_BUILD_YEAR4}
}

@incollection{cgal:w-rms2-${CGAL_RELEASE_YEAR_ID}
, author =  "Ron Wein"
, title =   "{2D} {Minkowski} Sums"
, publisher =  "{CGAL Editorial Board}"
, edition =     "{${CGAL_CREATED_VERSION_NUM}}"
, booktitle =   "{CGAL} User and Reference Manual"
, url = "http://doc.cgal.org/${CGAL_CREATED_VERSION_NUM}/Manual/packages.html#PkgMinkowskiSum2Summary"
, year =        ${CGAL_BUILD_YEAR4}
}

%%% Cell Complexes and Polyhedra %%%

@incollection{cgal:k-ps-${CGAL_RELEASE_YEAR_ID}
, author =  "Lutz Kettner"
, title =   "{3D} Polyhedral Surfaces"
, publisher =  "{CGAL Editorial Board}"
, edition =     "{${CGAL_CREATED_VERSION_NUM}}"
, booktitle =   "{CGAL} User and Reference Manual"
, url = "http://doc.cgal.org/${CGAL_CREATED_VERSION_NUM}/Manual/packages.html#PkgPolyhedronSummary"
, year =        ${CGAL_BUILD_YEAR4}
}

@incollection{cgal:k-hds-${CGAL_RELEASE_YEAR_ID}
, author =  "Lutz Kettner"
, title =   "Halfedge Data Structures"
, publisher =  "{CGAL Editorial Board}"
, edition =     "{${CGAL_CREATED_VERSION_NUM}}"
, booktitle =   "{CGAL} User and Reference Manual"
, url = "http://doc.cgal.org/${CGAL_CREATED_VERSION_NUM}/Manual/packages.html#PkgHDSSummary"
, year =        ${CGAL_BUILD_YEAR4}
}

<<<<<<< HEAD
@incollection{cgal:d-cm-${CGAL_RELEASE_YEAR_ID}
, author =  "Guillaume Damiand"
, title =   "Combinatorial Maps"
, publisher =  "{CGAL Editorial Board}"
, edition =     "{${CGAL_CREATED_VERSION_NUM}}"
, booktitle =   "{CGAL} User and Reference Manual"
, url = "http://doc.cgal.org/${CGAL_CREATED_VERSION_NUM}/Manual/packages.html#PkgCombinatorialMapsSummary"
, year =        ${CGAL_BUILD_YEAR4}
}

@incollection{cgal:d-lcc-${CGAL_RELEASE_YEAR_ID}
, author =  "Guillaume Damiand"
, title =   "Linear Cell Complex"
, publisher =  "{CGAL Editorial Board}"
, edition =     "{${CGAL_CREATED_VERSION_NUM}}"
, booktitle =   "{CGAL} User and Reference Manual"
=======
@incollection{cgal:bsmf-hds-${CGAL_RELEASE_YEAR_ID}
, author =  "Mario Botsch and Daniel Sieger and Philipp Moeller and Andreas Fabri"
, title =   "Surface Mesh"
, publisher =  "{CGAL Editorial Board}"
, edition =     "{${CGAL_CREATED_VERSION_NUM}}"
, booktitle =   "{CGAL} User and Reference Manual"
, url = "http://doc.cgal.org/${CGAL_CREATED_VERSION_NUM}/Manual/packages.html#PkgSurfaceMeshSummary"
, year =        ${CGAL_BUILD_YEAR4}
}

@incollection{cgal:d-cm-${CGAL_RELEASE_YEAR_ID}
, author =  "Guillaume Damiand"
, title =   "Combinatorial Maps"
, publisher =  "{CGAL Editorial Board}"
, edition =     "{${CGAL_CREATED_VERSION_NUM}}"
, booktitle =   "{CGAL} User and Reference Manual"
, url = "http://doc.cgal.org/${CGAL_CREATED_VERSION_NUM}/Manual/packages.html#PkgCombinatorialMapsSummary"
, year =        ${CGAL_BUILD_YEAR4}
}

@incollection{cgal:d-lcc-${CGAL_RELEASE_YEAR_ID}
, author =  "Guillaume Damiand"
, title =   "Linear Cell Complex"
, publisher =  "{CGAL Editorial Board}"
, edition =     "{${CGAL_CREATED_VERSION_NUM}}"
, booktitle =   "{CGAL} User and Reference Manual"
>>>>>>> 07e62f3a
, url = "http://doc.cgal.org/${CGAL_CREATED_VERSION_NUM}/Manual/packages.html#PkgLinearCellComplexSummary"
, year =        ${CGAL_BUILD_YEAR4}
}

@incollection{cgal:hk-bonp3-${CGAL_RELEASE_YEAR_ID}
, author =  "Peter Hachenberger and Lutz Kettner"
, title =   "{3D} {Boolean} Operations on {Nef} Polyhedra"
, publisher =  "{CGAL Editorial Board}"
, edition =     "{${CGAL_CREATED_VERSION_NUM}}"
, booktitle =   "{CGAL} User and Reference Manual"
, url = "http://doc.cgal.org/${CGAL_CREATED_VERSION_NUM}/Manual/packages.html#PkgNef3Summary"
, year =        ${CGAL_BUILD_YEAR4}
}

@incollection{cgal:h-emspe-${CGAL_RELEASE_YEAR_ID}
, author =  "Peter Hachenberger"
, title =   "Convex Decomposition of Polyhedra"
, publisher =  "{CGAL Editorial Board}"
, edition =     "{${CGAL_CREATED_VERSION_NUM}}"
, booktitle =   "{CGAL} User and Reference Manual"
, url = "http://doc.cgal.org/${CGAL_CREATED_VERSION_NUM}/Manual/packages.html#PkgConvexDecomposition3Summary"
, year =        ${CGAL_BUILD_YEAR4}
}

@incollection{cgal:h-msp3-${CGAL_RELEASE_YEAR_ID}
, author =  "Peter Hachenberger"
, title =   "{3D} {Minkowski} Sum of Polyhedra"
, publisher =  "{CGAL Editorial Board}"
, edition =     "{${CGAL_CREATED_VERSION_NUM}}"
, booktitle =   "{CGAL} User and Reference Manual"
, url = "http://doc.cgal.org/${CGAL_CREATED_VERSION_NUM}/Manual/packages.html#PkgMinkowskiSum3Summary"
, year =        ${CGAL_BUILD_YEAR4}
}

%%% Arrangements %%%

@incollection{cgal:wfzh-a2-${CGAL_RELEASE_YEAR_ID}
, author =  "Ron Wein and Eric Berberich and Efi Fogel and Dan Halperin and Michael Hemmer and Oren Salzman and Baruch Zukerman"
, title =   "{2D} Arrangements"
, publisher =  "{CGAL Editorial Board}"
, edition =     "{${CGAL_CREATED_VERSION_NUM}}"
, booktitle =   "{CGAL} User and Reference Manual"
, url = "http://doc.cgal.org/${CGAL_CREATED_VERSION_NUM}/Manual/packages.html#PkgArrangement2Summary"
, year =        ${CGAL_BUILD_YEAR4}
}

@incollection{cgal:wfz-ic2-${CGAL_RELEASE_YEAR_ID}
, author =  "Baruch Zukerman and Ron Wein and Efi Fogel"
, title =   "{2D} Intersection of Curves"
, publisher =  "{CGAL Editorial Board}"
, edition =     "{${CGAL_CREATED_VERSION_NUM}}"
, booktitle =   "{CGAL} User and Reference Manual"
, url = "http://doc.cgal.org/${CGAL_CREATED_VERSION_NUM}/Manual/packages.html#PkgIntersectionOfCurves2Summary"
, year =        ${CGAL_BUILD_YEAR4}
}

@incollection{cgal:p-sr2-${CGAL_RELEASE_YEAR_ID}
, author =  "Eli Packer"
, title =   "{2D} Snap Rounding"
, publisher =  "{CGAL Editorial Board}"
, edition =     "{${CGAL_CREATED_VERSION_NUM}}"
, booktitle =   "{CGAL} User and Reference Manual"
, url = "http://doc.cgal.org/${CGAL_CREATED_VERSION_NUM}/Manual/packages.html#PkgSnapRounding2Summary"
, year =        ${CGAL_BUILD_YEAR4}
}

@incollection{cgal:w-e2-${CGAL_RELEASE_YEAR_ID}
, author =  "Ron Wein"
, title =   "{2D} Envelopes"
, publisher =  "{CGAL Editorial Board}"
, edition =     "{${CGAL_CREATED_VERSION_NUM}}"
, booktitle =   "{CGAL} User and Reference Manual"
, url = "http://doc.cgal.org/${CGAL_CREATED_VERSION_NUM}/Manual/packages.html#PkgEnvelope2Summary"
, year =        ${CGAL_BUILD_YEAR4}
}

@incollection{cgal:mwz-e3-${CGAL_RELEASE_YEAR_ID}
, author =  "Michal Meyerovitch and Ron Wein and Baruch Zukerman"
, title =   "{3D} Envelopes"
, publisher =  "{CGAL Editorial Board}"
, edition =     "{${CGAL_CREATED_VERSION_NUM}}"
, booktitle =   "{CGAL} User and Reference Manual"
, url = "http://doc.cgal.org/${CGAL_CREATED_VERSION_NUM}/Manual/packages.html#PkgEnvelope3Summary"
, year =        ${CGAL_BUILD_YEAR4}
}

%%% Triangulations and Delaunay Triangulations %%%

@incollection{cgal:y-t2-${CGAL_RELEASE_YEAR_ID}
, author =  "Mariette Yvinec"
, title =   "{2D} Triangulations"
, publisher =  "{CGAL Editorial Board}"
, edition =     "{${CGAL_CREATED_VERSION_NUM}}"
, booktitle =   "{CGAL} User and Reference Manual"
, url = "http://doc.cgal.org/${CGAL_CREATED_VERSION_NUM}/Manual/packages.html#PkgTriangulation2Summary"
, year =        ${CGAL_BUILD_YEAR4}
}

@incollection{cgal:py-tds2-${CGAL_RELEASE_YEAR_ID}
, author =  "Sylvain Pion and Mariette Yvinec"
, title =   "{2D} Triangulation Data Structure"
, publisher =  "{CGAL Editorial Board}"
, edition =     "{${CGAL_CREATED_VERSION_NUM}}"
, booktitle =   "{CGAL} User and Reference Manual"
, url = "http://doc.cgal.org/${CGAL_CREATED_VERSION_NUM}/Manual/packages.html#PkgTDS2Summary"
, year =        ${CGAL_BUILD_YEAR4}
}

@incollection{cgal:k-pt2-${CGAL_RELEASE_YEAR_ID}
, author =  "Nico Kruithof"
, title =   "{2D} Periodic Triangulations"
, publisher =  "{CGAL Editorial Board}"
, edition =     "{${CGAL_CREATED_VERSION_NUM}}"
, booktitle =   "{CGAL} User and Reference Manual"
, url = "http://doc.cgal.org/${CGAL_CREATED_VERSION_NUM}/Manual/packages.html#PkgPeriodic3Triangulation3Summary"
, year =        ${CGAL_BUILD_YEAR4}
}

@incollection{cgal:pt-t3-${CGAL_RELEASE_YEAR_ID}
, author =  "Sylvain Pion and Monique Teillaud"
, title =   "{3D} Triangulations"
, publisher =  "{CGAL Editorial Board}"
, edition =     "{${CGAL_CREATED_VERSION_NUM}}"
, booktitle =   "{CGAL} User and Reference Manual"
, url = "http://doc.cgal.org/${CGAL_CREATED_VERSION_NUM}/Manual/packages.html#PkgTriangulation3Summary"
, year =        ${CGAL_BUILD_YEAR4}
}

@incollection{cgal:pt-tds3-${CGAL_RELEASE_YEAR_ID}
, author =  "Sylvain Pion and Monique Teillaud"
, title =   "{3D} Triangulation Data Structure"
, publisher =  "{CGAL Editorial Board}"
, edition =     "{${CGAL_CREATED_VERSION_NUM}}"
, booktitle =   "{CGAL} User and Reference Manual"
, url = "http://doc.cgal.org/${CGAL_CREATED_VERSION_NUM}/Manual/packages.html#PkgTDS3Summary"
, year =        ${CGAL_BUILD_YEAR4}
}

@incollection{cgal:ct-pt3-${CGAL_RELEASE_YEAR_ID}
, author =  "Manuel Caroli and Monique Teillaud"
, title =   "{3D} Periodic Triangulations"
, publisher =  "{CGAL Editorial Board}"
, edition =     "{${CGAL_CREATED_VERSION_NUM}}"
, booktitle =   "{CGAL} User and Reference Manual"
, url = "http://doc.cgal.org/${CGAL_CREATED_VERSION_NUM}/Manual/packages.html#PkgPeriodic3Triangulation3Summary"
, year =        ${CGAL_BUILD_YEAR4}
}

@incollection{cgal:hdj-t-${CGAL_RELEASE_YEAR_ID}
, author =  "Samuel Hornus and Olivier Devillers and Clément Jamin"
, title =   "Triangulations"
, publisher =  "{CGAL Editorial Board}"
, edition =     "{${CGAL_CREATED_VERSION_NUM}}"
, booktitle =   "{CGAL} User and Reference Manual"
, url = "http://doc.cgal.org/${CGAL_CREATED_VERSION_NUM}/Manual/packages.html#PkgTriangulationsSummary"
, year =        ${CGAL_BUILD_YEAR4}
}

@incollection{cgal:d-as2-${CGAL_RELEASE_YEAR_ID}
, author =  "Tran Kai Frank Da"
, title =   "{2D} Alpha Shapes"
, publisher =  "{CGAL Editorial Board}"
, edition =     "{${CGAL_CREATED_VERSION_NUM}}"
, booktitle =   "{CGAL} User and Reference Manual"
, url = "http://doc.cgal.org/${CGAL_CREATED_VERSION_NUM}/Manual/packages.html#PkgAlphaShape2Summary"
, year =        ${CGAL_BUILD_YEAR4}
}

@incollection{cgal:dy-as3-${CGAL_RELEASE_YEAR_ID}
, author =  "Tran Kai Frank Da and Mariette Yvinec"
, title =   "{3D} Alpha Shapes"
, publisher =  "{CGAL Editorial Board}"
, edition =     "{${CGAL_CREATED_VERSION_NUM}}"
, booktitle =   "{CGAL} User and Reference Manual"
, url = "http://doc.cgal.org/${CGAL_CREATED_VERSION_NUM}/Manual/packages.html#PkgAlphaShapes3Summary"
, year =        ${CGAL_BUILD_YEAR4}
}

%%% Voronoi Diagrams %%%

@incollection{cgal:k-sdg2-${CGAL_RELEASE_YEAR_ID}
, author =  "Menelaos Karavelas"
, title =   "{2D} Segment {Delaunay} Graphs"
, publisher =  "{CGAL Editorial Board}"
, edition =     "{${CGAL_CREATED_VERSION_NUM}}"
, booktitle =   "{CGAL} User and Reference Manual"
, url = "http://doc.cgal.org/${CGAL_CREATED_VERSION_NUM}/Manual/packages.html#PkgSegmentDelaunayGraph2Summary"
, year =        ${CGAL_BUILD_YEAR4}
}

@incollection{cgal:ky-ag2-${CGAL_RELEASE_YEAR_ID}
, author =  "Menelaos Karavelas and Mariette Yvinec"
, title =   "{2D} {Apollonius} Graphs ({Delaunay} Graphs of Disks)"
, publisher =  "{CGAL Editorial Board}"
, edition =     "{${CGAL_CREATED_VERSION_NUM}}"
, booktitle =   "{CGAL} User and Reference Manual"
, url = "http://doc.cgal.org/${CGAL_CREATED_VERSION_NUM}/Manual/packages.html#PkgApolloniusGraph2Summary"
, year =        ${CGAL_BUILD_YEAR4}
}

@incollection{cgal:k-vda2-${CGAL_RELEASE_YEAR_ID}
, author =  "Menelaos Karavelas"
, title =   "{2D} {Voronoi} Diagram Adaptor"
, publisher =  "{CGAL Editorial Board}"
, edition =     "{${CGAL_CREATED_VERSION_NUM}}"
, booktitle =   "{CGAL} User and Reference Manual"
, url = "http://doc.cgal.org/${CGAL_CREATED_VERSION_NUM}/Manual/packages.html#PkgVoronoiDiagramAdaptor2Summary"
, year =        ${CGAL_BUILD_YEAR4}
}

%%% Mesh Generation %%%

@incollection{cgal:r-ctm2-${CGAL_RELEASE_YEAR_ID}
, author =  "Laurent Rineau"
, title =   "{2D} Conforming Triangulations and Meshes"
, publisher =  "{CGAL Editorial Board}"
, edition =     "{${CGAL_CREATED_VERSION_NUM}}"
, booktitle =   "{CGAL} User and Reference Manual"
, url = "http://doc.cgal.org/${CGAL_CREATED_VERSION_NUM}/Manual/packages.html#PkgMesh2Summary"
, year =        ${CGAL_BUILD_YEAR4}
}

@incollection{cgal:ry-smg-${CGAL_RELEASE_YEAR_ID}
, author =  "Laurent Rineau and Mariette Yvinec"
, title =   "{3D} Surface Mesh Generation"
, publisher =  "{CGAL Editorial Board}"
, edition =     "{${CGAL_CREATED_VERSION_NUM}}"
, booktitle =   "{CGAL} User and Reference Manual"
, url = "http://doc.cgal.org/${CGAL_CREATED_VERSION_NUM}/Manual/packages.html#PkgSurfaceMesher3Summary"
, year =        ${CGAL_BUILD_YEAR4}
}

@incollection{cgal:asg-srps-${CGAL_RELEASE_YEAR_ID}
, author =  "Pierre Alliez and Laurent Saboret and Gael Guennebaud"
, title =   "Surface Reconstruction from Point Sets"
, publisher =  "{CGAL Editorial Board}"
, edition =     "{${CGAL_CREATED_VERSION_NUM}}"
, booktitle =   "{CGAL} User and Reference Manual"
, url = "http://doc.cgal.org/${CGAL_CREATED_VERSION_NUM}/Manual/packages.html#PkgSurfaceReconstructionFromPointSetsSummary"
, year =        ${CGAL_BUILD_YEAR4}
}

@incollection{cgal:k-ssm3-${CGAL_RELEASE_YEAR_ID}
, author =  "Nico Kruithof"
, title =   "{3D} Skin Surface Meshing"
, publisher =  "{CGAL Editorial Board}"
, edition =     "{${CGAL_CREATED_VERSION_NUM}}"
, booktitle =   "{CGAL} User and Reference Manual"
, url = "http://doc.cgal.org/${CGAL_CREATED_VERSION_NUM}/Manual/packages.html#PkgSkinSurface3Summary"
, year =        ${CGAL_BUILD_YEAR4}
}

@incollection{cgal:rty-m3-${CGAL_RELEASE_YEAR_ID}
, author =  "Pierre Alliez and Laurent Rineau and St\'ephane Tayeb and  Jane Tournois and Mariette Yvinec"
, title =   "{3D} Mesh Generation"
, publisher =  "{CGAL Editorial Board}"
, edition =     "{${CGAL_CREATED_VERSION_NUM}}"
, booktitle =   "{CGAL} User and Reference Manual"
, url = "http://doc.cgal.org/${CGAL_CREATED_VERSION_NUM}/Manual/packages.html#PkgMesh_3Summary"
, year =        ${CGAL_BUILD_YEAR4}
}

%%% Geometry Processing %%%

@incollection{cgal:s-ssm2-${CGAL_RELEASE_YEAR_ID}
, author =  "Le-Jeng Andy Shiue"
, title =   "{3D} Surface Subdivision Methods"
, publisher =  "{CGAL Editorial Board}"
, edition =     "{${CGAL_CREATED_VERSION_NUM}}"
, booktitle =   "{CGAL} User and Reference Manual"
, url = "http://doc.cgal.org/${CGAL_CREATED_VERSION_NUM}/Manual/packages.html#PkgSurfaceSubdivisionMethods3Summary"
, year =        ${CGAL_BUILD_YEAR4}
}

@incollection{cgal:yl-tsms-${CGAL_RELEASE_YEAR_ID}
, author =  "Ílker O. Yaz and S\'ebastien Loriot"
, title =   "Triangulated Surface Mesh Segmentation"
, publisher =  "{CGAL Editorial Board}"
, edition =     "{${CGAL_CREATED_VERSION_NUM}}"
, booktitle =   "{CGAL} User and Reference Manual"
, url = "http://doc.cgal.org/${CGAL_CREATED_VERSION_NUM}/Manual/packages.html#PkgSurfaceSegmentationSummary"
, year =        ${CGAL_BUILD_YEAR4}
}

@incollection{cgal:c-tsms-${CGAL_RELEASE_YEAR_ID}
, author =  "Fernando Cacciola"
, title =   "Triangulated Surface Mesh Simplification"
, publisher =  "{CGAL Editorial Board}"
, edition =     "{${CGAL_CREATED_VERSION_NUM}}"
, booktitle =   "{CGAL} User and Reference Manual"
, url = "http://doc.cgal.org/${CGAL_CREATED_VERSION_NUM}/Manual/packages.html#PkgSurfaceMeshSimplificationSummary"
, year =        ${CGAL_BUILD_YEAR4}
}

@incollection{cgal:lshxy-tsmd-${CGAL_RELEASE_YEAR_ID}
, author =  "Sébastien Loriot, Olga Sorkine-Hornung, Yin Xu and Ilker %O. Yaz"
, title =   "Triangulated Surface Mesh Deformation"
, publisher =  "{CGAL Editorial Board}"
, edition =     "{${CGAL_CREATED_VERSION_NUM}}"
, booktitle =   "{CGAL} User and Reference Manual"
, url = "http://doc.cgal.org/${CGAL_CREATED_VERSION_NUM}/Manual/packages.html#PkgSurfaceModelingSummary"
, year =        ${CGAL_BUILD_YEAR4}
}

@incollection{cgal:sal-pptsm2-${CGAL_RELEASE_YEAR_ID}
, author =  "Laurent Saboret and Pierre Alliez and Bruno L\'evy"
, title =   "Planar Parameterization of Triangulated Surface Meshes"
, publisher =  "{CGAL Editorial Board}"
, edition =     "{${CGAL_CREATED_VERSION_NUM}}"
, booktitle =   "{CGAL} User and Reference Manual"
, url = "http://doc.cgal.org/${CGAL_CREATED_VERSION_NUM}/Manual/packages.html#PkgSurfaceParameterizationSummary"
, year =        ${CGAL_BUILD_YEAR4}
}

@incollection{cgal:cp-arutsm-${CGAL_RELEASE_YEAR_ID}
, author =  "Marc Pouget and Fr\'ed\'eric Cazals"
, title =   "Approximation of Ridges and Umbilics on Triangulated Surface Meshes"
, publisher =  "{CGAL Editorial Board}"
, edition =     "{${CGAL_CREATED_VERSION_NUM}}"
, booktitle =   "{CGAL} User and Reference Manual"
, url = "http://doc.cgal.org/${CGAL_CREATED_VERSION_NUM}/Manual/packages.html#PkgRidges_3Summary"
, year =        ${CGAL_BUILD_YEAR4}
}

@incollection{cgal:pc-eldp-${CGAL_RELEASE_YEAR_ID}
, author =  "Marc Pouget and Fr\'ed\'eric Cazals"
, title =   "Estimation of Local Differential Properties of Point-Sampled Surfaces"
, publisher =  "{CGAL Editorial Board}"
, edition =     "{${CGAL_CREATED_VERSION_NUM}}"
, booktitle =   "{CGAL} User and Reference Manual"
, url = "http://doc.cgal.org/${CGAL_CREATED_VERSION_NUM}/Manual/packages.html#PkgJet_fitting_3Summary"
, year =        ${CGAL_BUILD_YEAR4}
}

@incollection{cgal:ass-psp-${CGAL_RELEASE_YEAR_ID}
, author =  "Pierre Alliez and Laurent Saboret and Nader Salman"
, title =   "Point Set Processing"
, publisher =  "{CGAL Editorial Board}"
, edition =     "{${CGAL_CREATED_VERSION_NUM}}"
, booktitle =   "{CGAL} User and Reference Manual"
, url = "http://doc.cgal.org/${CGAL_CREATED_VERSION_NUM}/Manual/packages.html#PkgPointSetProcessingSummary"
, year =        ${CGAL_BUILD_YEAR4}
}

@incollection{cgal:m-ps-${CGAL_RELEASE_YEAR_ID}
, author =  "Abdelkrim Mebarki"
, title =   "{2D} Placement of Streamlines"
, publisher =  "{CGAL Editorial Board}"
, edition =     "{${CGAL_CREATED_VERSION_NUM}}"
, booktitle =   "{CGAL} User and Reference Manual"
, url = "http://doc.cgal.org/${CGAL_CREATED_VERSION_NUM}/Manual/packages.html#PkgPlacementOfStreamlines2Summary"
, year =        ${CGAL_BUILD_YEAR4}
}

%%% Spatial Searching and Sorting %%%

@incollection{cgal:b-ss2-${CGAL_RELEASE_YEAR_ID}
, author =  "Matthias B{\"a}sken"
, title =   "{2D} Range and Neighbor Search"
, publisher =  "{CGAL Editorial Board}"
, edition =     "{${CGAL_CREATED_VERSION_NUM}}"
, booktitle =   "{CGAL} User and Reference Manual"
, url = "http://doc.cgal.org/${CGAL_CREATED_VERSION_NUM}/Manual/packages.html#PkgPointSet2Summary"
, year =        ${CGAL_BUILD_YEAR4}
}

@incollection{cgal:f-isl-${CGAL_RELEASE_YEAR_ID}
, author =  "Andreas Fabri"
, title =   "Interval Skip List"
, publisher =  "{CGAL Editorial Board}"
, edition =     "{${CGAL_CREATED_VERSION_NUM}}"
, booktitle =   "{CGAL} User and Reference Manual"
, url = "http://doc.cgal.org/${CGAL_CREATED_VERSION_NUM}/Manual/packages.html#PkgIntervalSkipListSummary"
, year =        ${CGAL_BUILD_YEAR4}
}

@incollection{cgal:tf-ssd-${CGAL_RELEASE_YEAR_ID}
, author =  "Hans Tangelder and Andreas Fabri"
, title =   "{dD} Spatial Searching"
, publisher =  "{CGAL Editorial Board}"
, edition =     "{${CGAL_CREATED_VERSION_NUM}}"
, booktitle =   "{CGAL} User and Reference Manual"
, url = "http://doc.cgal.org/${CGAL_CREATED_VERSION_NUM}/Manual/packages.html#PkgSpatialSearchingDSummary"
, year =        ${CGAL_BUILD_YEAR4}
}

@incollection{cgal:n-rstd-${CGAL_RELEASE_YEAR_ID}
, author =  "Gabriele Neyer"
, title =   "{dD} Range and Segment Trees"
, publisher =  "{CGAL Editorial Board}"
, edition =     "{${CGAL_CREATED_VERSION_NUM}}"
, booktitle =   "{CGAL} User and Reference Manual"
, url = "http://doc.cgal.org/${CGAL_CREATED_VERSION_NUM}/Manual/packages.html#PkgRangeSegmentTreesDSummary"
, year =        ${CGAL_BUILD_YEAR4}
}

@incollection{cgal:kmz-isiobd-${CGAL_RELEASE_YEAR_ID}
, author =  "Lutz Kettner and Andreas Meyer and Afra Zomorodian"
, title =   "Intersecting Sequences of {dD} Iso-oriented Boxes"
, publisher =  "{CGAL Editorial Board}"
, edition =     "{${CGAL_CREATED_VERSION_NUM}}"
, booktitle =   "{CGAL} User and Reference Manual"
, url = "http://doc.cgal.org/${CGAL_CREATED_VERSION_NUM}/Manual/packages.html#PkgBoxIntersectionDSummary"
, year =        ${CGAL_BUILD_YEAR4}
}

@incollection{cgal:atw-aabb-${CGAL_RELEASE_YEAR_ID}
, author =  "Pierre Alliez and St\'ephane Tayeb and Camille Wormser"
, title =   "{3D} Fast Intersection and Distance Computation (AABB Tree)"
, publisher =  "{CGAL Editorial Board}"
, edition =     "{${CGAL_CREATED_VERSION_NUM}}"
, booktitle =   "{CGAL} User and Reference Manual"
, url = "http://doc.cgal.org/${CGAL_CREATED_VERSION_NUM}/Manual/packages.html#PkgAABB_treeSummary"
, year =        ${CGAL_BUILD_YEAR4}
}

@incollection{cgal:dd-ss-${CGAL_RELEASE_YEAR_ID}
, author =  "Christophe Delage and Olivier Devillers"
, title =   "Spatial Sorting"
, publisher =  "{CGAL Editorial Board}"
, edition =     "{${CGAL_CREATED_VERSION_NUM}}"
, booktitle =   "{CGAL} User and Reference Manual"
, url = "http://doc.cgal.org/${CGAL_CREATED_VERSION_NUM}/Manual/packages.html#PkgSpatialSortingSummary"
, year =        ${CGAL_BUILD_YEAR4}
}

%%% Geometric Optimization %%%

@incollection{cgal:fghhs-bv-${CGAL_RELEASE_YEAR_ID}
, author =  "Kaspar Fischer and Bernd G{\"a}rtner and Thomas Herrmann and Michael Hoffmann and Sven Sch{\"o}nherr"
, title =   "Bounding Volumes"
, publisher =  "{CGAL Editorial Board}"
, edition =     "{${CGAL_CREATED_VERSION_NUM}}"
, booktitle =   "{CGAL} User and Reference Manual"
, url = "http://doc.cgal.org/${CGAL_CREATED_VERSION_NUM}/Manual/packages.html#PkgBoundingVolumesSummary"
, year =        ${CGAL_BUILD_YEAR4}
}

@incollection{cgal:hp-ia-${CGAL_RELEASE_YEAR_ID}
, author =  "Michael Hoffmann and Eli Packer"
, title =   "Inscribed Areas"
, publisher =  "{CGAL Editorial Board}"
, edition =     "{${CGAL_CREATED_VERSION_NUM}}"
, booktitle =   "{CGAL} User and Reference Manual"
, url = "http://doc.cgal.org/${CGAL_CREATED_VERSION_NUM}/Manual/packages.html#PkgInscribedAreasSummary"
, year =        ${CGAL_BUILD_YEAR4}
}

@incollection{cgal:fghhs-od-${CGAL_RELEASE_YEAR_ID}
, author =  "Kaspar Fischer and Bernd G{\"a}rtner and Thomas Herrmann and Michael Hoffmann
                and Sven Sch{\"o}nherr"
, title =   "Optimal Distances"
, publisher =  "{CGAL Editorial Board}"
, edition =     "{${CGAL_CREATED_VERSION_NUM}}"
, booktitle =   "{CGAL} User and Reference Manual"
, url = "http://doc.cgal.org/${CGAL_CREATED_VERSION_NUM}/Manual/packages.html#PkgOptimalDistancesSummary"
, year =        ${CGAL_BUILD_YEAR4}
}

@incollection{cgal:ap-pcad-${CGAL_RELEASE_YEAR_ID}
, author =  "Pierre Alliez and Sylvain Pion and Ankit Gupta"
, title =   "Principal Component Analysis"
, publisher =  "{CGAL Editorial Board}"
, edition =     "{${CGAL_CREATED_VERSION_NUM}}"
, booktitle =   "{CGAL} User and Reference Manual"
, url = "http://doc.cgal.org/${CGAL_CREATED_VERSION_NUM}/Manual/packages.html#PkgPrincipalComponentAnalysisDSummary"
, year =        ${CGAL_BUILD_YEAR4}
}

%%% Interpolation %%%

@incollection{cgal:f-i-${CGAL_RELEASE_YEAR_ID}
, author =  "Julia Fl{\"o}totto"
, title =   "{2D} and Surface Function Interpolation"
, publisher =  "{CGAL Editorial Board}"
, edition =     "{${CGAL_CREATED_VERSION_NUM}}"
, booktitle =   "{CGAL} User and Reference Manual"
, url = "http://doc.cgal.org/${CGAL_CREATED_VERSION_NUM}/Manual/packages.html#PkgInterpolation2Summary"
, year =        ${CGAL_BUILD_YEAR4}
}

@incollection{cgal:abha-gbc-${CGAL_RELEASE_YEAR_ID}
, author =  "Dmitry Anisimov and David Bommes and Kai Hormann and Pierre Alliez"
, title =   "2D Generalized Barycentric Coordinates"
, publisher =  "{CGAL Editorial Board}"
, edition =     "{${CGAL_CREATED_VERSION_NUM}}"
, booktitle =   "{CGAL} User and Reference Manual"
, url = "http://doc.cgal.org/${CGAL_CREATED_VERSION_NUM}/Manual/packages.html#PkgBarycentric_coordinates_2Summary"
, year =        ${CGAL_BUILD_YEAR4}
}

%%% Kinetic Data Structures %%%

@incollection{cgal:r-kds-${CGAL_RELEASE_YEAR_ID}
, author =  "Daniel Russel"
, title =   "Kinetic Data Structures"
, publisher =  "{CGAL Editorial Board}"
, edition =     "{${CGAL_CREATED_VERSION_NUM}}"
, booktitle =   "{CGAL} User and Reference Manual"
, url = "http://doc.cgal.org/${CGAL_CREATED_VERSION_NUM}/Manual/packages.html#PkgKdsSummary"
, year =        ${CGAL_BUILD_YEAR4}
}

@incollection{cgal:r-kdsf-${CGAL_RELEASE_YEAR_ID}
, author =  "Daniel Russel"
, title =   "Kinetic Framework"
, publisher =  "{CGAL Editorial Board}"
, edition =     "{${CGAL_CREATED_VERSION_NUM}}"
, booktitle =   "{CGAL} User and Reference Manual"
, url = "http://doc.cgal.org/${CGAL_CREATED_VERSION_NUM}/Manual/packages.html#PkgKdsFrameworkSummary"
, year =        ${CGAL_BUILD_YEAR4}
}

%%% Support Library %%%

@incollection{cgal:hkpw-se-${CGAL_RELEASE_YEAR_ID}
, author =  "Michael Hoffmann and  Lutz Kettner and Sylvain Pion and Ron Wein"
, title =   "STL Extensions for {CGAL}"
, publisher =  "{CGAL Editorial Board}"
, edition =     "{${CGAL_CREATED_VERSION_NUM}}"
, booktitle =   "{CGAL} User and Reference Manual"
, url = "http://doc.cgal.org/${CGAL_CREATED_VERSION_NUM}/Manual/packages.html#PkgStlExtensionSummary"
, year =        ${CGAL_BUILD_YEAR4}
}

@incollection{cgal:cfw-cbgl-${CGAL_RELEASE_YEAR_ID}
, author =  "Andreas Fabri and Fernando Cacciola and Ron Wein"
, title =   "{CGAL} and the {Boost} Graph Library"
, publisher =  "{CGAL Editorial Board}"
, edition =     "{${CGAL_CREATED_VERSION_NUM}}"
, booktitle =   "{CGAL} User and Reference Manual"
, url = "http://doc.cgal.org/${CGAL_CREATED_VERSION_NUM}/Manual/packages.html#PkgBGLSummary"
, year =        ${CGAL_BUILD_YEAR4}
}

@incollection{cgal:fs-cbpm-${CGAL_RELEASE_YEAR_ID}
, author =  "Andreas Fabri and Laurent Saboret"
, title =   "{CGAL} and  {Boost} Property Maps"
, publisher =  "{CGAL Editorial Board}"
, edition =     "{${CGAL_CREATED_VERSION_NUM}}"
, booktitle =   "{CGAL} User and Reference Manual"
, url = "http://doc.cgal.org/${CGAL_CREATED_VERSION_NUM}/Manual/packages.html#PkgProperty_mapSummary"
, year =        ${CGAL_BUILD_YEAR4}
}

@incollection{cgal:dksy-hc-${CGAL_RELEASE_YEAR_ID}
, author =  "Olivier Devillers and Lutz Kettner and Michael Seel and Mariette Yvinec"
, title =   "Handles and Circulators"
, publisher =  "{CGAL Editorial Board}"
, edition =     "{${CGAL_CREATED_VERSION_NUM}}"
, booktitle =   "{CGAL} User and Reference Manual"
, url = "http://doc.cgal.org/${CGAL_CREATED_VERSION_NUM}/Manual/packages.html#PkgHandlesAndCirculatorsSummary"
, year =        ${CGAL_BUILD_YEAR4}
}

@incollection{cgal:dhhk-gog-${CGAL_RELEASE_YEAR_ID}
, author =  "Olivier Devillers and Susan Hert and Michael Hoffmann and Lutz Kettner and Sven Sch{\"o}nherr"
, title =   "Geometric Object Generators"
, publisher =  "{CGAL Editorial Board}"
, edition =     "{${CGAL_CREATED_VERSION_NUM}}"
, booktitle =   "{CGAL} User and Reference Manual"
, url = "http://doc.cgal.org/${CGAL_CREATED_VERSION_NUM}/Manual/packages.html#PkgGeneratorsSummary"
, year =        ${CGAL_BUILD_YEAR4}
}

@incollection{cgal:kps-pthum-${CGAL_RELEASE_YEAR_ID}
, author =  "Lutz Kettner and Sylvain Pion and Michael Seel"
, title =   "Profiling Tools Timers, Hash Map, Union-find, Modifiers"
, publisher =  "{CGAL Editorial Board}"
, edition =     "{${CGAL_CREATED_VERSION_NUM}}"
, booktitle =   "{CGAL} User and Reference Manual"
, url = "http://doc.cgal.org/${CGAL_CREATED_VERSION_NUM}/Manual/packages.html#PkgProfilingToolsSummary"
, year =        ${CGAL_BUILD_YEAR4}
}

@incollection{cgal:fgk-ios-${CGAL_RELEASE_YEAR_ID}
, author =  "Andreas Fabri and Geert-Jan Giezeman and Lutz Kettner"
, title =   "IO Streams"
, publisher =  "{CGAL Editorial Board}"
, edition =     "{${CGAL_CREATED_VERSION_NUM}}"
, booktitle =   "{CGAL} User and Reference Manual"
, url = "http://doc.cgal.org/${CGAL_CREATED_VERSION_NUM}/Manual/packages.html#PkgIOstreamsSummary"
, year =        ${CGAL_BUILD_YEAR4}
}

%%% Visualization %%%

@incollection{cgal:fp-gv-${CGAL_RELEASE_YEAR_ID}
, author =  "Andreas Fabri and Sylvain Pion"
, title =   "Geomview"
, publisher =  "{CGAL Editorial Board}"
, edition =     "{${CGAL_CREATED_VERSION_NUM}}"
, booktitle =   "{CGAL} User and Reference Manual"
, url = "http://doc.cgal.org/${CGAL_CREATED_VERSION_NUM}/Manual/packages.html#PkgGeomviewSummary"
, year =        ${CGAL_BUILD_YEAR4}
}

@incollection{cgal:fr-cqgvf-${CGAL_RELEASE_YEAR_ID}
, author =  "Andreas Fabri and Laurent Rineau"
, title =   "{CGAL} and the Qt Graphics View Framework "
, publisher = "{CGAL Editorial Board}"
, edition =     "{${CGAL_CREATED_VERSION_NUM}}"
, booktitle =   "{CGAL} User and Reference Manual"
, url = "http://doc.cgal.org/${CGAL_CREATED_VERSION_NUM}/Manual/packages.html#PkgGraphicsViewSummary"
, year =        ${CGAL_BUILD_YEAR4}
}

@incollection{cgal:lp-gi-${CGAL_RELEASE_YEAR_ID}
, author =  "S\'ebastien Loriot and Sylvain Pion"
, title =   "{CGAL} Ipelets "
, publisher =  "{CGAL Editorial Board}"
, edition =     "{${CGAL_CREATED_VERSION_NUM}}"
, booktitle =   "{CGAL} User and Reference Manual"
, url = "http://doc.cgal.org/${CGAL_CREATED_VERSION_NUM}/Manual/packages.html#PkgCGALIpeletsSummary"
, year =        ${CGAL_BUILD_YEAR4}
}<|MERGE_RESOLUTION|>--- conflicted
+++ resolved
@@ -287,7 +287,17 @@
 , year =        ${CGAL_BUILD_YEAR4}
 }
 
-<<<<<<< HEAD
+
+@incollection{cgal:bsmf-hds-${CGAL_RELEASE_YEAR_ID}
+, author =  "Mario Botsch and Daniel Sieger and Philipp Moeller and Andreas Fabri"
+, title =   "Surface Mesh"
+, publisher =  "{CGAL Editorial Board}"
+, edition =     "{${CGAL_CREATED_VERSION_NUM}}"
+, booktitle =   "{CGAL} User and Reference Manual"
+, url = "http://doc.cgal.org/${CGAL_CREATED_VERSION_NUM}/Manual/packages.html#PkgSurfaceMeshSummary"
+, year =        ${CGAL_BUILD_YEAR4}
+}
+
 @incollection{cgal:d-cm-${CGAL_RELEASE_YEAR_ID}
 , author =  "Guillaume Damiand"
 , title =   "Combinatorial Maps"
@@ -304,34 +314,6 @@
 , publisher =  "{CGAL Editorial Board}"
 , edition =     "{${CGAL_CREATED_VERSION_NUM}}"
 , booktitle =   "{CGAL} User and Reference Manual"
-=======
-@incollection{cgal:bsmf-hds-${CGAL_RELEASE_YEAR_ID}
-, author =  "Mario Botsch and Daniel Sieger and Philipp Moeller and Andreas Fabri"
-, title =   "Surface Mesh"
-, publisher =  "{CGAL Editorial Board}"
-, edition =     "{${CGAL_CREATED_VERSION_NUM}}"
-, booktitle =   "{CGAL} User and Reference Manual"
-, url = "http://doc.cgal.org/${CGAL_CREATED_VERSION_NUM}/Manual/packages.html#PkgSurfaceMeshSummary"
-, year =        ${CGAL_BUILD_YEAR4}
-}
-
-@incollection{cgal:d-cm-${CGAL_RELEASE_YEAR_ID}
-, author =  "Guillaume Damiand"
-, title =   "Combinatorial Maps"
-, publisher =  "{CGAL Editorial Board}"
-, edition =     "{${CGAL_CREATED_VERSION_NUM}}"
-, booktitle =   "{CGAL} User and Reference Manual"
-, url = "http://doc.cgal.org/${CGAL_CREATED_VERSION_NUM}/Manual/packages.html#PkgCombinatorialMapsSummary"
-, year =        ${CGAL_BUILD_YEAR4}
-}
-
-@incollection{cgal:d-lcc-${CGAL_RELEASE_YEAR_ID}
-, author =  "Guillaume Damiand"
-, title =   "Linear Cell Complex"
-, publisher =  "{CGAL Editorial Board}"
-, edition =     "{${CGAL_CREATED_VERSION_NUM}}"
-, booktitle =   "{CGAL} User and Reference Manual"
->>>>>>> 07e62f3a
 , url = "http://doc.cgal.org/${CGAL_CREATED_VERSION_NUM}/Manual/packages.html#PkgLinearCellComplexSummary"
 , year =        ${CGAL_BUILD_YEAR4}
 }
