# this package is a little peculiar and different from the other packages
@INCLUDE = ${CGAL_DOC_PACKAGE_DEFAULTS}
PROJECT_NAME = "CGAL ${CGAL_DOC_VERSION} - Manual"
PROJECT_BRIEF       =
OUTPUT_DIRECTORY    = ${CGAL_DOC_OUTPUT_DIR}/Manual

INPUT = ${CGAL_PACKAGE_DOC_DIR} \
        ${CMAKE_BINARY_DIR}/how_to_cite_cgal.txt

HTML_HEADER         = ${CGAL_DOC_HEADER}
LAYOUT_FILE         = ${CGAL_DOC_RESOURCE_DIR}/DoxygenLayout.xml
GENERATE_TAGFILE    = ${CGAL_DOC_TAG_GEN_DIR}/Manual.tag
EXAMPLE_PATH        = ${CGAL_Convex_hull_2_EXAMPLE_DIR} \
                      ${CGAL_Kernel_23_EXAMPLE_DIR} \
                      ${CGAL_Poisson_surface_reconstruction_3_EXAMPLE_DIR} \
<<<<<<< HEAD
                      ${CGAL_Surface_mesh_EXAMPLE_DIR}
=======
                      ${CMAKE_SOURCE_DIR}/Classification/examples
>>>>>>> c03e69d5
FILTER_PATTERNS     = *.txt=${CMAKE_BINARY_DIR}/pkglist_filter

HTML_EXTRA_FILES += ${CGAL_DOC_RESOURCE_DIR}/hacks.js \
                    ${CGAL_DOC_RESOURCE_DIR}/menu_version.js \
                    ${CGAL_DOC_RESOURCE_DIR}/cgal_stylesheet.css \
                    ${CMAKE_BINARY_DIR}/how_to_cite_cgal.bib \
                    ${CMAKE_BINARY_DIR}/how_to_cite.html \
                    ${CGAL_PACKAGE_DOC_DIR}/fig/g-196x196-doc.png

ALLEXTERNALS             = true
EXTERNAL_GROUPS          = false
GENERATE_TODOLIST        = false
GENERATE_DEPRECATEDLIST  = false
GENERATE_TESTLIST        = false
GENERATE_BUGLIST         = false
SEARCHENGINE             = true

ALIASES                 += "cgalPkgDescriptionBegin{2}=\subsection \2 \1"
ALIASES                 += "cgalPkgManuals{2}=<div class=\"PkgManuals\"> <span> \ref \1 \"User Manual\" </span> <span style=\"padding-left: 20px;\">\ref \2 \"Reference Manual\" </span> </div>"
ALIASES                 += "cgalReleaseNumber =${CGAL_DOC_VERSION}"<|MERGE_RESOLUTION|>--- conflicted
+++ resolved
@@ -13,11 +13,8 @@
 EXAMPLE_PATH        = ${CGAL_Convex_hull_2_EXAMPLE_DIR} \
                       ${CGAL_Kernel_23_EXAMPLE_DIR} \
                       ${CGAL_Poisson_surface_reconstruction_3_EXAMPLE_DIR} \
-<<<<<<< HEAD
-                      ${CGAL_Surface_mesh_EXAMPLE_DIR}
-=======
+                      ${CGAL_Surface_mesh_EXAMPLE_DIR} \
                       ${CMAKE_SOURCE_DIR}/Classification/examples
->>>>>>> c03e69d5
 FILTER_PATTERNS     = *.txt=${CMAKE_BINARY_DIR}/pkglist_filter
 
 HTML_EXTRA_FILES += ${CGAL_DOC_RESOURCE_DIR}/hacks.js \
