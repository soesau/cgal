/*!

\page thirdparty Essential and Optional Third Party Dependencies
\cgalAutoToc

\section seccompilers Supported Compilers

In order to build a program using \cgal, you need a \cpp compiler
supporting <a href="https://isocpp.org/wiki/faq/cpp14">C++14</a> or later.
\cgal \cgalReleaseNumber is supported (continuously tested) for the following compilers/operating systems:

| Operating System | Compiler |
| :------- | :--------------- |
| Linux | \gnu `g++` 6.3 or later\cgalFootnote{<A HREF="http://gcc.gnu.org/">`http://gcc.gnu.org/`</A>} |
|       | `Clang` \cgalFootnote{<A HREF="http://clang.llvm.org/">`http://clang.llvm.org/`</A>} compiler version 8.0.0 |
| \ms Windows | \gnu `g++` 6.3 or later\cgalFootnote{<A HREF="http://gcc.gnu.org/">`http://gcc.gnu.org/`</A>} |
|                 | \ms Visual `C++` 14.0, 15.9, 16.0 (\visualstudio 2015, 2017, and 2019)\cgalFootnote{<A HREF="https://visualstudio.microsoft.com/">`https://visualstudio.microsoft.com/`</A>} |
| MacOS X | \gnu `g++` 6.3 or later\cgalFootnote{<A HREF="http://gcc.gnu.org/">`http://gcc.gnu.org/`</A>} |
|         | Apple `Clang` compiler versions 7.0.2 and 10.0.1 |

<!-- Windows supported version are also listed on windows.html (must change both) -->

Older versions of the above listed compilers might work, but no guarantee is provided.

\section seccmake CMake
<b>Version 3.12 or later</b>

In order to configure and build the \cgal examples, demos, or libraries,
you need <a href="https://cmake.org/">CMake</a>, a cross-platform "makefile generator".

This manual explains only the features of CMake which are needed in order to build \cgal.
Please refer to the <a href="https://cmake.org/documentation/">CMake documentation</a>
for further details.

\attention Recent versions of CMake are needed for the most recent versions of MS Visual C++.
Please refer to CMake's documentation for further information, for example
<a href="https://cmake.org/cmake/help/latest/generator/Visual%20Studio%2016%202019.html">here</a>
for Visual Studio 16 2019.

\section secessential3rdpartysoftware Essential Third Party Libraries

The focus of \cgal is on geometry, and we rely on other
highly specialized libraries and software for non-geometric issues,
for instance for numeric solvers or visualization. We first list software
that is essential to most of \cgal, and must therefore be found during the configuration of \cgal.
The page \ref configurationvariables lists CMake and environment variables which can be used to specify
the location of third-party software during configuration.

\subsection thirdpartystl Standard Template Library (STL)

\cgal heavily uses the \stl, and in particular adopted many of its design ideas. You can find online
documentation for the \stl at various web sites, for instance,
<A HREF="https://en.cppreference.com/w/">`https://en.cppreference.com `</A>,
or <A HREF="https://msdn.microsoft.com/en-us/library/1fe2x6kt(v=vs.140).aspx">`https://msdn.microsoft.com`</A>.

The \stl comes with the compiler, and as such no installation is required.

\subsection thirdpartyBoost Boost
<b>Version 1.66 or later</b>

The \boost libraries are a set of portable C++ source libraries.
Most of \boost libraries are header-only, but a few of them need to be compiled or
installed as binaries.

\cgal only requires the headers of the \boost libraries, but some demos and examples
depend on the binary library `Boost.Program_options`.

In case the \boost libraries are not installed on your system already, you
can obtain them from <A HREF="https://www.boost.org">`https://www.boost.org/`</A>.
For Visual C++ you can download precompiled libraries
from <A HREF="https://sourceforge.net/projects/boost/files/boost-binaries/">`https://sourceforge.net/projects/boost/files/boost-binaries/`</A>.

As there is no canonical directory for where to find \boost on Windows,
we recommend that you define the environment variable
`BOOST_ROOT` and set it to where you have installed \boost, e.g., `C:\boost\boost_1_69_0`.

\subsection thirdpartyMPFR GNU Multiple Precision Arithmetic (GMP) and GNU Multiple Precision Floating-Point Reliably (MPFR) Libraries
<b>GMP Version 4.2 or later, MPFR Version 2.2.1 or later</b>

The components `libCGAL`, `libCGAL_Core`, and `libCGAL_Qt5` require
\gmp and \mpfr which are libraries for multi precision integers and rational numbers,
and for multi precision floating point numbers.

\cgal combines floating point arithmetic with exact arithmetic
in order to be efficient and reliable. \cgal has a built-in
number type for that, but \gmp and \mpfr provide a faster
solution, and we recommend to use them.

These libraries can be obtained from <A HREF="https://gmplib.org/">`https://gmplib.org/`</A>
and <A HREF="https://www.mpfr.org/">`https://www.mpfr.org/`</A>.
Since Visual \cpp is not properly supported by the \gmp and \mpfr projects,
we provide precompiled versions of \gmp and \mpfr, which can be downloaded with the installer
<a href="https://github.com/CGAL/cgal/releases">`CGAL-\cgalReleaseNumber``-Setup.exe`</a>.

\section secoptional3rdpartysoftware Optional Third Party Libraries

Optional 3rd party software can be used by \cgal for various reasons:
certain optional libraries might be required to build examples and
demos shipped with \cgal or to build your own project using \cgal;
another reason is to speed up basic tasks where specialized libraries can be faster than the default
version shipped with \cgal.
The page \ref configurationvariables lists CMake and environment variables which can be used to specify
the location of third-party software during configuration.

\subsection thirdpartyQt Qt5
<b>Version 5.9.0 or later</b>

Qt is a cross-platform application and UI framework.

The component libCGAL_Qt5 is essential to run the \cgal demos and basic viewers.
It requires \qt5 installed on your system.
In case \qt is not yet installed on your system, you can download
it from <A HREF="https://www.qt-project.org/">`https://www.qt-project.org/`</A>.

The exhaustive list of \qt5 components used in demos is:
`Core`, `Gui`, `Help`, `OpenGL`, `Script`, `ScriptTools`, `Svg`, `Widgets`,
`qcollectiongenerator` (with `sqlite` driver plugin), and `Xml`.

\subsection thirdpartyEigen Eigen
<b>Version 3.1 or later</b>

\eigen is a `C++` template library for linear algebra. \eigen supports all
matrix sizes, various matrix decomposition methods and sparse linear solvers.

In \cgal, \eigen is used in many packages such as \ref
PkgPoissonSurfaceReconstruction3 or \ref PkgJetFitting3, providing
sparse linear solvers and singular value decompositions.  A package
dependency over \eigen is marked on the <a
href="https://doc.cgal.org/latest/Manual/packages.html">Package
Overview</a> page. In order to use Eigen in \cgal programs, the
executables should be linked with the CMake imported target
`CGAL::Eigen3_support` provided in `CGAL_Eigen3_support.cmake`.

The \eigen web site is <A HREF="http://eigen.tuxfamily.org/index.php?title=Main_Page">`http://eigen.tuxfamily.org`</A>.

\subsection thirdpartyOpenGR OpenGR

\opengr is a set C++ libraries for 3D Global Registration released under the terms of the APACHE V2 licence.

\cgal provides wrappers for the Super4PCS algorithm of \opengr in the \ref PkgPointSetProcessing3Ref
packages. In order to use \opengr in \cgal programs, the executables should be linked with the CMake imported target `CGAL::OpenGR_support` provided in `CGAL_OpenGR_support.cmake`.

The \opengr web site is <A HREF="https://github.com/STORM-IRIT/OpenGR">`https://github.com/STORM-IRIT/OpenGR`</A>.

\subsection thirdpartylibpointmatcher PointMatcher

\libpointmatcher is a modular library implementing the Iterative Closest Point (ICP) algorithm for aligning point clouds, released under a permissive BSD license.

\cgal provides wrappers for the ICP algorithm of \libpointmatcher in the \ref PkgPointSetProcessing3Ref
packages. In order to use \libpointmatcher in \cgal programs, the
executables should be linked with the CMake imported target
`CGAL::pointmatcher_support` provided in
`CGAL_pointmatcher_support.cmake`.

The \libpointmatcher web site is <A
HREF="https://github.com/ethz-asl/libpointmatcher">`https://github.com/ethz-asl/libpointmatcher`</A>.
\attention On Windows, we only support version 1.3.1 of PointMatcher with version 3.3.7 of Eigen, with some changes to the recipe at
`https://github.com/ethz-asl/libpointmatcher/blob/master/doc/CompilationWindows.md`:`NABO_INCLUDE_DIR` becomes `libnabo_INCLUDE_DIRS`
and `NABO_LIBRARY` becomes `libnabo_LIBRARIES` in the "Build libpointmatcher" section.


\subsection thirdpartyLeda LEDA
<b>Version 6.2 or later</b>

\leda is a library of efficient data structures and
algorithms. Like \core, \leda offers a real number data type.

In \cgal this library is optional, and its number types can
be used as an alternative to \gmp, \mpfr, and \core.

Free and commercial editions of \leda are available from <A HREF="https://www.algorithmic-solutions.com">`https://www.algorithmic-solutions.com`</A>.

\subsection thirdpartyMPFI Multiple Precision Floating-point Interval (MPFI)
<b>Version 1.4 or later</b>

\mpfi provides arbitrary precision interval arithmetic with intervals
represented using \mpfr reliable floating-point numbers.
It is based on the libraries \gmp and \mpfr.
In the setting of \cgal, this library is
optional: it is used by some models of the
\ref PkgAlgebraicKernelD "Algebraic Kernel".

\mpfi can be downloaded from <A HREF="https://mpfi.gforge.inria.fr/">`https://mpfi.gforge.inria.fr/`</A>.

\subsection thirdpartyRS3 RS and RS3

\rs (Real Solutions) is devoted to the study of the real roots of
polynomial systems with a finite number of complex roots (including
univariate polynomials). In \cgal, \rs is used by one model of the
\ref PkgAlgebraicKernelD "Algebraic Kernel".

\rs is freely distributable for non-commercial use. You can download it
from <a href="http://vegas.loria.fr/rs/">`http://vegas.loria.fr/rs/`</a>. Actually, the \rs package also includes \rs3, the
successor of \rs, which is used in conjunction with it.

The libraries \rs and \rs3 need \mpfi, which can be downloaded from
<A HREF="https://mpfi.gforge.inria.fr/">`https://mpfi.gforge.inria.fr/`</A>.

\subsection thirdpartyNTL NTL
<b>Version 5.1 or later</b>

\ntl provides data structures and algorithms for signed, arbitrary
length integers, and for vectors, matrices, and polynomials over the
integers and over finite fields. The optional library \ntl is used by \cgal
to speed up operations of the Polynomial package, such as GCDs. It is recommended to install \ntl with support from \gmp.

\ntl can be downloaded from <A HREF="https://www.shoup.net/ntl/">`https://www.shoup.net/ntl/`</A>.

\subsection thirdpartyESBTL ESBTL

The \esbtl (Easy Structural Biology Template Library) is a library that allows
the handling of \pdb data.

In \cgal, the \esbtl is used in an example of the \ref PkgSkinSurface3 package.

It can be downloaded from <A HREF="http://esbtl.sourceforge.net/">`http://esbtl.sourceforge.net/`</A>.

\subsection thirdpartyTBB Intel TBB

\tbb (Threading Building Blocks) is a library developed by Intel Corporation for writing software
programs that take advantage of multi-core processors.

In \cgal, \tbb is used by the packages that offer parallel
code. In order to use \tbb in \cgal programs, the executables
should be linked with the CMake imported target `CGAL::TBB_support`
provided in `CGAL_TBB_support.cmake`.

The \tbb web site is <A HREF="https://www.threadingbuildingblocks.org">`https://www.threadingbuildingblocks.org`</A>.

\subsection thirdpartyLASlib LASlib

\laslib is a `C++` library for handling LIDAR data sets stored in
the LAS format (or the compressed LAZ format).

In \cgal, \laslib is used to provide input and output functions in
the \ref PkgPointSetProcessing3 package. In order to use \laslib
in \cgal programs, the executables should be linked with the CMake
imported target `CGAL::LASLIB_support` provided in
`CGAL_LASLIB_support.cmake`.

The \laslib web site is <a
href="https://rapidlasso.com/lastools/">`https://rapidlasso.com/lastools/`</a>. \laslib
is usually distributed along with LAStools: for simplicity, \cgal
provides <a href="https://github.com/CGAL/LAStools">a fork with a
CMake based install procedure</a>.

\subsection thirdpartyOpenCV OpenCV

\opencv (Open Computer Vision) is a library designed for computer
vision, computer graphics and machine learning.

In \cgal, \opencv is used by the \ref PkgClassification
package. In order to use \opencv in \cgal programs, the
executables should be linked with the CMake imported target
`CGAL::OpenCV_support` provided in `CGAL_OpenCV_support.cmake`.

The \opencv web site is <A HREF="https://opencv.org/">`https://opencv.org/`</A>.

<<<<<<< HEAD
\subsection thirdpartyTensorFlow TensorFlow

\tensorflow is a library designed for machine learning and deep learning.

In \cgal, the C++ API of \tensorflow is used by the \ref
PkgClassification package for neural network. The C++ API can be
compiled using CMake: it is distributed as part of the official
package and is located in `tensorflow/contrib/cmake`. Be sure to
enable and compile the following targets:

- `tensorflow_BUILD_ALL_KERNELS`
- `tensorflow_BUILD_PYTHON_BINDINGS`
- `tensorflow_BUILD_SHARED_LIB`.

In order to use \tensorflow in \cgal programs, the executables
should be linked with the CMake imported target
`CGAL::TensorFlow_support` provided in
`CGAL_TensorFlow_support.cmake`.

The \tensorflow web site is <A HREF="https://www.tensorflow.org/">`https://www.tensorflow.org/`</A>.

=======
>>>>>>> 68a4aa39
\subsection thirdpartyMETIS METIS
<b>Version 5.1 or later</b>

\metis is a library developed by the <A HREF="http://glaros.dtc.umn.edu/gkhome/">Karypis Lab</A>
and designed to partition graphs and produce fill-reducing matrix orderings.

\cgal offers wrappers around some of the methods of the \metis library
to allow the partitioning of graphs that are models of the concepts of the
<A HREF="https://www.boost.org/libs/graph/doc/index.html">Boost Graph Library</A>,
and, by extension, of surface meshes (see Section \ref BGLPartitioning of the package \ref PkgBGL).

More information is available on the METIS library
at <A HREF="http://glaros.dtc.umn.edu/gkhome/metis/metis/overview">`http://glaros.dtc.umn.edu/gkhome/metis/metis/overview`</A>.

\subsection thirdpartyzlib zlib

\zlib is a data compression library, and is essential for the component libCGAL_ImageIO.

In \cgal, this library is used in the examples of the \ref PkgSurfaceMesher3 package.

If it is not already on your system,
for instance, on Windows, you can download it from <A HREF="https://www.zlib.net/">`https://www.zlib.net/`</A>.

\subsection thirdpartyCeres Ceres Solver

\ceres is an open source C++ library for modeling and solving large, complicated optimization problems.

In \cgal, \ceres is used by the \ref PkgPolygonMeshProcessingRef package for mesh smoothing, which
requires solving complex non-linear least squares problems.

Visit the official website of the library at <A HREF="http://ceres-solver.org/index.html">`ceres-solver.org`</A>
for more information.

\subsection thirdpartyGLPK GLPK

\glpk (GNU Linear Programming Kit) is a library for solving linear programming (LP), mixed integer programming (MIP), and other related problems.

In \cgal, \glpk provides an optional linear integer program solver
in the \ref PkgPolygonalSurfaceReconstruction package. In order to use
\glpk in \cgal programs, the executables should be linked with the
CMake imported target `CGAL::GLPK_support` provided in
`CGAL_GLPK_support.cmake`.

The \glpk web site is <A HREF="https://www.gnu.org/software/glpk/">`https://www.gnu.org/software/glpk/`</A>.

\subsection thirdpartySCIP SCIP

\scip (Solving Constraint Integer Programs) is currently one of the fastest open source solvers for mixed integer programming (MIP) and mixed integer nonlinear programming (MINLP).

In \cgal, \scip provides an optional linear integer program solver
in the \ref PkgPolygonalSurfaceReconstruction package. In order to use
\scip in \cgal programs, the executables should be linked with the
CMake imported target `CGAL::SCIP_support` provided in
`CGAL_SCIP_support.cmake`.

The \scip web site is <A HREF="http://scip.zib.de/">`http://scip.zib.de/`</A>.

*/<|MERGE_RESOLUTION|>--- conflicted
+++ resolved
@@ -256,30 +256,6 @@
 
 The \opencv web site is <A HREF="https://opencv.org/">`https://opencv.org/`</A>.
 
-<<<<<<< HEAD
-\subsection thirdpartyTensorFlow TensorFlow
-
-\tensorflow is a library designed for machine learning and deep learning.
-
-In \cgal, the C++ API of \tensorflow is used by the \ref
-PkgClassification package for neural network. The C++ API can be
-compiled using CMake: it is distributed as part of the official
-package and is located in `tensorflow/contrib/cmake`. Be sure to
-enable and compile the following targets:
-
-- `tensorflow_BUILD_ALL_KERNELS`
-- `tensorflow_BUILD_PYTHON_BINDINGS`
-- `tensorflow_BUILD_SHARED_LIB`.
-
-In order to use \tensorflow in \cgal programs, the executables
-should be linked with the CMake imported target
-`CGAL::TensorFlow_support` provided in
-`CGAL_TensorFlow_support.cmake`.
-
-The \tensorflow web site is <A HREF="https://www.tensorflow.org/">`https://www.tensorflow.org/`</A>.
-
-=======
->>>>>>> 68a4aa39
 \subsection thirdpartyMETIS METIS
 <b>Version 5.1 or later</b>
 
