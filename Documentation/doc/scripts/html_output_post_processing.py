#!/usr/bin/env python
# Copyright (c) 2012 GeometryFactory (France). All rights reserved.
# All rights reserved.
#
# This file is part of CGAL (www.cgal.org).
#
# $URL$
# $Id$
# SPDX-License-Identifier: GPL-3.0-or-later
#
#
# Author(s)     : Philipp Moeller

import argparse
import glob
import codecs
from lxml import etree
import os
from os import path
from pyquery import PyQuery as pq
import re
import shutil
from sys import argv
from sys import stderr

def conceptify_nested_classes(d):
    # change nested classes to nested concepts
    nested_classes=d('a[name=nested-classes]').parent()
    nested_classes.text('Concepts')
    nested_classes=nested_classes.parent().parent().siblings()

    # we cannot use a proper selector here because PyQuery doesn't deal
    # with empty pseudo-classes
    nested_classes=nested_classes.filter(lambda i: pq(this).attr('class') == 'memitem:')
    nested_classes.children(".memItemLeft").text("concept")

def conceptify(d):
    # fix the title
    title = d(".title")
    title.html(re.sub("((Class)|(Struct))( Template)? Reference", "Concept Reference", title.html()))
    title = d("title")
    title.html(re.sub("((Class)|(Struct))( Template)? Reference", "Concept Reference", title.html()))
    # remove the include
    include_statement = d(".contents").children().eq(0)
    # should check that this is really the div we think it is
    include_statement.empty()

    conceptify_nested_classes(d)

# just an alias
def conceptify_ns(d):
    conceptify_nested_classes(d)

def write_out_html(d, fn):
    f = codecs.open(fn, 'w', encoding='utf-8')
    # this is the normal doxygen doctype, which is thrown away by pyquery
    f.write('<!DOCTYPE html PUBLIC "-//W3C//DTD XHTML 1.0 Transitional//EN" "https://www.w3.org/TR/xhtml1/DTD/xhtml1-transitional.dtd">\n')
    f.write('<html xmlns=\"http://www.w3.org/1999/xhtml\">')
    if d.html() is not None:
      f.write(d.html())
    f.write('\n')
    f.write('</html>\n')
    f.close()

def package_glob(target):
    return [x for x in glob.glob(target) if not os.path.join(os.path.join('.','Manual'),'')  in x]

# remove duplicate files
def clean_doc():
    duplicate_files=list(package_glob('./*/jquery.js'))
    duplicate_files.extend(package_glob('./*/dynsections.js'))
    duplicate_files.extend(package_glob('./*/resize.js'))
    duplicate_files.extend(package_glob('./*/stylesheet.css'))
    # kill _all_, including the one in CGAL tabs.css files
    duplicate_files.extend(glob.glob('./*/tabs.css'))
    # left-over by doxygen?
    duplicate_files.extend(package_glob('./*/bib2xhtml.pl'))
    duplicate_files.extend(package_glob('./*/cgal_manual.bib'))
    duplicate_files.extend(package_glob('./*/citelist.doc'))
    duplicate_files.extend(package_glob('./*/doxygen.bst'))
    duplicate_files.extend(package_glob('./*/geom.bib'))
    duplicate_files.extend(package_glob('./*/ftv2cl.png'))
    duplicate_files.extend(package_glob('./*/ftv2ns.png'))

    for fn in duplicate_files:
        os.remove(fn)

# from http://stackoverflow.com/a/1597755/105672
def re_replace_in_file(pat, s_after, fname):
    # first, see if the pattern is even in the file.
    with codecs.open(fname, encoding='utf-8') as f:
        if not any(re.search(pat, line) for line in f):
            return # pattern does not occur in file so we are done.

    # pattern is in the file, so perform replace operation.
    with codecs.open(fname, encoding='utf-8') as f:
        out_fname = fname + ".tmp"
        out = codecs.open(out_fname, "w", encoding='utf-8')
        for line in f:
            out.write(re.sub(pat, s_after, line))
        out.close()
        f.close()
        os.remove(fname)
        os.rename(out_fname, fname)

def re_replace_first_in_file(pat, s_after, fname):
    # first, see if the pattern is even in the file.
    with codecs.open(fname, encoding='utf-8') as f:
        if not any(re.search(pat, line) for line in f):
            return # pattern does not occur in file so we are done.

    found=False
    # pattern is in the file, so perform replace operation.
    with codecs.open(fname, encoding='utf-8') as f:
        out_fname = fname + ".tmp"
        out = codecs.open(out_fname, "w", encoding='utf-8')
        for line in f:
            if not found and re.search(pat, line):
              out.write(re.sub(pat, s_after, line))
              found=True
            else:
              out.write(line)
        out.close()
        f.close()
        os.remove(fname)
        os.rename(out_fname, fname)

def is_concept_file(filename):
  if not path.exists(filename):
    return False;
  file_content = codecs.open(filename, 'r', encoding='utf-8')
  d = pq(file_content.read(),parser="html")
  ident = d('#CGALConcept')
  return ident.size() == 1

def rearrange_img(i, dir_name):
    img = pq(this)
    if img.attr("src") == "ftv2cl.png":
        parser=pq(this).parent()
        for link_class in ['a.el', 'a.elRef']:
            links=parser(link_class)
            if links.size()>0 and is_concept_file(path.join(dir_name, pq(links[0]).attr("href"))):
                img.attr("src","ftv2cpt.png")
    srcpath=img.attr("src")
    img.attr("src", "../Manual/" + srcpath.split('/')[-1])

def rearrange_icon(i, dir_name):
    icon = pq(this)
    if icon.attr("class") == "icon-class":
        parser=pq(this).parent().parent()
        for link_class in ['a.el', 'a.elRef']:
            links=parser(link_class)
            if links.size()>0 and is_concept_file(path.join(dir_name, pq(links[0]).attr("href"))):
                icon.attr("class","icon-concept")

###############################################################################
############################## Figure Numbering ###############################
###############################################################################

## A helper for collecting the figure anchors in a package
class figure_anchor_info:
  def __init__(self,pkg_id,global_anchor_map):
    self.next_index=1
    self.global_anchor_map=global_anchor_map
    self.pkg_id=str(pkg_id)

## Collects the figure anchors in a package
def collect_figure_anchors(i,infos):
  anchor_name=pq(this).attr('id')
  if re.match("fig__.+",anchor_name) != None:
    infos.global_anchor_map[anchor_name]=infos.pkg_id+"."+str(infos.next_index)
    infos.next_index+=1

## Changes an anchor name using the name in global_anchor_map
def update_figure_ref(i,global_anchor_map):
  link = pq(this)
  link_name=link.text()
  if re.match("fig__.+",link_name) != None:
    #replace the link only if it was collected
    if link_name in global_anchor_map:
      link.text( "Figure "+str(global_anchor_map[link_name]) )
    else:
      stderr.write("Error: Figure numbering; "+link_name+" has not been collected\n")

## number figures and reference to figures
def automagically_number_figures():
  #collect the list of packages in the package overview page,
  #respecting the order of that page
  all_packages=[]
<<<<<<< HEAD

  file_content = codecs.open("./Manual/packages.html", 'r', encoding='utf-8')
  d = pq(file_content.read(),parser="html")

=======
  if not path.isfile("./Manual/packages.html"):
    stderr.write("Error: Figure numbering; ./Manual/packages.html does not exist\n")
    return


  d = pq(filename="./Manual/packages.html", parser='html', encoding='utf-8')
>>>>>>> 20ea9e77
  for el in d('a.elRef'):
    text = pq(el).attr('href')
    if text.find("index.html")!=-1:
      re_pkg_index=re.compile("\.\./([A-Z_a-z0-9]+)/index\.html")
      res=re_pkg_index.match(text)
      if res:
        all_packages.append(res.group(1))
      else:
        stderr.write("Error: Figure numbering; skipping "+text+"\n")
  #collect all the figure anchors and associate them a unique id
  pkg_id=1 # the id of a package
  global_anchor_map={} #map a figure anchor to it unique name: pkg_id+.+fig_nb
  for pkg_name in all_packages:
    # collect first in the user manual
    userman=os.path.join(pkg_name,"index.html")
    all_pkg_files=glob.glob(os.path.join(pkg_name,"*.html"))
    all_pkg_files.remove(userman)
    for fname in [userman]+all_pkg_files:
      infos=figure_anchor_info(pkg_id, global_anchor_map)
      file_content = codecs.open(fname, 'r', encoding='utf-8')
      d = pq(file_content.read(), parser="html")
      d('a.anchor').each( lambda i: collect_figure_anchors(i,infos) )
    pkg_id+=1

  #Figure link dev Manual
  for fname in glob.glob("Manual/*.html"):
    infos=figure_anchor_info(0, global_anchor_map)
    file_content = codecs.open(fname, 'r', encoding='utf-8')
    d = pq(file_content.read(),parser="html")
    d('a.anchor').each( lambda i: collect_figure_anchors(i,infos) )

  #replace each link to a figure by its unique id
  all_files=glob.glob("*/*.html")
  for fname in all_files:
    #consider only a html files containing a figure ref.
    with codecs.open(fname, encoding='utf-8') as f:
        if not any(re.search("fig__", line) for line in f):
            continue # pattern does not occur in file so we are done.
    file_content = codecs.open(fname, 'r', encoding='utf-8')
    d = pq(file_content.read(), parser="html")
    d('a.el').each( lambda i: update_figure_ref(i,global_anchor_map) )
    d('a.elRef').each( lambda i: update_figure_ref(i,global_anchor_map) )
    write_out_html(d, fname)

###############################################################################
###############################################################################
###############################################################################

def main():
    parser = argparse.ArgumentParser(
        description='''This script makes adjustments to the doxygen output.
It replaces some text in specifically marked classes with the appropriate text for a concept,
removes some unneeded files, and performs minor repair on some glitches.''')
    parser.add_argument('--output', metavar='/path/to/doxygen/output', default="output")
    parser.add_argument('--resources', metavar='/path/to/cgal/Documentation/resources')

    args = parser.parse_args()
    resources_absdir=args.resources
    os.chdir(args.output)

    # number figure
    automagically_number_figures()

    #replace icons with CGAL colored ones
    shutil.copy(path.join(resources_absdir,"ftv2cl.png"),path.join("Manual", "ftv2cl.png"))
    shutil.copy(path.join(resources_absdir,"ftv2ns.png"),path.join("Manual", "ftv2ns.png"))
    shutil.copy(path.join(resources_absdir,"ftv2cpt.png"),path.join("Manual", "ftv2cpt.png"))

    annotated_files=package_glob('./*/annotated.html')
    for fn in annotated_files:
      re_replace_in_file("<span class=\"icon\">N</span>", "<span class=\"icon-namespace\">N</span>", fn)
      re_replace_in_file("<span class=\"icon\">C</span>", "<span class=\"icon-class\">C</span>", fn)
      dir_name=path.dirname(fn)
      file_content = codecs.open(fn, 'r', encoding='utf-8')
      d = pq(file_content.read(), parser="html")
      tr_tags = d('table.directory tr img')
      tr_tags.each(lambda i: rearrange_img(i, dir_name))
      span_tags = d('table.directory tr span')
      span_tags.each(lambda i: rearrange_icon(i, dir_name))
      write_out_html(d,fn)
    class_files=list(package_glob('./*/class*.html'))
    class_files.extend(package_glob('./*/struct*.html'))
    for fn in class_files:
        file_content = codecs.open(fn, 'r', encoding='utf-8')
        d = pq(file_content.read(), parser="html")
        ident = d('#CGALConcept')
        if ident.size() == 1:
            conceptify(d);
            # in case of a second pass don't process this again
            d.remove("#CGALConcept")
        # there is a doxygen bug that prevents the correct linkage of the CGAL breadcrumb
        ident = d('#nav-path .navelem').eq(0).children().eq(0)
        if ident and ident.attr('href') == 'namespaceCGAL.html':
            ident.attr('href', '../Manual/namespaceCGAL.html')
        write_out_html(d, fn)

    namespace_files=package_glob('./*/namespace*.html')
    for fn in namespace_files:
        file_content = codecs.open(fn, 'r', encoding='utf-8')
        d = pq(file_content.read(), parser="html")
        ident = d('#CGALConceptNS')
        if ident.size() == 1:
            conceptify_ns(d);
            d.remove("#CGALConceptNS")
        write_out_html(d, fn)

    # in a group we only need to change the nested-classes
    group_files=package_glob('./*/group*Concepts*.html')
    for fn in group_files:
        file_content = codecs.open(fn, 'r', encoding='utf-8')
        d = pq(file_content.read(), parser="html")
        conceptify_nested_classes(d)
        write_out_html(d, fn)

    # fix up Files
    files_files=package_glob('./*/files.html')
    for fn in files_files:
        file_content = codecs.open(fn, 'r', encoding='utf-8')
        d = pq(file_content.read(), parser="html")
        table = d("table.directory")
        row_id=table("td.entry").filter(lambda i: pq(this).text() == 'Concepts').parent().attr('id')
        if row_id != None:
            # figure out the rowid and then drop everything from the table that matches
            table("tr").filter(lambda i: re.match(row_id + '*', pq(this).attr('id'))).remove()
            write_out_html(d, fn)

    #Rewrite the code for index trees images

    filesjs_files=package_glob('./*/files.js')
    for fn in filesjs_files:
      re_replace_in_file('^.*\[ "Concepts",.*$', '', fn)

    #Rewrite the path of some images
    re_replace_in_file("'src','ftv2",
                       "'src','../Manual/ftv2",
                       os.path.join('Manual','dynsections.js') )

    # external is placed by doxygen to mark a class from a tagfile, this
    # is more confusing then helpful in our case
    if path.isfile(os.path.join('Manual','annotated.html')):
      re_replace_in_file('\[external\]', '', os.path.join('Manual','annotated.html'))
    else:
      stderr.write("Error: ./Manual/annotated.html does not exists\n")
    # fix class/concept mismatch in generated pages
    relationship_pages=list(package_glob('./*/hasModels.html'))
    relationship_pages.extend(package_glob('./*/generalizes.html'))
    relationship_pages.extend(package_glob('./*/refines.html'))
    for fn in relationship_pages:
        file_content = codecs.open(fn, 'r', encoding='utf-8')
        d = pq(file_content.read(), parser="html")
        dts=d(".textblock .reflist dt")
        # no contents() on pyquery, do it the hard way
        # Note that in the following regular expression, the Struct did not appear in doxygen version 1.8.3
        # in hasModels.html, generalizes.html and refines.html, it is always Class. If this changes in
        # future versions of doxygen, the regular expression will be ready
        dts.each(lambda i: pq(this).html(re.sub("((Class )|(Struct ))", "Concept ", pq(this).html())))
        write_out_html(d, fn)

    # throw out nav-sync
    all_pages=glob.glob('./*/*.html')
    for fn in all_pages:
        file_content = codecs.open(fn, 'r', encoding='utf-8')
        d = pq(file_content.read(), parser="html")
        d('#nav-sync').hide()
        # TODO count figures
        write_out_html(d, fn)

    # remove %CGAL in navtree: this should be a fix in doxygen but for now it does not worth it
    re_replace_first_in_file('%CGAL','CGAL',glob.glob('./Manual/navtree.js')[0])
    clean_doc()

    #remove links to CGAL in the bibliography
    citelist_files=package_glob('./*/citelist.html')
    for fn in citelist_files:
        re_replace_in_file('<a class=\"el\" href=\"namespaceCGAL.html\">CGAL</a>', 'CGAL', fn)

    #add a section for Inherits from
    class_and_struct_files=list(package_glob('./*/class*.html'))
    class_and_struct_files.extend(package_glob('./*/struct*.html'))
    for fn in class_and_struct_files:
        re_replace_first_in_file(r'<p>Inherits\s*(.*)</p>', r'<h2 class="groupheader">Inherits from</h2><p>\1</p>', fn)

    # remove class name in Definition section if there is no default template
    # parameter documented
    for fn in class_and_struct_files:
        file_content = codecs.open(fn, 'r', encoding='utf-8')
        d = pq(file_content.read(), parser="html")
        for el in d('h3'):
          text = pq(el).text()
          if text[0:9]=="template<" and text.find('=')==-1:
            pq(el).remove()
        write_out_html(d, fn)

    #add a canonical link to all pages
    all_pages=glob.glob('*/*.html')
    for f in all_pages:
      url_f=os.path.split(f)
      url_f=url_f[0]+"/"+url_f[1]
      canonical_link="<link rel=\"canonical\" href=\"https://doc.cgal.org/latest/"+url_f+"\"/>\n"
      re_replace_first_in_file(r'<head>', r'<head>\n'+canonical_link, f)
    ## special case for how_to_cite.html
    canonical_link="<link rel=\"canonical\" href=\"https://doc.cgal.org/latest/Manual/how_to_cite.html\"/>\n"
    re_replace_first_in_file(r'<body>', r'<head>\n'+canonical_link+"</head>\n<body>", os.path.join("Manual","how_to_cite.html"))

if __name__ == "__main__":
    main()<|MERGE_RESOLUTION|>--- conflicted
+++ resolved
@@ -187,19 +187,13 @@
   #collect the list of packages in the package overview page,
   #respecting the order of that page
   all_packages=[]
-<<<<<<< HEAD
-
-  file_content = codecs.open("./Manual/packages.html", 'r', encoding='utf-8')
-  d = pq(file_content.read(),parser="html")
-
-=======
   if not path.isfile("./Manual/packages.html"):
     stderr.write("Error: Figure numbering; ./Manual/packages.html does not exist\n")
     return
 
 
-  d = pq(filename="./Manual/packages.html", parser='html', encoding='utf-8')
->>>>>>> 20ea9e77
+  file_content = codecs.open("./Manual/packages.html", 'r', encoding='utf-8')
+  d = pq(file_content.read(),parser="html")
   for el in d('a.elRef'):
     text = pq(el).attr('href')
     if text.find("index.html")!=-1:
