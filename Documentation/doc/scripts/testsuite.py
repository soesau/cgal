--- conflicted
+++ resolved
@@ -1,8 +1,4 @@
-<<<<<<< HEAD
 #!/usr/bin/env python3
-=======
-#!/usr/bin/env python
->>>>>>> 20ea9e77
 # Copyright (c) 2012 GeometryFactory (France). All rights reserved.
 # All rights reserved.
 # 
