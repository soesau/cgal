--- conflicted
+++ resolved
@@ -49,11 +49,7 @@
 
 compile_and_run_sweep(test_sweep test_sweep.cpp ${NAIVE}
                       ${CGAL_SEGMENT_TRAITS} "data/segments_tight")
-<<<<<<< HEAD
-compile_and_run_sweep(test_sweep_conic test_sweep_conic.cpp ${NAIVE}
-=======
 compile_and_run_sweep(test_sweep_conic test_sweep.cpp ${NAIVE}
->>>>>>> 001ddcf2
                       ${CGAL_CONIC_TRAITS} "data/conics")
 compile_and_run_sweep(test_sweep_polyline test_sweep.cpp ${NAIVE}
                       ${CGAL_POLYLINE_TRAITS} "data/polylines")