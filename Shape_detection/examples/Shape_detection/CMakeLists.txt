# Created by the script cgal_create_cmake_script.
# This is the CMake script for compiling a CGAL application.

cmake_minimum_required(VERSION 3.1...3.15)
project(Shape_detection_Examples)

set(CMAKE_CXX_STANDARD 11)

<<<<<<< HEAD
find_package(CGAL REQUIRED COMPONENTS Core)
=======
find_package(CGAL QUIET COMPONENTS Core)
if(CGAL_FOUND)

  include(${CGAL_USE_FILE})
  include(CGAL_CreateSingleSourceCGALProgram)

  # Use Eigen.
  find_package(Eigen3 3.1.0 QUIET) # (3.1.0 or greater)
  include(CGAL_Eigen3_support)
  if(TARGET CGAL::Eigen3_support)
    create_single_source_cgal_program(
      "efficient_RANSAC_basic.cpp")
    create_single_source_cgal_program(
      "efficient_RANSAC_with_callback.cpp")
    create_single_source_cgal_program(
      "efficient_RANSAC_and_plane_regularization.cpp")

    create_single_source_cgal_program(
      "region_growing_on_point_set_2.cpp")
    create_single_source_cgal_program(
      "region_growing_on_point_set_3.cpp")
    create_single_source_cgal_program(
      "region_growing_on_polygon_mesh.cpp")
    create_single_source_cgal_program(
      "region_growing_with_custom_classes.cpp")

    create_single_source_cgal_program(
      "shape_detection_basic_deprecated.cpp")

    foreach(target
        efficient_RANSAC_basic
        efficient_RANSAC_with_callback
        efficient_RANSAC_and_plane_regularization
        region_growing_on_point_set_2
        region_growing_on_point_set_3
        region_growing_on_polygon_mesh
        region_growing_with_custom_classes
        shape_detection_basic_deprecated)
      target_link_libraries(${target} PUBLIC CGAL::Eigen3_support)
    endforeach()

  endif()
>>>>>>> eecb0053

include(${CGAL_USE_FILE})
include(CGAL_CreateSingleSourceCGALProgram)

# Use Eigen.
find_package(Eigen3 3.1.0 QUIET) # (3.1.0 or greater)
include(CGAL_Eigen_support)
if(TARGET CGAL::Eigen_support)
  create_single_source_cgal_program("efficient_RANSAC_basic.cpp")
  create_single_source_cgal_program("efficient_RANSAC_with_callback.cpp")
  create_single_source_cgal_program(
    "efficient_RANSAC_and_plane_regularization.cpp")

  create_single_source_cgal_program("region_growing_on_point_set_2.cpp")
  create_single_source_cgal_program("region_growing_on_point_set_3.cpp")
  create_single_source_cgal_program("region_growing_on_polygon_mesh.cpp")
  create_single_source_cgal_program("region_growing_with_custom_classes.cpp")

  create_single_source_cgal_program("shape_detection_basic_deprecated.cpp")

  foreach(
    target
    efficient_RANSAC_basic
    efficient_RANSAC_with_callback
    efficient_RANSAC_and_plane_regularization
    region_growing_on_point_set_2
    region_growing_on_point_set_3
    region_growing_on_polygon_mesh
    region_growing_with_custom_classes
    shape_detection_basic_deprecated)
    target_link_libraries(${target} PUBLIC CGAL::Eigen_support)
  endforeach()

endif()

create_single_source_cgal_program("efficient_RANSAC_with_custom_shape.cpp")
create_single_source_cgal_program("efficient_RANSAC_with_parameters.cpp")
create_single_source_cgal_program("efficient_RANSAC_with_point_access.cpp")<|MERGE_RESOLUTION|>--- conflicted
+++ resolved
@@ -6,60 +6,15 @@
 
 set(CMAKE_CXX_STANDARD 11)
 
-<<<<<<< HEAD
 find_package(CGAL REQUIRED COMPONENTS Core)
-=======
-find_package(CGAL QUIET COMPONENTS Core)
-if(CGAL_FOUND)
-
-  include(${CGAL_USE_FILE})
-  include(CGAL_CreateSingleSourceCGALProgram)
-
-  # Use Eigen.
-  find_package(Eigen3 3.1.0 QUIET) # (3.1.0 or greater)
-  include(CGAL_Eigen3_support)
-  if(TARGET CGAL::Eigen3_support)
-    create_single_source_cgal_program(
-      "efficient_RANSAC_basic.cpp")
-    create_single_source_cgal_program(
-      "efficient_RANSAC_with_callback.cpp")
-    create_single_source_cgal_program(
-      "efficient_RANSAC_and_plane_regularization.cpp")
-
-    create_single_source_cgal_program(
-      "region_growing_on_point_set_2.cpp")
-    create_single_source_cgal_program(
-      "region_growing_on_point_set_3.cpp")
-    create_single_source_cgal_program(
-      "region_growing_on_polygon_mesh.cpp")
-    create_single_source_cgal_program(
-      "region_growing_with_custom_classes.cpp")
-
-    create_single_source_cgal_program(
-      "shape_detection_basic_deprecated.cpp")
-
-    foreach(target
-        efficient_RANSAC_basic
-        efficient_RANSAC_with_callback
-        efficient_RANSAC_and_plane_regularization
-        region_growing_on_point_set_2
-        region_growing_on_point_set_3
-        region_growing_on_polygon_mesh
-        region_growing_with_custom_classes
-        shape_detection_basic_deprecated)
-      target_link_libraries(${target} PUBLIC CGAL::Eigen3_support)
-    endforeach()
-
-  endif()
->>>>>>> eecb0053
 
 include(${CGAL_USE_FILE})
 include(CGAL_CreateSingleSourceCGALProgram)
 
 # Use Eigen.
 find_package(Eigen3 3.1.0 QUIET) # (3.1.0 or greater)
-include(CGAL_Eigen_support)
-if(TARGET CGAL::Eigen_support)
+include(CGAL_Eigen3_support)
+if(TARGET CGAL::Eigen3_support)
   create_single_source_cgal_program("efficient_RANSAC_basic.cpp")
   create_single_source_cgal_program("efficient_RANSAC_with_callback.cpp")
   create_single_source_cgal_program(
@@ -82,7 +37,7 @@
     region_growing_on_polygon_mesh
     region_growing_with_custom_classes
     shape_detection_basic_deprecated)
-    target_link_libraries(${target} PUBLIC CGAL::Eigen_support)
+    target_link_libraries(${target} PUBLIC CGAL::Eigen3_support)
   endforeach()
 
 endif()
