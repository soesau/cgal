// Copyright (c) 2015 INRIA Sophia-Antipolis (France).
// All rights reserved.
//
// This file is part of CGAL (www.cgal.org).
//
// $URL$
// $Id$
// SPDX-License-Identifier: GPL-3.0-or-later OR LicenseRef-Commercial
//
//
// Author(s)     : Sven Oesau, Yannick Verdie, Clément Jamin, Pierre Alliez
//

#ifndef CGAL_SHAPE_DETECTION_EFFICIENT_RANSAC_H
#define CGAL_SHAPE_DETECTION_EFFICIENT_RANSAC_H

#include <CGAL/license/Shape_detection.h>

#include <CGAL/Random.h>

#include <CGAL/Shape_detection/Efficient_RANSAC/Octree.h>
#include <CGAL/Shape_detection/Efficient_RANSAC/Shape_base.h>
#include <CGAL/Shape_detection/Efficient_RANSAC/Plane.h>

// for octree ------------------------------
#include <boost/iterator/filter_iterator.hpp>
#include <CGAL/bounding_box.h>
#include <CGAL/Iterator_range.h>
//----------

#include <vector>
#include <cmath>
#include <limits>
#include <fstream>
#include <sstream>
#include <functional>

// boost --------------
#include <CGAL/boost/iterator/counting_iterator.hpp>
#include <boost/shared_ptr.hpp>
#include <boost/make_shared.hpp>
//---------------------

namespace CGAL {
namespace Shape_detection {

/*!
  \ingroup PkgShapeDetectionRANSAC

  \brief Shape detection algorithm based on the RANSAC method.

  Given a point set in 3D space with unoriented normals, sampled on surfaces,
  this class enables to detect subsets of connected points lying on the surface of primitive shapes.
  Each input point is assigned to either none or at most one detected primitive
  shape. The implementation follows \cgalCite{schnabel2007efficient}.

  \tparam Traits must be a model of `EfficientRANSACTraits`.
*/
template<class Traits>
class Efficient_RANSAC {
public:

  /// \cond SKIP_IN_MANUAL
  struct Filter_unassigned_points {
    Filter_unassigned_points() : m_shape_index(dummy) {}

    Filter_unassigned_points(const std::vector<int> &shapeIndex)
            : m_shape_index(shapeIndex) {}

    bool operator()(std::size_t x) {
      if (x < m_shape_index.size())
        return m_shape_index[x] == -1;
      else return true; // to prevent infinite incrementing
    }

    const std::vector<int> &m_shape_index;
    std::vector<int> dummy;
  };

  typedef boost::filter_iterator<Filter_unassigned_points,
          boost::counting_iterator<std::size_t, boost::use_default, std::ptrdiff_t> > Point_index_iterator;
  ///< iterator for indices of points.
  /// \endcond

  /// \name Types
  /// @{
  /// \cond SKIP_IN_MANUAL
  typedef typename Traits::Input_range::iterator Input_iterator;
  typedef typename Traits::FT FT; ///< number type.
  typedef typename Traits::Point_3 Point; ///< point type.
  typedef typename Traits::Vector_3 Vector; ///< vector type.
  /// \endcond

  typedef typename Traits::Input_range Input_range;
  ///< Model of the concept `Range` with random access iterators, providing input points and normals
  /// through the following two property maps.

  typedef typename Traits::Point_map Point_map;
  ///< Property map to access the location of an input point.
  typedef typename Traits::Normal_map Normal_map;
  ///< Property map to access the unoriented normal of an input point.
  typedef Shape_base<Traits> Shape; ///< Shape type.
  typedef Plane<Traits> Plane_shape; ///< %Plane shape type.

#ifdef DOXYGEN_RUNNING
  typedef unspecified_type Shape_range;
  ///< `Iterator_range` with a bidirectional constant iterator type with value type `boost::shared_ptr<Shape>`.
  typedef unspecified_type Plane_range;
  ///< `Iterator_range` with a bidirectional constant iterator type with value type `boost::shared_ptr<Plane_shape>`.
#else

  struct Shape_range : public Iterator_range<
          typename std::vector<boost::shared_ptr<Shape> >::const_iterator> {
    typedef Iterator_range<
            typename std::vector<boost::shared_ptr<Shape> >::const_iterator> Base;

    Shape_range(boost::shared_ptr<std::vector<boost::shared_ptr<Shape> > >
                extracted_shapes) : Base(make_range(extracted_shapes->begin(),
                                                    extracted_shapes->end())), m_extracted_shapes(extracted_shapes) {}

  private:
    boost::shared_ptr<std::vector<boost::shared_ptr<Shape> > >
            m_extracted_shapes; // keeps a reference to the shape vector
  };

  struct Plane_range : public Iterator_range<
          typename std::vector<boost::shared_ptr<Plane_shape> >::const_iterator> {
    typedef Iterator_range<
            typename std::vector<boost::shared_ptr<Plane_shape> >::const_iterator> Base;

    Plane_range(boost::shared_ptr<std::vector<boost::shared_ptr<Plane_shape> > >
                extracted_shapes) : Base(make_range(extracted_shapes->begin(),
                                                    extracted_shapes->end())), m_extracted_shapes(extracted_shapes) {}

  private:
    boost::shared_ptr<std::vector<boost::shared_ptr<Plane_shape> > >
            m_extracted_shapes; // keeps a reference to the shape vector
  };

#endif

#ifdef DOXYGEN_RUNNING
  typedef unspecified_type Point_index_range;
  ///< `Iterator_range` with a bidirectional iterator with value type `std::size_t`
  ///  as indices into the input data that has not been assigned to a shape.
  ///  As this range class has no `size()` method, the method
  ///  `Efficient_RANSAC::number_of_unassigned_points()` is provided.
#else
  typedef Iterator_range<Point_index_iterator>
          Point_index_range;
#endif

  /// @}

  /// \name Parameters
  /// @{
  /*!
   Parameters for the shape detection algorithm. They are explained in detail
   in Section \ref Shape_detection_RANSACParameters  of the User Manual.
   */
  struct Parameters {
    Parameters()
            : probability((FT) 0.01), min_points((std::numeric_limits<std::size_t>::max)()), epsilon(-1),
              normal_threshold((FT) 0.9), cluster_epsilon(-1) {}

    /*!
      Probability to control search endurance.
      %Default value is 0.05.

      A lower probability provides a higher reliability and determinism at the cost
      of longer running time due to a higher search endurance.

      It must belong to the interval [0, 1].
    */
    FT probability;

    /*!
      Minimum number of points in a shape.
      %Default value is 1% of total number of input points.

      It must belong to the interval [0, +inf).
    */
    std::size_t min_points;

    /*!
      Maximum acceptable Euclidean distance between a point and a shape.
      %Default value is 1% of the bounding box diagonal.

      It must belong to the interval [0, +inf).
    */
    FT epsilon;

    /*!
      Maximum threshold on the dot product between the estimated
      shape's normal and the point's normal, that is the cosine of the angle (cos(25°) = 0.9).
      %Default value is 0.9 (around 25 degrees).

      It must belong to the interval [0, 1].
    */
    FT normal_threshold;

    /*!
      Maximum acceptable Euclidean distance between points, which are assumed to be neighbors.
      %Default value is 1% of the bounding box diagonal.

      It must belong to the interval [0, +inf).
    */
    FT cluster_epsilon;
  };
  /// @}

private:

  typedef internal::RANSAC_octree<Traits> Direct_octree;
  typedef internal::RANSAC_octree<Traits> Indexed_octree;

  //--------------------------------------------typedef

  // Creates a function pointer for instancing shape instances.
  template<class ShapeT>
  static Shape *factory() {
    return new ShapeT;
  }

public:

  /// \name Initialization
  /// @{

  /*!
    Constructs an empty shape detection object.
  */
  Efficient_RANSAC(Traits t = Traits())
          : m_traits(t), m_direct_octrees(nullptr), m_global_octree(nullptr), m_num_subsets(0),
            m_num_available_points(0), m_num_total_points(0), m_valid_iterators(false) {
  }

  /*!
    Releases all memory allocated by this instance including shapes.
  */
  ~Efficient_RANSAC() {
    clear();
  }

  /*!
    Retrieves the traits class.
   */
  const Traits &
  traits() const {
    return m_traits;
  }

  /*!
    Retrieves the point property map.
  */
  const Point_map &point_map() const { return m_point_pmap; }

  /*!
    Retrieves the normal property map.
  */
  const Normal_map &normal() const { return m_normal_pmap; }

  Input_iterator input_iterator_first() const {
    return m_input_iterator_first;
  }

  Input_iterator input_iterator_beyond() const {
    return m_input_iterator_beyond;
  }

  /*!
    Sets the input data. The range must stay valid
    until the detection has been performed and the access to the
    results is no longer required. The data in the input is reordered by the methods
    `detect()` and `preprocess()`. This function first calls `clear()`.
  */
  void set_input(
          Input_range &input_range,
          ///< Range of input data.
          Point_map point_map = Point_map(),
          ///< Property map to access the position of an input point.
          Normal_map normal_map = Normal_map()
          ///< Property map to access the normal of an input point.
  ) {
    m_point_pmap = point_map;
    m_normal_pmap = normal_map;

    m_input_iterator_first = input_range.begin();
    m_input_iterator_beyond = input_range.end();

    clear();

    m_extracted_shapes =
            boost::make_shared<std::vector<boost::shared_ptr<Shape> > >();

    m_num_available_points = m_num_total_points = std::distance(
            m_input_iterator_first, m_input_iterator_beyond);

    m_valid_iterators = true;

  }

  /*!
    Registers the shape type `ShapeType` in the detection engine that must inherit from `Shape_base`.
    For example, for registering a plane as detectable shape, you should call
    `ransac.add_shape_factory< Shape_detection::Plane<Traits> >();`. Note
    that if your call is within a template, you should add the `template`
    keyword just before `add_shape_factory`:
    `ransac.template add_shape_factory< Shape_detection::Plane<Traits> >();`.
  */
  template<class Shape_type>
  void add_shape_factory() {
    m_shape_factories.push_back(factory<Shape_type>);
  }

  /*!
    Constructs internal data structures required for the shape detection.
    These structures only depend on the input data, i.e. the points and
    normal vectors. This method is called by `detect()`, if it was not called
    before by the user.
  */
  bool preprocess() {

    if (m_num_total_points == 0)
      return false;

    // Generation of subsets
    m_num_subsets = (std::size_t) (std::max<std::ptrdiff_t>)((std::ptrdiff_t)
                                                                     std::floor(std::log(double(m_num_total_points)) /
                                                                                std::log(2.)) - 9, 2);

    // SUBSET GENERATION ->
    // approach with increasing subset sizes -> replace with octree later on
    Input_iterator last = m_input_iterator_beyond - 1;
    std::size_t remainingPoints = m_num_total_points;

    m_available_octree_sizes.resize(m_num_subsets);
    m_direct_octrees = new Direct_octree *[m_num_subsets];
    for (int s = int(m_num_subsets) - 1; s >= 0; --s) {
      std::size_t subsetSize = remainingPoints;
      std::vector<std::size_t> indices(subsetSize);
      if (s) {
        subsetSize >>= 1;
        for (std::size_t i = 0; i < subsetSize; i++) {
          std::size_t index = get_default_random()(2);
          index = index + (i << 1);
          index = (index >= remainingPoints) ? remainingPoints - 1 : index;
          indices[i] = index;
        }

        // move points to the end of the point vector
        std::size_t j = subsetSize;
        do {
          j--;
          typename std::iterator_traits<Input_iterator>::value_type
                  tmp = (*last);
          *last = m_input_iterator_first[indices[std::size_t(j)]];
          m_input_iterator_first[indices[std::size_t(j)]] = tmp;
          last--;
        } while (j > 0);
        m_direct_octrees[s] = new Direct_octree(
                m_traits, last + 1,
                last + subsetSize + 1,
                m_point_pmap,
                remainingPoints - subsetSize);
      } else
        m_direct_octrees[0] = new Direct_octree(
                m_traits, m_input_iterator_first,
                m_input_iterator_first + (subsetSize),
                m_point_pmap,
                0);

      m_available_octree_sizes[s] = subsetSize;
      m_direct_octrees[s]->refine(m_options.cluster_epsilon);

      remainingPoints -= subsetSize;
    }

    m_global_octree = new Indexed_octree(
            m_traits, m_input_iterator_first, m_input_iterator_beyond,
            m_point_pmap
    );
    m_global_octree->refine(m_options.cluster_epsilon);

    return true;
  }

  /// @}

  /// \name Memory Management
  /// @{
  /*!
    Removes all shape types registered for detection.
   */
  void clear_shape_factories() {
    m_shape_factories.clear();
  }

  /*!
    Frees memory allocated for the internal search structures but keeps the detected shapes.
    It invalidates the range retrieved using `unassigned_points()`.
   */
  void clear_octrees() {
    // If there is no data yet, there are no data structures.
    if (!m_valid_iterators)
      return;

    if (m_global_octree) {
      delete m_global_octree;
      m_global_octree = nullptr;
    }

    if (m_direct_octrees) {
      for (std::size_t i = 0; i < m_num_subsets; i++)
        delete m_direct_octrees[i];
      delete[] m_direct_octrees;

      m_direct_octrees = nullptr;
    }

    m_num_subsets = 0;
  }

  /*!
    Calls `clear_octrees()` and removes all detected shapes.
    All internal structures are cleaned, including formerly detected shapes.
    Thus iterators and ranges retrieved through `shapes()`, `planes()` and `indices_of_unassigned_points()`
    are invalidated.
  */
  void clear() {
    // If there is no data yet, there are no data structures.
    if (!m_valid_iterators)
      return;

    std::vector<int>().swap(m_shape_index);

    m_extracted_shapes =
            boost::make_shared<std::vector<boost::shared_ptr<Shape> > >();

    m_num_available_points = m_num_total_points;

    clear_octrees();
    clear_shape_factories();
  }
  /// @}

  /// \name Detection
  /// @{

  /*!
    Performs the shape detection. Shape types considered during the detection
    are those registered using `add_shape_factory()`.

    \param options parameters for shape detection

    \param callback can be omitted if the algorithm should be run
    without any callback. It is called regularly when the algorithm
    is running: the current advancement (between 0.0 and 1.0) is
    passed as parameter. If it returns `true`, then the algorithm
    continues its execution normally; if it returns `false`, the
    algorithm is stopped. Note that this interruption may leave the
    class in an invalid state.

    \return `true` if shape types have been registered and
            input data has been set. Otherwise, `false` is returned.
  */
  bool detect(const Parameters &options = Parameters(),
              const std::function<bool(double)> &callback
              = std::function<bool(double)>()) {

    m_options = options;

    // No shape types for detection or no points provided, exit
    if (m_shape_factories.size() == 0 ||
        (m_input_iterator_beyond - m_input_iterator_first) == 0)
      return false;

    if (m_num_subsets == 0 || m_global_octree == 0) {
      if (!preprocess())
        return false;
    }

    if (callback && !callback(0.))
      return false;

    // Reset data structures possibly used by former search
    m_extracted_shapes =
            boost::make_shared<std::vector<boost::shared_ptr<Shape> > >();
    m_num_available_points = m_num_total_points;

    for (std::size_t i = 0; i < m_num_subsets; i++) {
      m_available_octree_sizes[i] = m_direct_octrees[i]->size();
    }

    // Use bounding box diagonal as reference for default values
    Bbox_3 bbox = m_global_octree->boundingBox();
    FT bbox_diagonal = (FT) CGAL::sqrt(
            (bbox.xmax() - bbox.xmin()) * (bbox.xmax() - bbox.xmin())
            + (bbox.ymax() - bbox.ymin()) * (bbox.ymax() - bbox.ymin())
            + (bbox.zmax() - bbox.zmin()) * (bbox.zmax() - bbox.zmin()));

    // Epsilon or cluster_epsilon have been set by the user?
    // If not, derive from bounding box diagonal
    m_options.epsilon = (m_options.epsilon < 0)
                        ? bbox_diagonal * (FT) 0.01 : m_options.epsilon;

    m_options.cluster_epsilon = (m_options.cluster_epsilon < 0)
                                ? bbox_diagonal * (FT) 0.01 : m_options.cluster_epsilon;

    // Minimum number of points has been set?
    m_options.min_points =
      (m_options.min_points == (std::numeric_limits<std::size_t>::max)()) ?
      (std::size_t)((FT)0.01 * m_num_available_points) :
      m_options.min_points;
    m_options.min_points = (m_options.min_points < 10) ? 10 : m_options.min_points;

    // Initializing the shape index
    m_shape_index.assign(m_num_available_points, -1);

    if (m_options.min_points > m_num_available_points)
      return true;

    // List of all randomly drawn candidates
    // with the minimum number of points
    std::vector<Shape *> candidates;

    // Identifying minimum number of samples
    m_required_samples = 0;
    for (std::size_t i = 0; i < m_shape_factories.size(); i++) {
      Shape *tmp = (Shape *) m_shape_factories[i]();
      m_required_samples = (std::max<std::size_t>)(m_required_samples, tmp->minimum_sample_size());
      delete tmp;
    }

    std::size_t first_sample; // first sample for RANSAC

    FT best_expected = 0;

    // number of points that have been assigned to a shape
    std::size_t num_invalid = 0;

    std::size_t generated_candidates = 0;
    std::size_t failed_candidates = 0;
    std::size_t limit_failed_candidates = (std::max)(std::size_t(10000),
                                                     std::size_t(m_input_iterator_beyond
                                                                 - m_input_iterator_first)
                                                     / std::size_t(100));

    bool force_exit = false;
    bool keep_searching = true;

    do { // main loop
      best_expected = 0;

      if (keep_searching)
        do {
            // Search (remaining_points / min_points) shapes (max 200 per iteration, min 1)
            std::size_t search_number
              = (std::min)(std::size_t(200),
                           (std::max)(std::size_t((m_num_available_points - num_invalid) / double(m_options.min_points)),
                                      std::size_t(1)));
            for (std::size_t nb = 0; nb < search_number; ++ nb)
            {
              // Generate candidates
              //1. pick a point p1 randomly among available points
              std::set<std::size_t> indices;
              bool done = false;
              do {
                do
                  first_sample = get_default_random()(
                    static_cast<unsigned int>(m_num_available_points));
                while (m_shape_index[first_sample] != -1);

                done = drawSamplesFromCellContainingPoint
                  (m_global_octree,
                   get(m_point_pmap,
                       *(m_input_iterator_first + first_sample)),
                   select_random_octree_level(),
                   indices,
                   m_shape_index,
                   m_required_samples);

                if (callback && !callback(num_invalid / double(m_num_total_points)))
                  return false;

              } while (m_shape_index[first_sample] != -1 || !done);

              generated_candidates++;

              //add candidate for each type of primitives
              for(typename std::vector<Shape *(*)()>::iterator it =
                    m_shape_factories.begin(); it != m_shape_factories.end(); it++)        {
                if (callback && !callback(num_invalid / double(m_num_total_points)))
                  return false;
                Shape *p = (Shape *) (*it)();
                //compute the primitive and says if the candidate is valid
                p->compute(indices,
                           m_input_iterator_first,
                           m_traits,
                           m_point_pmap,
                           m_normal_pmap,
                           m_options.epsilon,
                           m_options.normal_threshold);

                if (p->is_valid()) {
                  improve_bound(p, m_num_available_points - num_invalid, 1, 500);

                  //evaluate the candidate
                  if(p->max_bound() >= m_options.min_points && p->score() > 0) {
                    if (best_expected < p->expected_value())
                      best_expected = p->expected_value();

                    candidates.push_back(p);
                  }
                  else {
                    failed_candidates++;
                    delete p;
                  }
                }
                else {
                  failed_candidates++;
                  delete p;
                }
              }
            }

            if (failed_candidates >= limit_failed_candidates)
            {
              force_exit = true;
            }

          keep_searching = (stop_probability(m_options.min_points,
                                             m_num_available_points - num_invalid,
                                             generated_candidates, m_global_octree->maxLevel())
                            > m_options.probability);
        } while (!force_exit
                 && stop_probability((std::size_t) best_expected,
                                     m_num_available_points - num_invalid,
                                     generated_candidates,
                                     m_global_octree->maxLevel())
                    > m_options.probability
                 && keep_searching);
        // end of generate candidate

      if (force_exit) {
        break;
      }

      if (candidates.empty())
        continue;

      // Now get the best candidate in the current set of all candidates
      // Note that the function sorts the candidates:
      //  the best candidate is always the last element of the vector

      Shape *best_candidate =
              get_best_candidate(candidates, m_num_available_points - num_invalid);

      if (callback && !callback(num_invalid / double(m_num_total_points)))
        return false;

      // If search is done and the best candidate is too small, we are done.
      if (!keep_searching && best_candidate->m_score < m_options.min_points)
        break;

      if (!best_candidate)
        continue;

      best_candidate->m_indices.clear();

      best_candidate->m_score =
              score(m_global_octree,
                    best_candidate,
                    m_shape_index,
                    FT(3) * m_options.epsilon,
                    m_options.normal_threshold);

      best_expected = static_cast<FT>(best_candidate->m_score);

      best_candidate->connected_component(best_candidate->m_indices,
                                          m_options.cluster_epsilon);

      if (callback && !callback(num_invalid / double(m_num_total_points)))
        return false;
      // check score against min_points and clear out candidates if too low
      if (best_candidate->indices_of_assigned_points().size() <
          m_options.min_points) {
        if (!(best_candidate->indices_of_assigned_points().empty()))
          for (std::size_t i = 0; i < candidates.size() - 1; i++) {
            if (best_candidate->is_same(candidates[i])) {
              delete candidates[i];
              candidates[i] = nullptr;
            }
          }

        candidates.back() = nullptr;
        delete best_candidate;
        best_candidate = nullptr;

        if (callback && !callback(num_invalid / double(m_num_total_points)))
          return false;

        // Trimming candidates list
        std::size_t empty = 0, occupied = 0;
        while (empty < candidates.size()) {
          while (empty < candidates.size() && candidates[empty]) empty++;

          if (empty >= candidates.size())
            break;

          if (occupied < empty)
            occupied = empty + 1;

          while (occupied < candidates.size() && !candidates[occupied])
            occupied++;

          if (occupied >= candidates.size())
            break;
          candidates[empty] = candidates[occupied];
          candidates[occupied] = nullptr;
          empty++;
          occupied++;
        }

        candidates.resize(empty);

        if (callback && !callback(num_invalid / double(m_num_total_points)))
          return false;
      } else if (stop_probability((std::size_t) best_candidate->expected_value(),
                                  (m_num_available_points - num_invalid),
                                  generated_candidates,
                                  m_global_octree->maxLevel())
                 <= m_options.probability) {

        // Remove candidate from list
        candidates.back() = nullptr;

        //1. add best candidate to final result.
        m_extracted_shapes->push_back(
                boost::shared_ptr<Shape>(best_candidate));

        if (callback && !callback(num_invalid / double(m_num_total_points)))
          return false;

        //2. remove the points
        const std::vector<std::size_t> &indices_points_best_candidate =
                best_candidate->indices_of_assigned_points();

        // update generated candidates to reflect removal of points
        generated_candidates = std::size_t(std::pow(1.f - (indices_points_best_candidate.size() /
                                                           float(m_num_available_points - num_invalid)), 3.f)
                                           * generated_candidates);

        //2.3 Remove the points from the subtrees
        for (std::size_t i = 0; i < indices_points_best_candidate.size(); i++) {
          m_shape_index[indices_points_best_candidate.at(i)] =
                  int(m_extracted_shapes->size()) - 1;

          num_invalid++;

          for (std::size_t j = 0; j < m_num_subsets; j++) {
            if (m_direct_octrees[j]) {
              std::size_t offset = m_direct_octrees[j]->offset();

              if (offset <= indices_points_best_candidate.at(i) &&
                  (indices_points_best_candidate.at(i) - offset)
                  < m_direct_octrees[j]->size()) {
                m_available_octree_sizes[j]--;
              }
            }
          }
        }

        failed_candidates = 0;
        best_expected = 0;

        if (callback && !callback(num_invalid / double(m_num_total_points)))
          return false;

        std::vector<std::size_t> subset_sizes(m_num_subsets);
        subset_sizes[0] = m_available_octree_sizes[0];
        for (std::size_t i = 1; i < m_num_subsets; i++) {
          subset_sizes[i] = subset_sizes[i - 1] + m_available_octree_sizes[i];
        }


        //3. Remove points from candidates common with extracted primitive
        //#pragma omp parallel for
        best_expected = 0;
        for (std::size_t i = 0; i < candidates.size() - 1; i++) {
          if (candidates[i]) {
            candidates[i]->update_points(m_shape_index);
            candidates[i]->compute_bound(
                    subset_sizes[candidates[i]->m_nb_subset_used - 1],
                    m_num_available_points - num_invalid);

            if (candidates[i]->max_bound() < m_options.min_points) {
              delete candidates[i];
              candidates[i] = nullptr;
            } else {
              best_expected = (candidates[i]->expected_value() > best_expected) ?
                              candidates[i]->expected_value() : best_expected;
            }
          }
        }

        if (callback && !callback(num_invalid / double(m_num_total_points)))
          return false;

        std::size_t start = 0, end = candidates.size() - 1;
        while (start < end) {
          while (candidates[start] && start < end) start++;
          while (!candidates[end] && start < end) end--;
          if (!candidates[start] && candidates[end] && start < end) {
            candidates[start] = candidates[end];
            candidates[end] = nullptr;
            start++;
            end--;
          }
        }

        if (candidates[end]) end++;

        candidates.resize(end);
      } else if (!keep_searching)
        ++generated_candidates;

      if (callback && !callback(num_invalid / double(m_num_total_points)))
        return false;

      keep_searching = (stop_probability(m_options.min_points,
                                         m_num_available_points - num_invalid,
                                         generated_candidates,
                                         m_global_octree->maxLevel())
                        > m_options.probability);
    } while ((keep_searching
              && FT(m_num_available_points - num_invalid) >= m_options.min_points)
             || best_expected >= m_options.min_points);

    // Clean up remaining candidates.
    for (std::size_t i = 0; i < candidates.size(); i++)
      delete candidates[i];

    candidates.resize(0);

    m_num_available_points -= num_invalid;

    return true;
  }

  /// @}

  /// \name Access
  /// @{
  /*!
    Returns an `Iterator_range` with a bidirectional iterator with value type
    `boost::shared_ptr<Shape>` over the detected shapes in the order of detection.
    Depending on the chosen probability
    for the detection, the shapes are ordered with decreasing size.
  */
  Shape_range shapes() const {
    return Shape_range(m_extracted_shapes);
  }

  /*!
    Returns an `Iterator_range` with a bidirectional iterator with
    value type `boost::shared_ptr<Plane_shape>` over only the
    detected planes in the order of detection.  Depending on the
    chosen probability for the detection, the planes are ordered
    with decreasing size.
  */
  Plane_range planes() const {
    boost::shared_ptr<std::vector<boost::shared_ptr<Plane_shape> > > planes
            = boost::make_shared<std::vector<boost::shared_ptr<Plane_shape> > >();

    for (std::size_t i = 0; i < m_extracted_shapes->size(); ++i) {
      boost::shared_ptr<Plane_shape> pshape
              = boost::dynamic_pointer_cast<Plane_shape>((*m_extracted_shapes)[i]);

      // Ignore all shapes other than plane
      if (pshape != boost::shared_ptr<Plane_shape>())
        planes->push_back(pshape);
    }
    return Plane_range(planes);
  }

  /*!
    Number of points not assigned to a shape.
  */
  std::size_t number_of_unassigned_points() const {
    return m_num_available_points;
  }

  /*!
    Returns an `Iterator_range` with a bidirectional iterator with value type `std::size_t`
    as indices into the input data that has not been assigned to a shape.
  */
  Point_index_range indices_of_unassigned_points() {
    Filter_unassigned_points fup(m_shape_index);

    Point_index_iterator p1 =
            boost::make_filter_iterator<Filter_unassigned_points>(
                    fup,
                    boost::counting_iterator<std::size_t, boost::use_default, std::ptrdiff_t>(0),
                    boost::counting_iterator<std::size_t, boost::use_default, std::ptrdiff_t>(m_shape_index.size()));

    return make_range(p1, Point_index_iterator(p1.end()));
  }
  /// @}

private:
  int select_random_octree_level() {
    auto upper_bound = static_cast<unsigned int>(m_global_octree->maxLevel() + 1);
    return (int) get_default_random()(upper_bound);
  }

  Shape *get_best_candidate(std::vector<Shape *> &candidates,
                            const std::size_t num_available_points) {

    if (candidates.size() == 1)
      return candidates.back();

    int index_worse_candidate = 0;
    bool improved = true;

    while (index_worse_candidate < (int) candidates.size() - 1 && improved) {
      improved = false;

      typename Shape::Compare_by_max_bound comp;

      std::sort(candidates.begin() + index_worse_candidate,
                candidates.end(),
                comp);

      //refine the best one
      improve_bound(candidates.back(),
                    num_available_points, m_num_subsets,
                    m_options.min_points);

      int position_stop;

      //Take all those intersecting the best one, check for equal ones
      for (position_stop = int(candidates.size()) - 1;
           position_stop > index_worse_candidate;
           position_stop--) {
        if (candidates.back()->min_bound() >
            candidates.at(position_stop)->max_bound())
          break;//the intervals do not overlaps anymore

        if (candidates.at(position_stop)->max_bound()
            <= m_options.min_points)
          break;  //the following candidate doesn't have enough points!

        //if we reach this point, there is an overlap
        //  between best one and position_stop
        //so request refining bound on position_stop
        improved |= improve_bound(candidates.at(position_stop),
                                  num_available_points,
                                  m_num_subsets,
                                  m_options.min_points);

        //test again after refined
        if (candidates.back()->min_bound() >
            candidates.at(position_stop)->max_bound())
          break;//the intervals do not overlaps anymore
      }

      index_worse_candidate = position_stop;
    }

    return candidates.back();
  }

  bool improve_bound(Shape *candidate,
                     std::size_t num_available_points,
                     std::size_t max_subset,
                     std::size_t min_points) {

    if (candidate->m_nb_subset_used >= max_subset)
      return false;

    if (candidate->m_nb_subset_used >= m_num_subsets)
      return false;

    candidate->m_nb_subset_used =
            (candidate->m_nb_subset_used >= m_num_subsets) ?
            m_num_subsets - 1 : candidate->m_nb_subset_used;

    //what it does is add another subset and recompute lower and upper bound
    //the next subset to include is provided by m_nb_subset_used

    std::size_t num_points_evaluated = 0;
    for (std::size_t i = 0; i < candidate->m_nb_subset_used; i++)
      num_points_evaluated += m_available_octree_sizes[i];

    // need score of new subset as well as sum of
    // the score of the previous considered subset
    std::size_t new_score = 0;
    std::size_t new_sampled_points = 0;

    do {
      new_score =
              score(m_direct_octrees[candidate->m_nb_subset_used],
                    candidate,
                    m_shape_index,
                    m_options.epsilon,
                    m_options.normal_threshold);

      candidate->m_score += new_score;

      num_points_evaluated +=
              m_available_octree_sizes[candidate->m_nb_subset_used];

      new_sampled_points +=
              m_available_octree_sizes[candidate->m_nb_subset_used];

      candidate->m_nb_subset_used++;
    } while (new_sampled_points < min_points &&
             candidate->m_nb_subset_used < m_num_subsets);

    candidate->m_score = candidate->m_indices.size();

    candidate->compute_bound(num_points_evaluated, num_available_points);

    return true;
  }

  inline FT stop_probability(std::size_t largest_candidate, std::size_t num_pts, std::size_t num_candidates, std::size_t octree_depth) const {
    return (std::min<FT>)(std::pow(FT(1) - FT(largest_candidate)
                                   / (FT(num_pts) * FT(octree_depth+1)
                                      * FT(1 << (m_required_samples - 1))),
                                   int(num_candidates)), FT(1));
  }

  template<class Octree>
  std::size_t score(const Octree *octree,
                    Shape *candidate,
                    std::vector<int> &shapeIndex,
                    FT epsilon,
                    FT normal_threshold) {

    typedef typename Octree::Node Cell;

    std::stack<Cell> stack;
    stack.push(octree->root());

    while (!stack.empty()) {
      Cell cell = stack.top();
      stack.pop();

      FT width = octree->width() / (1 << (cell.depth()));

      FT diag = CGAL::sqrt(FT(3) * width * width) + epsilon;

      FT dist = candidate->squared_distance(octree->barycenter(cell));

      if (dist > (diag * diag))
        continue;

      // differ between full or partial overlap?
      // if full overlap further traversal of this branch is not necessary
      if (cell.is_leaf()) {
        std::vector<std::size_t> indices;
        indices.reserve(cell.size());
        for (std::size_t i = 0; i < cell.size(); i++) {
          if (shapeIndex[octree->index(cell, i)] == -1) {
            indices.push_back(octree->index(cell, i));
          }
        }

        candidate->cost_function(epsilon,
                                 normal_threshold,
                                 indices);
      } else {

        if (!cell.is_leaf()) {
          for (std::size_t i = 0; i < 8; i++) {
            if (!cell[i].empty())
              stack.push(cell[i]);
          }
        }
      }

    }

    return candidate->m_indices.size();
  }


  template<class Octree>
  const typename Octree::Node node_containing_point(const Octree *octree, const Point &p, std::size_t level) {

    // Find the node containing the point
    typename Octree::Node cur = octree->root();
    while (!cur.is_null() && cur.depth() < level) {

      // If cur is a leaf node, its child is null
      if (cur.is_leaf())
        return typename Octree::Node();

      // If that child is empty, return null
      if (cur.empty())
        return typename Octree::Node();

      // Determine the coordinate of the child
      Point center = octree->barycenter(cur);
      std::bitset<3> coordinate;
      coordinate[0] = center.x() <= p.x();
      coordinate[1] = center.y() <= p.y();
      coordinate[2] = center.z() <= p.z();

      // Otherwise, return the correct child of cur
      cur = cur[coordinate.to_ulong()];

    }

    return cur;
  }

  template<class Octree>
  bool drawSamplesFromCellContainingPoint(const Octree *octree,
                                          const Point &p,
                                          std::size_t level,
                                          std::set<std::size_t> &indices,
                                          const std::vector<int> &shapeIndex,
                                          std::size_t requiredSamples) {

    typedef typename Octree::Node Cell;

    const Cell cur = node_containing_point(octree, p, level);

    // Stop if the node we need doesn't exist
    if (cur.is_null())
      return false;

<<<<<<< HEAD
    // Count point indices that map to -1 in the shape index
    std::size_t enough = 0;
    for (auto j : cur) {
      if (shapeIndex[j] == -1)
        enough++;
      if (enough >= requiredSamples)
        break;
=======
    inline FT stop_probability(std::size_t largest_candidate, std::size_t num_pts, std::size_t num_candidates, std::size_t octree_depth) const {
      return (std::min<FT>)((FT)std::pow(FT(1) - FT(largest_candidate)
                                     / (FT(num_pts) * FT(octree_depth+1)
                                        * FT(1 << (m_required_samples - 1))),
                                     int(num_candidates)), FT(1));
>>>>>>> c7fdd8f6
    }

    // Make sure we found enough samples
    if (enough < requiredSamples)
      return false;

    do {
      std::size_t p = CGAL::get_default_random().
              uniform_int<std::size_t>(0, cur.size() - 1);
      std::size_t j = octree->index(cur, p);

      if (shapeIndex[j] == -1)
        indices.insert(j);
    } while (indices.size() < requiredSamples);

    return true;
  }

private:
  Parameters m_options;

  // Traits class.
  Traits m_traits;

  // Octrees build on input data for quick shape evaluation and
  // sample selection within an octree cell.
  Direct_octree **m_direct_octrees;
  Indexed_octree *m_global_octree;
  std::vector<std::size_t> m_available_octree_sizes;
  std::size_t m_num_subsets;

  // maps index into points to assigned extracted primitive
  std::vector<int> m_shape_index;
  std::size_t m_num_available_points;
  std::size_t m_num_total_points;
  std::size_t m_required_samples;

  //give the index of the subset of point i
  std::vector<int> m_index_subsets;

  boost::shared_ptr<std::vector<boost::shared_ptr<Shape> > > m_extracted_shapes;

  std::vector<Shape *(*)()> m_shape_factories;

  // iterators of input data
  bool m_valid_iterators;
  Input_iterator m_input_iterator_first, m_input_iterator_beyond;
  Point_map m_point_pmap;
  Normal_map m_normal_pmap;
};


}

}

#endif // CGAL_SHAPE_DETECTION_EFFICIENT_RANSAC_H<|MERGE_RESOLUTION|>--- conflicted
+++ resolved
@@ -1026,10 +1026,10 @@
   }
 
   inline FT stop_probability(std::size_t largest_candidate, std::size_t num_pts, std::size_t num_candidates, std::size_t octree_depth) const {
-    return (std::min<FT>)(std::pow(FT(1) - FT(largest_candidate)
-                                   / (FT(num_pts) * FT(octree_depth+1)
-                                      * FT(1 << (m_required_samples - 1))),
-                                   int(num_candidates)), FT(1));
+    return (std::min<FT>)((FT)std::pow(FT(1) - FT(largest_candidate)
+                                       / (FT(num_pts) * FT(octree_depth+1)
+                                          * FT(1 << (m_required_samples - 1))),
+                                       int(num_candidates)), FT(1));
   }
 
   template<class Octree>
@@ -1133,7 +1133,6 @@
     if (cur.is_null())
       return false;
 
-<<<<<<< HEAD
     // Count point indices that map to -1 in the shape index
     std::size_t enough = 0;
     for (auto j : cur) {
@@ -1141,13 +1140,6 @@
         enough++;
       if (enough >= requiredSamples)
         break;
-=======
-    inline FT stop_probability(std::size_t largest_candidate, std::size_t num_pts, std::size_t num_candidates, std::size_t octree_depth) const {
-      return (std::min<FT>)((FT)std::pow(FT(1) - FT(largest_candidate)
-                                     / (FT(num_pts) * FT(octree_depth+1)
-                                        * FT(1 << (m_required_samples - 1))),
-                                     int(num_candidates)), FT(1));
->>>>>>> c7fdd8f6
     }
 
     // Make sure we found enough samples
