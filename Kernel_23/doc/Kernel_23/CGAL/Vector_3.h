namespace CGAL {

/*!
\ingroup kernel_classes3

An object of the class `Vector_3` is a vector in the three-dimensional
vector space \f$ \mathbb{R}^3\f$. Geometrically spoken a vector is the difference
of two points \f$ p_2\f$, \f$ p_1\f$ and denotes the direction and the distance
from \f$ p_1\f$ to \f$ p_2\f$.

\cgal defines a symbolic constant \ref NULL_VECTOR. We
will explicitly state where you can pass this constant as an argument
instead of a vector initialized with zeros.

\cgalModels `Kernel::Vector_3`
\cgalModels `Hashable` if `Kernel` is a cartesian kernel and if `Kernel::FT` is `Hashable`

\sa `cross_product_grp`
\sa `determinant_grp`

*/
template< typename Kernel >
class Vector_3 {
public:

/// \name Types
/// @{

/*!
An iterator for enumerating the
%Cartesian coordinates of a vector.
*/
typedef unspecified_type Cartesian_const_iterator;

/// @}

/// \name Creation
/// @{

/*!
introduces the vector `b-a`.
*/
Vector_3(const Point_3<Kernel> &a, const Point_3<Kernel> &b);

/*!
introduces the vector `s.target()-s.source()`.
*/
Vector_3(const Segment_3<Kernel> &s);

/*!
introduces a vector having the same direction as `r`.
*/
Vector_3(const Ray_3<Kernel> &r);

/*!
introduces a vector having the same direction as `l`.
*/
Vector_3(const Line_3<Kernel> &l);

/*!
introduces a null vector `v`.
*/
Vector_3(const Null_vector &NULL_VECTOR);

/*!
introduces a vector `v` initialized to `(x, y, z)`.
*/
Vector_3(int x, int y, int z);

/*!
<<<<<<< HEAD
introduces a vector `v` initialized to `(x, y, z).
*/
Vector_3(double x, double y, double z);

/*!
introduces a vector `v` initialized to `(hx/hw, hy/hw, hz/hw).
*/
Vector_3(const Kernel::RT &hx, const Kernel::RT &hy, const Kernel::RT &hz, const Kernel::RT &hw = RT(1));
=======
introduces a vector `v` initialized to `(x, y, z)`.
*/ 
Vector_3(double x, double y, double z); 

/*!
introduces a vector `v` initialized to `(hx/hw, hy/hw, hz/hw)`.
*/ 
Vector_3(const Kernel::RT &hx, const Kernel::RT &hy, const Kernel::RT &hz, const Kernel::RT &hw = RT(1)); 
>>>>>>> af1c6935

/*!
introduces a vector `v` initialized to `(x, y, z)`.
*/
Vector_3(const Kernel::FT &x, const Kernel::FT &y, const Kernel::FT &z);

/// @}

/// \name Coordinate Access
/// There are two sets of coordinate access functions, namely to the
/// homogeneous and to the %Cartesian coordinates. They can be used
/// independently from the chosen kernel model. Note that you do not
/// lose information with the homogeneous representation, because the
/// `FieldNumberType` is a quotient.
/// @{

/*!
returns the homogeneous \f$ x\f$ coordinate.
*/
Kernel::RT hx() const;

/*!
returns the homogeneous \f$ y\f$ coordinate.
*/
Kernel::RT hy() const;

/*!
returns the homogeneous \f$ z\f$ coordinate.
*/
Kernel::RT hz() const;

/*!
returns the homogenizing coordinate.
*/
Kernel::RT hw() const;

/*!
returns the `x`-coordinate of `v`, that is `hx()`/`hw()`.
*/
Kernel::FT x() const;

/*!
returns the `y`-coordinate of `v`, that is `hy()`/`hw()`.
*/
Kernel::FT y() const;

/*!
returns the `z` coordinate of `v`, that is `hz()`/`hw()`.
*/
Kernel::FT z() const;

/// @}

/// \name Convenience Operations
/// The following operations are for convenience and for compatibility
/// with higher dimensional vectors. Again they come in a %Cartesian
/// and homogeneous flavor.
/// @{

/*!
returns the i'th homogeneous coordinate of `v`.
\pre \f$ 0\leq i \leq3\f$.
*/
Kernel::RT homogeneous(int i) const;

/*!
returns the i'th %Cartesian coordinate of `v`.
\pre \f$ 0\leq i \leq2\f$.
*/
Kernel::FT cartesian(int i) const;

/*!
returns `cartesian(i)`.
\pre \f$ 0\leq i \leq2\f$.
*/
Kernel::FT operator[](int i) const;

/*!
returns an iterator to the %Cartesian coordinates
of `v`, starting with the 0th coordinate.
*/
Cartesian_const_iterator cartesian_begin() const;

/*!
returns an off the end iterator to the %Cartesian
coordinates of `v`.
*/
Cartesian_const_iterator cartesian_end() const;

/*!
returns the dimension (the constant 3).
*/
int dimension() const;

/*!
returns the vector obtained by applying `t` on `v`.
*/
Vector_3<Kernel> transform(const Aff_transformation_3<Kernel> &t) const;

/*!
returns the direction of `v`.
*/
Direction_3<Kernel> direction() const;

/// @}

/// \name Operators
/// @{

/*!
Test for equality: two vectors are equal, iff their \f$ x\f$, \f$ y\f$
and \f$ z\f$ coordinates are equal. You can compare a vector with the
`NULL_VECTOR`.
*/
bool operator==(const Vector_3<Kernel> &w) const;

/*!
Test for inequality. You can compare a vector with the
`NULL_VECTOR`.
*/
bool operator!=(const Vector_3<Kernel> &w) const;

/*!
Addition.
*/
Vector_3<Kernel> operator+(const Vector_3<Kernel> &w) const;

/*!
Addition.
*/
Vector_3<Kernel>& operator+=(const Vector_3<Kernel> &w);

/*!
Subtraction.
*/
Vector_3<Kernel> operator-(const Vector_3<Kernel> &w) const;

/*!
Subtraction.
*/
Vector_3<Kernel>& operator-=(const Vector_3<Kernel> &w);

/*!
Returns the opposite vector.
*/
Vector_3<Kernel> operator-() const;

/*!
Division by a scalar.
*/
Vector_3<Kernel> operator/(const Kernel::RT &s) const;

/*!
Division by a scalar.
*/
Vector_3<Kernel>& operator/=(const Kernel::RT &s);

/*!
returns the scalar product (= inner product) of the two vectors.
*/
Kernel::FT operator*(const Vector_3<Kernel> &w) const;

/*!
Multiplication by a scalar.
*/
Vector_3<Kernel>& operator*=(const Kernel::FT &s);

/// @}

/*!
returns the squared length of `v`.
*/
Kernel::FT squared_length() const;

}; /* end Vector_3 */

/// \ingroup Kernel_operator_prod
///@{

/*!
Multiplication with a scalar from the right.
\relates Vector_3
*/
Vector_3<Kernel>
operator*(const Vector_3<Kernel> &v, const Kernel::RT &s);

/*!
Multiplication with a scalar from the right.
\relates Vector_3
*/
Vector_3<Kernel>
operator*(const Vector_3<Kernel> &v, const Kernel::FT &s);

/*!
Multiplication with a scalar from the left.
\relates Vector_3
*/
Vector_3<Kernel>
operator*(const Kernel::RT &s, const Vector_3<Kernel> &v);

/*!
Multiplication with a scalar from the left.
\relates Vector_3
*/
Vector_3<Kernel>
operator*(const Kernel::FT &s, const Vector_3<Kernel> &v);

/// @}

} /* end namespace CGAL */<|MERGE_RESOLUTION|>--- conflicted
+++ resolved
@@ -3,82 +3,72 @@
 /*!
 \ingroup kernel_classes3
 
-An object of the class `Vector_3` is a vector in the three-dimensional
-vector space \f$ \mathbb{R}^3\f$. Geometrically spoken a vector is the difference
-of two points \f$ p_2\f$, \f$ p_1\f$ and denotes the direction and the distance
-from \f$ p_1\f$ to \f$ p_2\f$.
-
-\cgal defines a symbolic constant \ref NULL_VECTOR. We
-will explicitly state where you can pass this constant as an argument
-instead of a vector initialized with zeros.
+An object of the class `Vector_3` is a vector in the three-dimensional 
+vector space \f$ \mathbb{R}^3\f$. Geometrically spoken a vector is the difference 
+of two points \f$ p_2\f$, \f$ p_1\f$ and denotes the direction and the distance 
+from \f$ p_1\f$ to \f$ p_2\f$. 
+
+\cgal defines a symbolic constant \ref NULL_VECTOR. We 
+will explicitly state where you can pass this constant as an argument 
+instead of a vector initialized with zeros. 
 
 \cgalModels `Kernel::Vector_3`
 \cgalModels `Hashable` if `Kernel` is a cartesian kernel and if `Kernel::FT` is `Hashable`
 
-\sa `cross_product_grp`
-\sa `determinant_grp`
+\sa `cross_product_grp` 
+\sa `determinant_grp` 
 
 */
 template< typename Kernel >
 class Vector_3 {
 public:
 
-/// \name Types
-/// @{
-
-/*!
-An iterator for enumerating the
-%Cartesian coordinates of a vector.
-*/
-typedef unspecified_type Cartesian_const_iterator;
-
-/// @}
-
-/// \name Creation
-/// @{
-
-/*!
-introduces the vector `b-a`.
-*/
-Vector_3(const Point_3<Kernel> &a, const Point_3<Kernel> &b);
-
-/*!
-introduces the vector `s.target()-s.source()`.
-*/
-Vector_3(const Segment_3<Kernel> &s);
-
-/*!
-introduces a vector having the same direction as `r`.
-*/
-Vector_3(const Ray_3<Kernel> &r);
-
-/*!
-introduces a vector having the same direction as `l`.
-*/
-Vector_3(const Line_3<Kernel> &l);
-
-/*!
-introduces a null vector `v`.
-*/
-Vector_3(const Null_vector &NULL_VECTOR);
+/// \name Types 
+/// @{
+
+/*!
+An iterator for enumerating the 
+%Cartesian coordinates of a vector. 
+*/ 
+typedef unspecified_type Cartesian_const_iterator; 
+
+/// @} 
+
+/// \name Creation 
+/// @{
+
+/*!
+introduces the vector `b-a`. 
+*/ 
+Vector_3(const Point_3<Kernel> &a, const Point_3<Kernel> &b); 
+
+/*!
+introduces the vector `s.target()-s.source()`. 
+*/ 
+Vector_3(const Segment_3<Kernel> &s); 
+
+/*!
+introduces a vector having the same direction as `r`. 
+*/ 
+Vector_3(const Ray_3<Kernel> &r); 
+
+/*!
+introduces a vector having the same direction as `l`. 
+*/ 
+Vector_3(const Line_3<Kernel> &l); 
+
+/*!
+introduces a null vector `v`. 
+*/ 
+Vector_3(const Null_vector &NULL_VECTOR); 
+
+/*!
+introduces a vector `v` initialized to `(x, y, z)`. 
+*/ 
+Vector_3(int x, int y, int z); 
 
 /*!
 introduces a vector `v` initialized to `(x, y, z)`.
-*/
-Vector_3(int x, int y, int z);
-
-/*!
-<<<<<<< HEAD
-introduces a vector `v` initialized to `(x, y, z).
-*/
-Vector_3(double x, double y, double z);
-
-/*!
-introduces a vector `v` initialized to `(hx/hw, hy/hw, hz/hw).
-*/
-Vector_3(const Kernel::RT &hx, const Kernel::RT &hy, const Kernel::RT &hz, const Kernel::RT &hw = RT(1));
-=======
-introduces a vector `v` initialized to `(x, y, z)`.
 */ 
 Vector_3(double x, double y, double z); 
 
@@ -86,14 +76,13 @@
 introduces a vector `v` initialized to `(hx/hw, hy/hw, hz/hw)`.
 */ 
 Vector_3(const Kernel::RT &hx, const Kernel::RT &hy, const Kernel::RT &hz, const Kernel::RT &hw = RT(1)); 
->>>>>>> af1c6935
-
-/*!
-introduces a vector `v` initialized to `(x, y, z)`.
-*/
-Vector_3(const Kernel::FT &x, const Kernel::FT &y, const Kernel::FT &z);
-
-/// @}
+
+/*!
+introduces a vector `v` initialized to `(x, y, z)`. 
+*/ 
+Vector_3(const Kernel::FT &x, const Kernel::FT &y, const Kernel::FT &z); 
+
+/// @} 
 
 /// \name Coordinate Access
 /// There are two sets of coordinate access functions, namely to the
@@ -104,39 +93,39 @@
 /// @{
 
 /*!
-returns the homogeneous \f$ x\f$ coordinate.
-*/
-Kernel::RT hx() const;
-
-/*!
-returns the homogeneous \f$ y\f$ coordinate.
-*/
-Kernel::RT hy() const;
-
-/*!
-returns the homogeneous \f$ z\f$ coordinate.
-*/
-Kernel::RT hz() const;
-
-/*!
-returns the homogenizing coordinate.
-*/
-Kernel::RT hw() const;
-
-/*!
-returns the `x`-coordinate of `v`, that is `hx()`/`hw()`.
-*/
-Kernel::FT x() const;
-
-/*!
-returns the `y`-coordinate of `v`, that is `hy()`/`hw()`.
-*/
-Kernel::FT y() const;
-
-/*!
-returns the `z` coordinate of `v`, that is `hz()`/`hw()`.
-*/
-Kernel::FT z() const;
+returns the homogeneous \f$ x\f$ coordinate. 
+*/ 
+Kernel::RT hx() const; 
+
+/*!
+returns the homogeneous \f$ y\f$ coordinate. 
+*/ 
+Kernel::RT hy() const; 
+
+/*!
+returns the homogeneous \f$ z\f$ coordinate. 
+*/ 
+Kernel::RT hz() const; 
+
+/*!
+returns the homogenizing coordinate. 
+*/ 
+Kernel::RT hw() const; 
+
+/*!
+returns the `x`-coordinate of `v`, that is `hx()`/`hw()`. 
+*/ 
+Kernel::FT x() const; 
+
+/*!
+returns the `y`-coordinate of `v`, that is `hy()`/`hw()`. 
+*/ 
+Kernel::FT y() const; 
+
+/*!
+returns the `z` coordinate of `v`, that is `hz()`/`hw()`. 
+*/ 
+Kernel::FT z() const; 
 
 /// @}
 
@@ -148,52 +137,52 @@
 
 /*!
 returns the i'th homogeneous coordinate of `v`.
-\pre \f$ 0\leq i \leq3\f$.
-*/
-Kernel::RT homogeneous(int i) const;
+\pre \f$ 0\leq i \leq3\f$. 
+*/ 
+Kernel::RT homogeneous(int i) const; 
 
 /*!
 returns the i'th %Cartesian coordinate of `v`.
-\pre \f$ 0\leq i \leq2\f$.
-*/
-Kernel::FT cartesian(int i) const;
-
-/*!
-returns `cartesian(i)`.
-\pre \f$ 0\leq i \leq2\f$.
-*/
-Kernel::FT operator[](int i) const;
-
-/*!
-returns an iterator to the %Cartesian coordinates
-of `v`, starting with the 0th coordinate.
-*/
-Cartesian_const_iterator cartesian_begin() const;
-
-/*!
-returns an off the end iterator to the %Cartesian
-coordinates of `v`.
-*/
-Cartesian_const_iterator cartesian_end() const;
-
-/*!
-returns the dimension (the constant 3).
-*/
-int dimension() const;
-
-/*!
-returns the vector obtained by applying `t` on `v`.
-*/
-Vector_3<Kernel> transform(const Aff_transformation_3<Kernel> &t) const;
-
-/*!
-returns the direction of `v`.
-*/
-Direction_3<Kernel> direction() const;
-
-/// @}
-
-/// \name Operators
+\pre \f$ 0\leq i \leq2\f$. 
+*/ 
+Kernel::FT cartesian(int i) const; 
+
+/*!
+returns `cartesian(i)`. 
+\pre \f$ 0\leq i \leq2\f$. 
+*/ 
+Kernel::FT operator[](int i) const; 
+
+/*!
+returns an iterator to the %Cartesian coordinates 
+of `v`, starting with the 0th coordinate. 
+*/ 
+Cartesian_const_iterator cartesian_begin() const; 
+
+/*!
+returns an off the end iterator to the %Cartesian 
+coordinates of `v`. 
+*/ 
+Cartesian_const_iterator cartesian_end() const; 
+
+/*!
+returns the dimension (the constant 3). 
+*/ 
+int dimension() const; 
+
+/*!
+returns the vector obtained by applying `t` on `v`. 
+*/ 
+Vector_3<Kernel> transform(const Aff_transformation_3<Kernel> &t) const; 
+
+/*!
+returns the direction of `v`. 
+*/ 
+Direction_3<Kernel> direction() const; 
+
+/// @} 
+
+/// \name Operators 
 /// @{
 
 /*!
@@ -210,43 +199,43 @@
 bool operator!=(const Vector_3<Kernel> &w) const;
 
 /*!
+Addition. 
+*/ 
+Vector_3<Kernel> operator+(const Vector_3<Kernel> &w) const; 
+
+/*!
 Addition.
 */
-Vector_3<Kernel> operator+(const Vector_3<Kernel> &w) const;
-
-/*!
-Addition.
-*/
 Vector_3<Kernel>& operator+=(const Vector_3<Kernel> &w);
 
 /*!
+Subtraction. 
+*/ 
+Vector_3<Kernel> operator-(const Vector_3<Kernel> &w) const; 
+
+/*!
 Subtraction.
 */
-Vector_3<Kernel> operator-(const Vector_3<Kernel> &w) const;
-
-/*!
-Subtraction.
-*/
 Vector_3<Kernel>& operator-=(const Vector_3<Kernel> &w);
 
 /*!
-Returns the opposite vector.
-*/
-Vector_3<Kernel> operator-() const;
+Returns the opposite vector. 
+*/ 
+Vector_3<Kernel> operator-() const; 
+
+/*!
+Division by a scalar. 
+*/ 
+Vector_3<Kernel> operator/(const Kernel::RT &s) const; 
 
 /*!
 Division by a scalar.
 */
-Vector_3<Kernel> operator/(const Kernel::RT &s) const;
-
-/*!
-Division by a scalar.
-*/
 Vector_3<Kernel>& operator/=(const Kernel::RT &s);
 
 /*!
-returns the scalar product (= inner product) of the two vectors.
-*/
+returns the scalar product (= inner product) of the two vectors. 
+*/ 
 Kernel::FT operator*(const Vector_3<Kernel> &w) const;
 
 /*!
@@ -267,32 +256,32 @@
 ///@{
 
 /*!
-Multiplication with a scalar from the right.
-\relates Vector_3
-*/
-Vector_3<Kernel>
-operator*(const Vector_3<Kernel> &v, const Kernel::RT &s);
-
-/*!
-Multiplication with a scalar from the right.
-\relates Vector_3
-*/
-Vector_3<Kernel>
-operator*(const Vector_3<Kernel> &v, const Kernel::FT &s);
-
-/*!
-Multiplication with a scalar from the left.
-\relates Vector_3
-*/
-Vector_3<Kernel>
-operator*(const Kernel::RT &s, const Vector_3<Kernel> &v);
-
-/*!
-Multiplication with a scalar from the left.
-\relates Vector_3
-*/
-Vector_3<Kernel>
-operator*(const Kernel::FT &s, const Vector_3<Kernel> &v);
+Multiplication with a scalar from the right. 
+\relates Vector_3 
+*/ 
+Vector_3<Kernel> 
+operator*(const Vector_3<Kernel> &v, const Kernel::RT &s); 
+
+/*!
+Multiplication with a scalar from the right. 
+\relates Vector_3 
+*/ 
+Vector_3<Kernel> 
+operator*(const Vector_3<Kernel> &v, const Kernel::FT &s); 
+
+/*!
+Multiplication with a scalar from the left. 
+\relates Vector_3 
+*/ 
+Vector_3<Kernel> 
+operator*(const Kernel::RT &s, const Vector_3<Kernel> &v); 
+
+/*!
+Multiplication with a scalar from the left. 
+\relates Vector_3 
+*/ 
+Vector_3<Kernel> 
+operator*(const Kernel::FT &s, const Vector_3<Kernel> &v); 
 
 /// @}
 
