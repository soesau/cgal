--- conflicted
+++ resolved
@@ -21,20 +21,10 @@
 // 
 //
 // Author(s)     : Andreas Fabri, Stefan Schirra
-
+ 
 #ifndef CGAL_HEADER_ONLY
-
-<<<<<<< HEAD
-const Translation             TRANSLATION = Translation();
-const Rotation                ROTATION = Rotation();
-const Scaling                 SCALING = Scaling();
-const Reflection              REFLECTION = Reflection();
-const Identity_transformation IDENTITY = Identity_transformation();
-=======
 #include <CGAL/Origin.h>
 #include <CGAL/Origin_impl.h>
->>>>>>> d96bdd9d
-
 #include <CGAL/aff_transformation_tags.h>
 #include <CGAL/aff_transformation_tags_impl.h>
 
