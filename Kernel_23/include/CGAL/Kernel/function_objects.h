// Copyright (c) 1999,2002,2005
// Utrecht University (The Netherlands),
// ETH Zurich (Switzerland),
// INRIA Sophia-Antipolis (France),
// Max-Planck-Institute Saarbruecken (Germany)
// and Tel-Aviv University (Israel).  All rights reserved.
//
// This file is part of CGAL (www.cgal.org)
//
// $URL$
// $Id$
// SPDX-License-Identifier: LGPL-3.0-or-later OR LicenseRef-Commercial
//
//
// Author(s)     : Stefan Schirra, Sylvain Pion,
//                 Camille Wormser, Stephane Tayeb, Pierre Alliez



#ifndef CGAL_KERNEL_FUNCTION_OBJECTS_H
#define CGAL_KERNEL_FUNCTION_OBJECTS_H

#include <CGAL/tags.h>
#include <CGAL/Origin.h>
#include <CGAL/Bbox_2.h>
#include <CGAL/Bbox_3.h>
#include <CGAL/squared_distance_2.h>
#include <CGAL/squared_distance_3.h>
#include <CGAL/intersection_2.h>
#include <CGAL/intersection_3.h>
#include <CGAL/Kernel/Return_base_tag.h>
#include <CGAL/Kernel/global_functions_3.h>

#include <cmath> // for Compute_dihedral_angle

namespace CGAL {

namespace CommonKernelFunctors {



  template <typename K>
  class Non_zero_coordinate_index_3
  {
    typedef typename K::Vector_3 Vector_3;

  public:
    int operator()(const Vector_3& vec) const
    {
      if(certainly_not(is_zero(vec.hx()))){
        return 0;
      } else if(certainly_not(is_zero(vec.hy()))){
        return 1;
      }else if(certainly_not(is_zero(vec.hz()))){
        return 2;
      }

      if(! is_zero(vec.hx())){
        return 0;
      } else if(! is_zero(vec.hy())){
        return 1;
      } else if(! is_zero(vec.hz())){
        return 2;
      }

      return -1;
  }
  };


  template <typename K>
  class Are_ordered_along_line_2
  {
    typedef typename K::Boolean     Boolean;
    typedef typename K::Point_2     Point_2;
    typedef typename K::Collinear_2 Collinear_2;
    typedef typename K::Collinear_are_ordered_along_line_2
    Collinear_are_ordered_along_line_2;

    Collinear_2 c;
    Collinear_are_ordered_along_line_2 cao;

  public:
    Are_ordered_along_line_2() {}
    Are_ordered_along_line_2(const Collinear_2& c_,
                             const Collinear_are_ordered_along_line_2& cao_)
      : c(c_), cao(cao_)
    {}

    Boolean
    operator()(const Point_2& p, const Point_2& q, const Point_2& r) const
    { return c(p, q, r) && cao(p, q, r); }
  };

  template <typename K>
  class Are_ordered_along_line_3
  {
    typedef typename K::Boolean     Boolean;
    typedef typename K::Point_3     Point_3;
    typedef typename K::Collinear_3 Collinear_3;
    typedef typename K::Collinear_are_ordered_along_line_3
    Collinear_are_ordered_along_line_3;

    Collinear_3 c;
    Collinear_are_ordered_along_line_3 cao;

  public:
    Are_ordered_along_line_3() {}
    Are_ordered_along_line_3(const Collinear_3& c_,
                             const Collinear_are_ordered_along_line_3& cao_)
      : c(c_), cao(cao_)
    {}

    Boolean
    operator()(const Point_3& p, const Point_3& q, const Point_3& r) const
    { return c(p, q, r) && cao(p, q, r); }
  };

  template <typename K>
  class Are_strictly_ordered_along_line_2
  {
    typedef typename K::Boolean     Boolean;
    typedef typename K::Point_2     Point_2;
    typedef typename K::Collinear_2 Collinear_2;
    typedef typename K::Collinear_are_strictly_ordered_along_line_2
    Collinear_are_strictly_ordered_along_line_2;

    Collinear_2 c;
    Collinear_are_strictly_ordered_along_line_2 cao;

  public:
    Are_strictly_ordered_along_line_2() {}
    Are_strictly_ordered_along_line_2(
                                      const Collinear_2& c_,
                                      const Collinear_are_strictly_ordered_along_line_2& cao_)
      : c(c_), cao(cao_)
    {}

    Boolean
    operator()(const Point_2& p, const Point_2& q, const Point_2& r) const
    { return c(p, q, r) && cao(p, q, r); }
  };

  template <typename K>
  class Are_strictly_ordered_along_line_3
  {
    typedef typename K::Boolean     Boolean;
    typedef typename K::Point_3     Point_3;
    typedef typename K::Collinear_3 Collinear_3;
    typedef typename K::Collinear_are_strictly_ordered_along_line_3
    Collinear_are_strictly_ordered_along_line_3;

    Collinear_3 c;
    Collinear_are_strictly_ordered_along_line_3 cao;

  public:
    Are_strictly_ordered_along_line_3() {}
    Are_strictly_ordered_along_line_3(const Collinear_3& c_,
                                      const Collinear_are_strictly_ordered_along_line_3& cao_)
      : c(c_), cao(cao_)
    {}

    Boolean
    operator()(const Point_3& p, const Point_3& q, const Point_3& r) const
    { return c(p, q, r) && cao(p, q, r); }
  };;

  template <typename K>
  class Assign_2
  {
    typedef typename K::Object_2  Object_2;

  public:
    template <class T>
    bool
    operator()(T& t, const Object_2& o) const
    { return assign(t, o); }
  };

  template <typename K>
  class Assign_3
  {
    typedef typename K::Object_3        Object_3;

  public:
    template <class T>
    bool
    operator()(T& t, const Object_3& o) const
    { return assign(t, o); }
  };

  template <typename K>
  class Compare_angle_3
  {
    typedef typename K::Comparison_result  Comparison_result;
    typedef typename K::Point_3            Point_3;
    typedef typename K::Vector_3           Vector_3;
    typedef typename K::FT                 FT;

<<<<<<< HEAD
  public:
    Comparison_result
=======
    result_type
    operator()(const Vector_3& ba1, const Vector_3& bc1,
               const Vector_3& ba2, const Vector_3& bc2) const
    {
      typename K::Compute_scalar_product_3 scalar_product = K().compute_scalar_product_3_object();
      typename K::Compute_squared_length_3 sq_length = K().compute_squared_length_3_object();

      const FT sc_prod_1 = scalar_product(ba1, bc1);
      const FT sc_prod_2 = scalar_product(ba2, bc2);

      // Reminder: cos(angle) = scalar_product(ba, bc) / (length(ba)*length(bc))
      // cosine is decreasing on 0, pi
      // thus angle1 < angle2 is equivalent to cos(angle1) > cos(angle2)
      if(sc_prod_1 >= 0) {
        if(sc_prod_2 >= 0) {
          // the two cosine are >= 0, we can compare the squares
          // (square(x) is increasing when x>=0
          return CGAL::compare(CGAL::square(sc_prod_2) * sq_length(ba1) * sq_length(bc1),
                               CGAL::square(sc_prod_1) * sq_length(ba2) * sq_length(bc2));
        } else {
          return SMALLER;
        }
      } else {
        if(sc_prod_2 < 0) {
          // the two cosine are < 0, square(x) is decreasing when x<0
          return CGAL::compare(CGAL::square(sc_prod_1) * sq_length(ba2) * sq_length(bc2),
                               CGAL::square(sc_prod_2) * sq_length(ba1) * sq_length(bc1));
        } else {
          return LARGER;
        }
      }
    }

    result_type
    operator()(const Point_3& a1, const Point_3& b1, const Point_3& c1,
               const Point_3& a2, const Point_3& b2, const Point_3& c2) const
    {
      typename K::Construct_vector_3 vector = K().construct_vector_3_object();

      const Vector_3 ba1 = vector(b1, a1);
      const Vector_3 bc1 = vector(b1, c1);
      const Vector_3 ba2 = vector(b2, a2);
      const Vector_3 bc2 = vector(b2, c2);

      return this->operator()(ba1, bc1, ba2, bc2);
    }

    result_type
>>>>>>> 36d98614
    operator()(const Point_3& a, const Point_3& b, const Point_3& c,
               const FT& cosine) const
    {
      typename K::Compute_scalar_product_3 scalar_product = K().compute_scalar_product_3_object();
      typename K::Construct_vector_3 vector = K().construct_vector_3_object();
      typename K::Compute_squared_length_3 sq_length = K().compute_squared_length_3_object();

      const Vector_3 ba = vector(b, a);
      const Vector_3 bc = vector(b, c);

      typename K::FT sc_prod = scalar_product(ba, bc);

      if (sc_prod >= 0)
      {
        if (cosine >= 0)
          return CGAL::compare(CGAL::square(cosine)
                                * sq_length(ba)*sq_length(bc),
                               CGAL::square(sc_prod));
        else
          return SMALLER;
      }
      else
      {
        if (cosine >= 0)
          return LARGER;
        else
          return CGAL::compare(CGAL::square(sc_prod),
                               CGAL::square(cosine)
                                * sq_length(ba)*sq_length(bc));
      }
    }
  };

  template <typename K>
  class Compare_dihedral_angle_3
  {
    typedef typename K::Comparison_result  Comparison_result;
    typedef typename K::Point_3            Point_3;
    typedef typename K::Vector_3           Vector_3;
    typedef typename K::FT                 FT;

  public:
    Comparison_result
    operator()(const Point_3& a1, const Point_3& b1,
               const Point_3& c1, const Point_3& d1,
               const Point_3& a2, const Point_3& b2,
               const Point_3& c2, const Point_3& d2) const
    {
      const Vector_3 ab1 = b1 - a1;
      const Vector_3 ac1 = c1 - a1;
      const Vector_3 ad1 = d1 - a1;

      const Vector_3 ab2 = b2 - a2;
      const Vector_3 ac2 = c2 - a2;
      const Vector_3 ad2 = d2 - a2;
      return this->operator()(ab1, ac1, ad1, ab2, ac2, ad2);
    }

    Comparison_result
    operator()(const Point_3& a1, const Point_3& b1,
               const Point_3& c1, const Point_3& d1,
               const FT& cosine) const
    {
      const Vector_3 ab1 = b1 - a1;
      const Vector_3 ac1 = c1 - a1;
      const Vector_3 ad1 = d1 - a1;

      return this->operator()(ab1, ac1, ad1, cosine);
    }

    Comparison_result
    operator()(const Vector_3& ab1, const Vector_3& ac1, const Vector_3& ad1,
               const FT& cosine) const
    {
      typedef typename K::FT                                 FT;
      typedef typename K::Construct_cross_product_vector_3   Cross_product;
      Cross_product xproduct = K().construct_cross_product_vector_3_object();

      const Vector_3 abac1 = xproduct(ab1, ac1);
      const Vector_3 abad1 = xproduct(ab1, ad1);
      if (abac1==NULL_VECTOR || abad1==NULL_VECTOR) return SMALLER;
      const FT sc_prod_1 = abac1 * abad1;

      CGAL_kernel_assertion_msg( abac1 != NULL_VECTOR,
                                 "ab1 and ac1 are collinear" );
      CGAL_kernel_assertion_msg( abad1 != NULL_VECTOR,
                                 "ab1 and ad1 are collinear" );

      if(sc_prod_1 >= 0 ) {
        if(cosine >= 0) {
          // the two cosine are >= 0, square(cosine) is decreasing on [0,pi/2]
          return CGAL::compare(CGAL::square(cosine)*
                               abac1.squared_length()*abad1.squared_length(),
                               CGAL::square(sc_prod_1));
        }
        else {
          return SMALLER;
        }
      }
      else {
        if(cosine < 0) {
          // the two cosine are < 0, square(cosine) is increasing on [pi/2,pi]
          return CGAL::compare(CGAL::square(sc_prod_1),
                               CGAL::square(cosine)*
                               abac1.squared_length()*abad1.squared_length());
        }
        else
          return LARGER;
        }
    }

    Comparison_result
    operator()(const Vector_3& ab1, const Vector_3& ac1, const Vector_3& ad1,
               const Vector_3& ab2, const Vector_3& ac2, const Vector_3& ad2)
      const
    {
      typedef typename K::FT                                 FT;
      typedef typename K::Construct_cross_product_vector_3   Cross_product;
      Cross_product xproduct = K().construct_cross_product_vector_3_object();

      const Vector_3 abac1 = xproduct(ab1, ac1);
      const Vector_3 abad1 = xproduct(ab1, ad1);
      const FT sc_prod_1 = abac1 * abad1;

      const Vector_3 abac2 = xproduct(ab2, ac2);
      const Vector_3 abad2 = xproduct(ab2, ad2);
      const FT sc_prod_2 = abac2 * abad2;

      CGAL_kernel_assertion_msg( abac1 != NULL_VECTOR,
                                 "ab1 and ac1 are collinear" );
      CGAL_kernel_assertion_msg( abad1 != NULL_VECTOR,
                                 "ab1 and ad1 are collinear" );
      CGAL_kernel_assertion_msg( abac2 != NULL_VECTOR,
                                 "ab2 and ac2 are collinear" );
      CGAL_kernel_assertion_msg( abad2 != NULL_VECTOR,
                                 "ab2 and ad2 are collinear" );

      if(sc_prod_1 >= 0 ) {
        if(sc_prod_2 >= 0) {
          // the two cosine are >= 0, cosine is decreasing on [0,1]
          return CGAL::compare(CGAL::square(sc_prod_2)*
                               abac1.squared_length()*abad1.squared_length(),
                               CGAL::square(sc_prod_1)*
                               abac2.squared_length()*abad2.squared_length());
        }
        else {
          return SMALLER;
        }
      }
      else {
        if(sc_prod_2 < 0) {
          // the two cosine are < 0, cosine is increasing on [-1,0]
          return CGAL::compare(CGAL::square(sc_prod_1)*
                               abac2.squared_length()*abad2.squared_length(),
                               CGAL::square(sc_prod_2)*
                               abac1.squared_length()*abad1.squared_length());
        }
        else
          return LARGER;
        }
    }
  };

  template < typename K >
  class Compare_power_distance_3
  {
  public:
    typedef typename K::Weighted_point_3                  Weighted_point_3;
    typedef typename K::Point_3                           Point_3;
    typedef typename K::Comparison_result                 Comparison_result;

    Comparison_result operator()(const Point_3 & p,
                                 const Weighted_point_3 & q,
                                 const Weighted_point_3 & r) const
    {
      return compare_power_distanceC3(p.x(), p.y(), p.z(),
                                      q.x(), q.y(), q.z(), q.weight(),
                                      r.x(), r.y(), r.z(), r.weight());
    }
  };

  template < typename K >
  class Construct_weighted_circumcenter_3
  {
  public:
    typedef typename K::Weighted_point_3               Weighted_point_3;
    typedef typename K::Point_3                        Point_3;
    typedef typename K::FT                             FT;

    Point_3 operator()(const Weighted_point_3 & p,
                       const Weighted_point_3 & q,
                       const Weighted_point_3 & r,
                       const Weighted_point_3 & s) const
    {
      FT x, y, z;
      weighted_circumcenterC3(p.x(), p.y(), p.z(), p.weight(),
                              q.x(), q.y(), q.z(), q.weight(),
                              r.x(), r.y(), r.z(), r.weight(),
                              s.x(), s.y(), s.z(), s.weight(),
                              x,y,z);
      return Point_3(x,y,z);
    }

    Point_3 operator()(const Weighted_point_3 & p,
                       const Weighted_point_3 & q,
                       const Weighted_point_3 & r) const
    {
      FT x, y, z;
      weighted_circumcenterC3(p.x(), p.y(), p.z(), p.weight(),
                              q.x(), q.y(), q.z(), q.weight(),
                              r.x(), r.y(), r.z(), r.weight(),
                              x,y,z);
      return Point_3(x,y,z);
    }

    Point_3 operator()(const Weighted_point_3 & p,
                       const Weighted_point_3 & q) const
    {
      FT x, y, z;
      weighted_circumcenterC3(p.x(), p.y(), p.z(), p.weight(),
                              q.x(), q.y(), q.z(), q.weight(),
                              x,y,z);
      return Point_3(x,y,z);
    }
  };

  template < class K >
  class Power_side_of_bounded_power_circle_2
  {
    typedef typename K::Bounded_side                   Bounded_side;
    typedef typename K::Weighted_point_2               Weighted_point_2;

  public:
    Bounded_side operator()(const Weighted_point_2& p,
                            const Weighted_point_2& q,
                            const Weighted_point_2& r,
                            const Weighted_point_2& t) const
    {
      K traits;
      typename K::Orientation_2 orientation = traits.orientation_2_object();
      typename K::Construct_point_2 wp2p = traits.construct_point_2_object();
      typename K::Power_side_of_oriented_power_circle_2 power_test =
        traits.power_side_of_oriented_power_circle_2_object();

      typename K::Orientation o = orientation(wp2p(p),wp2p(q),wp2p(r));
      typename K::Oriented_side os = power_test(p,q,r,t);
      CGAL_assertion(o != COPLANAR);

      return enum_cast<Bounded_side>(o * os);
    }

    Bounded_side operator()(const Weighted_point_2& p,
                            const Weighted_point_2& q,
                            const Weighted_point_2& t) const
    {
      return power_side_of_bounded_power_circleC2(p.x(), p.y(), p.weight(),
                                                  q.x(), q.y(), q.weight(),
                                                  t.x(), t.y(), t.weight());
    }

    Bounded_side operator()(const Weighted_point_2& p,
                            const Weighted_point_2& t) const
    {
      return enum_cast<Bounded_side>(
            - CGAL_NTS sign( CGAL_NTS square(p.x() - t.x()) +
                             CGAL_NTS square(p.y() - t.y()) +
                             p.weight() - t.weight()) );
    }
  };

  // operator ()
  // return the sign of the power test of  last weighted point
  // with respect to the smallest sphere orthogonal to the others
  template< typename K >
  class Power_side_of_bounded_power_sphere_3
  {
  public:
    typedef typename K::Bounded_side                   Bounded_side;
    typedef typename K::Weighted_point_3               Weighted_point_3;
    typedef typename K::Sign                           Sign;

    Bounded_side operator()(const Weighted_point_3 & p,
                            const Weighted_point_3 & q,
                            const Weighted_point_3 & r,
                            const Weighted_point_3 & s,
                            const Weighted_point_3 & t) const
    {
      K traits;
      typename K::Orientation_3  orientation = traits.orientation_3_object();
      typename K::Construct_point_3 wp2p = traits.construct_point_3_object();
      typename K::Power_side_of_oriented_power_sphere_3 power_test =
          traits.power_side_of_oriented_power_sphere_3_object();
      typename K::Orientation o = orientation(wp2p(p),wp2p(q),wp2p(r),wp2p(s));
      typename K::Oriented_side os = power_test(p,q,r,s,t);
      // Power_side_of_oriented_power_sphere_3
      // returns in fact minus the 5x5 determinant of lifted (p,q,r,s,t)
      CGAL_assertion(o != COPLANAR);
      return enum_cast<Bounded_side>(o * os);
    }

    Bounded_side operator()(const Weighted_point_3 & p,
                            const Weighted_point_3 & q,
                            const Weighted_point_3 & r,
                            const Weighted_point_3 & s) const
    {
      return power_side_of_bounded_power_sphereC3(
            p.x(), p.y(), p.z(), p.weight(),
            q.x(), q.y(), q.z(), q.weight(),
            r.x(), r.y(), r.z(), r.weight(),
            s.x(), s.y(), s.z(), s.weight());
    }

    Bounded_side operator()(const Weighted_point_3 & p,
                            const Weighted_point_3 & q,
                            const Weighted_point_3 & r) const
    {
      return power_side_of_bounded_power_sphereC3(
            p.x(), p.y(), p.z(), p.weight(),
            q.x(), q.y(), q.z(), q.weight(),
            r.x(), r.y(), r.z(), r.weight());
    }

    Bounded_side operator()(const Weighted_point_3 & p,
                            const Weighted_point_3 & q) const
    {
      return enum_cast<Bounded_side>(
            - CGAL_NTS sign( CGAL_NTS square(p.x()-q.x()) +
                             CGAL_NTS square(p.y()-q.y()) +
                             CGAL_NTS square(p.z()-q.z()) +
                             p.weight() - q.weight()));
    }
  };

  template < typename K >
  class Power_side_of_oriented_power_sphere_3
  {
  public:
    typedef typename K::Oriented_side                     Oriented_side;
    typedef typename K::Weighted_point_3                  Weighted_point_3;

    Oriented_side operator()(const Weighted_point_3 & p,
                             const Weighted_point_3 & q,
                             const Weighted_point_3 & r,
                             const Weighted_point_3 & s,
                             const Weighted_point_3 & t) const
    {
      return power_side_of_oriented_power_sphereC3(p.x(), p.y(), p.z(), p.weight(),
                                                   q.x(), q.y(), q.z(), q.weight(),
                                                   r.x(), r.y(), r.z(), r.weight(),
                                                   s.x(), s.y(), s.z(), s.weight(),
                                                   t.x(), t.y(), t.z(), t.weight());
    }

    // The methods below are currently undocumented because the definition of
    // orientation is unclear for 3, 2, and 1 point configurations in a 3D space.

    // One should be (very) careful with the order of vertices when using them,
    // as swapping points will change the result and one must therefore have a
    // precise idea of what is the positive orientation in the full space.
    // For example, these functions are (currently) used safely in the regular
    // triangulations classes because we always call them on vertices of
    // triangulation cells, which are always positively oriented.

    Oriented_side operator()(const Weighted_point_3 & p,
                             const Weighted_point_3 & q,
                             const Weighted_point_3 & r,
                             const Weighted_point_3 & s) const
    {
      //CGAL_kernel_precondition( coplanar(p, q, r, s) );
      //CGAL_kernel_precondition( !collinear(p, q, r) );
      return power_side_of_oriented_power_sphereC3(p.x(), p.y(), p.z(), p.weight(),
                                                   q.x(), q.y(), q.z(), q.weight(),
                                                   r.x(), r.y(), r.z(), r.weight(),
                                                   s.x(), s.y(), s.z(), s.weight());
    }

    Oriented_side operator()(const Weighted_point_3 & p,
                             const Weighted_point_3 & q,
                             const Weighted_point_3 & r) const
    {
      //CGAL_kernel_precondition( collinear(p, q, r) );
      //CGAL_kernel_precondition( p.point() != q.point() );
      return power_side_of_oriented_power_sphereC3(p.x(), p.y(), p.z(), p.weight(),
                                                   q.x(), q.y(), q.z(), q.weight(),
                                                   r.x(), r.y(), r.z(), r.weight());
    }

    Oriented_side operator()(const Weighted_point_3 & p,
                             const Weighted_point_3 & q) const
    {
      //CGAL_kernel_precondition( p.point() == r.point() );
      return power_side_of_oriented_power_sphereC3(p.weight(),q.weight());
    }
  };

  template < typename K >
  class Compute_weight_2
  {
  public:
    typedef typename K::Weighted_point_2               Weighted_point_2;

    decltype(auto)
    operator()(const Weighted_point_2 & p) const
    {
      return p.rep().weight();
    }
  };

  template < typename K >
  class Compute_weight_3
  {
  public:
    typedef typename K::Weighted_point_3               Weighted_point_3;

    decltype(auto)
    operator()(const Weighted_point_3 & p) const
    {
      return p.rep().weight();
    }
  };

  template < typename K >
  class Compute_power_product_2
  {
  public:
    typedef typename K::Weighted_point_2               Weighted_point_2;
    typedef typename K::FT                             FT;

    FT operator()(const Weighted_point_2 & p,
                  const Weighted_point_2 & q) const
    {
      return power_productC2(p.x(), p.y(), p.weight(),
                             q.x(), q.y(), q.weight());
    }
  };

  template < typename K >
  class Compute_power_product_3
  {
  public:
    typedef typename K::Weighted_point_3               Weighted_point_3;
    typedef typename K::FT                             FT;

    FT operator()(const Weighted_point_3 & p,
                  const Weighted_point_3 & q) const
    {
      return power_productC3(p.x(), p.y(), p.z(), p.weight(),
                             q.x(), q.y(), q.z(), q.weight());
    }
  };

  template < typename K >
  class Compute_squared_radius_smallest_orthogonal_circle_2
  {
  public:
    typedef typename K::Weighted_point_2               Weighted_point_2;
    typedef typename K::FT                             FT;

    FT operator()(const Weighted_point_2& p,
                  const Weighted_point_2& q,
                  const Weighted_point_2& r) const
    {
      return squared_radius_orthogonal_circleC2(p.x(), p.y(), p.weight(),
                                                q.x(), q.y(), q.weight(),
                                                r.x(), r.y(), r.weight());
    }

    FT operator()(const Weighted_point_2& p,
                  const Weighted_point_2& q) const
    {
      return squared_radius_smallest_orthogonal_circleC2(p.x(), p.y(), p.weight(),
                                                         q.x(), q.y(), q.weight());
    }

    FT operator()(const Weighted_point_2& p) const
    {
      return - p.weight();
    }
  };

  template < typename K >
  class Compute_squared_radius_smallest_orthogonal_sphere_3
  {
  public:
    typedef typename K::Weighted_point_3               Weighted_point_3;
    typedef typename K::FT                             FT;

    FT operator()(const Weighted_point_3 & p,
                  const Weighted_point_3 & q,
                  const Weighted_point_3 & r,
                  const Weighted_point_3 & s) const
    {
      return squared_radius_orthogonal_sphereC3(p.x(), p.y(), p.z(), p.weight(),
                                                q.x(), q.y(), q.z(), q.weight(),
                                                r.x(), r.y(), r.z(), r.weight(),
                                                s.x(), s.y(), s.z(), s.weight());
    }

    FT operator()(const Weighted_point_3 & p,
                  const Weighted_point_3 & q,
                  const Weighted_point_3 & r) const
    {
      return squared_radius_smallest_orthogonal_sphereC3(p.x(), p.y(), p.z(), p.weight(),
                                                         q.x(), q.y(), q.z(), q.weight(),
                                                         r.x(), r.y(), r.z(), r.weight());
    }

    FT operator()(const Weighted_point_3 & p,
                  const Weighted_point_3 & q) const
    {
      return squared_radius_smallest_orthogonal_sphereC3(p.x(), p.y(), p.z(), p.weight(),
                                                         q.x(), q.y(), q.z(), q.weight());
    }

    FT operator()(const Weighted_point_3 & p) const
    {
      return - p.weight();
    }
  };

  // Compute the square radius of the sphere centered in t
  // and orthogonal to  the sphere orthogonal to p,q,r,s
  template< typename K>
  class Compute_power_distance_to_power_sphere_3
  {
  public:
    typedef typename K::Weighted_point_3                  Weighted_point_3;
    typedef typename K::FT                                FT;

    FT operator()(const Weighted_point_3 & p,
                  const Weighted_point_3 & q,
                  const Weighted_point_3 & r,
                  const Weighted_point_3 & s,
                  const Weighted_point_3 & t) const
    {
      return power_distance_to_power_sphereC3 (p.x(),p.y(),p.z(),FT(p.weight()),
                                               q.x(),q.y(),q.z(),FT(q.weight()),
                                               r.x(),r.y(),r.z(),FT(r.weight()),
                                               s.x(),s.y(),s.z(),FT(s.weight()),
                                               t.x(),t.y(),t.z(),FT(t.weight()));
    }
  };

  template <typename K>
  class Compare_weighted_squared_radius_3
  {
  public:
    typedef typename K::Weighted_point_3                  Weighted_point_3;
    typedef typename K::Comparison_result                 Comparison_result;
    typedef typename K::FT                                FT;

    Needs_FT<Comparison_result>
    operator()(const Weighted_point_3 & p,
               const Weighted_point_3 & q,
               const Weighted_point_3 & r,
               const Weighted_point_3 & s,
               const FT& w) const
    {
      return CGAL::compare(squared_radius_orthogonal_sphereC3(
                             p.x(),p.y(),p.z(),p.weight(),
                             q.x(),q.y(),q.z(),q.weight(),
                             r.x(),r.y(),r.z(),r.weight(),
                             s.x(),s.y(),s.z(),s.weight()),
                           w);
    }

    Needs_FT<Comparison_result>
    operator()(const Weighted_point_3 & p,
               const Weighted_point_3 & q,
               const Weighted_point_3 & r,
               const FT& w) const
    {
      return CGAL::compare(squared_radius_smallest_orthogonal_sphereC3(
                             p.x(),p.y(),p.z(),p.weight(),
                             q.x(),q.y(),q.z(),q.weight(),
                             r.x(),r.y(),r.z(),r.weight()),
                           w);
    }

    Needs_FT<Comparison_result>
    operator()(const Weighted_point_3 & p,
               const Weighted_point_3 & q,
               const FT& w) const
    {
      return CGAL::compare(squared_radius_smallest_orthogonal_sphereC3(
                             p.x(),p.y(),p.z(),p.weight(),
                             q.x(),q.y(),q.z(),q.weight()),
                           w);
    }

    Comparison_result operator()(const Weighted_point_3 & p,
                                 const FT& w) const
    {
      return CGAL::compare(-p.weight(), w);
    }
  };

  template <typename K>
  class Compare_slope_3
  {
    typedef typename K::Comparison_result  Comparison_result;
    typedef typename K::FT                 FT;
    typedef typename K::Point_3 Point_3;

  public:
    Comparison_result operator()(const Point_3& p, const Point_3& q, const Point_3& r, const Point_3& s) const
    {
      Comparison_result sign_pq = CGAL::compare(q.z(),p.z());
      Comparison_result sign_rs = CGAL::compare(s.z(),r.z());

      if(sign_pq != sign_rs){
        return CGAL::compare(static_cast<int>(sign_pq), static_cast<int>(sign_rs));
      }

      if((sign_pq == EQUAL) && (sign_rs == EQUAL)){
        return EQUAL;
      }

      CGAL_assertion( (sign_pq == sign_rs) && (sign_pq != EQUAL)  );

      Comparison_result res = CGAL::compare(square(p.z() - q.z()) * (square(r.x()-s.x())+square(r.y()-s.y())),
                                            square(r.z() - s.z()) *  (square(p.x()-q.x())+square(p.y()-q.y())));
      return (sign_pq == SMALLER) ? opposite(res) : res;
    }

  };

  template <typename K>
  class Compare_squared_distance_2
  {
    typedef typename K::Comparison_result  Comparison_result;
    typedef typename K::FT                 FT;

  public:
    template <class T1, class T2>
    Needs_FT<Comparison_result>
    operator()(const T1& p, const T2& q, const FT& d2) const
    {
      return CGAL::compare(internal::squared_distance(p, q, K()), d2);
    }

    template <class T1, class T2, class T3, class T4>
    Needs_FT<Comparison_result>
    operator()(const T1& p, const T2& q, const T3& r, const T4& s) const
    {
      return CGAL::compare(internal::squared_distance(p, q, K()),
                           internal::squared_distance(r, s, K()));
    }
  };

  template <typename K>
  class Compare_squared_distance_3
  {
    typedef typename K::Comparison_result  Comparison_result;
    typedef typename K::FT                 FT;

  public:
    template <class T1, class T2>
    Needs_FT<Comparison_result>
    operator()(const T1& p, const T2& q, const FT& d2) const
    {
      return CGAL::compare(internal::squared_distance(p, q, K()), d2);
    }

    template <class T1, class T2, class T3, class T4>
    Needs_FT<Comparison_result>
    operator()(const T1& p, const T2& q, const T3& r, const T4& s) const
    {
      return CGAL::compare(internal::squared_distance(p, q, K()),
                           internal::squared_distance(r, s, K()));
    }
  };

 template <typename K>
 class Compute_approximate_angle_3
 {
   typedef typename K::FT       FT;
   typedef typename K::Point_3 Point_3;
   typedef typename K::Vector_3 Vector_3;

 public:
   FT operator()(const Vector_3& u, const Vector_3& v) const
   {
     K k;
     typename K::Compute_scalar_product_3 scalar_product =
       k.compute_scalar_product_3_object();

     double product = CGAL::sqrt(to_double(scalar_product(u,u)) * to_double(scalar_product(v,v)));

     if(product == 0)
       return 0;

     // cosine
     double dot = to_double(scalar_product(u,v));
     double cosine = dot / product;

     if(cosine > 1.){
       cosine = 1.;
     }
     if(cosine < -1.){
       cosine = -1.;
     }

     return std::acos(cosine) * 180./CGAL_PI;
   }


   FT
   operator()(const Point_3& p, const Point_3& q, const Point_3& r) const
   {
     K k;
     typename K::Construct_vector_3 vector = k.construct_vector_3_object();

     Vector_3 u = vector(q,p);
     Vector_3 v = vector(q,r);

     return this->operator()(u,v);
   }
 };

 template <typename K>
 class Compute_approximate_dihedral_angle_3
 {
   typedef typename K::FT       FT;
    typedef typename K::Point_3 Point_3;

 public:
    FT
    operator()(const Point_3& a, const Point_3& b, const Point_3& c,  const Point_3& d) const
   {
     K k;
     typename K::Construct_vector_3 vector = k.construct_vector_3_object();
     typename K::Construct_cross_product_vector_3 cross_product =
       k.construct_cross_product_vector_3_object();
     typename K::Compute_squared_distance_3 sq_distance =
       k.compute_squared_distance_3_object();
     typename K::Compute_scalar_product_3 scalar_product =
       k.compute_scalar_product_3_object();

     typedef typename K::Vector_3 Vector_3;
     typedef typename K::FT FT;

     const Vector_3 ab = vector(a,b);
     const Vector_3 ac = vector(a,c);
     const Vector_3 ad = vector(a,d);

     const Vector_3 abad = cross_product(ab,ad);
     const Vector_3 abac = cross_product(ab,ac);

     // The dihedral angle we are interested in is the angle around the oriented
     // edge ab which is the same (in absolute value) as the angle between the
     // vectors ab^ac and ab^ad (cross-products).
     // (abac points inside the tetra abcd if its orientation is positive and outside otherwise)
     //
     // We consider the vector abad in the basis defined by the three vectors
     //    (<ab>, <abac>, <ab^abac>)
     // where <u> denote the normalized vector u/|u|.
     //
     // In this orthonormal basis, the vector adab has the coordinates
     //    x = <ab>      * abad
     //    y = <abac>    * abad
     //    z = <ab^abac> * abad
     // We have x == 0, because abad and ab are orthogonal, and thus abad is in
     // the plane (yz) of the new basis.
     //
     // In that basis, the dihedral angle is the angle between the y axis and abad
     // which is the arctan of y/z, or atan2(z, y).
     //
     // (Note that ab^abac is in the plane abc, pointing outside the tetra if
     //  its orientation is positive and inside otherwise).
     //
     // For the normalization, abad appears in both scalar products
     // in the quotient so we can ignore its norm. For the second
     // terms of the scalar products, we are left with ab^abac and abac.
     // Since ab and abac are orthogonal, the sinus of the angle between the
     // two vectors is 1.
     // So the norms are |ab|.|abac| vs |abac|, which is why we have a
     // multiplication by |ab| in y below.
     const double l_ab = CGAL::sqrt(CGAL::to_double(sq_distance(a,b)));
     const double y = l_ab * CGAL::to_double(scalar_product(abac, abad));
     const double z = CGAL::to_double(scalar_product(cross_product(ab,abac),abad));

     return FT(std::atan2(z, y) * 180 / CGAL_PI );
   }
 };

  template <typename K>
  class Compute_area_3
  {
    typedef typename K::FT                FT;
    typedef typename K::Point_3           Point_3;
    typedef typename K::Triangle_3        Triangle_3;
  public:
    FT
    operator()( const Triangle_3& t ) const
    {
        return CGAL_NTS sqrt(K().compute_squared_area_3_object()(t));
    }

    FT
    operator()( const Point_3& p, const Point_3& q, const Point_3& r ) const
    {
        return CGAL_NTS sqrt(K().compute_squared_area_3_object()(p, q, r));
    }
  };

  template <typename K>
  class Compute_squared_distance_2
  {
    typedef typename K::FT   FT;

<<<<<<< HEAD
  public:
=======
    // There are 25 combinations, we use a template.
>>>>>>> 36d98614
    template <class T1, class T2>
    FT
    operator()( const T1& t1, const T2& t2) const
    { return internal::squared_distance(t1, t2, K()); }
  };

  template <typename K>
  class Compute_squared_distance_3
  {
    typedef typename K::FT        FT;
    typedef typename K::Point_3   Point_3;

<<<<<<< HEAD
  public:
    // There are 25 combinaisons, we use a template.
=======
    // There are 25 combinations, we use a template.
>>>>>>> 36d98614
    template <class T1, class T2>
    FT
    operator()( const T1& t1, const T2& t2) const
    { return internal::squared_distance(t1, t2, K()); }

    FT
    operator()( const Point_3& pt1, const Point_3& pt2) const
    {
      typedef typename K::Vector_3 Vector_3;
      Vector_3 vec = pt2 - pt1;
      return vec*vec;
    }
  };

  template <typename K>
  class Compute_squared_length_2
  {
    typedef typename K::FT          FT;
    typedef typename K::Segment_2   Segment_2;
    typedef typename K::Vector_2    Vector_2;
  public:
    FT
    operator()( const Vector_2& v) const
    { return CGAL_NTS square(K().compute_x_2_object()(v)) +
             CGAL_NTS square(K().compute_y_2_object()(v));}

    FT
    operator()( const Segment_2& s) const
    { return K().compute_squared_distance_2_object()(s.source(), s.target()); }
  };

  template <typename K>
  class Compute_squared_length_3
  {
    typedef typename K::FT          FT;
    typedef typename K::Segment_3   Segment_3;
    typedef typename K::Vector_3    Vector_3;
  public:
    FT
    operator()( const Vector_3& v) const
    { return v.rep().squared_length(); }

    FT
    operator()( const Segment_3& s) const
    { return s.squared_length(); }
  };

  template <typename K>
  class Compute_a_2
  {
    typedef typename K::Line_2         Line_2;

  public:
    decltype(auto)
    operator()(const Line_2& l) const
    {
      return l.rep().a();
    }
  };

  template <typename K>
  class Compute_a_3
  {
    typedef typename K::Plane_3        Plane_3;

  public:
    decltype(auto)
    operator()(const Plane_3& l) const
    {
      return l.rep().a();
    }
  };


  template <typename K>
  class Compute_b_2
  {
    typedef typename K::Line_2         Line_2;

  public:
    decltype(auto)
    operator()(const Line_2& l) const
    {
      return l.rep().b();
    }
  };

  template <typename K>
  class Compute_b_3
  {
    typedef typename K::Plane_3        Plane_3;

  public:
    decltype(auto)
    operator()(const Plane_3& l) const
    {
      return l.rep().b();
    }
  };


  template <typename K>
  class Compute_c_2
  {
    typedef typename K::Line_2         Line_2;

  public:
    decltype(auto)
    operator()(const Line_2& l) const
    {
      return l.rep().c();
    }
  };

  template <typename K>
  class Compute_c_3
  {
    typedef typename K::Plane_3        Plane_3;

  public:
    decltype(auto)
    operator()(const Plane_3& l) const
    {
      return l.rep().c();
    }
  };

  template <typename K>
  class Compute_d_3
  {
    typedef typename K::Plane_3        Plane_3;

  public:
    decltype(auto)
    operator()(const Plane_3& l) const
    {
      return l.rep().d();
    }
  };

  template <typename K>
  class Compute_x_at_y_2
  {
    typedef typename K::FT             FT;
    typedef typename K::Point_2        Point_2;
    typedef typename K::Line_2         Line_2;

  public:
    FT
    operator()(const Line_2& l, const FT& y) const
    {
      CGAL_kernel_precondition( ! l.is_degenerate() );
      return (FT(-l.b())*y - FT(l.c()) )/FT(l.a());
    }
  };

  template <typename K>
  class Compute_y_at_x_2
  {
    typedef typename K::FT             FT;
    typedef typename K::Point_2        Point_2;
    typedef typename K::Line_2         Line_2;

  public:
    FT
    operator()(const Line_2& l, const FT& x) const
    {
      CGAL_kernel_precondition_msg( ! l.is_vertical(),
                    "Compute_y_at_x(FT x) is undefined for vertical line");
      return (FT(-l.a())*x - FT(l.c()) )/FT(l.b());
    }
  };

  template <typename K>
  class Compute_xmin_2
  {
    typedef typename K::FT              FT;
    typedef typename K::Iso_rectangle_2 Iso_rectangle_2;
    typedef FT                          Cartesian_coordinate_type;
    //typedef typename K::Cartesian_coordinate_type  Cartesian_coordinate_type;

  public:
    Cartesian_coordinate_type
    operator()(const Iso_rectangle_2& r) const
    {
      return (r.min)().x();
    }
  };

  template <typename K>
  class Compute_xmin_3
  {
    typedef typename K::FT              FT;
    typedef typename K::Iso_cuboid_3    Iso_cuboid_3;
    typedef FT                          Cartesian_coordinate_type;
    //typedef typename K::Cartesian_coordinate_type  Cartesian_coordinate_type;

  public:
    Cartesian_coordinate_type
    operator()(const Iso_cuboid_3& r) const
    {
      return (r.min)().x();
    }
  };

  template <typename K>
  class Compute_xmax_2
  {
    typedef typename K::FT              FT;
    typedef typename K::Iso_rectangle_2 Iso_rectangle_2;
    typedef FT                          Cartesian_coordinate_type;
    //typedef typename K::Cartesian_coordinate_type  Cartesian_coordinate_type;

  public:
    Cartesian_coordinate_type
    operator()(const Iso_rectangle_2& r) const
    {
      return (r.max)().x();
    }
  };

  template <typename K>
  class Compute_xmax_3
  {
    typedef typename K::FT              FT;
    typedef typename K::Iso_cuboid_3    Iso_cuboid_3;
    typedef FT                          Cartesian_coordinate_type;
    //typedef typename K::Cartesian_coordinate_type  Cartesian_coordinate_type;

  public:
    Cartesian_coordinate_type
    operator()(const Iso_cuboid_3& r) const
    {
      return (r.max)().x();
    }
  };

  template <typename K>
  class Compute_ymin_2
  {
    typedef typename K::FT              FT;
    typedef typename K::Iso_rectangle_2 Iso_rectangle_2;
    typedef FT                          Cartesian_coordinate_type;
    //typedef typename K::Cartesian_coordinate_type  Cartesian_coordinate_type;

  public:
    Cartesian_coordinate_type
    operator()(const Iso_rectangle_2& r) const
    {
      return (r.min)().y();
    }
  };

  template <typename K>
  class Compute_ymin_3
  {
    typedef typename K::FT              FT;
    typedef typename K::Iso_cuboid_3    Iso_cuboid_3;
    typedef FT                          Cartesian_coordinate_type;
    //typedef typename K::Cartesian_coordinate_type  Cartesian_coordinate_type;

  public:
    Cartesian_coordinate_type
    operator()(const Iso_cuboid_3& r) const
    {
      return (r.min)().y();
    }
  };

  template <typename K>
  class Compute_ymax_2
  {
    typedef typename K::FT              FT;
    typedef typename K::Iso_rectangle_2 Iso_rectangle_2;
    typedef FT                          Cartesian_coordinate_type;
    //typedef typename K::Cartesian_coordinate_type  Cartesian_coordinate_type;

  public:
    Cartesian_coordinate_type
    operator()(const Iso_rectangle_2& r) const
    {
      return (r.max)().y();
    }
  };

  template <typename K>
  class Compute_ymax_3
  {
    typedef typename K::FT              FT;
    typedef typename K::Iso_cuboid_3    Iso_cuboid_3;
    typedef FT                          Cartesian_coordinate_type;
    //typedef typename K::Cartesian_coordinate_type  Cartesian_coordinate_type;

  public:
    Cartesian_coordinate_type
    operator()(const Iso_cuboid_3& r) const
    {
      return (r.max)().y();
    }
  };

  template <typename K>
  class Compute_zmin_3
  {
    typedef typename K::FT              FT;
    typedef typename K::Iso_cuboid_3    Iso_cuboid_3;
    typedef FT                          Cartesian_coordinate_type;
    //typedef typename K::Cartesian_coordinate_type  Cartesian_coordinate_type;

  public:
    Cartesian_coordinate_type
    operator()(const Iso_cuboid_3& r) const
    {
      return (r.min)().z();
    }
  };

  template <typename K>
  class Compute_zmax_3
  {
    typedef typename K::FT              FT;
    typedef typename K::Iso_cuboid_3    Iso_cuboid_3;
    typedef FT                          Cartesian_coordinate_type;
    //typedef typename K::Cartesian_coordinate_type  Cartesian_coordinate_type;

  public:
    Cartesian_coordinate_type
    operator()(const Iso_cuboid_3& r) const
    {
      return (r.max)().z();
    }
  };

  template <typename K>
  class Compute_L_infinity_distance_2
  {
    typedef typename K::FT              FT;
    typedef typename K::Point_2         Point_2;

  public:
    FT
    operator()(const Point_2& p,
               const Point_2& q) const
    {
      return (std::max)( CGAL::abs( K().compute_x_2_object()(p) -  K().compute_x_2_object()(q)),
                         CGAL::abs( K().compute_y_2_object()(p) -  K().compute_y_2_object()(q)) );
    }
  };

  template <typename K>
  class Compute_L_infinity_distance_3
  {
    typedef typename K::FT              FT;
    typedef typename K::Point_3         Point_3;

  public:
    FT
    operator()(const Point_3& p,
               const Point_3& q) const
    {
      return (std::max)( CGAL::abs( K().compute_x_3_object()(p) -  K().compute_x_3_object()(q)),
                         (std::max)(CGAL::abs( K().compute_y_3_object()(p) -  K().compute_y_3_object()(q)),
                                    CGAL::abs( K().compute_z_3_object()(p) -  K().compute_z_3_object()(q))));
    }
  };

  template <typename K>
  class Construct_center_2
  {
    typedef typename K::Point_2   Point_2;
    typedef typename K::Circle_2  Circle_2;

  public:
    decltype(auto)
    operator()(const Circle_2& c) const
    { return c.rep().center(); }
  };

  template <typename K>
  class Construct_center_3
  {
    typedef typename K::Point_3   Point_3;
    typedef typename K::Sphere_3  Sphere_3;
    typedef typename K::Circle_3  Circle_3;

  public:
    decltype(auto)
    operator()(const Sphere_3& s) const
    { return s.rep().center(); }

    decltype(auto)
    operator()(const Circle_3& c) const
    { return c.rep().center(); }

  };

  template <typename K>
  class Construct_circle_2
  {
    typedef typename K::FT          FT;
    typedef typename K::Point_2     Point_2;
    typedef typename K::Circle_2    Circle_2;
    typedef typename Circle_2::Rep  Rep;

  public:
    Rep // Circle_2
    operator()( Return_base_tag,
                const Point_2& center, const FT& squared_radius,
                Orientation orientation = COUNTERCLOCKWISE) const
    { return Rep(center, squared_radius, orientation); }

    Rep // Circle_2
    operator()( Return_base_tag,
                const Point_2& p, const Point_2& q, const Point_2& r) const
    {
      typename K::Orientation_2 orientation;
      typename K::Compute_squared_distance_2 squared_distance;
      typename K::Construct_circumcenter_2 circumcenter;
      typename K::Orientation orient = orientation(p, q, r);
      CGAL_kernel_precondition( orient != COLLINEAR);

      Point_2 center = circumcenter(p, q, r);

      return Rep(center, squared_distance(p, center), orient);
    }

    Rep // Circle_2
    operator()( Return_base_tag,
                const Point_2& p, const Point_2& q,
                Orientation orientation = COUNTERCLOCKWISE) const
    {
      CGAL_kernel_precondition( orientation != COLLINEAR);

      typename K::Compute_squared_distance_2 squared_distance;
      typename K::Construct_midpoint_2 midpoint;
      if (p != q) {
        Point_2 center = midpoint(p, q);
        return Rep(center, squared_distance(p, center), orientation);
      } else
        return Rep(p, FT(0), orientation);
    }

    Rep // Circle_2
    operator()( Return_base_tag,
                const Point_2& p, const Point_2& q,
                const FT& bulge) const
    {

      typename K::Compute_squared_distance_2 squared_distance;
      const FT sqr_bulge = CGAL::square(bulge);
      const FT common = (FT(1) - sqr_bulge) / (FT(4)*bulge);
      const FT x_coord = (p.x() + q.x())/FT(2)
                         + common*(p.y() - q.y());
      const FT y_coord = (p.y() + q.y())/FT(2)
                          + common*(q.x() - p.x());

      const FT sqr_rad = squared_distance(p, q)
                         * (FT(1)/sqr_bulge + FT(2) + sqr_bulge) / FT(16);

      return Rep(Point_2(x_coord, y_coord), sqr_rad);
    }


    Rep // Circle_2
    operator()( Return_base_tag, const Point_2& center,
                Orientation orientation = COUNTERCLOCKWISE) const
    {
      CGAL_kernel_precondition( orientation != COLLINEAR );

      return Rep(center, FT(0), orientation);
    }


    Circle_2
    operator()( const Point_2& center, const FT& squared_radius,
                Orientation orientation = COUNTERCLOCKWISE) const
    {
      return this->operator()(Return_base_tag(),
                              center, squared_radius, orientation);
    }

    Circle_2
    operator()( const Point_2& p, const Point_2& q, const Point_2& r) const
    {
      return this->operator()(Return_base_tag(), p, q, r);
    }

    Circle_2
    operator()( const Point_2& p, const Point_2& q,
                Orientation orientation = COUNTERCLOCKWISE) const
    {
      return this->operator()(Return_base_tag(), p, q, orientation);
    }

    Circle_2
    operator()( const Point_2& p, const Point_2& q,
                const FT& bulge) const
    {
      return this->operator()(Return_base_tag(), p, q, bulge);
    }

    Circle_2
    operator()( const Point_2& center,
                Orientation orientation = COUNTERCLOCKWISE) const
    {
      return this->operator()(Return_base_tag(), center, orientation);
    }
  };

  template < typename K >
  class Construct_circle_3
  {
    typedef typename K::FT           FT;
    typedef typename K::Point_3      Point_3;
    typedef typename K::Plane_3      Plane_3;
    typedef typename K::Sphere_3     Sphere_3;
    typedef typename K::Circle_3     Circle_3;
    typedef typename K::Vector_3     Vector_3;
    typedef typename K::Direction_3  Direction_3;
    typedef typename Circle_3::Rep    Rep;

  public:
    Rep
    operator() (Return_base_tag, const Point_3& p,
                const FT& sr, const Plane_3& plane) const
    { return Rep(p, sr, plane); }

    Rep
    operator() (Return_base_tag, const Point_3& p,
                const FT& sr, const Vector_3& v) const
    { return Rep(p, sr, v); }

    Rep
    operator() (Return_base_tag, const Point_3& p,
                const FT& sr, const Direction_3& d) const
    { return Rep(p, sr, d); }

    Rep
    operator() (Return_base_tag, const Sphere_3& s1,
                const Sphere_3& s2) const
    { return Rep(s1, s2); }

    Rep
    operator() (Return_base_tag, const Plane_3& p,
                const Sphere_3& s) const
    { return Rep(p, s); }

    Rep
    operator() (Return_base_tag, const Plane_3& p,
                const Sphere_3& s, int a) const
    { return Rep(p, s, a); }

    Rep
    operator() (Return_base_tag, const Point_3& p1,
                const Point_3& p2, const Point_3& p3) const
    { return Rep(p1, p2, p3); }

    Circle_3
    operator()(const Point_3& p, const FT& sr,
               const Plane_3& plane) const
    { return this->operator()(Return_base_tag(), p, sr, plane); }

    Circle_3
    operator() (const Point_3& p, const FT& sr,
                const Vector_3& v) const
    { return this->operator()(Return_base_tag(), p, sr, v); }

    Circle_3
    operator() (const Point_3& p, const FT& sr,
                const Direction_3& d) const
    { return this->operator()(Return_base_tag(), p, sr, d); }

    Circle_3
    operator() (const Sphere_3& s1, const Sphere_3& s2) const
    { return this->operator()(Return_base_tag(), s1, s2); }

    Circle_3
    operator() (const Plane_3& p, const Sphere_3& s) const
    { return this->operator()(Return_base_tag(), p, s); }

    Circle_3
    operator() (const Sphere_3& s, const Plane_3& p) const
    { return this->operator()(Return_base_tag(), p, s); }

    Circle_3
    operator() (const Plane_3& p, const Sphere_3& s, int a) const
    { return this->operator()(Return_base_tag(), p, s, a); }

    Circle_3
    operator() (const Sphere_3& s, const Plane_3& p, int a) const
    { return this->operator()(Return_base_tag(), p, s, a); }

    Circle_3
    operator()(        const Point_3& p1, const Point_3& p2, const Point_3& p3) const
    { return this->operator()(Return_base_tag(), p1, p2, p3); }
  };

  template <typename K>
  class Construct_iso_cuboid_3
  {
    typedef typename K::RT            RT;
    typedef typename K::Point_3       Point_3;
    typedef typename K::Iso_cuboid_3  Iso_cuboid_3;
    typedef typename Iso_cuboid_3::Rep  Rep;

  public:
    Rep // Iso_cuboid_3
    operator()(Return_base_tag, const Point_3& p, const Point_3& q, int) const
    { return Rep(p, q, 0); }

    Rep // Iso_cuboid_3
    operator()(Return_base_tag, const Point_3& p, const Point_3& q) const
    { return Rep(p, q); }

    Rep // Iso_cuboid_3
    operator()(Return_base_tag, const Point_3 &left,   const Point_3 &right,
               const Point_3 &bottom, const Point_3 &top,
               const Point_3 &far_,   const Point_3 &close) const
    { return Rep(left, right, bottom, top, far_, close); }

    Rep // Iso_cuboid_3
    operator()(Return_base_tag, const RT& min_hx, const RT& min_hy, const RT& min_hz,
               const RT& max_hx, const RT& max_hy, const RT& max_hz,
               const RT& hw) const
    { return Rep(min_hx, min_hy, min_hz, max_hx, max_hy, max_hz, hw); }

    Rep // Iso_cuboid_3
    operator()(Return_base_tag, const RT& min_hx, const RT& min_hy, const RT& min_hz,
               const RT& max_hx, const RT& max_hy, const RT& max_hz) const
    { return Rep(min_hx, min_hy, min_hz, max_hx, max_hy, max_hz); }


    Iso_cuboid_3
    operator()(const Point_3& p, const Point_3& q, int) const
    { return this->operator()(Return_base_tag(), p, q, 0); }

    Iso_cuboid_3
    operator()(const Point_3& p, const Point_3& q) const
    { return this->operator()(Return_base_tag(), p, q); }

    Iso_cuboid_3
    operator()(const Point_3 &left,   const Point_3 &right,
               const Point_3 &bottom, const Point_3 &top,
               const Point_3 &far_,   const Point_3 &close) const
    { return this->operator()(Return_base_tag(), left, right, bottom, top, far_, close); }

    Iso_cuboid_3
    operator()(const RT& min_hx, const RT& min_hy, const RT& min_hz,
               const RT& max_hx, const RT& max_hy, const RT& max_hz,
               const RT& hw) const
    { return this->operator()(Return_base_tag(), min_hx, min_hy, min_hz, max_hx, max_hy, max_hz, hw); }

    Iso_cuboid_3
    operator()(const RT& min_hx, const RT& min_hy, const RT& min_hz,
               const RT& max_hx, const RT& max_hy, const RT& max_hz) const
    { return this->operator()(Return_base_tag(), min_hx, min_hy, min_hz, max_hx, max_hy, max_hz); }
  };

  template <typename K>
  class Construct_line_line_intersection_point_3
  {
    typedef typename K::Line_3 Line;
    typedef typename K::Point_3 Point;
    typename K::Construct_line_3 construct_line;

  public:
    Point
    operator()(const Point& l11, const Point& l12,
               const Point& l21, const Point& l22) const
    {
      Line l1 = construct_line(l11, l12);
      Line l2 = construct_line(l21, l22);

      const auto res = typename K::Intersect_3()(l1,l2);
      CGAL_assertion(res!=std::nullopt);
      const Point* e_pt = std::get_if<Point>(&(*res));
      CGAL_assertion(e_pt!=nullptr);
      return *e_pt;
    }
  };

  template <typename K>
  class Construct_max_vertex_2
  {
    typedef typename K::Segment_2        Segment_2;
    typedef typename K::Iso_rectangle_2  Iso_rectangle_2;

  public:
    decltype(auto)
    operator()(const Iso_rectangle_2& r) const
    { return (r.rep().max)(); }

    decltype(auto)
    operator()(const Segment_2& s) const
    { return (s.max)(); }
  };


  template <typename K>
  class Construct_min_vertex_2
  {
    typedef typename K::Segment_2        Segment_2;
    typedef typename K::Iso_rectangle_2  Iso_rectangle_2;

  public:
    decltype(auto)
    operator()(const Iso_rectangle_2& r) const
    { return (r.rep().min)(); }

    decltype(auto)
    operator()(const Segment_2& s) const
    { return (s.min)(); }
  };

  template <typename K>
  class Construct_max_vertex_3
  {
    typedef typename K::Segment_3        Segment_3;
    typedef typename K::Iso_cuboid_3     Iso_cuboid_3;

  public:
    decltype(auto)
    operator()(const Iso_cuboid_3& r) const
    { return (r.rep().max)(); }

    decltype(auto)
    operator()(const Segment_3& s) const
    { return (s.rep().max)(); }
  };

  template <typename K>
  class Construct_min_vertex_3
  {
    typedef typename K::Segment_3        Segment_3;
    typedef typename K::Iso_cuboid_3     Iso_cuboid_3;

  public:
    decltype(auto)
    operator()(const Iso_cuboid_3& r) const
    { return (r.rep().min)(); }

    decltype(auto)
    operator()(const Segment_3& s) const
    { return (s.rep().min)(); }
  };

  template <typename K>
  class Construct_normal_3
  {
    typedef typename K::Point_3          Point_3;
    typedef typename K::Vector_3         Vector_3;

  public:
    Vector_3
    operator()(const Point_3& p,const Point_3& q, const Point_3& r) const
    {
      CGAL_kernel_precondition(! K().collinear_3_object()(p,q,r) );
      Vector_3 res = CGAL::cross_product(q-p, r-p);
      return res;
    }
  };

  template <typename K>
  class Construct_object_2
  {
    typedef typename K::Object_2   Object_2;

  public:
    template <class Cls>
    Object_2
    operator()( const Cls& c) const
    { return make_object(c); }
  };

  template <typename K>
  class Construct_object_3
  {
    typedef typename K::Object_3   Object_3;

  public:
    template <class Cls>
    Object_3
    operator()( const Cls& c) const
    { return make_object(c); }
  };

  template <typename K>
  class Construct_opposite_circle_2
  {
    typedef typename K::Circle_2   Circle_2;

  public:
    Circle_2
    operator()( const Circle_2& c) const
    { return c.opposite(); }
  };

  template <typename K>
  class Construct_opposite_direction_2
  {
    typedef typename K::Direction_2    Direction_2;
    typedef typename Direction_2::Rep  Rep;

  public:
    Direction_2
    operator()( const Direction_2& d) const
    {  return Rep(-d.dx(), -d.dy()); }
  };

  template <typename K>
  class Construct_opposite_direction_3
  {
    typedef typename K::Direction_3    Direction_3;
    typedef typename Direction_3::Rep  Rep;

  public:
    Direction_3
    operator()( const Direction_3& d) const
    {  return Rep(-d.dx(), -d.dy(), -d.dz()); }
  };

  template <typename K>
  class Construct_opposite_line_2
  {
    typedef typename K::Line_2   Line_2;

  public:
    Line_2
    operator()( const Line_2& l) const
    { return Line_2( -l.a(), -l.b(), -l.c()); }
  };

  template <typename K>
  class Construct_opposite_line_3
  {
    typedef typename K::Line_3   Line_3;

  public:
    Line_3
    operator()( const Line_3& l) const
    { return l.rep().opposite(); }
  };

  template <typename K>
  class Construct_opposite_plane_3
  {
    typedef typename K::Plane_3   Plane_3;

  public:
    Plane_3
    operator()( const Plane_3& p) const
    { return p.rep().opposite(); }
  };

  template <typename K>
  class Construct_opposite_ray_2
  {
    typedef typename K::Ray_2   Ray_2;

  public:
    Ray_2
    operator()( const Ray_2& r) const
    { return r.opposite(); }
  };

  template <typename K>
  class Construct_opposite_ray_3
  {
    typedef typename K::Ray_3   Ray_3;

  public:
    Ray_3
    operator()( const Ray_3& r) const
    { return r.opposite(); }
  };

  template <typename K>
  class Construct_opposite_segment_2
  {
    typedef typename K::Segment_2  Segment_2;

  public:
    Segment_2
    operator()( const Segment_2& s) const
    { return Segment_2(s.target(), s.source()); }
  };

  template <typename K>
  class Construct_opposite_segment_3
  {
    typedef typename K::Segment_3  Segment_3;

  public:
    Segment_3
    operator()( const Segment_3& s) const
    { return s.rep().opposite(); }
  };

  template <typename K>
  class Construct_opposite_sphere_3
  {
    typedef typename K::Sphere_3   Sphere_3;

  public:
    Sphere_3
    operator()( const Sphere_3& s) const
    { return s.rep().opposite(); }
  };

  template <typename K>
  class Construct_opposite_triangle_2
  {
    typedef typename K::Triangle_2  Triangle_2;

  public:
    Triangle_2
    operator()( const Triangle_2& t) const
    { return Triangle_2(t.vertex(0), t.vertex(2), t.vertex(1));}
  };

  template <typename K>
  class Construct_perpendicular_line_3
  {
    typedef typename K::Line_3    Line_3;
    typedef typename K::Point_3   Point_3;
    typedef typename K::Plane_3   Plane_3;

  public:
    Line_3
    operator()( const Plane_3& pl, const Point_3& p) const
    { return pl.rep().perpendicular_line(p); }
  };

  template <typename K>
  class Construct_perpendicular_plane_3
  {
    typedef typename K::Line_3    Line_3;
    typedef typename K::Point_3   Point_3;
    typedef typename K::Plane_3   Plane_3;

  public:
    Plane_3
    operator()( const Line_3& l, const Point_3& p) const
    { return l.rep().perpendicular_plane(p); }
  };

  template <typename K>
  class Construct_plane_3
  {
    typedef typename K::RT           RT;
    typedef typename K::Point_3      Point_3;
    typedef typename K::Vector_3     Vector_3;
    typedef typename K::Direction_3  Direction_3;
    typedef typename K::Line_3       Line_3;
    typedef typename K::Ray_3        Ray_3;
    typedef typename K::Segment_3    Segment_3;
    typedef typename K::Plane_3      Plane_3;
    typedef typename K::Circle_3     Circle_3;
    typedef typename Plane_3::Rep    Rep;

  public:
    Rep // Plane_3
    operator()(Return_base_tag, const RT& a, const RT& b, const RT& c, const RT& d) const
    { return Rep(a, b, c, d); }

    Rep // Plane_3
    operator()(Return_base_tag, const Point_3& p, const Point_3& q, const Point_3& r) const
    { return Rep(p, q, r); }

    Rep // Plane_3
    operator()(Return_base_tag, Origin o, const Point_3& q, const Point_3& r) const
    { return Rep(o, q, r); }

    Rep // Plane_3
    operator()(Return_base_tag, const Point_3& p, const Direction_3& d) const
    { return Rep(p, d); }

    Rep // Plane_3
    operator()(Return_base_tag, const Point_3& p, const Vector_3& v) const
    { return Rep(p, v); }

    Rep // Plane_3
    operator()(Return_base_tag, Origin o, const Vector_3& v) const
    { return Rep(o, v); }

    Rep // Plane_3
    operator()(Return_base_tag, const Line_3& l, const Point_3& p) const
    { return Rep(l, p); }

    Rep // Plane_3
    operator()(Return_base_tag, const Ray_3& r, const Point_3& p) const
    { return Rep(r, p); }

    Rep // Plane_3
    operator()(Return_base_tag, const Segment_3& s, const Point_3& p) const
    { return Rep(s, p); }

    decltype(auto)
    operator()(Return_base_tag, const Circle_3 & c) const
    { return c.rep().supporting_plane(); }

    Plane_3
    operator()(const RT& a, const RT& b, const RT& c, const RT& d) const
    { return this->operator()(Return_base_tag(), a, b, c, d); }

    Plane_3
    operator()(const Point_3& p, const Point_3& q, const Point_3& r) const
    { return this->operator()(Return_base_tag(), p, q, r); }

    Plane_3
    operator()(const Point_3& p, const Direction_3& d) const
    { return this->operator()(Return_base_tag(), p, d); }

    Plane_3
    operator()(const Point_3& p, const Vector_3& v) const
    { return this->operator()(Return_base_tag(), p, v); }

    Plane_3
    operator()(const Line_3& l, const Point_3& p) const
    { return this->operator()(Return_base_tag(), l, p); }

    Plane_3
    operator()(const Ray_3& r, const Point_3& p) const
    { return this->operator()(Return_base_tag(), r, p); }

    Plane_3
    operator()(const Segment_3& s, const Point_3& p) const
    { return this->operator()(Return_base_tag(), s, p); }

    decltype(auto)
    operator()(const Circle_3 & c) const
    { return this->operator()(Return_base_tag(), c); }
  };

  template <typename K>
  class Construct_plane_line_intersection_point_3
  {
    typedef typename K::Plane_3 Plane;
    typedef typename K::Line_3 Line;
    typedef typename K::Point_3 Point;
    typename K::Construct_plane_3 construct_plane;
    typename K::Construct_line_3 construct_line;

  public:
    Point
    operator()(const Point& p1, const Point& p2, const Point& p3,
               const Point& l1, const Point& l2) const
    {
      Plane plane = construct_plane(p1, p2, p3);
      Line line = construct_line( l1, l2 );

      const auto res = typename K::Intersect_3()(plane,line);
      CGAL_assertion(res!=std::nullopt);
      const Point* e_pt = std::get_if<Point>(&(*res));
      CGAL_assertion(e_pt!=nullptr);
      return *e_pt;
    }

    Point
    operator()(const Plane& plane,
               const Point& l1, const Point& l2) const
    {
      Line line = construct_line( l1, l2 );

      const auto res = typename K::Intersect_3()(plane,line);
      CGAL_assertion(res!=std::nullopt);
      const Point* e_pt = std::get_if<Point>(&(*res));
      CGAL_assertion(e_pt!=nullptr);
      return *e_pt;
    }
  };

  template <typename K>
  class Construct_planes_intersection_point_3
  {
    typedef typename K::Plane_3 Plane;
    typedef typename K::Point_3 Point;
    typename K::Construct_plane_3 construct_plane;
  public:
    typedef Point result_type;

    Point
    operator()(const Point& p1, const Point& q1, const Point& r1,
               const Point& p2, const Point& q2, const Point& r2,
               const Point& p3, const Point& q3, const Point& r3) const
    {
      Plane plane1 = construct_plane(p1, q1, r1);
      Plane plane2 = construct_plane(p2, q2, r2);
      Plane plane3 = construct_plane(p3, q3, r3);

      const auto res = typename K::Intersect_3()(plane1, plane2, plane3);
      CGAL_assertion(res!=std::nullopt);
      const Point* e_pt = std::get_if<Point>(&(*res));
      CGAL_assertion(e_pt!=nullptr);
      return *e_pt;
    }

    Point
    operator()(const Plane& plane1, const Plane& plane2, const Plane& plane3) const
    {
      const auto res = typename K::Intersect_3()(plane1, plane2, plane3);
      CGAL_assertion(res!=std::nullopt);
      const Point* e_pt = std::get_if<Point>(&(*res));
      CGAL_assertion(e_pt!=nullptr);
      return *e_pt;
    }
  };

  template <typename K>
  class Construct_coplanar_segments_intersection_point_3
  {
    typedef typename K::Segment_3 Segment;
    typedef typename K::Point_3 Point;
    typename K::Construct_segment_3 construct_segment;
  public:
    typedef Point result_type;

    Point
    operator()(const Point& p1, const Point& q1,
               const Point& p2, const Point& q2) const
    {
      Segment s1 = construct_segment(p1, q1);
      Segment s2 = construct_segment(p2, q2);

      const auto res = typename K::Intersect_3()(s1, s2);
      CGAL_assertion(res!=std::nullopt);
      const Point* e_pt = std::get_if<Point>(&(*res));
      CGAL_assertion(e_pt!=nullptr);
      return *e_pt;
    }

    Point
    operator()(const Segment& s1, const Segment& s2) const
    {
      const auto res = typename K::Intersect_3()(s1, s2);
      CGAL_assertion(res!=std::nullopt);
      const Point* e_pt = std::get_if<Point>(&(*res));
      CGAL_assertion(e_pt!=nullptr);
      return *e_pt;
    }
  };

  template <typename K>
  class Compute_alpha_for_coplanar_triangle_intersection_3
  {
    typedef typename K::Point_3 Point_3;
    typedef typename K::Vector_3 Vector_3;
  public:
    typedef typename K::FT  result_type;
    result_type
    operator()(const Point_3& p1, const Point_3& p2,       // segment 1
               const Point_3& p3, const Point_3& p4) const // segment 2
    {
      typename K::Construct_vector_3 vector = K().construct_vector_3_object();
      typename K::Construct_cross_product_vector_3 cross_product =
        K().construct_cross_product_vector_3_object();

      const Vector_3 v1 = vector(p1, p2);
      const Vector_3 v2 = vector(p3, p4);

      CGAL_assertion(K().coplanar_3_object()(p1,p2,p3,p4));

      const Vector_3 v3 = vector(p1, p3);
      const Vector_3 v3v2 = cross_product(v3,v2);
      const Vector_3 v1v2 = cross_product(v1,v2);
      const typename K::FT sl = K().compute_squared_length_3_object()(v1v2);
      CGAL_assertion(!certainly(is_zero(sl)));

      const typename K::FT t = ((v3v2.x()*v1v2.x()) + (v3v2.y()*v1v2.y()) + (v3v2.z()*v1v2.z())) / sl;
      return t; // p1 + (p2-p1) * t
    }
  };

  template <typename K>
  class Construct_point_on_2
  {
    typedef typename K::FT         FT;
    typedef typename K::Point_2    Point_2;
    typedef typename K::Segment_2  Segment_2;
    typedef typename K::Line_2     Line_2;
    typedef typename K::Ray_2      Ray_2;

  public:
    Point_2
    operator()( const Line_2& l, const FT i) const
    { return l.point(i); }

    Point_2
    operator()( const Segment_2& s, int i) const
    { return s.point(i); }

    Point_2
    operator()( const Ray_2& r, const FT i) const
    { return r.point(i); }
  };

  template <typename K>
  class Construct_point_on_3
  {
    typedef typename K::FT         FT;
    typedef typename K::Point_3    Point_3;
    typedef typename K::Segment_3  Segment_3;
    typedef typename K::Line_3     Line_3;
    typedef typename K::Ray_3      Ray_3;
    typedef typename K::Plane_3    Plane_3;

  public:
    decltype(auto)
    operator()( const Line_3& l) const
    { return l.rep().point(); }

    Point_3
    operator()( const Line_3& l, const FT i) const
    { return l.rep().point(i); }

    Point_3
    operator()( const Segment_3& s, int i) const
    { return s.point(i); }

    Point_3
    operator()( const Ray_3& r, const FT i) const
    { return r.rep().point(i); }

    decltype(auto)
    operator()( const Plane_3& p) const
    { return p.rep().point(); }
  };

  template <typename K>
  class Construct_projected_xy_point_2
  {
    typedef typename K::Point_2    Point_2;
    typedef typename K::Point_3    Point_3;
    typedef typename K::Plane_3    Plane_3;

  public:
    Point_2
    operator()( const Plane_3& h, const Point_3& p) const
    {  return h.rep().to_2d(p); }
  };

  template <typename K>
  class Construct_ray_2
  {
    typedef typename K::Point_2      Point_2;
    typedef typename K::Vector_2     Vector_2;
    typedef typename K::Direction_2  Direction_2;
    typedef typename K::Line_2       Line_2;
    typedef typename K::Ray_2        Ray_2;
    typedef typename Ray_2::Rep   Rep;

  public:
    Rep // Ray_2
    operator()(Return_base_tag, const Point_2& p, const Point_2& q) const
    {  return Rep(p, q); }

    Rep // Ray_2
    operator()(Return_base_tag, const Point_2& p, const Vector_2& v) const
    {  return Rep(p, K().construct_translated_point_2_object()(p,  v)); }

    Rep // Ray_2
    operator()(Return_base_tag, const Point_2& p, const Direction_2& d) const
    {  return Rep(p, K().construct_translated_point_2_object()(p, d.to_vector())); }

    Rep // Ray_2
    operator()(Return_base_tag, const Point_2& p, const Line_2& l) const
    {  return Rep(p, K().construct_translated_point_2_object()(p, l.to_vector())); }


    Ray_2
    operator()(const Point_2& p, const Point_2& q) const
    { return this->operator()(Return_base_tag(), p, q); }

    Ray_2
    operator()(const Point_2& p, const Vector_2& v) const
    { return this->operator()(Return_base_tag(), p, v); }

    Ray_2
    operator()(const Point_2& p, const Direction_2& d) const
    { return this->operator()(Return_base_tag(), p, d); }

    Ray_2
    operator()(const Point_2& p, const Line_2& l) const
    { return this->operator()(Return_base_tag(), p, l); }
  };

  template <typename K>
  class Construct_ray_3
  {
    typedef typename K::Point_3      Point_3;
    typedef typename K::Vector_3     Vector_3;
    typedef typename K::Direction_3  Direction_3;
    typedef typename K::Line_3       Line_3;
    typedef typename K::Ray_3        Ray_3;
    typedef typename Ray_3::Rep      Rep;

  public:
    Rep // Ray_3
    operator()(Return_base_tag, const Point_3& p, const Point_3& q) const
    {  return Rep(p, q); }

    Rep // Ray_3
    operator()(Return_base_tag, const Point_3& p, const Vector_3& v) const
    {  return Rep(p, v); }

    Rep // Ray_3
    operator()(Return_base_tag, const Point_3& p, const Direction_3& d) const
    {  return Rep(p, d); }

    Rep // Ray_3
    operator()(Return_base_tag, const Point_3& p, const Line_3& l) const
    {  return Rep(p, l); }


    Ray_3
    operator()(const Point_3& p, const Point_3& q) const
    { return this->operator()(Return_base_tag(), p, q); }

    Ray_3
    operator()(const Point_3& p, const Vector_3& v) const
    { return this->operator()(Return_base_tag(), p, v); }

    Ray_3
    operator()(const Point_3& p, const Direction_3& d) const
    { return this->operator()(Return_base_tag(), p, d); }

    Ray_3
    operator()(const Point_3& p, const Line_3& l) const
    { return this->operator()(Return_base_tag(), p, l); }
  };

  template <typename K>
  class Construct_segment_2
  {
    typedef typename K::Segment_2  Segment_2;
    typedef typename Segment_2::Rep  Rep;
    typedef typename K::Point_2    Point_2;

  public:
    Rep // Segment_2
    operator()(Return_base_tag, const Point_2& p, const Point_2& q) const
    {  return Rep(p, q); }

    Segment_2
    operator()( const Point_2& p, const Point_2& q) const
    { return this->operator()(Return_base_tag(), p, q); }
  };

  template <typename K>
  class Construct_segment_3
  {
    typedef typename K::Segment_3  Segment_3;
    typedef typename K::Point_3    Point_3;
    typedef typename Segment_3::Rep  Rep;

  public:
    Rep // Segment_3
    operator()(Return_base_tag, const Point_3& p, const Point_3& q) const
    {  return Rep(p, q); }

    Segment_3
    operator()( const Point_3& p, const Point_3& q) const
    { return this->operator()(Return_base_tag(), p, q); }
  };

  template <typename K>
  class Construct_source_2
  {
    typedef typename K::Segment_2  Segment_2;
    typedef typename K::Ray_2      Ray_2;

  public:
    decltype(auto)
    operator()(const Segment_2& s) const
    {  return s.rep().source(); }

    decltype(auto)
    operator()(const Ray_2& r) const
    {  return r.rep().source(); }
  };

  template <typename K>
  class Construct_source_3
  {
    typedef typename K::Segment_3  Segment_3;
    typedef typename K::Ray_3      Ray_3;

  public:
    decltype(auto)
    operator()(const Segment_3& s) const
    {  return s.rep().source(); }

    decltype(auto)
    operator()(const Ray_3& r) const
    {  return r.rep().source(); }
  };


  template <typename K>
  class Construct_target_2
  {
    typedef typename K::Segment_2  Segment_2;

  public:
    decltype(auto)
    operator()(const Segment_2& s) const
    {  return s.rep().target(); }
  };

  template <typename K>
  class Construct_target_3
  {
    typedef typename K::Segment_3  Segment_3;

  public:
    decltype(auto)
    operator()(const Segment_3& s) const
    {  return s.rep().target(); }
  };

  template <typename K>
  class Construct_second_point_2
  {
    typedef typename K::Ray_2    Ray_2;

  public:
    decltype(auto)
    operator()(const Ray_2& r) const
    {  return r.rep().second_point(); }
  };

  template <typename K>
  class Construct_second_point_3
  {
    typedef typename K::Ray_3    Ray_3;

  public:
    decltype(auto)
    operator()(const Ray_3& r) const
    {  return r.rep().second_point(); }
  };

  template <typename K>
  class Construct_sphere_3
  {
    typedef typename K::FT         FT;
    typedef typename K::Point_3    Point_3;
    typedef typename K::Sphere_3   Sphere_3;
    typedef typename K::Circle_3   Circle_3;
    typedef typename Sphere_3::Rep Rep;

  public:
    Rep // Sphere_3
    operator()(Return_base_tag, const Point_3& center, const FT& squared_radius,
                Orientation orientation = COUNTERCLOCKWISE) const
    {  return Rep(center, squared_radius, orientation); }

    Rep // Sphere_3
    operator()(Return_base_tag, const Point_3& p, const Point_3& q,
                const Point_3& r, const Point_3& s) const
    {  return Rep(p, q, r, s); }

    Rep // Sphere_3
    operator()(Return_base_tag, const Point_3& p, const Point_3& q, const Point_3& r,
                Orientation orientation = COUNTERCLOCKWISE) const
    {  return Rep(p, q, r, orientation); }

    Rep // Sphere_3
    operator()(Return_base_tag, const Point_3& p, const Point_3& q,
                Orientation orientation = COUNTERCLOCKWISE) const
    {  return Rep(p, q, orientation); }

    Rep // Sphere_3
    operator()(Return_base_tag, const Point_3& center,
                Orientation orientation = COUNTERCLOCKWISE) const
    {  return Rep(center, orientation); }

    decltype(auto)
    operator() (Return_base_tag, const Circle_3 & c) const
    { return c.rep().diametral_sphere(); }

    Sphere_3
    operator()( const Point_3& center, const FT& squared_radius,
                Orientation orientation = COUNTERCLOCKWISE) const
    { return this->operator()(Return_base_tag(), center, squared_radius, orientation); }

    Sphere_3
    operator()( const Point_3& p, const Point_3& q,
                const Point_3& r, const Point_3& s) const
    { return this->operator()(Return_base_tag(), p, q, r, s); }

    Sphere_3
    operator()( const Point_3& p, const Point_3& q, const Point_3& r,
                Orientation orientation = COUNTERCLOCKWISE) const
    { return this->operator()(Return_base_tag(), p, q, r, orientation); }

    Sphere_3
    operator()( const Point_3& p, const Point_3& q,
                Orientation orientation = COUNTERCLOCKWISE) const
    { return this->operator()(Return_base_tag(), p, q, orientation); }

    Sphere_3
    operator()( const Point_3& center,
                Orientation orientation = COUNTERCLOCKWISE) const
    { return this->operator()(Return_base_tag(), center, orientation); }

    decltype(auto)
    operator() (const Circle_3 & c) const
    { return this->operator()(Return_base_tag(), c); }
  };

  template <typename K>
  class Construct_supporting_plane_3
  {
    typedef typename K::Triangle_3  Triangle_3;
    typedef typename K::Plane_3     Plane_3;

  public:
    decltype(auto)
    operator()( const Triangle_3& t) const
    { return t.rep().supporting_plane(); }

  };

  template <typename K>
  class Construct_tetrahedron_3
  {
    typedef typename K::Tetrahedron_3   Tetrahedron_3;
    typedef typename K::Point_3         Point_3;
    typedef typename Tetrahedron_3::Rep Rep;

  public:
    Rep // Tetrahedron_3
    operator()(Return_base_tag, const Point_3& p, const Point_3& q,
                const Point_3& r, const Point_3& s) const
    { return Rep(p, q, r, s); }

    Tetrahedron_3
    operator()( const Point_3& p, const Point_3& q,
                const Point_3& r, const Point_3& s) const
    { return this->operator()(Return_base_tag(), p, q, r, s); }
  };

  template <typename K>
  class Construct_triangle_2
  {
    typedef typename K::Triangle_2   Triangle_2;
    typedef typename Triangle_2::Rep  Rep;
    typedef typename K::Point_2      Point_2;

  public:
    Rep // Triangle_2
    operator()(Return_base_tag, const Point_2& p, const Point_2& q, const Point_2& r) const
    { return Rep(p, q, r); }

    Triangle_2
    operator()( const Point_2& p, const Point_2& q, const Point_2& r) const
    { return this->operator()(Return_base_tag(), p, q, r); }
  };

  template <typename K>
  class Construct_triangle_3
  {
    typedef typename K::Triangle_3   Triangle_3;
    typedef typename K::Point_3      Point_3;
    typedef typename Triangle_3::Rep Rep;

  public:
    Rep // Triangle_3
    operator()(Return_base_tag, const Point_3& p, const Point_3& q, const Point_3& r) const
    { return Rep(p, q, r); }

    Triangle_3
    operator()( const Point_3& p, const Point_3& q, const Point_3& r) const
    { return this->operator()(Return_base_tag(), p, q, r); }
  };

  template <typename K>
  class Construct_unit_normal_3
  {
    typedef typename K::Point_3          Point_3;
    typedef typename K::Vector_3         Vector_3;

  public:
    Vector_3
    operator()(const Point_3& p,const Point_3& q, const Point_3& r) const
    {
      CGAL_kernel_precondition(! K().collinear_3_object()(p,q,r) );
      Vector_3 res = CGAL::cross_product(q-p, r-p);
      res = res / CGAL::sqrt(res.squared_length());
      return res;
    }
  };

  template <typename K>
  class Construct_vertex_3
  {
    typedef typename K::Point_3          Point_3;
    typedef typename K::Segment_3        Segment_3;
    typedef typename K::Iso_cuboid_3     Iso_cuboid_3;
    typedef typename K::Triangle_3       Triangle_3;
    typedef typename K::Tetrahedron_3    Tetrahedron_3;

  public:
    decltype(auto)
    operator()( const Segment_3& s, int i) const
    { return s.rep().vertex(i); }

    decltype(auto)
    operator()( const Triangle_3& t, int i) const
    { return t.rep().vertex(i); }

    decltype(auto)
    operator()( const Iso_cuboid_3& r, int i) const
      { return r.rep().vertex(i); }

    decltype(auto)
    operator()( const Tetrahedron_3& t, int i) const
    { return t.rep().vertex(i); }
  };

  template <typename K>
  class Construct_cartesian_const_iterator_2
  {
    typedef typename K::Point_2          Point_2;
    typedef typename K::Vector_2         Vector_2;
    typedef typename K::Cartesian_const_iterator_2
    Cartesian_const_iterator_2;

  public:
    Cartesian_const_iterator_2
    operator()( const Point_2& p) const
    {
      return p.rep().cartesian_begin();
    }

    Cartesian_const_iterator_2
    operator()( const Point_2& p, int) const
    {
      return p.rep().cartesian_end();
    }

    Cartesian_const_iterator_2
    operator()( const Vector_2& v) const
    {
      return v.rep().cartesian_begin();
    }

    Cartesian_const_iterator_2
    operator()( const Vector_2& v, int) const
    {
      return v.rep().cartesian_end();
    }
  };

  template <typename K>
  class Construct_cartesian_const_iterator_3
  {
    typedef typename K::Point_3          Point_3;
    typedef typename K::Vector_3         Vector_3;
    typedef typename K::Cartesian_const_iterator_3
    Cartesian_const_iterator_3;

  public:
    Cartesian_const_iterator_3
    operator()( const Point_3& p) const
    {
      return p.rep().cartesian_begin();
    }

    Cartesian_const_iterator_3
    operator()( const Point_3& p, int) const
    {
      return p.rep().cartesian_end();
    }

    Cartesian_const_iterator_3
    operator()( const Vector_3& v) const
    {
      return v.rep().cartesian_begin();
    }

    Cartesian_const_iterator_3
    operator()( const Vector_3& v, int) const
    {
      return v.rep().cartesian_end();
    }
  };

  template <typename K>
  class Construct_projected_point_2
  {
    bool
      is_inside_triangle_2_aux(
        const typename K::Point_2& p1,
        const typename K::Point_2& p2,
        const typename K::Point_2& q,
        typename K::Point_2& result,
        bool& outside,
        const K& k)
    {
      typedef typename K::Vector_2 Vector_2;
      typedef typename K::FT FT;

      typename K::Construct_vector_2 vector =
        k.construct_vector_2_object();
      typename K::Construct_projected_point_2 projection =
        k.construct_projected_point_2_object();
      typename K::Construct_line_2 line =
        k.construct_line_2_object();
      typename K::Compute_scalar_product_2 scalar_product =
        k.compute_scalar_product_2_object();
      typename K::Construct_direction_2 direction =
        k.construct_direction_2_object();
      typename K::Construct_perpendicular_direction_2 perpendicular =
        k.construct_perpendicular_direction_2_object();

      // Check whether the point is cw or ccw with the triangle side (p1,p2)
      Vector_2 orth = vector(p1, p2);

      if (scalar_product(vector(p1, q), vector(perpendicular(direction(orth), CGAL::COUNTERCLOCKWISE))) < FT(0))
      {
        if (scalar_product(vector(p1, q), vector(p1, p2)) >= FT(0)
          && scalar_product(vector(p2, q), vector(p2, p1)) >= FT(0))
        {
          result = projection(line(p1, p2), q);
          return true;
        }
        outside = true;
      }

      return false;
    }

    /**
     * Returns the nearest point of `p1`, `p2`, `p3` from origin
     * @param origin the origin point
     * @param p1 the first point
     * @param p2 the second point
     * @param p3 the third point
     * @param k the kernel
     * @return the nearest point from origin
     */
    typename K::Point_2
      nearest_point_2(const typename K::Point_2& origin,
        const typename K::Point_2& p1,
        const typename K::Point_2& p2,
        const typename K::Point_2& p3,
        const K& k)
    {
      typedef typename K::FT FT;

      typename K::Compute_squared_distance_2 sq_distance =
        k.compute_squared_distance_2_object();

      const FT dist_origin_p1 = sq_distance(origin, p1);
      const FT dist_origin_p2 = sq_distance(origin, p2);
      const FT dist_origin_p3 = sq_distance(origin, p3);

      if (dist_origin_p2 >= dist_origin_p1
        && dist_origin_p3 >= dist_origin_p1)
      {
        return p1;
      }
      if (dist_origin_p3 >= dist_origin_p2)
      {
        return p2;
      }

      return p3;
    }

    /**
     * @brief returns true if p is inside triangle t. If p is not inside t,
     * result is the nearest point of t from p.
     * @param p the reference point
     * @param t the triangle
     * @param result if p is not inside t, the nearest point of t from p
     * @param k the kernel
     * @return true if p is inside t
     */
    bool
      is_inside_triangle_2(const typename K::Point_2& p,
        const typename K::Triangle_2& t,
        typename K::Point_2& result,
        const K& k)
    {
      typedef typename K::Point_2 Point_2;

      typename K::Construct_vertex_2 vertex_on =
        k.construct_vertex_2_object();

      const Point_2& t0 = vertex_on(t, 0);
      const Point_2& t1 = vertex_on(t, 1);
      const Point_2& t2 = vertex_on(t, 2);

      bool outside = false;
      if (is_inside_triangle_2_aux(t0, t1, p, result, outside, k)
        || is_inside_triangle_2_aux(t1, t2, p, result, outside, k)
        || is_inside_triangle_2_aux(t2, t0, p, result, outside, k))
      {
        return false;
      }

      if (outside)
      {
        result = nearest_point_2(p, t0, t1, t2, k);
        return false;
      }
      else
      {
        return true;
      }
    }

  public:
    typename K::Point_2
      operator()(const typename K::Triangle_2& triangle,
        const typename K::Point_2& origin,
        const K& k)
    {
      typedef typename K::Point_2 Point_2;
      typename K::Construct_vertex_2 vertex_on;
      typename K::Construct_segment_2 segment;

      // Check if triangle is degenerated to call segment operator.
      const Point_2& t0 = vertex_on(triangle, 0);
      const Point_2& t1 = vertex_on(triangle, 1);
      const Point_2& t2 = vertex_on(triangle, 2);

      if (t0 == t1)
        return (*this)(segment(t1, t2), origin, k);
      if (t1 == t2)
        return (*this)(segment(t2, t0), origin, k);
      if (t2 == t0)
        return (*this)(segment(t0, t1), origin, k);

      Point_2 moved_point;
      bool inside = is_inside_triangle_2(origin, triangle, moved_point, k);

      // If proj is inside triangle, return it
      if (inside)
      {
        return origin;
      }

      // Else return the constructed point
      return moved_point;
    }

    typename K::Point_2
      operator()(const typename K::Segment_2& s,
        const typename K::Point_2& query,
        const K& k) {

      typename K::Construct_vector_2 vector =
        k.construct_vector_2_object();

      typename K::Compute_scalar_product_2 scalar_product =
        k.compute_scalar_product_2_object();

      typename K::Construct_scaled_vector_2 scaled_vector =
        k.construct_scaled_vector_2_object();

      const typename K::Point_2& a = s.source();
      const typename K::Point_2& b = s.target();
      const typename K::Vector_2 d = vector(a, b);

      typename K::FT sqlen = scalar_product(d, d);

      // Degenerate segment
      if (is_zero(sqlen))
        return a;

      const typename K::Vector_2 p = vector(a, query);

      typename K::FT proj = (scalar_product(p, d)) / sqlen;

      if (!is_positive(proj))
        return a;

      if (proj >= 1.0)
        return b;

      typename K::Construct_point_2 construct_point_2;
      return construct_point_2(a + scaled_vector(d, proj));
    }
  };

  template <typename K>
  class Construct_projected_point_3
  {
    bool
    is_inside_triangle_3_aux(const typename K::Vector_3& w,
                             const typename K::Point_3& p1,
                             const typename K::Point_3& p2,
                             const typename K::Point_3& q,
                             typename K::Point_3& result,
                             bool& outside,
                             const K& k)
    {
      typedef typename K::Vector_3 Vector_3;
      typedef typename K::FT FT;

      typename K::Construct_vector_3 vector =
        k.construct_vector_3_object();
      typename K::Construct_projected_point_3 projection =
        k.construct_projected_point_3_object();
      typename K::Construct_line_3 line =
        k.construct_line_3_object();
      typename K::Compute_scalar_product_3 scalar_product =
        k.compute_scalar_product_3_object();
      typename K::Construct_cross_product_vector_3 cross_product =
        k.construct_cross_product_vector_3_object();

      const Vector_3 v = cross_product(vector(p1,p2), vector(p1,q));
      if ( scalar_product(v,w) < FT(0))
      {
        if (   scalar_product(vector(p1,q), vector(p1,p2)) >= FT(0)
            && scalar_product(vector(p2,q), vector(p2,p1)) >= FT(0) )
        {
          result = projection(line(p1, p2), q);
          return true;
        }
        outside = true;
      }

      return false;
    }


    /**
     * Returns the nearest point of p1,p2,p3 from origin
     * @param origin the origin point
     * @param p1 the first point
     * @param p2 the second point
     * @param p3 the third point
     * @param k the kernel
     * @return the nearest point from origin
     */
    typename K::Point_3
    nearest_point_3(const typename K::Point_3& origin,
                    const typename K::Point_3& p1,
                    const typename K::Point_3& p2,
                    const typename K::Point_3& p3,
                    const K& k)
    {
      typedef typename K::FT FT;

      typename K::Compute_squared_distance_3 sq_distance =
        k.compute_squared_distance_3_object();

      const FT dist_origin_p1 = sq_distance(origin,p1);
      const FT dist_origin_p2 = sq_distance(origin,p2);
      const FT dist_origin_p3 = sq_distance(origin,p3);

      if (   dist_origin_p2 >= dist_origin_p1
          && dist_origin_p3 >= dist_origin_p1 )
      {
        return p1;
      }
      if ( dist_origin_p3 >= dist_origin_p2 )
      {
        return p2;
      }

      return p3;
    }

    /**
     * @brief returns true if p is inside triangle t. If p is not inside t,
     * result is the nearest point of t from p. WARNING: it is assumed that
     * t and p are on the same plane.
     * @param p the reference point
     * @param t the triangle
     * @param result if p is not inside t, the nearest point of t from p
     * @param k the kernel
     * @return true if p is inside t
     */
    bool
    is_inside_triangle_3(const typename K::Point_3& p,
                         const typename K::Triangle_3& t,
                         const typename K::Vector_3& w,
                         typename K::Point_3& result,
                         const K& k)
    {
      typedef typename K::Point_3 Point_3;

      typename K::Construct_vertex_3 vertex_on =
        k.construct_vertex_3_object();

      const Point_3& t0 = vertex_on(t,0);
      const Point_3& t1 = vertex_on(t,1);
      const Point_3& t2 = vertex_on(t,2);

      bool outside = false;
      if (   is_inside_triangle_3_aux(w, t0, t1, p, result, outside, k)
          || is_inside_triangle_3_aux(w, t1, t2, p, result, outside, k)
          || is_inside_triangle_3_aux(w, t2, t0, p, result, outside, k) )
      {
        return false;
      }

      if ( outside )
      {
        result = nearest_point_3(p,t0,t1,t2,k);
        return false;
      }
      else
      {
        return true;
      }
    }

    /**
    * @brief returns true if p is inside segment s. If p is not inside s,
    * result is the nearest point of s from p. WARNING: it is assumed that
    * t and p are on the same line.
    * @param query the query point
    * @param s the segment
    * @param closest_point_on_segment if query is not inside s, the nearest point of s from p
    * @param k the kernel
    * @return true if p is inside s
    */
    bool
    is_inside_segment_3(const typename K::Point_3& query,
                        const typename K::Segment_3 & s,
                        typename K::Point_3& closest_point_on_segment,
                        const K& k)
    {
      typename K::Construct_vector_3 vector =
        k.construct_vector_3_object();
      typename K::Construct_vertex_3 vertex_on =
        k.construct_vertex_3_object();
      typename K::Compute_scalar_product_3 scalar_product =
        k.compute_scalar_product_3_object();

      typedef typename K::FT FT;
      typedef typename K::Point_3 Point;

      const Point& a = vertex_on(s, 0);
      const Point& b = vertex_on(s, 1);
      if( scalar_product(vector(a,b), vector(a, query)) < FT(0) )
      {
        closest_point_on_segment = a;
        return false;
      }
      if( scalar_product(vector(b,a), vector(b, query)) < FT(0) )
      {
        closest_point_on_segment = b;
        return false;
      }

      // query is on segment
      return true;
    }

  public:
    typename K::Point_3
    operator()(const typename K::Triangle_3& triangle,
               const typename K::Point_3& origin,
               const K& k)
    {
      typedef typename K::Point_3 Point_3;

      typename K::Construct_supporting_plane_3 supporting_plane =
        k.construct_supporting_plane_3_object();
      typename K::Construct_projected_point_3 projection =
        k.construct_projected_point_3_object();
      typename K::Is_degenerate_3 is_degenerate = k.is_degenerate_3_object();
      typename K::Construct_orthogonal_vector_3 normal =
        k.construct_orthogonal_vector_3_object();

      const typename K::Plane_3 plane = supporting_plane(triangle);
      if(is_degenerate(plane)) {
        // If the plane is degenerate, then the triangle is degenerate, and
        // one tries to find to which segment it is equivalent.
        typename K::Construct_vertex_3 vertex = k.construct_vertex_3_object();
        typename K::Construct_vector_3 vector = k.construct_vector_3_object();
        typename K::Compute_x_3 x = k.compute_x_3_object();
        typename K::Compute_y_3 y = k.compute_y_3_object();
        typename K::Compute_z_3 z = k.compute_z_3_object();
        typedef typename K::FT FT;
        typedef typename K::Vector_3 Vector_3;

        const Point_3& a = vertex(triangle, 0);
        const Point_3& b = vertex(triangle, 1);
        const Point_3& c = vertex(triangle, 2);
        const Vector_3 ab = vector(a, b);
        const Vector_3 ac = vector(a, c);
        const Vector_3 bc = vector(b, c);
        const FT linf_ab = (std::max)((std::max)(x(ab), y(ab)), z(ab));
        const FT linf_ac = (std::max)((std::max)(x(ac), y(ac)), z(ac));
        const FT linf_bc = (std::max)((std::max)(x(bc), y(bc)), z(bc));

        typename K::Construct_segment_3 seg = k.construct_segment_3_object();
        if(linf_ab > linf_ac) {
          if(linf_ab > linf_bc) {
            // ab is the maximal segment
            return this->operator()(seg(a, b), origin, k);
          } else {
            // ab > ac, bc >= ab, use bc
            return this->operator()(seg(b, c), origin, k);
          }
        } else { // ab <= ac
          if(linf_ac > linf_bc) {
            // ac is the maximal segment
            return this->operator()(seg(a, c), origin, k);
          } else {
            // ab <= ac, ac <= bc, use bc
            return this->operator()(seg(b, c), origin, k);
          }
        }
      } // degenerate plane

      // Project origin on triangle supporting plane
      const Point_3 proj = projection(plane, origin);

      Point_3 moved_point;
      bool inside = is_inside_triangle_3(proj,triangle,normal(plane),moved_point,k);

      // If proj is inside triangle, return it
      if ( inside )
      {
        return proj;
      }

      // Else return the constructed point
      return moved_point;
    }

    typename K::Point_3
    operator()(const typename K::Segment_3& segment,
               const typename K::Point_3& query,
               const K& k)
    {

      typename K::Is_degenerate_3 is_degenerate =
          k.is_degenerate_3_object();
      typename K::Construct_vertex_3 vertex =
          k.construct_vertex_3_object();

      if(is_degenerate(segment))
        return vertex(segment, 0);

      if(segment.to_vector() * (query-segment.source()) <= 0)
        return segment.source();
      if(segment.to_vector() * (query-segment.target()) >= 0)
        return segment.target();
      // If proj is inside segment, returns it
      return k.construct_projected_point_3_object()(segment.supporting_line(), query);
    }

    typename K::Point_3
    operator()(const typename K::Ray_3& ray,
               const typename K::Point_3& query,
               const K& k)
    {
      if ( ray.to_vector() * (query-ray.source()) <= 0)
        return ray.source();
      else
      {
        return k.construct_projected_point_3_object()(ray.supporting_line(), query);
      }
    }

    const typename K::Point_3&
    operator()(const typename K::Point_3& point,
               const typename K::Point_3&,
               const K&)
    {
      return point;
    }

    // code for operator for plane and point is defined in
    // CGAL/Cartesian/function_objects.h and CGAL/Homogeneous/function_objects.h
  };

  template <typename K>
  class Coplanar_3
  {
    typedef typename K::Boolean       Boolean;
    typedef typename K::Point_3       Point_3;
    typedef typename K::Orientation_3 Orientation_3;

    Orientation_3 o;

  public:
    Coplanar_3() {}
    Coplanar_3(const Orientation_3& o_) : o(o_) {}

    Boolean
    operator()( const Point_3& p, const Point_3& q,
                const Point_3& r, const Point_3& s) const
    {
      return o(p, q, r, s) == COPLANAR;
    }
  };

  template <typename K>
  class Counterclockwise_in_between_2
  {
    typedef typename K::Boolean      Boolean;
    typedef typename K::Direction_2  Direction_2;

  public:
    Boolean
    operator()( const Direction_2& p, const Direction_2& q,
                const Direction_2& r) const
    {
        if ( q < p)
            return ( p < r )||( r <= q );
        else
            return ( p < r )&&( r <= q );
    }
  };

  template <typename K>
  class Do_intersect_2
  {
    typedef typename K::Boolean     Boolean;

 public:
    // Needs_FT because Line/Line (and variations) as well as Circle_2/X compute intersections
    template <class T1, class T2>
    Needs_FT<Boolean>
    operator()(const T1& t1, const T2& t2) const
    { return { Intersections::internal::do_intersect(t1, t2, K())}; }
  };

  template <typename K>
  class Do_intersect_3
  {
    typedef typename K::Boolean     Boolean;

  public:
    template <class T1, class T2>
    Boolean
    operator()(const T1& t1, const T2& t2) const
    { return Intersections::internal::do_intersect(t1, t2, K()); }

    Boolean
    operator()(const typename K::Plane_3& pl1,
               const typename K::Plane_3& pl2,
               const typename K::Plane_3& pl3) const
    {
      return Intersections::internal::do_intersect(pl1, pl2, pl3, K());
    }
  };

  template <typename K>
  class Equal_2
  {
    typedef typename K::Boolean       Boolean;
    typedef typename K::Point_2       Point_2;
    typedef typename K::Vector_2      Vector_2;
    typedef typename K::Direction_2   Direction_2;
    typedef typename K::Segment_2     Segment_2;
    typedef typename K::Ray_2         Ray_2;
    typedef typename K::Line_2        Line_2;
    typedef typename K::Triangle_2    Triangle_2;
    typedef typename K::Iso_rectangle_2 Iso_rectangle_2;
    typedef typename K::Circle_2      Circle_2;

  public:
    Boolean
    operator()(const Point_2 &p, const Point_2 &q) const
    {
      return p.rep() == q.rep();
    }

    Boolean
    operator()(const Vector_2 &v1, const Vector_2 &v2) const
    {
      return v1.rep() == v2.rep();
    }

    Boolean
    operator()(const Vector_2 &v, const Null_vector &n) const
    {
      return v.rep() == n;
    }

    Boolean
    operator()(const Direction_2 &d1, const Direction_2 &d2) const
    {
      return d1.rep() == d2.rep();
    }

    Boolean
    operator()(const Segment_2 &s1, const Segment_2 &s2) const
    {
      return s1.source() == s2.source() && s1.target() == s2.target();
    }

    Boolean
    operator()(const Line_2 &l1, const Line_2 &l2) const
    {
      return l1.rep() == l2.rep();
    }

    Boolean
    operator()(const Ray_2& r1, const Ray_2& r2) const
    {
      return r1.source() == r2.source() && r1.direction() == r2.direction();
    }

    Boolean
    operator()(const Circle_2& c1, const Circle_2& c2) const
    {
      return c1.center() == c2.center() &&
        c1.squared_radius() == c2.squared_radius() &&
        c1.orientation() == c2.orientation();
    }

    Boolean
    operator()(const Triangle_2& t1, const Triangle_2& t2) const
    {
      int i;
      for(i=0; i<3; i++)
        if ( t1.vertex(0) == t2.vertex(i) )
          break;

      return (i<3) && t1.vertex(1) == t2.vertex(i+1)
                   && t1.vertex(2) == t2.vertex(i+2);
    }

    Boolean
    operator()(const Iso_rectangle_2& i1, const Iso_rectangle_2& i2) const
    {
      return CGAL_AND((i1.min)() == (i2.min)(), (i1.max)() == (i2.max)());
    }
  };

  template <typename K>
  class Equal_3
  {
    typedef typename K::Boolean       Boolean;
    typedef typename K::Point_3       Point_3;
    typedef typename K::Vector_3      Vector_3;
    typedef typename K::Direction_3   Direction_3;
    typedef typename K::Segment_3     Segment_3;
    typedef typename K::Line_3        Line_3;
    typedef typename K::Ray_3         Ray_3;
    typedef typename K::Triangle_3    Triangle_3;
    typedef typename K::Tetrahedron_3 Tetrahedron_3;
    typedef typename K::Sphere_3      Sphere_3;
    typedef typename K::Iso_cuboid_3  Iso_cuboid_3;
    typedef typename K::Plane_3       Plane_3;
    typedef typename K::Circle_3      Circle_3;

  public:
    Boolean
    operator()(const Point_3 &p, const Point_3 &q) const
    {
      return p.rep() == q.rep();
    }

    Boolean
    operator()(const Plane_3 &v1, const Plane_3 &v2) const
    {
      return v1.rep() == v2.rep();
    }

    Boolean
    operator()(const Iso_cuboid_3 &v1, const Iso_cuboid_3 &v2) const
    {
      return v1.rep() == v2.rep();
    }

    Boolean
    operator()(const Sphere_3 &v1, const Sphere_3 &v2) const
    {
      return v1.rep() == v2.rep();
    }

    Boolean
    operator()(const Tetrahedron_3 &v1, const Tetrahedron_3 &v2) const
    {
      return v1.rep() == v2.rep();
    }

    Boolean
    operator()(const Triangle_3 &v1, const Triangle_3 &v2) const
    {
      return v1.rep() == v2.rep();
    }

    Boolean
    operator()(const Ray_3 &v1, const Ray_3 &v2) const
    {
      return v1.rep() == v2.rep();
    }

    Boolean
    operator()(const Line_3 &v1, const Line_3 &v2) const
    {
      return v1.rep() == v2.rep();
    }

    Boolean
    operator()(const Direction_3 &v1, const Direction_3 &v2) const
    {
      return v1.rep() == v2.rep();
    }

    Boolean
    operator()(const Segment_3 &v1, const Segment_3 &v2) const
    {
      return v1.rep() == v2.rep();
    }

    Boolean
    operator()(const Vector_3 &v1, const Vector_3 &v2) const
    {
      return v1.rep() == v2.rep();
    }

    Boolean
    operator()(const Vector_3 &v, const Null_vector &n) const
    {
      return v.rep() == n;
    }

    Boolean
    operator()(const Circle_3 &v1, const Circle_3 &v2) const
    {
      return v1.rep() == v2.rep();
    }
  };

  template <typename K>
  class Has_on_boundary_2
  {
    typedef typename K::Boolean          Boolean;
    typedef typename K::Point_2          Point_2;
    typedef typename K::Iso_rectangle_2  Iso_rectangle_2;
    typedef typename K::Circle_2         Circle_2;
    typedef typename K::Triangle_2       Triangle_2;

  public:
    Boolean
    operator()( const Circle_2& c, const Point_2& p) const
    { return c.has_on_boundary(p); }

    Boolean
    operator()( const Triangle_2& t, const Point_2& p) const
    { return t.has_on_boundary(p); }

    Boolean
    operator()( const Iso_rectangle_2& r, const Point_2& p) const
    { return K().bounded_side_2_object()(r,p) == ON_BOUNDARY; }
  };

  template <typename K>
  class Has_on_boundary_3
  {
    typedef typename K::Boolean          Boolean;
    typedef typename K::Point_3          Point_3;
    typedef typename K::Iso_cuboid_3     Iso_cuboid_3;
    typedef typename K::Sphere_3         Sphere_3;
    typedef typename K::Tetrahedron_3    Tetrahedron_3;
    typedef typename K::Plane_3          Plane_3;

  public:
    Boolean
    operator()( const Sphere_3& s, const Point_3& p) const
    { return s.rep().has_on_boundary(p); }

    Boolean
    operator()( const Tetrahedron_3& t, const Point_3& p) const
    { return t.rep().has_on_boundary(p); }

    Boolean
    operator()( const Iso_cuboid_3& c, const Point_3& p) const
    { return c.rep().has_on_boundary(p); }

  };

  template <typename K>
  class Has_on_bounded_side_2
  {
    typedef typename K::Boolean          Boolean;
    typedef typename K::Point_2          Point_2;
    typedef typename K::Iso_rectangle_2  Iso_rectangle_2;
    typedef typename K::Circle_2         Circle_2;
    typedef typename K::Triangle_2       Triangle_2;

  public:
    Boolean
    operator()( const Circle_2& c, const Point_2& p) const
    { return c.has_on_bounded_side(p); }

    Boolean
    operator()( const Triangle_2& t, const Point_2& p) const
    { return t.has_on_bounded_side(p); }

    Boolean
    operator()( const Iso_rectangle_2& r, const Point_2& p) const
    { return K().bounded_side_2_object()(r,p) == ON_BOUNDED_SIDE; }
  };

  template <typename K>
  class Has_on_bounded_side_3
  {
    typedef typename K::Boolean          Boolean;
    typedef typename K::Point_3          Point_3;
    typedef typename K::Iso_cuboid_3     Iso_cuboid_3;
    typedef typename K::Sphere_3         Sphere_3;
    typedef typename K::Tetrahedron_3    Tetrahedron_3;
    typedef typename K::Circle_3         Circle_3;

  public:
    Boolean
    operator()( const Sphere_3& s, const Point_3& p) const
    { return s.has_on_bounded_side(p); }

    Boolean
    operator()( const Tetrahedron_3& t, const Point_3& p) const
    { return t.rep().has_on_bounded_side(p); }

    Boolean
    operator()( const Iso_cuboid_3& c, const Point_3& p) const
    { return c.rep().has_on_bounded_side(p); }

    Boolean
    operator()(const Circle_3& c, const Point_3& p) const
    {
      CGAL_kernel_precondition(
        K().has_on_3_object()(c.supporting_plane(),p)
      );
      return c.rep().has_on_bounded_side(p);
    }

    // returns true iff the line segment ab is inside the union of the bounded sides of s1 and s2.
    Needs_FT<Boolean>
    operator()(const Sphere_3& s1, const Sphere_3& s2,
               const Point_3& a, const Point_3& b) const
    {
      typedef typename K::Circle_3  Circle_3;
      typedef typename K::Point_3   Point_3;
      typedef typename K::Segment_3 Segment_3;
      typedef typename K::Plane_3   Plane_3;

      const Has_on_bounded_side_3& has_on_bounded_side = *this;

      const bool a_in_s1 = has_on_bounded_side(s1, a);
      const bool a_in_s2 = has_on_bounded_side(s2, a);

      if(!(a_in_s1 || a_in_s2)) return {false};

      const bool b_in_s1 = has_on_bounded_side(s1, b);
      const bool b_in_s2 = has_on_bounded_side(s2, b);

      if(!(b_in_s1 || b_in_s2)) return {false};

      if(a_in_s1 && b_in_s1) return {true};
      if(a_in_s2 && b_in_s2) return {true};

      if(!K().do_intersect_3_object()(s1, s2)) return {false};
      const Circle_3 circ(s1, s2);
      const Plane_3& plane = circ.supporting_plane();
      const auto optional = K().intersect_3_object()(plane, Segment_3(a, b));
      CGAL_kernel_assertion_msg(bool(optional) == true, "the segment does not intersect the supporting plane");
      const Point_3* p = std::get_if<Point_3>(&*optional);
      CGAL_kernel_assertion_msg(p != 0, "the segment intersection with the plane is not a point");
      return squared_distance(circ.center(), *p) < circ.squared_radius();
    }

  };

  template <typename K>
  class Has_on_negative_side_2
  {
    typedef typename K::Boolean          Boolean;
    typedef typename K::Point_2          Point_2;
    typedef typename K::Line_2           Line_2;
    typedef typename K::Circle_2         Circle_2;
    typedef typename K::Triangle_2       Triangle_2;

  public:
    Boolean
    operator()( const Circle_2& c, const Point_2& p) const
    { return c.has_on_negative_side(p); }

    Boolean
    operator()( const Triangle_2& t, const Point_2& p) const
    { return t.has_on_negative_side(p); }

    Boolean
    operator()( const Line_2& l, const Point_2& p) const
    { return l.has_on_negative_side(p); }
  };

  template <typename K>
  class Has_on_negative_side_3
  {
    typedef typename K::Boolean          Boolean;
    typedef typename K::Point_3          Point_3;
    typedef typename K::Plane_3          Plane_3;
    typedef typename K::Sphere_3         Sphere_3;
    typedef typename K::Tetrahedron_3    Tetrahedron_3;

  public:
    Boolean
    operator()( const Sphere_3& s, const Point_3& p) const
    { return s.has_on_negative_side(p); }

    Boolean
    operator()( const Tetrahedron_3& t, const Point_3& p) const
    { return t.rep().has_on_negative_side(p); }

    Boolean
    operator()( const Plane_3& pl, const Point_3& p) const
    { return pl.rep().has_on_negative_side(p); }
  };

  template <typename K>
  class Has_on_positive_side_2
  {
    typedef typename K::Boolean          Boolean;
    typedef typename K::Point_2          Point_2;
    typedef typename K::Line_2           Line_2;
    typedef typename K::Circle_2         Circle_2;
    typedef typename K::Triangle_2       Triangle_2;

  public:
    Boolean
    operator()( const Circle_2& c, const Point_2& p) const
    { return c.has_on_positive_side(p); }

    Boolean
    operator()( const Triangle_2& t, const Point_2& p) const
    { return t.has_on_positive_side(p); }

    Boolean
    operator()( const Line_2& l, const Point_2& p) const
    { return l.has_on_positive_side(p); }
  };

  template <typename K>
  class Has_on_positive_side_3
  {
    typedef typename K::Boolean          Boolean;
    typedef typename K::Point_3          Point_3;
    typedef typename K::Plane_3          Plane_3;
    typedef typename K::Sphere_3         Sphere_3;
    typedef typename K::Tetrahedron_3    Tetrahedron_3;

  public:
    Boolean
    operator()( const Sphere_3& s, const Point_3& p) const
    { return s.has_on_positive_side(p); }

    Boolean
    operator()( const Tetrahedron_3& t, const Point_3& p) const
    { return t.rep().has_on_positive_side(p); }

    Boolean
    operator()( const Plane_3& pl, const Point_3& p) const
    { return pl.rep().has_on_positive_side(p); }
  };

  template <typename K>
  class Has_on_unbounded_side_2
  {
    typedef typename K::Boolean          Boolean;
    typedef typename K::Point_2          Point_2;
    typedef typename K::Iso_rectangle_2  Iso_rectangle_2;
    typedef typename K::Circle_2         Circle_2;
    typedef typename K::Triangle_2       Triangle_2;

  public:
    Boolean
    operator()( const Circle_2& c, const Point_2& p) const
    { return c.has_on_unbounded_side(p); }

    Boolean
    operator()( const Triangle_2& t, const Point_2& p) const
    { return t.has_on_unbounded_side(p); }

    Boolean
    operator()( const Iso_rectangle_2& r, const Point_2& p) const
    {
      return K().bounded_side_2_object()(r,p)== ON_UNBOUNDED_SIDE;
    }

  };

  template <typename K>
  class Has_on_unbounded_side_3
  {
    typedef typename K::Boolean          Boolean;
    typedef typename K::Point_3          Point_3;
    typedef typename K::Iso_cuboid_3     Iso_cuboid_3;
    typedef typename K::Sphere_3         Sphere_3;
    typedef typename K::Circle_3         Circle_3;
    typedef typename K::Tetrahedron_3    Tetrahedron_3;

  public:
    Boolean
    operator()( const Sphere_3& s, const Point_3& p) const
    { return s.has_on_unbounded_side(p); }

    Boolean
    operator()( const Tetrahedron_3& t, const Point_3& p) const
    { return t.rep().has_on_unbounded_side(p); }

    Boolean
    operator()( const Iso_cuboid_3& c, const Point_3& p) const
    { return c.rep().has_on_unbounded_side(p); }

    Boolean
    operator()(const Circle_3& c, const Point_3& p) const
    {
      CGAL_kernel_precondition(
        K().has_on_3_object()(c.supporting_plane(),p)
      );
      return c.rep().has_on_unbounded_side(p);
    }
  };

  template <typename K>
  class Has_on_2
  {
    typedef typename K::Boolean          Boolean;
    typedef typename K::Point_2          Point_2;
    typedef typename K::Line_2           Line_2;
    typedef typename K::Ray_2            Ray_2;
    typedef typename K::Segment_2        Segment_2;

  public:
    Boolean
    operator()( const Line_2& l, const Point_2& p) const
    { return l.has_on(p); }

    Boolean
    operator()( const Ray_2& r, const Point_2& p) const
    { return r.has_on(p); }

    Boolean
    operator()( const Segment_2& s, const Point_2& p) const
    { return s.has_on(p); }
  };

  template <typename K>
  class Intersect_2
  {
  public:
    template <class T1, class T2>
    typename CGAL::Intersection_traits<K,T1,T2>::result_type
    operator()(const T1& t1, const T2& t2) const
    { return Intersections::internal::intersection(t1, t2, K()); }
  };

  template <typename K>
  class Intersect_3
  {
    typedef typename K::Plane_3     Plane_3;

  public:
    template <class T1, class T2>
    typename CGAL::Intersection_traits<K,T1,T2>::result_type
    operator()(const T1& t1, const T2& t2) const
    { return Intersections::internal::intersection(t1, t2, K() ); }

    std::optional<std::variant<typename K::Point_3, typename K::Line_3, typename K::Plane_3> >
    operator()(const Plane_3& pl1, const Plane_3& pl2, const Plane_3& pl3)const
    { return Intersections::internal::intersection(pl1, pl2, pl3, K() ); }
  };


  // This functor is not part of the documented Kernel API, but an implementation detail
  // of Polygon_mesh_processing::Polyhedral_envelope
  // When used with the Lazy_kernel (that is Epeck) the returned point
  // is a singleton (so its coordinates will be changed by another call).
  template <typename K>
  class Intersect_point_3_for_polyhedral_envelope
  {
  public:
    typedef typename K::Point_3     Point_3;
    typedef typename K::Line_3      Line_3;
    typedef typename K::Plane_3     Plane_3;
    typedef typename std::optional<Point_3> result_type;

    result_type
    operator()(const Plane_3& pl1, const Plane_3& pl2, const Plane_3& pl3) const
    {
      return Intersections::internal::intersection_point(pl1, pl2, pl3, K() );
    }

    result_type
    operator()(const Plane_3& plane, const Line_3& line) const
    {
      return Intersections::internal::intersection_point(plane, line, K() );
    }
  };


  template <typename K>
  class Is_degenerate_2
  {
    typedef typename K::Boolean           Boolean;
    typedef typename K::Circle_2          Circle_2;
    typedef typename K::Iso_rectangle_2   Iso_rectangle_2;
    typedef typename K::Line_2            Line_2;
    typedef typename K::Ray_2             Ray_2;
    typedef typename K::Segment_2         Segment_2;
    typedef typename K::Triangle_2        Triangle_2;
    typedef typename K::Circle_3          Circle_3;

  public:
    Boolean
    operator()( const Circle_2& c) const
    { return c.is_degenerate(); }

    Boolean
    operator()( const Iso_rectangle_2& r) const
    { return (r.xmin() == r.xmax()) || (r.ymin() == r.ymax()); }

    Boolean
    operator()( const Line_2& l) const
    { return CGAL_NTS is_zero(l.a())  && CGAL_NTS is_zero(l.b()); }

    Boolean
    operator()( const Ray_2& r) const
    { return r.rep().is_degenerate(); }

    Boolean
    operator()( const Segment_2& s) const
    { return s.source() == s.target(); }

    Boolean
    operator()( const Triangle_2& t) const
    { return t.is_degenerate(); }

    Boolean
    operator()( const Circle_3& c) const
    { return c.rep().is_degenerate(); }
  };

  template <typename K>
  class Is_degenerate_3
  {
    typedef typename K::Boolean           Boolean;
    typedef typename K::Iso_cuboid_3      Iso_cuboid_3;
    typedef typename K::Line_3            Line_3;
    typedef typename K::Circle_3          Circle_3;
    typedef typename K::Plane_3           Plane_3;
    typedef typename K::Ray_3             Ray_3;
    typedef typename K::Segment_3         Segment_3;
    typedef typename K::Sphere_3          Sphere_3;
    typedef typename K::Triangle_3        Triangle_3;
    typedef typename K::Tetrahedron_3     Tetrahedron_3;

  public:
    Boolean
    operator()( const Iso_cuboid_3& c) const
    { return c.rep().is_degenerate(); }

    Boolean
    operator()( const Line_3& l) const
    { return l.rep().is_degenerate();  }

    Boolean
    operator()( const Plane_3& pl) const
    { return pl.rep().is_degenerate(); }

    Boolean
    operator()( const Ray_3& r) const
    { return r.rep().is_degenerate(); }

    Boolean
    operator()( const Segment_3& s) const
    { return s.rep().is_degenerate(); }

    Boolean
    operator()( const Sphere_3& s) const
    { return s.rep().is_degenerate(); }

    Boolean
    operator()( const Triangle_3& t) const
    { return t.rep().is_degenerate(); }

    Boolean
    operator()( const Tetrahedron_3& t) const
    { return t.rep().is_degenerate(); }

    Boolean
    operator()( const Circle_3& t) const
    { return t.rep().is_degenerate(); }

  };

  template <typename K>
  class Is_horizontal_2
  {
    typedef typename K::Boolean   Boolean;
    typedef typename K::Line_2    Line_2;
    typedef typename K::Segment_2 Segment_2;
    typedef typename K::Ray_2     Ray_2;

  public:
    Boolean
    operator()( const Line_2& l) const
    { return CGAL_NTS is_zero(l.a()); }

    Boolean
    operator()( const Segment_2& s) const
    { return s.is_horizontal(); }

    Boolean
    operator()( const Ray_2& r) const
    { return r.is_horizontal(); }
  };

  template <typename K>
  class Is_vertical_2
  {
    typedef typename K::Boolean   Boolean;
    typedef typename K::Line_2    Line_2;
    typedef typename K::Segment_2 Segment_2;
    typedef typename K::Ray_2     Ray_2;

  public:
    Boolean
    operator()( const Line_2& l) const
    { return CGAL_NTS is_zero(l.b()); }

    Boolean
    operator()( const Segment_2& s) const
    { return s.is_vertical(); }

    Boolean
    operator()( const Ray_2& r) const
    { return r.is_vertical(); }
  };

  template <typename K>
  class Left_turn_2
  {
    typedef typename K::Boolean        Boolean;
    typedef typename K::Point_2        Point_2;
    typedef typename K::Orientation_2  Orientation_2;

    Orientation_2 o;

  public:
    Left_turn_2() {}
    Left_turn_2(const Orientation_2& o_) : o(o_) {}

    Boolean
    operator()(const Point_2& p, const Point_2& q, const Point_2& r) const
    { return o(p, q, r) == LEFT_TURN; }
  };

  template <typename K>
  class Less_rotate_ccw_2
  {
    typedef typename K::Boolean        Boolean;
    typedef typename K::Point_2        Point_2;
    typedef typename K::Orientation_2  Orientation_2;
    typedef typename K::Collinear_are_ordered_along_line_2

    Collinear_are_ordered_along_line_2;
    Orientation_2 o;
    Collinear_are_ordered_along_line_2 co;

  public:
    Less_rotate_ccw_2() {}
    Less_rotate_ccw_2(const Orientation_2& o_,
                      const Collinear_are_ordered_along_line_2& co_)
      : o(o_), co(co_)
    {}

    Boolean
    operator()(const Point_2& r, const Point_2& p, const Point_2& q) const
    {
      typename K::Orientation ori = o(r, p, q);
      if ( ori == LEFT_TURN )
        return true;
      else if ( ori == RIGHT_TURN )
        return false;
      else
        {
          if (p == r) return false;
          if (q == r) return true;
          if (p == q) return false;
          return co( r, q, p);
        }
    }
  };

  template <typename K>
  class Oriented_side_3
  {
    typedef typename K::Point_3        Point_3;
    typedef typename K::Vector_3       Vector_3;
    typedef typename K::Tetrahedron_3  Tetrahedron_3;
    typedef typename K::Plane_3        Plane_3;
    typedef typename K::Sphere_3       Sphere_3;
  public:
    typedef typename K::Oriented_side  Oriented_side;

    Oriented_side
    operator()( const Sphere_3& s, const Point_3& p) const
    { return s.rep().oriented_side(p); }

    Oriented_side
    operator()( const Plane_3& pl, const Point_3& p) const
    { return pl.rep().oriented_side(p); }

    Oriented_side
    operator()( const Point_3& plane_pt, const Vector_3& plane_normal, const Point_3& query) const
    {
      return typename K::Construct_plane_3()(plane_pt, plane_normal).rep().oriented_side(query);
    }

    Oriented_side
    operator()( const Tetrahedron_3& t, const Point_3& p) const
    { return t.rep().oriented_side(p); }
  };


template < typename K >
class Construct_weighted_circumcenter_2
{
public:
  typedef typename K::Weighted_point_2         Weighted_point_2;
  typedef typename K::Point_2                  Point_2;
  typedef typename K::FT                       FT;

  Point_2 operator() (const Weighted_point_2 & p,
                          const Weighted_point_2 & q,
                          const Weighted_point_2 & r) const
  {
    CGAL_kernel_precondition( ! collinear(p.point(), q.point(), r.point()) );
    FT x,y;
    weighted_circumcenterC2(p.x(),p.y(),p.weight(),
                            q.x(),q.y(),q.weight(),
                            r.x(),r.y(),r.weight(),x,y);
    return Point_2(x,y);
  }
};



} // namespace CommonKernelFunctors
} //namespace CGAL

#endif // CGAL_KERNEL_FUNCTION_OBJECTS_H<|MERGE_RESOLUTION|>--- conflicted
+++ resolved
@@ -197,11 +197,8 @@
     typedef typename K::Vector_3           Vector_3;
     typedef typename K::FT                 FT;
 
-<<<<<<< HEAD
   public:
     Comparison_result
-=======
-    result_type
     operator()(const Vector_3& ba1, const Vector_3& bc1,
                const Vector_3& ba2, const Vector_3& bc2) const
     {
@@ -234,7 +231,7 @@
       }
     }
 
-    result_type
+    Comparison_result
     operator()(const Point_3& a1, const Point_3& b1, const Point_3& c1,
                const Point_3& a2, const Point_3& b2, const Point_3& c2) const
     {
@@ -248,8 +245,7 @@
       return this->operator()(ba1, bc1, ba2, bc2);
     }
 
-    result_type
->>>>>>> 36d98614
+    Comparison_result
     operator()(const Point_3& a, const Point_3& b, const Point_3& c,
                const FT& cosine) const
     {
@@ -1061,11 +1057,7 @@
   {
     typedef typename K::FT   FT;
 
-<<<<<<< HEAD
-  public:
-=======
-    // There are 25 combinations, we use a template.
->>>>>>> 36d98614
+  public:
     template <class T1, class T2>
     FT
     operator()( const T1& t1, const T2& t2) const
@@ -1078,12 +1070,7 @@
     typedef typename K::FT        FT;
     typedef typename K::Point_3   Point_3;
 
-<<<<<<< HEAD
-  public:
-    // There are 25 combinaisons, we use a template.
-=======
-    // There are 25 combinations, we use a template.
->>>>>>> 36d98614
+  public:
     template <class T1, class T2>
     FT
     operator()( const T1& t1, const T2& t2) const
