--- conflicted
+++ resolved
@@ -74,62 +74,30 @@
   Segment_3(const Point_3& sp, const Point_3& ep)
     : Rep(typename R::Construct_segment_3()(Return_base_tag(), sp, ep)) {}
 
-<<<<<<< HEAD
-  typename Qualified_result_of<typename R::Construct_source_3, Segment_3>::type
-=======
   typename boost::result_of<typename R::Construct_source_3(Segment_3)>::type
->>>>>>> 29ff043f
   source() const
   { 
     return R_().construct_source_3_object()(*this);
   }
 
-<<<<<<< HEAD
-  typename Qualified_result_of<typename R::Construct_target_3, Segment_3>::type
-=======
   typename boost::result_of<typename R::Construct_target_3(Segment_3)>::type
->>>>>>> 29ff043f
   target() const
   {
     return R_().construct_target_3_object()(*this);
   }
 
-<<<<<<< HEAD
-  typename Qualified_result_of<typename R::Construct_source_3, Segment_3>::type
-=======
   typename boost::result_of<typename R::Construct_source_3(Segment_3)>::type
->>>>>>> 29ff043f
   start() const
   {
     return source();
   }
 
-<<<<<<< HEAD
-  typename Qualified_result_of<typename R::Construct_target_3, Segment_3>::type
-=======
   typename boost::result_of<typename R::Construct_target_3(Segment_3)>::type
->>>>>>> 29ff043f
   end() const
   {
     return target();
   }
  
-<<<<<<< HEAD
-  typename Qualified_result_of<typename R::Construct_source_3, Segment_3>::type
-  min BOOST_PREVENT_MACRO_SUBSTITUTION () const;
-
-  typename Qualified_result_of<typename R::Construct_source_3, Segment_3>::type
-  max BOOST_PREVENT_MACRO_SUBSTITUTION () const;
-
-  typename Qualified_result_of<typename R::Construct_vertex_3, Segment_3>::type
-  vertex(int i) const;
-
-  typename Qualified_result_of<typename R::Construct_vertex_3, Segment_3>::type
-  point(int i) const
-  { return vertex(i); }
-
-  typename Qualified_result_of<typename R::Construct_vertex_3, Segment_3>::type
-=======
   typename boost::result_of<typename R::Construct_min_vertex_3(Segment_3)>::type
   min BOOST_PREVENT_MACRO_SUBSTITUTION () const;
 
@@ -144,7 +112,6 @@
   { return vertex(i); }
 
   typename boost::result_of<typename R::Construct_vertex_3(Segment_3, int)>::type
->>>>>>> 29ff043f
   operator[](int i) const
   { return vertex(i); }
 
@@ -202,11 +169,7 @@
 
 template < class R_ >
 CGAL_KERNEL_INLINE
-<<<<<<< HEAD
-typename Qualified_result_of<typename R_::Construct_source_3, Segment_3<R_> >::type
-=======
 typename boost::result_of<typename R_::Construct_min_vertex_3( Segment_3<R_> ) >::type
->>>>>>> 29ff043f
 Segment_3<R_>::min BOOST_PREVENT_MACRO_SUBSTITUTION () const
 {
   typename R_::Less_xyz_3 less_xyz; 
@@ -215,11 +178,7 @@
 
 template < class R_ >
 CGAL_KERNEL_INLINE
-<<<<<<< HEAD
-typename Qualified_result_of<typename R_::Construct_source_3, Segment_3<R_> >::type
-=======
 typename boost::result_of<typename R_::Construct_max_vertex_3( Segment_3<R_> ) >::type
->>>>>>> 29ff043f
 Segment_3<R_>::max BOOST_PREVENT_MACRO_SUBSTITUTION () const
 {
   typename R_::Less_xyz_3 less_xyz; 
@@ -228,11 +187,7 @@
 
 template < class R_ >
 CGAL_KERNEL_INLINE
-<<<<<<< HEAD
-typename Qualified_result_of<typename R_::Construct_vertex_3, Segment_3<R_> >::type
-=======
 typename boost::result_of<typename R_::Construct_vertex_3( Segment_3<R_>, int ) >::type
->>>>>>> 29ff043f
 Segment_3<R_>::vertex(int i) const
 {
   return (i%2 == 0) ? source() : target();
