--- conflicted
+++ resolved
@@ -1433,11 +1433,7 @@
 #ifdef CGAL_CFG_OUTOFLINE_MEMBER_DEFINITION_BUG
   {
       CGAL_multiset_assertion (color != Node::DUMMY_BEGIN &&
-<<<<<<< HEAD
-	      color != Node::DUMMY_END);
-=======
-              color != Node::DUMMY_END);
->>>>>>> 84ec799c
+                               color != Node::DUMMY_END);
 
       Node* new_node = node_alloc.allocate(1);
       std::allocator_traits<Node_allocator>::construct(node_alloc, new_node, beginNode);
