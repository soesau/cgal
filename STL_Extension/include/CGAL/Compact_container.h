--- conflicted
+++ resolved
@@ -86,7 +86,6 @@
 #define CGAL_INIT_COMPACT_CONTAINER_BLOCK_SIZE 14
 #define CGAL_INCREMENT_COMPACT_CONTAINER_BLOCK_SIZE 16
 
-<<<<<<< HEAD
 template<unsigned int first_block_size_, unsigned int block_size_increment>
 struct Addition_size_policy
 {
@@ -138,8 +137,6 @@
   }
 };
 
-=======
->>>>>>> 5e2ab7fd
 // The following base class can be used to easily add a squattable pointer
 // to a class (maybe you loose a bit of compactness though).
 // TODO : Shouldn't adding these bits be done automatically and transparently,
@@ -167,28 +164,21 @@
   class CC_iterator;
 }
 
-<<<<<<< HEAD
-template < class T, class Allocator_ = Default, class Increment_policy
-           =Addition_size_policy<CGAL_INIT_COMPACT_CONTAINER_BLOCK_SIZE,
-                                 CGAL_INCREMENT_COMPACT_CONTAINER_BLOCK_SIZE> >
-=======
 template < class T,
            class Allocator_ = Default,
+           class Increment_policy_ = Default,
            class TimeStamper_ = Default >
->>>>>>> 5e2ab7fd
 class Compact_container
 {
   typedef Allocator_                                Al;
-  typedef Increment_policy                          Incr_policy;
   typedef typename Default::Get< Al, CGAL_ALLOCATOR(T) >::type Allocator;
-<<<<<<< HEAD
-  typedef Compact_container <T, Al, Increment_policy> Self;
-=======
-
+  typedef Increment_policy_                         Ip;
+  typedef typename Default::Get< Ip, 
+            Addition_size_policy<CGAL_INIT_COMPACT_CONTAINER_BLOCK_SIZE,
+                             CGAL_INCREMENT_COMPACT_CONTAINER_BLOCK_SIZE> 
+          >::type                                   Increment_policy;
   typedef TimeStamper_                              Ts;
-
-  typedef Compact_container <T, Al, Ts>             Self;
->>>>>>> 5e2ab7fd
+  typedef Compact_container <T, Al, Ip, Ts>         Self;
   typedef Compact_container_traits <T>              Traits;
 public:
   typedef typename Default::Get< TimeStamper_,
@@ -731,7 +721,7 @@
 
   void init()
   {
-    block_size = Incr_policy::first_block_size;
+    block_size = Increment_policy::first_block_size;
     capacity_  = 0;
     size_      = 0;
     free_list  = NULL;
@@ -755,13 +745,8 @@
   Time_stamper_impl* time_stamper;
 };
 
-<<<<<<< HEAD
-template < class T, class Allocator, class Increment_policy >
-void Compact_container<T, Allocator, Increment_policy>::merge(Self &d)
-=======
-template < class T, class Allocator, class TimeStamper>
-void Compact_container<T, Allocator, TimeStamper>::merge(Self &d)
->>>>>>> 5e2ab7fd
+template < class T, class Allocator, class Increment_policy, class TimeStamper >
+void Compact_container<T, Allocator, Increment_policy, TimeStamper>::merge(Self &d)
 {
   CGAL_precondition(&d != this);
 
@@ -797,13 +782,8 @@
   d.init();
 }
 
-<<<<<<< HEAD
-template < class T, class Allocator, class Increment_policy >
-void Compact_container<T, Allocator, Increment_policy>::clear()
-=======
-template < class T, class Allocator, class TimeStamper>
-void Compact_container<T, Allocator, TimeStamper>::clear()
->>>>>>> 5e2ab7fd
+template < class T, class Allocator, class Increment_policy, class TimeStamper >
+void Compact_container<T, Allocator, Increment_policy, TimeStamper>::clear()
 {
   for (typename All_items::iterator it = all_items.begin(), itend = all_items.end();
        it != itend; ++it) {
@@ -818,13 +798,8 @@
   init();
 }
 
-<<<<<<< HEAD
-template < class T, class Allocator, class Increment_policy >
-void Compact_container<T, Allocator, Increment_policy>::allocate_new_block()
-=======
-template < class T, class Allocator, class TimeStamper>
-void Compact_container<T, Allocator, TimeStamper>::allocate_new_block()
->>>>>>> 5e2ab7fd
+template < class T, class Allocator, class Increment_policy, class TimeStamper >
+void Compact_container<T, Allocator, Increment_policy, TimeStamper>::allocate_new_block()
 {
   pointer new_block = alloc.allocate(block_size + 2);
   all_items.push_back(std::make_pair(new_block, block_size + 2));
@@ -852,94 +827,52 @@
   Increment_policy::increase_size(*this);
 }
 
-<<<<<<< HEAD
-template < class T, class Allocator, class Increment_policy >
+template < class T, class Allocator, class Increment_policy, class TimeStamper >
 inline
-bool operator==(const Compact_container<T, Allocator, Increment_policy> &lhs,
-                const Compact_container<T, Allocator, Increment_policy> &rhs)
-=======
-template < class T, class Allocator, class TimeStamper>
-inline
-bool operator==(const Compact_container<T, Allocator, TimeStamper> &lhs,
-                const Compact_container<T, Allocator, TimeStamper> &rhs)
->>>>>>> 5e2ab7fd
+bool operator==(const Compact_container<T, Allocator, Increment_policy, TimeStamper> &lhs,
+                const Compact_container<T, Allocator, Increment_policy, TimeStamper> &rhs)
 {
   return lhs.size() == rhs.size() &&
     std::equal(lhs.begin(), lhs.end(), rhs.begin());
 }
 
-<<<<<<< HEAD
-template < class T, class Allocator, class Increment_policy >
+template < class T, class Allocator, class Increment_policy, class TimeStamper >
 inline
-bool operator!=(const Compact_container<T, Allocator, Increment_policy> &lhs,
-                const Compact_container<T, Allocator, Increment_policy> &rhs)
-=======
-template < class T, class Allocator, class TimeStamper>
-inline
-bool operator!=(const Compact_container<T, Allocator, TimeStamper> &lhs,
-                const Compact_container<T, Allocator, TimeStamper> &rhs)
->>>>>>> 5e2ab7fd
+bool operator!=(const Compact_container<T, Allocator, Increment_policy, TimeStamper> &lhs,
+                const Compact_container<T, Allocator, Increment_policy, TimeStamper> &rhs)
 {
   return ! (lhs == rhs);
 }
 
-<<<<<<< HEAD
-template < class T, class Allocator, class Increment_policy >
+template < class T, class Allocator, class Increment_policy, class TimeStamper >
 inline
-bool operator< (const Compact_container<T, Allocator, Increment_policy> &lhs,
-                const Compact_container<T, Allocator, Increment_policy> &rhs)
-=======
-template < class T, class Allocator, class TimeStamper>
-inline
-bool operator< (const Compact_container<T, Allocator, TimeStamper> &lhs,
-                const Compact_container<T, Allocator, TimeStamper> &rhs)
->>>>>>> 5e2ab7fd
+bool operator< (const Compact_container<T, Allocator, Increment_policy, TimeStamper> &lhs,
+                const Compact_container<T, Allocator, Increment_policy, TimeStamper> &rhs)
 {
   return std::lexicographical_compare(lhs.begin(), lhs.end(),
                                       rhs.begin(), rhs.end());
 }
 
-<<<<<<< HEAD
-template < class T, class Allocator, class Increment_policy >
+template < class T, class Allocator, class Increment_policy, class TimeStamper >
 inline
-bool operator> (const Compact_container<T, Allocator, Increment_policy> &lhs,
-                const Compact_container<T, Allocator, Increment_policy> &rhs)
-=======
-template < class T, class Allocator, class TimeStamper>
-inline
-bool operator> (const Compact_container<T, Allocator, TimeStamper> &lhs,
-                const Compact_container<T, Allocator, TimeStamper> &rhs)
->>>>>>> 5e2ab7fd
+bool operator> (const Compact_container<T, Allocator, Increment_policy, TimeStamper> &lhs,
+                const Compact_container<T, Allocator, Increment_policy, TimeStamper> &rhs)
 {
   return rhs < lhs;
 }
 
-<<<<<<< HEAD
-template < class T, class Allocator, class Increment_policy >
+template < class T, class Allocator, class Increment_policy, class TimeStamper >
 inline
-bool operator<=(const Compact_container<T, Allocator, Increment_policy> &lhs,
-                const Compact_container<T, Allocator, Increment_policy> &rhs)
-=======
-template < class T, class Allocator, class TimeStamper>
-inline
-bool operator<=(const Compact_container<T, Allocator, TimeStamper> &lhs,
-                const Compact_container<T, Allocator, TimeStamper> &rhs)
->>>>>>> 5e2ab7fd
+bool operator<=(const Compact_container<T, Allocator, Increment_policy, TimeStamper> &lhs,
+                const Compact_container<T, Allocator, Increment_policy, TimeStamper> &rhs)
 {
   return ! (lhs > rhs);
 }
 
-<<<<<<< HEAD
-template < class T, class Allocator, class Increment_policy >
+template < class T, class Allocator, class Increment_policy, class TimeStamper >
 inline
-bool operator>=(const Compact_container<T, Allocator, Increment_policy> &lhs,
-                const Compact_container<T, Allocator, Increment_policy> &rhs)
-=======
-template < class T, class Allocator, class TimeStamper>
-inline
-bool operator>=(const Compact_container<T, Allocator, TimeStamper> &lhs,
-                const Compact_container<T, Allocator, TimeStamper> &rhs)
->>>>>>> 5e2ab7fd
+bool operator>=(const Compact_container<T, Allocator, Increment_policy, TimeStamper> &lhs,
+                const Compact_container<T, Allocator, Increment_policy, TimeStamper> &rhs)
 {
   return ! (lhs < rhs);
 }
@@ -998,14 +931,11 @@
     } m_ptr;
 
     // Only Compact_container should access these constructors.
-<<<<<<< HEAD
-    friend class Compact_container<value_type, typename DSC::Al,
-                                   typename DSC::Incr_policy>;
-=======
     friend class Compact_container<value_type,
                                    typename DSC::Al,
+                                   typename DSC::Ip,
                                    typename DSC::Ts>;
->>>>>>> 5e2ab7fd
+
 
     // For begin()
     CC_iterator(pointer ptr, int, int)
