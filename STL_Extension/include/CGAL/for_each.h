// Copyright (c) 2020 GeometryFactory (France).
// All rights reserved.
//
// This file is part of CGAL (www.cgal.org).
//
// $URL$
// $Id$
// SPDX-License-Identifier: LGPL-3.0-or-later OR LicenseRef-Commercial
//
// Author(s) : Simon Giraudot

#ifndef CGAL_FOR_EACH_H
#define CGAL_FOR_EACH_H

#include <CGAL/iterator.h>

#ifdef CGAL_LINKED_WITH_TBB
#include <tbb/parallel_for.h>
#include <tbb/blocked_range.h>
#include <tbb/scalable_allocator.h>
#endif // CGAL_LINKED_WITH_TBB

/*
  CGAL::for_each<ConcurrencyTag>(Range, Function) does the following:

  - if Sequential_tag is used, apply Function to all elements of Range
  - if Parallel_tag is used:
    * static assert that TBB is available
    * if Range has random access iterators, use a TBB parallel_for
    loop to apply Function to all elements of Range
    * if Range doesn't have random access iterators, first copy the
    iterators in a vector and then use a TBB parallel_for loop to
    apply Function to all elements of Range

  The loop is interrupted if `functor` returns false (it carries on
  until the end otherwise).
*/

namespace CGAL {

namespace internal {

template <typename RangeRef, typename IteratorCategory>
void for_each (RangeRef range,
               const std::function<bool(typename std::iterator_traits
                                        <typename Range_iterator_type<RangeRef>::type>::reference)>& functor,
               const Sequential_tag&,
               IteratorCategory)
{
  for (typename std::iterator_traits
         <typename Range_iterator_type<RangeRef>::type>::reference r : range)
    if (!functor(r))
      break;
}

#ifdef CGAL_LINKED_WITH_TBB
template <typename RangeRef, typename Fct, typename IteratorCategory>
void for_each (RangeRef range,
               const Fct& functor,
               const Parallel_tag&,
               IteratorCategory)
{
  std::size_t range_size = std::distance (range.begin(), range.end());

  std::vector<typename Range_iterator_type<RangeRef>::type> iterators;
  iterators.reserve (range_size);
  for (typename Range_iterator_type<RangeRef>::type it = range.begin(); it != range.end(); ++ it)
    iterators.push_back (it);

  tbb::parallel_for (tbb::blocked_range<std::size_t>(0, range_size),
                     [&](const tbb::blocked_range<std::size_t>& r)
                     {
                       for (std::size_t i = r.begin(); i != r.end(); ++ i)
                         if (!functor (*(iterators[i])))
                           break;
                     });
}

template <typename RangeRef, typename Fct>
void for_each (RangeRef range,
               const Fct& functor,
               const Parallel_tag&,
               std::random_access_iterator_tag)
{
  std::size_t range_size = std::distance (range.begin(), range.end());

  tbb::parallel_for (tbb::blocked_range<std::size_t>(0, range_size),
                     [&](const tbb::blocked_range<std::size_t>& r)
                     {
                       for (std::size_t i = r.begin(); i != r.end(); ++ i)
                         if (!functor (*(range.begin() + i)))
                           break;
                     });
}
#endif

} // namespace internal

template <typename ConcurrencyTag, typename Range>
void for_each (const Range& range,
               const std::function<bool(typename std::iterator_traits
                                        <typename Range::const_iterator>::reference)>& functor)
{
#ifndef CGAL_LINKED_WITH_TBB
<<<<<<< HEAD
  CGAL_static_assertion_msg (!(std::is_convertible<ConcurrencyTag, Parallel_tag>::value),
=======
  static_assert (!(boost::is_convertible<ConcurrencyTag, Parallel_tag>::value),
>>>>>>> cce3dfd0
                             "Parallel_tag is enabled but TBB is unavailable.");
#endif

  internal::for_each<const Range&>
    (range, functor,
     ConcurrencyTag(),
     typename std::iterator_traits<typename Range::const_iterator>::iterator_category());
}

template <typename ConcurrencyTag, typename Range>
void for_each (Range& range,
               const std::function<bool(typename std::iterator_traits
                                        <typename Range::iterator>::reference)>& functor)
{
#ifndef CGAL_LINKED_WITH_TBB
<<<<<<< HEAD
  CGAL_static_assertion_msg (!(std::is_convertible<ConcurrencyTag, Parallel_tag>::value),
=======
  static_assert (!(boost::is_convertible<ConcurrencyTag, Parallel_tag>::value),
>>>>>>> cce3dfd0
                             "Parallel_tag is enabled but TBB is unavailable.");
#endif

  internal::for_each<Range&>
    (range, functor,
     ConcurrencyTag(),
     typename std::iterator_traits<typename Range::iterator>::iterator_category());
}

} // namespace CGAL


#endif // CGAL_FOR_EACH_H<|MERGE_RESOLUTION|>--- conflicted
+++ resolved
@@ -102,12 +102,8 @@
                                         <typename Range::const_iterator>::reference)>& functor)
 {
 #ifndef CGAL_LINKED_WITH_TBB
-<<<<<<< HEAD
-  CGAL_static_assertion_msg (!(std::is_convertible<ConcurrencyTag, Parallel_tag>::value),
-=======
-  static_assert (!(boost::is_convertible<ConcurrencyTag, Parallel_tag>::value),
->>>>>>> cce3dfd0
-                             "Parallel_tag is enabled but TBB is unavailable.");
+  static_assert (!std::is_convertible<ConcurrencyTag, Parallel_tag>::value,
+                 "Parallel_tag is enabled but TBB is unavailable.");
 #endif
 
   internal::for_each<const Range&>
@@ -122,12 +118,8 @@
                                         <typename Range::iterator>::reference)>& functor)
 {
 #ifndef CGAL_LINKED_WITH_TBB
-<<<<<<< HEAD
-  CGAL_static_assertion_msg (!(std::is_convertible<ConcurrencyTag, Parallel_tag>::value),
-=======
-  static_assert (!(boost::is_convertible<ConcurrencyTag, Parallel_tag>::value),
->>>>>>> cce3dfd0
-                             "Parallel_tag is enabled but TBB is unavailable.");
+  static_assert (!std::is_convertible<ConcurrencyTag, Parallel_tag>::value,
+                 "Parallel_tag is enabled but TBB is unavailable.");
 #endif
 
   internal::for_each<Range&>
