--- conflicted
+++ resolved
@@ -8,46 +8,24 @@
   cmake_policy(SET CMP0074 NEW)
 endif()
 
-<<<<<<< HEAD
 find_package(CGAL REQUIRED COMPONENTS ImageIO)
 
 include(${CGAL_USE_FILE})
-=======
-find_package( CGAL QUIET COMPONENTS ImageIO )
-
-if ( CGAL_FOUND )
-  include( ${CGAL_USE_FILE} )
-
-  # Use Eigen
-  find_package(Eigen3 3.1.0 REQUIRED) #(3.1.0 or greater)
-  include(CGAL_Eigen3_support)
-  if (NOT TARGET CGAL::Eigen3_support)
-    message(STATUS "This project requires the Eigen library, and will not be compiled.")
-    return()
-  endif()
-
-  create_single_source_cgal_program( "test_implicit_shapes_bunch.cpp" )
-  target_link_libraries(test_implicit_shapes_bunch PUBLIC CGAL::Eigen3_support)
-  create_single_source_cgal_program( "test_implicit_shapes_with_features.cpp" )
-  target_link_libraries(test_implicit_shapes_with_features PUBLIC CGAL::Eigen3_support)
-  create_single_source_cgal_program( "test_triply_periodic_minimal_surfaces.cpp" )
-  target_link_libraries(test_triply_periodic_minimal_surfaces PUBLIC CGAL::Eigen3_support)
->>>>>>> eecb0053
 
 # Use Eigen
 find_package(Eigen3 3.1.0 REQUIRED) #(3.1.0 or greater)
-include(CGAL_Eigen_support)
-if(NOT TARGET CGAL::Eigen_support)
+include(CGAL_Eigen3_support)
+if(NOT TARGET CGAL::Eigen3_support)
   message(
     STATUS "This project requires the Eigen library, and will not be compiled.")
   return()
 endif()
 
 create_single_source_cgal_program("test_implicit_shapes_bunch.cpp")
-target_link_libraries(test_implicit_shapes_bunch PUBLIC CGAL::Eigen_support)
+target_link_libraries(test_implicit_shapes_bunch PUBLIC CGAL::Eigen3_support)
 create_single_source_cgal_program("test_implicit_shapes_with_features.cpp")
 target_link_libraries(test_implicit_shapes_with_features
-                      PUBLIC CGAL::Eigen_support)
+                      PUBLIC CGAL::Eigen3_support)
 create_single_source_cgal_program("test_triply_periodic_minimal_surfaces.cpp")
 target_link_libraries(test_triply_periodic_minimal_surfaces
-                      PUBLIC CGAL::Eigen_support)+                      PUBLIC CGAL::Eigen3_support)