// Copyright (c) 2013,2014,2015 GeometryFactory (France).
// All rights reserved.
//
// This file is part of CGAL (www.cgal.org).
// You can redistribute it and/or modify it under the terms of the GNU
// General Public License as published by the Free Software Foundation,
// either version 3 of the License, or (at your option) any later version.
//
// Licensees holding a valid commercial license may use this file in
// accordance with the commercial license agreement provided with the software.
//
// This file is provided AS IS with NO WARRANTY OF ANY KIND, INCLUDING THE
// WARRANTY OF DESIGN, MERCHANTABILITY AND FITNESS FOR A PARTICULAR PURPOSE.
//
// $URL$
// $Id$
// SPDX-License-Identifier: GPL-3.0+
//
//
// Author(s)     : Ilker O. Yaz and Sebastien Loriot

#ifndef CGAL_POLYGON_MESH_SLICER_H
#define CGAL_POLYGON_MESH_SLICER_H

#include <CGAL/license/Polygon_mesh_processing/miscellaneous.h>


#include <CGAL/AABB_tree.h>
#include <CGAL/AABB_traits.h>
#include <CGAL/AABB_halfedge_graph_segment_primitive.h>
#include <CGAL/tuple.h>

#include <vector>
#include <set>

#include <boost/foreach.hpp>
#include <boost/graph/adjacency_list.hpp>
#include <CGAL/Polygon_mesh_processing/internal/Polygon_mesh_slicer/Traversal_traits.h>
#include <CGAL/Polygon_mesh_processing/internal/Polygon_mesh_slicer/Axis_parallel_plane_traits.h>

#include <boost/variant.hpp>

#include <CGAL/boost/graph/split_graph_into_polylines.h>
#include <CGAL/boost/graph/helpers.h>

namespace CGAL {

/// \ingroup PkgPolygonMeshProcessingRef
/// Function object that computes the intersection of a plane with
/// a triangulated surface mesh.
///
/// \tparam TriangleMesh a triangulated surface mesh, model of `FaceGraph` and `HalfedgeListGraph`
/// \tparam Traits a model of `AABBGeomTraits`
/// \tparam VertexPointMap a model of `ReadablePropertyMap` with
///         `boost::graph_traits<TriangleMesh>::%vertex_descriptor` as key and
///         `Traits::Point_3` as value type.
///         The default is `typename boost::property_map< TriangleMesh, vertex_point_t>::%type`.
/// \tparam AABBTree must be an instantiation of `CGAL::AABB_tree` able to handle
///         the edges of `TriangleMesh`, having its `edge_descriptor` as primitive id.
///         The default is `CGAL::AABB_tree<CGAL::AABB_traits<
///                  Traits, CGAL::AABB_halfedge_graph_segment_primitive<TriangleMesh> > >`
/// \tparam UseParallelPlaneOptimization if `true`, the code will use specific
///         predicates and constructions in case the functor is called with a plane
///         orthogonal to a frame axis, the non-null coefficient being 1 or -1.
///         The default is `true`.
///
<<<<<<< HEAD
/// The implemenation of this class depends on the package \ref PkgAABBTree.
=======
/// The implementation of this class depends on the package \ref PkgAABB_treeSummary.
>>>>>>> 910d6d07
/// \todo Shall we document more in details what is required?
///       `Traits` must provide:
///        - `Plane_3`
///        - `Point_3`
///        - `Segment_3`
///        - `Oriented_side_3` with `Oriented_side operator()(Plane_3, Point_3)`
///        - `Do_intersect_3` with `boost::optional<variant<Point_3,Segment_3> operator()(Plane_3,Segment_3)`
///        - `Do_intersect_3` with `bool operator()(Plane_3, Bbox_3)`
///
/// \todo If we keep the traits for plane orthogonal to a frame axis, `Traits` must also provide:
///       - `FT`
///       - `Construct_cartesian_const_iterator_3` with `Iterator operator()(Point_3)` `Iterator` being a random access iterator with `FT` as value type
///       - `Construct_point_3` with `Point_3 operator()(FT,FT,FT)`; `Construct_source_3` with  `const Point_3& operator()(Segment_3)`
///       - `Construct_target_3` with `const Point_3& operator()(Segment_3)`
///
/// \todo `_object()` functions must also be provided
template<class TriangleMesh,
  class Traits,
  class VertexPointMap = typename boost::property_map< TriangleMesh, vertex_point_t>::type,
  class AABBTree = AABB_tree<
                       AABB_traits<Traits,
                         AABB_halfedge_graph_segment_primitive<TriangleMesh> > >,
  bool UseParallelPlaneOptimization=true>
class Polygon_mesh_slicer
{
/// Polygon_mesh typedefs
  typedef typename boost::graph_traits<TriangleMesh>               graph_traits;
  typedef typename graph_traits::vertex_descriptor            vertex_descriptor;
  typedef typename graph_traits::edge_descriptor                edge_descriptor;
  typedef typename graph_traits::halfedge_descriptor        halfedge_descriptor;
  typedef typename graph_traits::face_descriptor                face_descriptor;

/// Geometric typedefs
  typedef typename Traits::Plane_3                                      Plane_3;
  typedef typename Traits::Segment_3                                  Segment_3;
  typedef typename Traits::Point_3                                      Point_3;
  typedef typename Traits::FT                                                FT;

/// typedefs for internal graph to get connectivity of the polylines
  typedef boost::variant<vertex_descriptor, edge_descriptor>     AL_vertex_info;
  typedef boost::adjacency_list <
                              boost::vecS,
                              boost::vecS,
                              boost::undirectedS,
                              AL_vertex_info >                         AL_graph;
  typedef typename AL_graph::vertex_descriptor             AL_vertex_descriptor;
  typedef std::pair<AL_vertex_descriptor, AL_vertex_descriptor>  AL_vertex_pair;
  typedef std::map<vertex_descriptor, AL_vertex_descriptor>        Vertices_map;
  typedef std::pair<const vertex_descriptor,AL_vertex_descriptor>   Vertex_pair;
/// Traversal traits
  typedef Polygon_mesh_slicer_::Traversal_traits<
    AL_graph,
    TriangleMesh,
    VertexPointMap,
    typename AABBTree::AABB_traits,
    Traits >                                           General_traversal_traits;

  typedef Polygon_mesh_slicer_::Traversal_traits<
    AL_graph,
    TriangleMesh,
    VertexPointMap,
    typename AABBTree::AABB_traits,
    Polygon_mesh_slicer_::Axis_parallel_plane_traits<Traits>
  >                                              Axis_parallel_traversal_traits;
/// Auxiliary classes
  // compare the faces using the halfedge descriptors
  struct Compare_face{
    TriangleMesh& m_tmesh;
    Compare_face(TriangleMesh& tmesh)
      :m_tmesh(tmesh)
    {}

    bool operator()(halfedge_descriptor hd1, halfedge_descriptor hd2) const
    {
      return face(hd1,m_tmesh) < face(hd2,m_tmesh);
    }
  };

  typedef std::map< halfedge_descriptor, AL_vertex_pair, Compare_face > AL_edge_map;

  template <class OutputIterator, class Traits_>
  struct Polyline_visitor{
    AL_graph& al_graph;
    TriangleMesh& m_tmesh;
    const Plane_3& m_plane;
    VertexPointMap m_vpmap;
    typename Traits_::Intersect_3 intersect_3;
    OutputIterator out;
    std::pair<AL_vertex_descriptor, AL_vertex_descriptor> nodes_for_orient;

    Polyline_visitor( TriangleMesh& tmesh,
                      AL_graph& al_graph,
                      const Plane_3& plane,
                      VertexPointMap vpmap,
                      const Traits_& traits,
                      OutputIterator out)
      : al_graph(al_graph)
      , m_tmesh(tmesh)
      , m_plane(plane)
      , m_vpmap(vpmap)
      , intersect_3( traits.intersect_3_object() )
      , out(out)
    {}

    std::vector< Point_3 > current_poly;

    // returns true iff the polyline is not correctly oriented
    // Using the first edge is oriented such that the normal induced by the face
    // containing the edge, the oriented edge and the plane orthogonal vector defines
    // a direct orthogonal basis
    bool do_reverse_polyline()
    {
      if (current_poly.size() < 2)
        return false;

      AL_vertex_info v1 = al_graph[nodes_for_orient.first];
      AL_vertex_info v2 = al_graph[nodes_for_orient.second];

      if (const vertex_descriptor* vd1_ptr = boost::get<vertex_descriptor>(&v1) )
      {
        if (const vertex_descriptor* vd2_ptr = boost::get<vertex_descriptor>(&v2) )
        {
          CGAL_assertion( halfedge(*vd1_ptr, *vd2_ptr, m_tmesh).second );
          halfedge_descriptor h_opp = halfedge(*vd1_ptr, *vd2_ptr, m_tmesh).first;
          if ( !is_border(h_opp, m_tmesh) )
          {
            CGAL_assertion(source(h_opp, m_tmesh) == *vd1_ptr);
            CGAL::Oriented_side os = m_plane.oriented_side( get(m_vpmap, target(next(h_opp, m_tmesh), m_tmesh) ) );
            if (os != CGAL::ON_ORIENTED_BOUNDARY)
              return m_plane.oriented_side( get(m_vpmap, target(next(h_opp, m_tmesh), m_tmesh)) ) == CGAL::ON_NEGATIVE_SIDE;
          }
          h_opp = opposite(h_opp, m_tmesh);
          if ( !is_border(h_opp, m_tmesh) )
          {
            CGAL_assertion(source(h_opp, m_tmesh) == *vd2_ptr);
            CGAL::Oriented_side os = m_plane.oriented_side( get(m_vpmap, target(next(h_opp, m_tmesh), m_tmesh) ) );
            if (os != CGAL::ON_ORIENTED_BOUNDARY)
              return m_plane.oriented_side( get(m_vpmap, target(next(h_opp, m_tmesh), m_tmesh)) ) == CGAL::ON_POSITIVE_SIDE;
          }
          return false; // since coplanar edges are filtered out, we should never end up here.
        }
        else
        {
          // e2 is intersected in its interior
          edge_descriptor e2 = boost::get<edge_descriptor>(v2);
          halfedge_descriptor h2 = halfedge(e2, m_tmesh);
          if ( target(next(h2, m_tmesh), m_tmesh) != *vd1_ptr )
            h2=opposite(h2, m_tmesh);
          return m_plane.oriented_side( get(m_vpmap, source(h2, m_tmesh)) ) == CGAL::ON_POSITIVE_SIDE;
        }
      }
      else
      {
        edge_descriptor e1 = boost::get<edge_descriptor>(v1);
        halfedge_descriptor h1 = halfedge(e1, m_tmesh);
        if (const vertex_descriptor* vd2_ptr = boost::get<vertex_descriptor>(&v2) )
        {
          // e1 is intersected in its interior
          if ( target(next(h1, m_tmesh), m_tmesh) != *vd2_ptr )
            h1=opposite(h1, m_tmesh);
          CGAL_assertion( target(next(h1, m_tmesh), m_tmesh) == *vd2_ptr );
        }
        else
        {
          // intersection in the interior of both edges
          edge_descriptor e2 = boost::get<edge_descriptor>(v2);
          halfedge_descriptor h2 = halfedge(e2, m_tmesh);
          if ( face(h1, m_tmesh) != face(h2,m_tmesh) )
          {
            halfedge_descriptor opp_h1 = opposite(h1, m_tmesh),
                                opp_h2 = opposite(h2, m_tmesh);
            if ( face(opp_h1, m_tmesh) == face(opp_h2, m_tmesh) )
            {
              h1=opp_h1;
              h2=opp_h2;
            }
            else
              if ( face(opp_h1, m_tmesh)==face(h2,m_tmesh) )
                h1=opp_h1;
              else
                h2=opp_h2;
          }
          CGAL_assertion( face(h1, m_tmesh) == face(h2,m_tmesh) );
        }
        return m_plane.oriented_side( get(m_vpmap, source(h1, m_tmesh)) ) == CGAL::ON_NEGATIVE_SIDE;
      }
    }

    void start_new_polyline()
    {
      current_poly.clear();
    }

    void add_node(AL_vertex_descriptor node_id)
    {
      if (current_poly.empty())
        nodes_for_orient.first=node_id;
      else
        if (current_poly.size()==1)
          nodes_for_orient.second=node_id;

      AL_vertex_info v = al_graph[node_id];
      if (const vertex_descriptor* vd_ptr = boost::get<vertex_descriptor>(&v) )
      {
        current_poly.push_back( get(m_vpmap, *vd_ptr) );
      }
      else
      {
        edge_descriptor ed = boost::get<edge_descriptor>(v);
        Segment_3 s(
          get(m_vpmap, source(ed, m_tmesh)),
          get(m_vpmap,target(ed, m_tmesh))
        );
        typename cpp11::result_of<typename Traits_::Intersect_3(Plane_3, Segment_3)>::type
          inter = intersect_3(m_plane, s);
        CGAL_assertion(inter != boost::none);
        const Point_3* pt_ptr = boost::get<Point_3>(&(*inter));
        current_poly.push_back( *pt_ptr );
      }
    }

    void end_polyline()
    {
      CGAL_assertion(!current_poly.empty());
      if(do_reverse_polyline())
        std::reverse(current_poly.begin(), current_poly.end());
      *out++=current_poly;
    }
  };

/// member variables
  const AABBTree* m_tree_ptr;
  TriangleMesh& m_tmesh;
  VertexPointMap m_vpmap;
  Traits m_traits;
  bool m_own_tree;

/// Convenience graph functions
  edge_descriptor next_edge(edge_descriptor ed) const
  {
    return edge( next( halfedge(ed, m_tmesh), m_tmesh), m_tmesh );
  }

  edge_descriptor next_of_opposite_edge(edge_descriptor ed) const
  {
    return edge( next( opposite( halfedge(ed, m_tmesh), m_tmesh), m_tmesh), m_tmesh );
  }

  face_descriptor opposite_face(edge_descriptor ed) const
  {
    return face( opposite( halfedge(ed, m_tmesh), m_tmesh), m_tmesh);
  }
/// Other private functions
  /// handle edge insertion in the adjacency_list graph
  /// we add an edge betweem two edge_descriptor if they
  /// share a common facet
  void update_al_graph_connectivity(
    edge_descriptor ed,
    AL_vertex_descriptor vd,
    AL_edge_map& al_edge_map,
    AL_graph& al_graph) const
  {
      typename AL_edge_map::iterator itm;
      bool new_insertion;

      halfedge_descriptor hd=halfedge(ed, m_tmesh);

      if (face(hd, m_tmesh)!=graph_traits::null_face())
      {
        cpp11::tie(itm, new_insertion) =
          al_edge_map.insert( std::pair< halfedge_descriptor, AL_vertex_pair >
            (hd, AL_vertex_pair(vd, AL_graph::null_vertex())) );
        if (!new_insertion)
        {
          CGAL_assertion(itm->second.second==AL_graph::null_vertex());
          itm->second.second=vd;
          add_edge( itm->second.first,
                    itm->second.second,
                    al_graph);
        }
      }

      hd=opposite(hd, m_tmesh);
      if (face(hd, m_tmesh)!=graph_traits::null_face())
      {
        cpp11::tie(itm, new_insertion) =
          al_edge_map.insert( std::pair< halfedge_descriptor, AL_vertex_pair >
            (hd, AL_vertex_pair(vd, AL_graph::null_vertex())) );
        if (!new_insertion)
        {
          CGAL_assertion(itm->second.second==AL_graph::null_vertex());
          itm->second.second=vd;
          add_edge( itm->second.first,
                    itm->second.second,
                    al_graph);
        }
      }
  }

  std::pair<int, FT>
  axis_parallel_plane_info(const Plane_3& plane) const
  {
    FT a = m_traits.compute_a_3_object()(plane);
    FT b = m_traits.compute_b_3_object()(plane);
    FT c = m_traits.compute_c_3_object()(plane);
    FT d = m_traits.compute_d_3_object()(plane);

    if (a==0)
    {
      if (b==0)
      {
        if (c==1 || c==-1)
          return std::pair<int,FT>(2, -d*c); /// z=-d
      }
      else
      {
        if (c==0 && (b==1 || b==-1))
          return std::pair<int,FT>(1, -d*b); /// y=-d
      }
    }
    else
      if (b==0 && c==0 && ( a==1 || a==-1))
        return std::pair<int,FT>(0, -d*a); /// x=-d
    return std::pair<int,FT>(-1, 0);
  }

public:

  /**
  * Constructor using `edges(tmesh)` to initialize the
  * internal `AABB_tree`.
  * @param tmesh the triangulated surface mesh to be sliced.
  *              It must be valid and non modified as long
  *              as the functor is used.
  * @param vpmap an instance of the vertex point property map associated to `tmesh`
  * @param traits a traits class instance, can be omitted
  */
  Polygon_mesh_slicer(const TriangleMesh& tmesh,
                      VertexPointMap vpmap,
                      const Traits& traits = Traits())
  : m_tmesh(const_cast<TriangleMesh&>(tmesh))
  , m_vpmap(vpmap)
  , m_traits(traits)
  , m_own_tree(true)
  {
    m_tree_ptr = new AABBTree(edges(m_tmesh).first,
                              edges(m_tmesh).second,
                              m_tmesh,
                              m_vpmap);
  }

  /**
  * Constructor using a pre-built `AABB_tree` of edges provided by the user.
  * @param tmesh the triangulated surface mesh to be sliced.
  *              It must be valid and non modified as long
  *              as the functor is used.
  * @param tree must be initialized with all the edges of `tmesh`
  * @param vpmap an instance of the vertex point property map associated to `tmesh`
  * @param traits a traits class instance, can be omitted
  */
  Polygon_mesh_slicer(const TriangleMesh& tmesh,
                      const AABBTree& tree,
                      VertexPointMap vpmap,
                      const Traits& traits = Traits())
    : m_tree_ptr(&tree)
    , m_tmesh(const_cast<TriangleMesh&>(tmesh))
    , m_vpmap(vpmap)
    , m_traits(traits)
    , m_own_tree(false)
  { }

  /**
  * Constructor using `edges(tmesh)` to initialize the
  * internal `AABB_tree`. The vertex point property map used
  * is `get(CGAL::vertex_point, tmesh)`
  * @param tmesh the triangulated surface mesh to be sliced.
  *              It must be valid and non modified as long
  *              as the functor is used.
  * @param traits a traits class instance, can be omitted
  */
  Polygon_mesh_slicer(const TriangleMesh& tmesh,
                      const Traits& traits = Traits())
  : m_tmesh(const_cast<TriangleMesh&>(tmesh))
  , m_vpmap(get(boost::vertex_point, m_tmesh))
  , m_traits(traits)
  , m_own_tree(true)
  {
    m_tree_ptr = new AABBTree(edges(m_tmesh).first,
                              edges(m_tmesh).second,
                              m_tmesh,
                              m_vpmap);
  }

  /**
  * Constructor using a `AABB_tree` provided by the user.
  * The vertex point property map used is `get(CGAL::vertex_point, tmesh)`
  * @param tmesh the triangulated surface mesh to be sliced.
  *              It must be valid and non modified as long
  *              as the functor is used.
  * @param tree must be initialized with all the edges of `tmesh`
  * @param traits a traits class instance, can be omitted
  */
  Polygon_mesh_slicer(const TriangleMesh& tmesh,
                      const AABBTree& tree,
                      const Traits& traits = Traits())
    : m_tree_ptr(&tree)
    , m_tmesh(const_cast<TriangleMesh&>(tmesh))
    , m_vpmap(get(boost::vertex_point, m_tmesh))
    , m_traits(traits)
    , m_own_tree(false)
  { }

  /**
   * Constructs the intersecting polylines of `plane` with the input triangulated surface mesh.
   *
   * If a polyline is closed, the first and last point of that polyline will be identical.
   *
   * Each resulting polyline `P` is oriented such that for two consecutive points `p` and `q` in `P`,
   * the normal vector of the face(s) containing the segment `pq`, the vector `pq`, and the orthogonal vertor of `plane`
   * is a direct orthogonal basis.
   * The normal vector of each face is chosen  to point on the side of the face
   * where its sequence of vertices is seen counterclockwise.
   *
   * Note that an edge shared by two faces included in `plane` will not be reported. For example,
   * if `plane` passes though one face of a cube, only one closed polyline will be reported (the boundary of the face)
   *
   * @tparam OutputIterator an output iterator accepting polylines.
   *              A polyline is provided as `std::vector<Traits::Point_3>`.
   *              A polyline is closed if its first and last point are identical.
   * @param plane the plane to intersect the triangulated surface mesh with
   * @param out output iterator of polylines
   */
  template <class OutputIterator>
  OutputIterator operator() (const Plane_3& plane,
                             OutputIterator out) const
  {
    CGAL_precondition(!plane.is_degenerate());

    // containers for storing edges wrt their position with the plane
    std::set<edge_descriptor> all_coplanar_edges;
    std::vector<edge_descriptor> iedges;
    Vertices_map vertices;

    // get all edges intersected by the plane and classify them

    std::pair<int, FT> app_info = axis_parallel_plane_info(plane);
    if (!UseParallelPlaneOptimization || app_info.first==-1)
    {
      General_traversal_traits ttraits(
        all_coplanar_edges,
        iedges,
        vertices,
        m_tmesh,
        m_vpmap,
        m_tree_ptr->traits(),
        m_traits);
      m_tree_ptr->traversal(plane, ttraits);
    }
    else
    {
      Polygon_mesh_slicer_::Axis_parallel_plane_traits<Traits>
        traits(app_info.first, app_info.second, m_traits);

      Axis_parallel_traversal_traits ttraits(
        all_coplanar_edges,
        iedges,
        vertices,
        m_tmesh,
        m_vpmap,
        m_tree_ptr->traits(),
        traits);
      m_tree_ptr->traversal(plane, ttraits);
    }

    // init output graph
    AL_graph al_graph;

    // add nodes for each vertex in the plane
    BOOST_FOREACH(Vertex_pair& vdp, vertices)
    {
      vdp.second=add_vertex(al_graph);
      al_graph[vdp.second]=vdp.first;
    }

    Compare_face less_face(m_tmesh);
    AL_edge_map al_edge_map( less_face );

    // Filter coplanar edges: we consider only coplanar edges incident to one non-coplanar facet
    //   for each such edge, add the corresponding nodes in the adjacency-list graph as well as
    //   the edge
    BOOST_FOREACH(const edge_descriptor ed, all_coplanar_edges)
    {
      if (  face(halfedge(ed, m_tmesh), m_tmesh)==graph_traits::null_face() ||
            opposite_face(ed)==graph_traits::null_face()  ||
            !all_coplanar_edges.count( next_edge(ed) ) ||
            !all_coplanar_edges.count( next_of_opposite_edge(ed) ) )
      {
        typename Vertices_map::iterator it_insert1, it_insert2;
        bool is_new;

        // Each coplanar edge is connecting two nodes
        //  handle source
        cpp11::tie(it_insert1, is_new) =
          vertices.insert(
              Vertex_pair(
                source(ed,m_tmesh), AL_graph::null_vertex()
              )
          );
        if (is_new)
        {
          it_insert1->second=add_vertex(al_graph);
          al_graph[it_insert1->second]=it_insert1->first;
        }
        //  handle target
        cpp11::tie(it_insert2, is_new) =
          vertices.insert(
              Vertex_pair(
                target(ed,m_tmesh), AL_graph::null_vertex()
              )
          );
        if (is_new)
        {
          it_insert2->second=add_vertex(al_graph);
          al_graph[it_insert2->second]=it_insert2->first;
        }
        // add the edge into the adjacency-list graph
        CGAL_assertion( it_insert1->second!=AL_graph::null_vertex() );
        CGAL_assertion( it_insert2->second!=AL_graph::null_vertex() );
        add_edge(it_insert1->second, it_insert2->second, al_graph);
      }
    }

    // for each edge intersected in its interior, creates a node in
    // an adjacency-list graph and put an edge between two such nodes
    // when the corresponding edges shares a common face
    BOOST_FOREACH(edge_descriptor ed, iedges)
    {
      AL_vertex_descriptor vd=add_vertex(al_graph);
      al_graph[vd]=ed;
      update_al_graph_connectivity(ed, vd, al_edge_map, al_graph);
    }

    // If one of the node above is not connected in its two incident faces
    // then it must be connected to a vertex (including those in the set
    // of coplanar edges)
    typedef std::pair<halfedge_descriptor, AL_vertex_pair> Halfedge_and_vertices;
    BOOST_FOREACH(Halfedge_and_vertices hnv,al_edge_map)
    {
      if (hnv.second.second==AL_graph::null_vertex())
      {
        //get the edge and test opposite vertices (if the edge is not on the boundary)
        vertex_descriptor vd = target( next(hnv.first, m_tmesh), m_tmesh);
        typename Vertices_map::iterator itv=vertices.find(vd);
        CGAL_assertion( itv!=vertices.end() );
        add_edge(itv->second, hnv.second.first, al_graph);
      }
    }

    CGAL_assertion(num_vertices(al_graph)==iedges.size()+vertices.size());

    // now assemble the edges of al_graph to define polylines,
    // putting them in the output iterator
    if (!UseParallelPlaneOptimization || app_info.first==-1)
    {
      Polyline_visitor<OutputIterator, Traits> visitor(m_tmesh, al_graph, plane, m_vpmap, m_traits, out);
      split_graph_into_polylines(al_graph, visitor);
      return visitor.out;
    }
    else
    {
      typedef Polygon_mesh_slicer_::Axis_parallel_plane_traits<Traits> App_traits;
      App_traits app_traits(app_info.first, app_info.second, m_traits);

      Polyline_visitor<OutputIterator, App_traits> visitor
        (m_tmesh, al_graph, plane, m_vpmap, app_traits, out);
      split_graph_into_polylines(al_graph, visitor);
      return visitor.out;
    }
  }

  ~Polygon_mesh_slicer()
  {
    if (m_own_tree) delete m_tree_ptr;
  }
};

}// end of namespace CGAL
#endif //CGAL_POLYGON_MESH_SLICER_H<|MERGE_RESOLUTION|>--- conflicted
+++ resolved
@@ -64,11 +64,7 @@
 ///         orthogonal to a frame axis, the non-null coefficient being 1 or -1.
 ///         The default is `true`.
 ///
-<<<<<<< HEAD
 /// The implemenation of this class depends on the package \ref PkgAABBTree.
-=======
-/// The implementation of this class depends on the package \ref PkgAABB_treeSummary.
->>>>>>> 910d6d07
 /// \todo Shall we document more in details what is required?
 ///       `Traits` must provide:
 ///        - `Plane_3`
