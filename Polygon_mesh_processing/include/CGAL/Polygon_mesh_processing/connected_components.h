--- conflicted
+++ resolved
@@ -1121,7 +1121,6 @@
  * \param np an optional sequence of Named Parameters among the ones listed below
  *
  * \cgalNamedParamsBegin
-<<<<<<< HEAD
  *   \cgalParamNBegin{edge_is_constrained_map}
  *     \cgalParamDescription{a property map containing the constrained-or-not status of each edge of `pmesh`}
  *     \cgalParamType{a class model of `ReadablePropertyMap` with `boost::graph_traits<PolygonMesh>::%edge_descriptor`
@@ -1132,6 +1131,11 @@
  *   \cgalParamNBegin{vertex_index_map}
  *     \cgalParamDescription{a property map associating to each vertex of `pmesh` a unique index between `0` and `num_vertices(pmesh) - 1`}
  *     \cgalParamType{a class model of `ReadablePropertyMap` with `boost::graph_traits<PolygonMesh>::%vertex_descriptor`
+ *  \cgalParamBegin{face_patch_map} a property map with the patch id's associated to the
+     faces of `pm`. Instance of a class model of `ReadPropertyMap`.
+     If not provided, an internal map will be filled with a call to
+    `connected_components()` with `edge_is_constrained_map()` (if provided).
+*  \cgalParamEnd
  *                    as key type and `std::size_t` as value type}
  *     \cgalParamDefault{an automatically indexed internal map}
  *   \cgalParamNEnd
@@ -1149,23 +1153,6 @@
  *                    as key type and `std::size_t` as value type}
  *     \cgalParamDefault{an automatically indexed internal map}
  *   \cgalParamNEnd
-=======
- *   \cgalParamBegin{edge_is_constrained_map} a property map containing the constrained-or-not status of each edge of `pm` \cgalParamEnd
- *   \cgalParamBegin{face_index_map}
- *     a property map containing a unique index for each face initialized from 0 to `num_faces(pm)`
- *   \cgalParamEnd
- *   \cgalParamBegin{vertex_index_map}
- *     a property map containing a unique index for each vertex initialized 0 to `num_vertices(pm)`
- *   \cgalParamEnd
- *   \cgalNPBegin{halfedge_index_map}
- *     a property map containing a unique index for each halfedge initialized 0 to `num_halfedges(pm)`
- *   \cgalNPEnd
- *  \cgalParamBegin{face_patch_map} a property map with the patch id's associated to the
-     faces of `pm`. Instance of a class model of `ReadPropertyMap`.
-     If not provided, an internal map will be filled with a call to
-    `connected_components()` with `edge_is_constrained_map()` (if provided).
-*  \cgalParamEnd
->>>>>>> 2167d4ff
  * \cgalNamedParamsEnd
  *
  */
@@ -1186,17 +1173,10 @@
   Ecm ecm = choose_parameter(get_parameter(np, internal_np::edge_is_constrained),
                              internal::No_mark<PolygonMesh>());
 
-<<<<<<< HEAD
   internal::split_connected_components_impl(CGAL::get_initialized_face_index_map(pmesh, np),
                                             CGAL::get_initialized_halfedge_index_map(pmesh, np),
                                             CGAL::get_initialized_vertex_index_map(pmesh, np),
-                                            ecm, cc_meshes, pm);
-=======
-  internal::split_connected_components_impl(CGAL::get_initialized_face_index_map(pm, np),
-                                            CGAL::get_initialized_halfedge_index_map(pm, np),
-                                            CGAL::get_initialized_vertex_index_map(pm, np),
                                             ecm, cc_meshes, pm, np);
->>>>>>> 2167d4ff
 }
 
 template <class PolygonMesh, class PolygonMeshRange>
