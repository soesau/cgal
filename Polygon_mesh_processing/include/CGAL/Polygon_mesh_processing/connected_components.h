// Copyright (c) 2011, 2015 GeometryFactory (France).
// All rights reserved.
//
// This file is part of CGAL (www.cgal.org).
//
// $URL$
// $Id$
// SPDX-License-Identifier: GPL-3.0-or-later OR LicenseRef-Commercial
//
//
// Author(s)     : Sebastien Loriot and Andreas Fabri

#ifndef CGAL_POLYGON_MESH_PROCESSING_CONNECTED_COMPONENTS_H
#define CGAL_POLYGON_MESH_PROCESSING_CONNECTED_COMPONENTS_H

#include <CGAL/license/Polygon_mesh_processing/connected_components.h>

#include <CGAL/disable_warnings.h>

#include<set>
#include<vector>

#include <CGAL/boost/graph/Named_function_parameters.h>
#include <CGAL/boost/graph/helpers.h>
#include <boost/graph/graph_traits.hpp>
#include <boost/property_map/vector_property_map.hpp>

#include <CGAL/assertions.h>
#include <CGAL/boost/graph/iterator.h>
#include <CGAL/boost/graph/helpers.h>
#include <CGAL/boost/graph/Dual.h>
#include <CGAL/Default.h>
#include <CGAL/Dynamic_property_map.h>
#include <CGAL/iterator.h>
#include <CGAL/tuple.h>

#include <CGAL/Polygon_mesh_processing/internal/named_function_params.h>
#include <CGAL/Polygon_mesh_processing/internal/named_params_helper.h>

#ifdef DOXYGEN_RUNNING
#define CGAL_PMP_NP_TEMPLATE_PARAMETERS NamedParameters
#define CGAL_PMP_NP_CLASS NamedParameters
#endif


namespace CGAL {
namespace Polygon_mesh_processing{
namespace internal {

  struct MoreSecond
  {
    template <typename T1, typename T2>
    bool operator()(const std::pair<T1, T2>& a, const std::pair<T1, T2>& b) const {
      return a.second > b.second;
    }
  };

    // A property map 
    template <typename G>
    struct No_constraint {
      friend bool get(No_constraint<G>, typename boost::graph_traits<G>::edge_descriptor)
      {
        return false;
      }
    };

    // A functor
    template <typename G, typename EdgeConstraintMap = No_constraint<G> >
    struct No_border {
      No_border()
      {}

      No_border(const G & g, EdgeConstraintMap ecm = EdgeConstraintMap())
        : g(&g), ecm(ecm)
      {}

      bool operator()(typename boost::graph_traits<G>::edge_descriptor e) const {
        if (!is_border(e, *g)){
          return !get(ecm, e);
        }
        return false;
      }

      const G* g;
      EdgeConstraintMap ecm;
    };

} // namespace internal

/*!
 * \ingroup keep_connected_components_grp
 *  discovers all the faces in the same connected component as `seed_face` and records them in `out`.
 * `seed_face` will also be added in `out`.
 *
 *  \tparam PolygonMesh a model of `FaceGraph`
 *  \tparam FaceOutputIterator a model of `OutputIterator` that accepts
        faces of type
        `boost::graph_traits<PolygonMesh>::%face_descriptor`.
 *  \tparam NamedParameters a sequence of \ref pmp_namedparameters "Named Parameters"
 *
 *  \param seed_face a face of `pmesh` from which exploration starts to detect the connected component
           that contains it
 *  \param pmesh the polygon mesh
 *  \param out the output iterator that collects faces from the same connected component as `seed_face`
 *  \param np optional \ref pmp_namedparameters "Named Parameters" described below
 *
 * \cgalNamedParamsBegin
 *    \cgalParamBegin{edge_is_constrained_map}  a property map containing the constrained-or-not status of each edge of `pmesh` \cgalParamEnd
 * \cgalNamedParamsEnd
 *
 *  \returns the output iterator.
 *
 */
template <typename PolygonMesh
          , typename FaceOutputIterator
          , typename NamedParameters
          >
FaceOutputIterator
connected_component(typename boost::graph_traits<PolygonMesh>::face_descriptor seed_face
                    , const PolygonMesh& pmesh
                    , FaceOutputIterator out
                    , const NamedParameters& np)
{
  using parameters::choose_parameter;
  using parameters::get_parameter;

  typedef typename internal_np::Lookup_named_param_def <
    internal_np::edge_is_constrained_t,
    NamedParameters,
    internal::No_constraint<PolygonMesh>//default
  > ::type                                               EdgeConstraintMap;
  EdgeConstraintMap ecmap
    = choose_parameter(get_parameter(np, internal_np::edge_is_constrained),
                   internal::No_constraint<PolygonMesh>());

  typedef typename boost::graph_traits<PolygonMesh>::face_descriptor face_descriptor;
  typedef typename boost::graph_traits<PolygonMesh>::halfedge_descriptor halfedge_descriptor;
  std::set<face_descriptor> already_processed;
  std::vector< face_descriptor > stack;
  stack.push_back(seed_face);
  while (!stack.empty())
    {
      seed_face=stack.back();
      stack.pop_back();
      if (!already_processed.insert(seed_face).second) continue;
      *out++=seed_face;
      for(halfedge_descriptor hd :
                    CGAL::halfedges_around_face(halfedge(seed_face, pmesh), pmesh) )
      {
        if(! get(ecmap, edge(hd, pmesh))){
          face_descriptor neighbor = face( opposite(hd, pmesh), pmesh );
          if ( neighbor != boost::graph_traits<PolygonMesh>::null_face() )
            stack.push_back(neighbor);
        }
      }
    }
  return out;
}

template <typename PolygonMesh, typename OutputIterator>
OutputIterator
connected_component(typename boost::graph_traits<PolygonMesh>::face_descriptor seed_face,
                    const PolygonMesh& pmesh,
                    OutputIterator out)
{
  return connected_component(seed_face, pmesh, out,
          CGAL::Polygon_mesh_processing::parameters::all_default());
}

/*!
 * \ingroup keep_connected_components_grp
 *  computes for each face the index of the corresponding connected component.
 *
 * If `PolygonMesh`
  *  has an internal not writable property map
  *  for `CGAL::face_index_t` and no `face_index_map` is given
  *  as a named parameter, then the internal one must be initialized; else, it will be.
 *
 *  \tparam PolygonMesh a model of `FaceListGraph`
 *  \tparam FaceComponentMap a model of `WritablePropertyMap` with
        `boost::graph_traits<PolygonMesh>::%face_descriptor` as key type and
        `boost::graph_traits<PolygonMesh>::%faces_size_type` as value type.
 *  \tparam NamedParameters a sequence of \ref pmp_namedparameters "Named Parameters"

 * \param pmesh the polygon mesh
 * \param fcm the property map with indices of components associated to faces in `pmesh`
 * \param np optional \ref pmp_namedparameters "Named Parameters" described below
 *
 * \cgalNamedParamsBegin
 *    \cgalParamBegin{edge_is_constrained_map} a property map containing the constrained-or-not status of each edge of `pmesh` \cgalParamEnd
 *    \cgalParamBegin{face_index_map} a property map containing the index of each face of `pmesh` \cgalParamEnd
 * \cgalNamedParamsEnd
 *
 *  \returns the number of connected components.
 */

template <typename PolygonMesh
        , typename FaceComponentMap
        , typename NamedParameters
>
typename boost::property_traits<FaceComponentMap>::value_type
connected_components(const PolygonMesh& pmesh,
                     FaceComponentMap fcm,
                     const NamedParameters& np)
{
  using parameters::choose_parameter;
  using parameters::get_parameter;

  typedef boost::graph_traits<PolygonMesh> GT;
  typedef typename GT::halfedge_descriptor halfedge_descriptor;
  typedef typename GT::face_descriptor face_descriptor;

  typedef typename internal_np::Lookup_named_param_def <
    internal_np::edge_is_constrained_t,
    NamedParameters,
    internal::No_constraint<PolygonMesh>//default
  > ::type                                               EdgeConstraintMap;
  EdgeConstraintMap ecmap
    = choose_parameter(get_parameter(np, internal_np::edge_is_constrained),
                   internal::No_constraint<PolygonMesh>());

<<<<<<< HEAD
  typedef Dual<PolygonMesh>                              Dual;
  typedef boost::filtered_graph<Dual,
    internal::No_border<PolygonMesh,EdgeConstraintMap> > FiniteDual;
  Dual dual(pmesh);

  FiniteDual finite_dual(dual,
    internal::No_border<PolygonMesh, EdgeConstraintMap>(pmesh, ecmap));

  typename Default_face_index_map<NamedParameters, PolygonMesh>::type fimap
      = get_initialized_face_index_map(pmesh, np);
=======
  typedef typename GetFaceIndexMap<PolygonMesh, NamedParameters>::const_type  FaceIndexMap;
  FaceIndexMap fimap = choose_parameter(get_parameter(np, internal_np::face_index),
                                        get_const_property_map(boost::face_index, pmesh));
>>>>>>> 406b6fae

  typename boost::property_traits<FaceComponentMap>::value_type i=0;
  std::vector<bool> handled(num_faces(pmesh), false);
  for (face_descriptor f : faces(pmesh))
  {
    if (handled[get(fimap,f)]) continue;
    std::vector<face_descriptor> queue;
    queue.push_back(f);
    while(!queue.empty())
    {
      face_descriptor fq = queue.back();
      queue.pop_back();
      typename boost::property_traits<FaceIndexMap>::value_type  fq_id = get(fimap,fq);
      if ( handled[fq_id]) continue;
      handled[fq_id]=true;
      put(fcm, fq, i);
      for (halfedge_descriptor h : halfedges_around_face(halfedge(fq, pmesh), pmesh))
      {
        if ( get(ecmap, edge(h, pmesh)) ) continue;
        halfedge_descriptor opp = opposite(h, pmesh);
        face_descriptor fqo = face(opp, pmesh);
        if ( fqo != GT::null_face() )
        {
          if ( !handled[get(fimap,fqo)] )
            queue.push_back(fqo);
        }
      }
    }
    ++i;
  }
  return i;
}

template <typename PolygonMesh, typename FaceComponentMap>
typename boost::property_traits<FaceComponentMap>::value_type
connected_components(const PolygonMesh& pmesh,
                     FaceComponentMap fcm)
{
  return CGAL::Polygon_mesh_processing::connected_components(pmesh, fcm, CGAL::parameters::all_default());
}

template <typename PolygonMesh
        , typename ComponentRange
        , typename FaceComponentMap
        , typename NamedParameters>
void keep_connected_components(PolygonMesh& pmesh
                              , const ComponentRange& components_to_keep
                              , const FaceComponentMap& fcm
                              , const NamedParameters& np);

namespace internal {

//  /*!
//  * \ingroup keep_connected_components_grp
//  *  returns the number of connected components in the mesh.
//  *
//  *  A property map for `CGAL::face_index_t` must be either available as an internal property map
//  *  to `pmesh` or provided as one of the \ref pmp_namedparameters "Named Parameters".
//  *
//  *  \tparam PolygonMesh a model of `FaceGraph`
//  *  \tparam NamedParameters a sequence of \ref pmp_namedparameters "Named Parameters"
//  *
//  *  \param pmesh the polygon mesh
//  *  \param np optional \ref pmp_namedparameters "Named Parameters" described below
//  *
//  * \cgalNamedParamsBegin
//  *  \cgalParamBegin{edge_is_constrained_map}  a property map containing the constrained-or-not status of each edge of `pmesh` \cgalParamEnd
//  *  \cgalParamBegin{face_index_map} a property map containing the index of each face of `pmesh` \cgalParamEnd
//  * \cgalNamedParamsEnd
//  *
//  * \returns the output iterator.
//  *
//  */
template <typename PolygonMesh,
          typename CGAL_PMP_NP_TEMPLATE_PARAMETERS>
std::size_t number_of_connected_components(const PolygonMesh& pmesh,
                                           const CGAL_PMP_NP_CLASS& np)
{
  typedef CGAL::dynamic_face_property_t<std::size_t>                                Face_property_tag;
  typedef typename boost::property_map<PolygonMesh, Face_property_tag >::const_type Patch_ids_map;

  Patch_ids_map patch_ids_map = get(Face_property_tag(), pmesh);

  return CGAL::Polygon_mesh_processing::connected_components(pmesh, patch_ids_map, np);
}

template <typename PolygonMesh>
std::size_t number_of_connected_components(const PolygonMesh& pmesh)
{
  return internal::number_of_connected_components(pmesh, CGAL::parameters::all_default());
}

} // end namespace internal

/*!
 * \ingroup keep_connected_components_grp
 *
 * removes the small connected components and all isolated vertices.
 * Keep the `nb_components_to_keep` largest connected components, where the size of a connected
 * component is computed as the sum of the individual sizes of all the faces of the connected component.
 * By default, the size of a face is `1` (and thus the size of a connected component is the number
 * of faces it contains), but it is also possible to pass custom sizes, such as the area of the face.
 *
* If `PolygonMesh`
*  has a not writable internal property map
*  for `CGAL::face_index_t` or `CGAL::vertex_index_t` and no `face_index_map` (respectively `vertex_index_map`) is given
*  as a named parameter, then the internal one(s) must be initialized. Else, it will be.
 *
 * \tparam PolygonMesh a model of `FaceListGraph` and `MutableFaceGraph`
 * \tparam NamedParameters a sequence of \ref pmp_namedparameters "Named Parameters"
 *
 * \param pmesh the polygon mesh
 * \param nb_components_to_keep the number of components to be kept. If this number is larger than
 *                              the number of components in the mesh, all components are kept.
 * \param np optional \ref pmp_namedparameters "Named Parameters", amongst those described below
 *
 * \cgalNamedParamsBegin
 *    \cgalParamBegin{edge_is_constrained_map} a property map containing the constrained-or-not status of each edge of `pmesh` \cgalParamEnd
 *    \cgalParamBegin{face_index_map} a property map containing the index of each face of `pmesh` \cgalParamEnd
 *    \cgalParamBegin{vertex_index_map} a property map containing the index of each vertex of `pmesh` \cgalParamEnd
 *    \cgalParamBegin{face_size_map}
 *      a property map containing a size for each face of `pmesh`. The value type of this property map
 *      is chosen by the user, but must be constructible from `0` and support `operator+=()` and
 *      comparisons.
 *    \cgalParamEnd
 *    \cgalParamBegin{dry_run}
 *      a Boolean parameter. If set to `true`, the mesh will not be altered, but the number
 *      of components that would be removed is returned. The default value is `false`.
 *    \cgalParamEnd
 *    \cgalParamBegin{output_iterator} a model of `OutputIterator` with value type `face_descriptor`.
 *      When using the "dry run" mode (see parameter `dry_run`), faces that would be removed by the
 *      algorithm can be collected with this output iterator.
 *    \cgalParamEnd
 * \cgalNamedParamsEnd
 *
 *  \return the number of connected components removed (ignoring isolated vertices).
 */
template <typename PolygonMesh,
          typename NamedParameters>
std::size_t keep_largest_connected_components(PolygonMesh& pmesh,
                                              std::size_t nb_components_to_keep,
                                              const NamedParameters& np)
{
  typedef PolygonMesh                                                   PM;
  typedef typename boost::graph_traits<PM>::face_descriptor             face_descriptor;

  using parameters::choose_parameter;
  using parameters::get_parameter;

  typedef typename Default_face_index_map<NamedParameters, PolygonMesh>::type FaceIndexMap;

  FaceIndexMap fimap = get_initialized_face_index_map(pmesh, np);
  // FaceSizeMap
  typedef typename internal_np::Lookup_named_param_def<internal_np::face_size_map_t,
                                                 NamedParameters,
                                                 Constant_property_map<face_descriptor, std::size_t> // default
                                                >::type                  FaceSizeMap;
  typedef typename boost::property_traits<FaceSizeMap>::value_type       Face_size;

  FaceSizeMap face_size_pmap = choose_parameter(get_parameter(np, internal_np::face_size_map),
                                                Constant_property_map<face_descriptor, std::size_t>(1));

  const bool dry_run = choose_parameter(get_parameter(np, internal_np::dry_run), false);

  typedef typename internal_np::Lookup_named_param_def<internal_np::output_iterator_t,
                                                       NamedParameters,
                                                       Emptyset_iterator>::type Output_iterator;
  Output_iterator out = choose_parameter(get_parameter(np, internal_np::output_iterator), Emptyset_iterator());

  // vector_property_map
  boost::vector_property_map<std::size_t, FaceIndexMap> face_cc(fimap);
  std::size_t num = connected_components(pmesh, face_cc, np);

  // Even if we do not want to keep anything we need to first
  // calculate the number of existing connected_components to get the
  // correct return value.
  if(nb_components_to_keep == 0)
  {
    CGAL::clear(pmesh);
    return num;
  }

  if(nb_components_to_keep >= num)
    return 0;

  std::vector<std::pair<std::size_t, Face_size> > component_size(num);

  for(std::size_t i=0; i < num; i++)
    component_size[i] = std::make_pair(i, Face_size(0));

  for(face_descriptor f : faces(pmesh))
    component_size[face_cc[f]].second += get(face_size_pmap, f);

  // we sort the range [0, num) by component size
  std::sort(component_size.begin(), component_size.end(), internal::MoreSecond());

  if(dry_run)
  {
    std::vector<bool> is_to_be_removed(num, false);
    for(std::size_t i=0; i<nb_components_to_keep; ++i)
      is_to_be_removed[component_size[i].first] = true;

    for(face_descriptor f : faces(pmesh))
      if(is_to_be_removed[face_cc[f]])
        *out++ = f;
  }
  else
  {
    std::vector<std::size_t> cc_to_keep;
    for(std::size_t i=0; i<nb_components_to_keep; ++i)
      cc_to_keep.push_back(component_size[i].first);

    keep_connected_components(pmesh, cc_to_keep, face_cc, np);
  }

  return num - nb_components_to_keep;
}

template <typename PolygonMesh>
std::size_t keep_largest_connected_components(PolygonMesh& pmesh,
                                              std::size_t nb_components_to_keep)
{
  return keep_largest_connected_components(pmesh,
    nb_components_to_keep,
    CGAL::Polygon_mesh_processing::parameters::all_default());
}

/*!
 * \ingroup keep_connected_components_grp
 * removes connected components whose size is (strictly) smaller than a given threshold value,
 * where the size of a connected component is computed as the sum of the individual sizes
 * of all the faces of the connected component. By default, the size of a face is `1` (and thus
 * the size of a connected component is the number of faces it contains), but it is also possible
 * to pass custom sizes, such as the area of the face.
 *
* If `PolygonMesh`
*  has a not writable internal property map
*  for `CGAL::face_index_t` or `CGAL::vertex_index_t` and no `face_index_map` (respectively `vertex_index_map`) is given
*  as a named parameter, then the internal one(s) must be initialized. Else, it will be.
 *
 * \tparam PolygonMesh a model of `FaceListGraph` and `MutableFaceGraph`
 * \tparam ThresholdValueType the type of the threshold value
 * \tparam NamedParameters a sequence of \ref pmp_namedparameters "Named Parameters"
 *
 * \param pmesh the polygon mesh
 * \param threshold_value any connected component with a size (strictly) smaller than this value will be discarded
 * \param np optional \ref pmp_namedparameters "Named Parameters", amongst those described below
 *
 * \cgalNamedParamsBegin
 *    \cgalParamBegin{edge_is_constrained_map} a property map containing the constrained-or-not status of each edge of `pmesh` \cgalParamEnd
 *    \cgalParamBegin{face_index_map} a property map containing the index of each face of `pmesh` \cgalParamEnd
 *    \cgalParamBegin{vertex_index_map} a property map containing the index of each vertex of `pmesh` \cgalParamEnd
 *    \cgalParamBegin{face_size_map}
 *      a property map containing a size for each face of `pmesh`. The value type of this property map
 *      is chosen by the user, but must be constructible from `0` and support `operator+=()` and
 *      comparisons.
 *    \cgalParamEnd
 *    \cgalParamBegin{dry_run}
 *      a Boolean parameter. If set to `true`, the mesh will not be altered, but the number
 *      of components that would be removed is returned. The default value is `false`.
 *    \cgalParamEnd
 *    \cgalParamBegin{output_iterator} a model of `OutputIterator` with value type `face_descriptor`.
 *      When using the "dry run" mode (see parameter `dry_run`), faces that would be removed by the
 *      algorithm can be collected with this output iterator.
 *    \cgalParamEnd
 * \cgalNamedParamsEnd
 *
 * \pre If a face size property map is passed by the user, `ThresholdValueType` must be the same
 *      type as the value type of the property map. Otherwise, `ThresholdValueType` must be `std::size_t`.
 *
 *  \return the number of connected components removed (ignoring isolated vertices).
 */
template <typename PolygonMesh,
          typename ThresholdValueType,
          typename NamedParameters>
std::size_t keep_large_connected_components(PolygonMesh& pmesh,
                                            const ThresholdValueType threshold_value,
                                            const NamedParameters& np)
{
  typedef PolygonMesh                                                     PM;
  typedef typename boost::graph_traits<PM>::face_descriptor               face_descriptor;

  using parameters::choose_parameter;
  using parameters::get_parameter;

  typedef typename Default_face_index_map<NamedParameters, PolygonMesh>::type FaceIndexMap;
  FaceIndexMap fim =
      CGAL::Polygon_mesh_processing::get_initialized_face_index_map(pmesh, np);

  typedef typename internal_np::Lookup_named_param_def<internal_np::face_size_map_t,
                                                 NamedParameters,
                                                 Constant_property_map<face_descriptor, std::size_t> // default
                                                >::type                   FaceSizeMap;
  typedef typename boost::property_traits<FaceSizeMap>::value_type        Face_size;

  CGAL_static_assertion((std::is_convertible<ThresholdValueType, Face_size>::value));

  typedef typename internal_np::Lookup_named_param_def<internal_np::output_iterator_t,
                                                       NamedParameters,
                                                       Emptyset_iterator>::type Output_iterator;

  FaceSizeMap face_size_pmap = choose_parameter(get_parameter(np, internal_np::face_size_map),
                                           Constant_property_map<face_descriptor, std::size_t>(1));
  const bool dry_run = choose_parameter(get_parameter(np, internal_np::dry_run), false);
  Output_iterator out = choose_parameter(get_parameter(np, internal_np::output_iterator), Emptyset_iterator());

  // vector_property_map
  boost::vector_property_map<std::size_t, FaceIndexMap> face_cc(fim);
  std::size_t num = connected_components(pmesh, face_cc, np);
  std::vector<Face_size> component_size(num, 0);

  for(face_descriptor f : faces(pmesh))
    component_size[face_cc[f]] += get(face_size_pmap, f);

  const Face_size thresh = threshold_value;
  std::vector<bool> is_to_be_kept(num, false);
  std::size_t res = 0;

  for(std::size_t i=0; i<num; ++i)
  {
    if(component_size[i] >= thresh)
    {
      is_to_be_kept[i] = true;
      ++res;
    }
  }

  if(dry_run)
  {
    for(face_descriptor f : faces(pmesh))
      if(!is_to_be_kept[face_cc[f]])
        *out++ = f;
  }
  else
  {
    std::vector<std::size_t> ccs_to_keep;
    for(std::size_t i=0; i<num; ++i)
      if(is_to_be_kept[i])
        ccs_to_keep.push_back(i);

    keep_connected_components(pmesh, ccs_to_keep, face_cc, np);
  }

  return num - res;
}

template <typename PolygonMesh>
std::size_t keep_large_connected_components(PolygonMesh& pmesh,
                                            std::size_t threshold_components_to_keep)
{
  return keep_large_connected_components(pmesh,
    threshold_components_to_keep,
    CGAL::Polygon_mesh_processing::parameters::all_default());
}


template <typename PolygonMesh
        , typename ComponentRange
        , typename FaceComponentMap
        , typename NamedParameters>
void keep_or_remove_connected_components(PolygonMesh& pmesh
                                        , const ComponentRange& components_to_keep
                                        , const FaceComponentMap& fcm
                                        , bool  keep
                                        , const NamedParameters& np)
{
  typedef PolygonMesh PM;
  using parameters::choose_parameter;
  using parameters::get_parameter;

  typedef typename boost::graph_traits<PolygonMesh>::face_descriptor   face_descriptor;
  typedef typename boost::graph_traits<PolygonMesh>::face_iterator     face_iterator;
  typedef typename boost::graph_traits<PolygonMesh>::vertex_descriptor vertex_descriptor;
  typedef typename boost::graph_traits<PolygonMesh>::vertex_iterator   vertex_iterator;
  typedef typename boost::graph_traits<PolygonMesh>::halfedge_descriptor halfedge_descriptor;
  typedef typename boost::graph_traits<PolygonMesh>::edge_descriptor   edge_descriptor;
  typedef typename boost::graph_traits<PolygonMesh>::edge_iterator     edge_iterator;

  //VertexIndexMap
  typedef typename Default_vertex_index_map<NamedParameters, PM>::type VertexIndexMap;
   VertexIndexMap vim = get_initialized_vertex_index_map(pmesh, np);

  std::set<std::size_t> cc_to_keep;
  for(std::size_t i : components_to_keep)
    cc_to_keep.insert(i);

  boost::vector_property_map<bool, VertexIndexMap> keep_vertex(vim);
  for(vertex_descriptor v : vertices(pmesh)){
    keep_vertex[v] = false;
  }
  for(face_descriptor f : faces(pmesh)){
    if (cc_to_keep.find(get(fcm,f)) != cc_to_keep.end())
      put(fcm, f, keep ? 1 : 0);
    else
      put(fcm, f, keep ? 0 : 1);
  }

  for(face_descriptor f : faces(pmesh)){
    if (get(fcm, f) == 1){
      for(halfedge_descriptor h : halfedges_around_face(halfedge(f, pmesh), pmesh)){
        vertex_descriptor v = target(h, pmesh);
        keep_vertex[v] = true;
      }
    }
  }

  edge_iterator eb, ee;
  for (boost::tie(eb, ee) = edges(pmesh); eb != ee;)
  {
    edge_descriptor e = *eb;
    ++eb;
    vertex_descriptor v = source(e, pmesh);
    vertex_descriptor w = target(e, pmesh);
    halfedge_descriptor h = halfedge(e, pmesh);
    halfedge_descriptor oh = opposite(h, pmesh);
    if (!keep_vertex[v] && !keep_vertex[w]){
      // don't care about connectivity
      // As vertices are not kept the faces and vertices will be removed later
      remove_edge(e, pmesh);
    }
    else if (keep_vertex[v] && keep_vertex[w]){
      face_descriptor fh = face(h, pmesh), ofh = face(oh, pmesh);
      if (is_border(h, pmesh) && is_border(oh, pmesh)){
#ifdef CGAL_CC_DEBUG
        std::cerr << "null_face on both sides of " << e << " is kept\n";
#endif
      }
      else if ((is_border(oh, pmesh) && get(fcm,fh)) ||
        (is_border(h, pmesh) && get(fcm,ofh)) ||
        (!is_border(oh, pmesh) && !is_border(h, pmesh) && get(fcm,fh) && get(fcm,ofh))){
        // do nothing
      }
      else if (!is_border(h, pmesh) && get(fcm,fh) && !is_border(oh, pmesh) && !get(fcm,ofh)){
        set_face(oh, boost::graph_traits<PolygonMesh>::null_face(), pmesh);
      }
      else if (!is_border(h, pmesh) && !get(fcm,fh) && !is_border(oh, pmesh) && get(fcm,ofh)){
        set_face(h, boost::graph_traits<PolygonMesh>::null_face(), pmesh);
      }
      else {
        // no face kept
        CGAL_assertion((is_border(h, pmesh) || !get(fcm,fh)) && (is_border(oh, pmesh) || !get(fcm,ofh)));
        // vertices pointing to e must change their halfedge
        if (halfedge(v, pmesh) == oh){
          set_halfedge(v, prev(h, pmesh), pmesh);
        }
        if (halfedge(w, pmesh) == h){
          set_halfedge(w, prev(oh, pmesh), pmesh);
        }
        // shortcut the next pointers as e will be removed
        set_next(prev(h, pmesh), next(oh, pmesh), pmesh);
        set_next(prev(oh, pmesh), next(h, pmesh), pmesh);
        remove_edge(e, pmesh);
      }
    }
    else if (keep_vertex[v]){
      if (halfedge(v, pmesh) == oh){
        set_halfedge(v, prev(h, pmesh), pmesh);
      }
      set_next(prev(h, pmesh), next(oh, pmesh), pmesh);
      remove_edge(e, pmesh);
    }
    else {
      CGAL_assertion(keep_vertex[w]);
      if (halfedge(w, pmesh) == h){
        set_halfedge(w, prev(oh, pmesh), pmesh);
      }
      set_next(prev(oh, pmesh), next(h, pmesh), pmesh);
      remove_edge(e, pmesh);
    }
  }

  face_iterator fb, fe;
  // We now can remove all vertices and faces not marked as kept
  for (boost::tie(fb, fe) = faces(pmesh); fb != fe;){
    face_descriptor f = *fb;
    ++fb;
    if (get(fcm,f) != 1){
      remove_face(f, pmesh);
    }
  }
  vertex_iterator b, e;
  for (boost::tie(b, e) = vertices(pmesh); b != e;){
    vertex_descriptor v = *b;
    ++b;
    if (!keep_vertex[v]){
      remove_vertex(v, pmesh);
    }
  }
}

/*!
* \ingroup keep_connected_components_grp
* keeps the connected components designated by theirs ids in `components_to_keep`,
* and removes the other connected components as well as all isolated vertices.
* The connected component id of a face is given by `fcm`.
*
* \note If the removal of the connected components makes `pmesh` a non-manifold surface,
* then the behavior of this function is undefined.
*
* If `PolygonMesh`
*  has a not writable internal property map
*  for `CGAL::face_index_t` or `CGAL::vertex_index_t` and no `face_index_map` (respectively `vertex_index_map`) is given
*  as a named parameter, then the internal one(s) must be initialized. Else, it will be.
*
* \tparam PolygonMesh a model of `FaceListGraph` and `MutableFaceGraph`
* \tparam NamedParameters a sequence of \ref pmp_namedparameters "Named Parameters"
* \tparam ComponentRange a range of ids convertible to `std::size`
* \tparam FaceComponentMap a model of `ReadWritePropertyMap` with
*         `boost::graph_traits<PolygonMesh>::%face_descriptor` as key type and
*         `boost::graph_traits<PolygonMesh>::%faces_size_type` as value type.
*
* \param components_to_keep the range of ids of connected components to keep
* \param pmesh the polygon mesh
* \param fcm the property map with indices of components associated to faces in `pmesh`.
*        After calling this function, the values of `fcm` are undefined.
* \param np optional \ref pmp_namedparameters "Named Parameters" described below
*
* \cgalNamedParamsBegin
*    \cgalParamBegin{vertex_index_map} a property map containing the index of each vertex of `pmesh` \cgalParamEnd
* \cgalNamedParamsEnd
*
*/
template <typename PolygonMesh
        , typename ComponentRange
        , typename FaceComponentMap
        , typename NamedParameters>
void keep_connected_components(PolygonMesh& pmesh
                              , const ComponentRange& components_to_keep
                              , const FaceComponentMap& fcm
                              , const NamedParameters& np)
{
  keep_or_remove_connected_components(pmesh, components_to_keep, fcm, true, np);
}

/*!
* \ingroup keep_connected_components_grp
* Removes in `pmesh` the connected components designated by theirs ids
* in `components_to_remove` as well as all isolated vertices.
* The connected component id of a face is given by `fcm`.
*
* \note If the removal of the connected components makes `pmesh` a non-manifold surface,
* then the behavior of this function is undefined.
*
* If `PolygonMesh`
*  has a not writable internal property map
*  for `CGAL::face_index_t` or `CGAL::vertex_index_t` and no `face_index_map` (respectively `vertex_index_map`) is given
*  as a named parameter, then the internal one(s) must be initialized. Else, it will be.
*
*
* \tparam PolygonMesh a model of `FaceListGraph` and `MutableFaceGraph`
* \tparam NamedParameters a sequence of \ref pmp_namedparameters "Named Parameters"
* \tparam ComponentRange a range of ids convertible to `std::size`
* \tparam FaceComponentMap a model of `ReadWritePropertyMap` with
*         `boost::graph_traits<PolygonMesh>::%face_descriptor` as key type and
*         `boost::graph_traits<PolygonMesh>::%faces_size_type` as value type.
*
* \param components_to_remove the range of ids of connected components to remove
* \param pmesh the polygon mesh
* \param fcm the property map with indices of components associated to faces in `pmesh`.
*        After calling this function, the values of `fcm` are undefined.
* \param np optional \ref pmp_namedparameters "Named Parameters" described below
*
* \cgalNamedParamsBegin
*    \cgalParamBegin{vertex_index_map} a property map containing the index of each vertex of `pmesh` \cgalParamEnd
* \cgalNamedParamsEnd
*
*/
template <typename PolygonMesh
        , typename ComponentRange
        , typename FaceComponentMap
        , typename NamedParameters>
void remove_connected_components(PolygonMesh& pmesh
                                , const ComponentRange& components_to_remove
                                , const FaceComponentMap& fcm
                                , const NamedParameters& np)
{
  if (components_to_remove.empty()) return;
  keep_or_remove_connected_components(pmesh, components_to_remove, fcm, false, np);
}

/*!
* \ingroup keep_connected_components_grp
*  keeps the connected components not designated by the faces in `components_to_remove`,
*  and removes the other connected components and all isolated vertices.
*
* If `PolygonMesh`
*  has a not writable internal property map
*  for `CGAL::face_index_t` or `CGAL::vertex_index_t` and no `face_index_map` (respectively `vertex_index_map`) is given
*  as a named parameter, then the internal one(s) must be initialized. Else, it will be.
*
* \note If the removal of the connected components makes `pmesh` a non-manifold surface,
* then the behavior of this function is undefined.
*
* \tparam PolygonMesh a model of `FaceListGraph` and `MutableFaceGraph`
* \tparam NamedParameters a sequence of \ref pmp_namedparameters "Named Parameters"
* \tparam FaceRange a range of `boost::graph_traits<PolygonMesh>::%face_descriptor`
*         indicating the connected components to be removed.
*
* \param components_to_remove a face range, including one face or more on each component to be removed
* \param pmesh the polygon mesh
* \param np optional \ref pmp_namedparameters "Named Parameters", amongst those described below
*
* \cgalNamedParamsBegin
*    \cgalParamBegin{edge_is_constrained_map} a property map containing the constrained-or-not status of each edge of `pmesh` \cgalParamEnd
*    \cgalParamBegin{face_index_map} a property map containing the index of each face of `pmesh` \cgalParamEnd
*    \cgalParamBegin{vertex_index_map} a property map containing the index of each vertex of `pmesh` \cgalParamEnd
* \cgalNamedParamsEnd
*
*/
template <typename PolygonMesh
        , typename FaceRange
        , typename CGAL_PMP_NP_TEMPLATE_PARAMETERS>
void remove_connected_components(PolygonMesh& pmesh
                                , const FaceRange& components_to_remove
                                , const CGAL_PMP_NP_CLASS& np)
{
  if (components_to_remove.empty()) return;
  typedef PolygonMesh PM;
  typedef typename boost::graph_traits<PM>::face_descriptor face_descriptor;
  using parameters::choose_parameter;
  using parameters::get_parameter;

  //FaceIndexMap
  typedef typename Default_face_index_map<CGAL_PMP_NP_CLASS, PolygonMesh>::type FaceIndexMap;
  FaceIndexMap fim =
      CGAL::Polygon_mesh_processing::get_initialized_face_index_map(pmesh, np);

  //vector_property_map
  boost::vector_property_map<std::size_t, FaceIndexMap> face_cc(fim);

  connected_components(pmesh, face_cc, np);

  std::vector<std::size_t> cc_to_remove;
  for(face_descriptor f : components_to_remove)
    cc_to_remove.push_back( face_cc[f] );

  remove_connected_components(pmesh, cc_to_remove, face_cc, np);
}

/*!
* \ingroup keep_connected_components_grp
*  keeps the connected components designated by the faces in `components_to_keep`,
*  and removes the other connected components and all isolated vertices.
*
* If `PolygonMesh`
*  has a not writable internal property map
*  for `CGAL::face_index_t` or `CGAL::vertex_index_t` and no `face_index_map` (respectively `vertex_index_map`) is given
*  as a named parameter, then the internal one(s) must be initialized. Else, it will be.
*
* \note If the removal of the connected components makes `pmesh` a non-manifold surface,
* then the behavior of this function is undefined.
*
* \tparam PolygonMesh a model of `FaceListGraph` and `MutableFaceGraph`
* \tparam NamedParameters a sequence of \ref pmp_namedparameters "Named Parameters"
* \tparam FaceRange a range of `boost::graph_traits<PolygonMesh>::%face_descriptor`
*         indicating the connected components to be kept.
*
* \param pmesh the polygon mesh
* \param components_to_keep a face range, including one face or more on each component to be kept
* \param np optional \ref pmp_namedparameters "Named Parameters", amongst those described below
*
* \cgalNamedParamsBegin
*    \cgalParamBegin{edge_is_constrained_map} a property map containing the constrained-or-not status of each edge of `pmesh` \cgalParamEnd
*    \cgalParamBegin{face_index_map} a property map containing the index of each face of `pmesh` \cgalParamEnd
*    \cgalParamBegin{vertex_index_map} a property map containing the index of each vertex of `pmesh` \cgalParamEnd
* \cgalNamedParamsEnd
*
*/
template <typename PolygonMesh
        , typename FaceRange
        , typename CGAL_PMP_NP_TEMPLATE_PARAMETERS>
void keep_connected_components(PolygonMesh& pmesh
                             , const FaceRange& components_to_keep
                             , const CGAL_PMP_NP_CLASS& np)
{
  typedef PolygonMesh PM;
  typedef typename boost::graph_traits<PM>::face_descriptor face_descriptor;

  using parameters::choose_parameter;
  using parameters::get_parameter;

  //FaceIndexMap
  typedef typename Default_face_index_map<CGAL_PMP_NP_CLASS, PolygonMesh>::type FaceIndexMap;
  FaceIndexMap fim =
      CGAL::Polygon_mesh_processing::get_initialized_face_index_map(pmesh, np);

  //vector_property_map
  boost::vector_property_map<std::size_t, FaceIndexMap> face_cc(fim);

  connected_components(pmesh, face_cc, np);

  std::vector<std::size_t> cc_to_keep;
  for(face_descriptor f : components_to_keep)
    cc_to_keep.push_back( face_cc[f] );

  keep_connected_components(pmesh, cc_to_keep, face_cc, np);
}

// non-documented overloads so that named parameters can be omitted

template <typename PolygonMesh, typename FaceRange>
void remove_connected_components(PolygonMesh& pmesh
                                , const FaceRange& components_to_remove)
{
  remove_connected_components(pmesh, components_to_remove,
    CGAL::Polygon_mesh_processing::parameters::all_default());
}

template <typename PolygonMesh
        , typename ComponentRange
        , typename FaceComponentMap>
void keep_connected_components(PolygonMesh& pmesh
                              , const ComponentRange& components_to_keep
                              , const FaceComponentMap& fcm)
{
  keep_connected_components(pmesh, components_to_keep, fcm,
    CGAL::Polygon_mesh_processing::parameters::all_default());
}

template <typename PolygonMesh
        , typename ComponentRange
        , typename FaceComponentMap>
void remove_connected_components(PolygonMesh& pmesh
                                , const ComponentRange& components_to_remove
                                , const FaceComponentMap& fcm )
{
    remove_connected_components(pmesh, components_to_remove, fcm,
      CGAL::Polygon_mesh_processing::parameters::all_default());
}

template <typename PolygonMesh, typename FaceRange>
void keep_connected_components(PolygonMesh& pmesh
                             , const FaceRange& components_to_keep)
{
  keep_connected_components(pmesh, components_to_keep,
    CGAL::Polygon_mesh_processing::parameters::all_default());
}

} // namespace Polygon_mesh_processing

} // namespace CGAL

#include <CGAL/enable_warnings.h>

#endif //CGAL_POLYGON_MESH_PROCESSING_CONNECTED_COMPONENTS_H<|MERGE_RESOLUTION|>--- conflicted
+++ resolved
@@ -145,7 +145,7 @@
       if (!already_processed.insert(seed_face).second) continue;
       *out++=seed_face;
       for(halfedge_descriptor hd :
-                    CGAL::halfedges_around_face(halfedge(seed_face, pmesh), pmesh) )
+                    halfedges_around_face(halfedge(seed_face, pmesh), pmesh) )
       {
         if(! get(ecmap, edge(hd, pmesh))){
           face_descriptor neighbor = face( opposite(hd, pmesh), pmesh );
@@ -215,26 +215,15 @@
     NamedParameters,
     internal::No_constraint<PolygonMesh>//default
   > ::type                                               EdgeConstraintMap;
+  
   EdgeConstraintMap ecmap
     = choose_parameter(get_parameter(np, internal_np::edge_is_constrained),
                    internal::No_constraint<PolygonMesh>());
 
-<<<<<<< HEAD
-  typedef Dual<PolygonMesh>                              Dual;
-  typedef boost::filtered_graph<Dual,
-    internal::No_border<PolygonMesh,EdgeConstraintMap> > FiniteDual;
-  Dual dual(pmesh);
-
-  FiniteDual finite_dual(dual,
-    internal::No_border<PolygonMesh, EdgeConstraintMap>(pmesh, ecmap));
-
-  typename Default_face_index_map<NamedParameters, PolygonMesh>::type fimap
+  typedef typename Default_face_index_map<NamedParameters, PolygonMesh>::type FaceIndexMap;
+  
+  FaceIndexMap  fimap
       = get_initialized_face_index_map(pmesh, np);
-=======
-  typedef typename GetFaceIndexMap<PolygonMesh, NamedParameters>::const_type  FaceIndexMap;
-  FaceIndexMap fimap = choose_parameter(get_parameter(np, internal_np::face_index),
-                                        get_const_property_map(boost::face_index, pmesh));
->>>>>>> 406b6fae
 
   typename boost::property_traits<FaceComponentMap>::value_type i=0;
   std::vector<bool> handled(num_faces(pmesh), false);
