// Copyright (c) 2011, 2015 GeometryFactory (France).
// All rights reserved.
//
// This file is part of CGAL (www.cgal.org).
//
// $URL$
// $Id$
// SPDX-License-Identifier: GPL-3.0-or-later OR LicenseRef-Commercial
//
//
// Author(s)     : Sebastien Loriot and Andreas Fabri

#ifndef CGAL_POLYGON_MESH_PROCESSING_CONNECTED_COMPONENTS_H
#define CGAL_POLYGON_MESH_PROCESSING_CONNECTED_COMPONENTS_H

#include <CGAL/license/Polygon_mesh_processing/connected_components.h>

#include <CGAL/disable_warnings.h>

#include<set>
#include<vector>

#include <CGAL/boost/graph/Named_function_parameters.h>
#include <CGAL/boost/graph/helpers.h>
#include <boost/graph/graph_traits.hpp>
#include <boost/property_map/vector_property_map.hpp>

#include <CGAL/assertions.h>
#include <CGAL/boost/graph/iterator.h>
#include <CGAL/boost/graph/helpers.h>
#include <CGAL/boost/graph/Dual.h>
#include <CGAL/Default.h>
#include <CGAL/Dynamic_property_map.h>
#include <CGAL/iterator.h>
#include <CGAL/tuple.h>

#include <CGAL/Polygon_mesh_processing/internal/named_function_params.h>
#include <CGAL/Polygon_mesh_processing/internal/named_params_helper.h>

#ifdef DOXYGEN_RUNNING
#define CGAL_PMP_NP_TEMPLATE_PARAMETERS NamedParameters
#define CGAL_PMP_NP_CLASS NamedParameters
#endif


namespace CGAL {
namespace Polygon_mesh_processing{
namespace internal {

  struct MoreSecond
  {
    template <typename T1, typename T2>
    bool operator()(const std::pair<T1, T2>& a, const std::pair<T1, T2>& b) const {
      return a.second > b.second;
    }
  };

    // A property map 
    template <typename G>
    struct No_constraint {
      friend bool get(No_constraint<G>, typename boost::graph_traits<G>::edge_descriptor)
      {
        return false;
      }
    };

    // A functor
    template <typename G, typename EdgeConstraintMap = No_constraint<G> >
    struct No_border {
      No_border()
      {}

      No_border(const G & g, EdgeConstraintMap ecm = EdgeConstraintMap())
        : g(&g), ecm(ecm)
      {}

      bool operator()(typename boost::graph_traits<G>::edge_descriptor e) const {
        if (!is_border(e, *g)){
          return !get(ecm, e);
        }
        return false;
      }

      const G* g;
      EdgeConstraintMap ecm;
    };

} // namespace internal

/*!
 * \ingroup keep_connected_components_grp
 *  discovers all the faces in the same connected component as `seed_face` and records them in `out`.
 * `seed_face` will also be added in `out`.
 *
 *  \tparam PolygonMesh a model of `FaceGraph`
 *  \tparam FaceOutputIterator a model of `OutputIterator` that accepts
        faces of type
        `boost::graph_traits<PolygonMesh>::%face_descriptor`.
 *  \tparam NamedParameters a sequence of \ref pmp_namedparameters "Named Parameters"
 *
 *  \param seed_face a face of `pmesh` from which exploration starts to detect the connected component
           that contains it
 *  \param pmesh the polygon mesh
 *  \param out the output iterator that collects faces from the same connected component as `seed_face`
 *  \param np optional \ref pmp_namedparameters "Named Parameters" described below
 *
 * \cgalNamedParamsBegin
 *    \cgalParamBegin{edge_is_constrained_map}  a property map containing the constrained-or-not status of each edge of `pmesh` \cgalParamEnd
 * \cgalNamedParamsEnd
 *
 *  \returns the output iterator.
 *
 */
template <typename PolygonMesh
          , typename FaceOutputIterator
          , typename NamedParameters
          >
FaceOutputIterator
connected_component(typename boost::graph_traits<PolygonMesh>::face_descriptor seed_face
                    , const PolygonMesh& pmesh
                    , FaceOutputIterator out
                    , const NamedParameters& np)
{
  using parameters::choose_parameter;
  using parameters::get_parameter;

  typedef typename internal_np::Lookup_named_param_def <
    internal_np::edge_is_constrained_t,
    NamedParameters,
    internal::No_constraint<PolygonMesh>//default
  > ::type                                               EdgeConstraintMap;
  EdgeConstraintMap ecmap
    = choose_parameter(get_parameter(np, internal_np::edge_is_constrained),
                   internal::No_constraint<PolygonMesh>());

  typedef typename boost::graph_traits<PolygonMesh>::face_descriptor face_descriptor;
  typedef typename boost::graph_traits<PolygonMesh>::halfedge_descriptor halfedge_descriptor;
  std::set<face_descriptor> already_processed;
  std::vector< face_descriptor > stack;
  stack.push_back(seed_face);
  while (!stack.empty())
    {
      seed_face=stack.back();
      stack.pop_back();
      if (!already_processed.insert(seed_face).second) continue;
      *out++=seed_face;
      for(halfedge_descriptor hd :
                    CGAL::halfedges_around_face(halfedge(seed_face, pmesh), pmesh) )
      {
        if(! get(ecmap, edge(hd, pmesh))){
          face_descriptor neighbor = face( opposite(hd, pmesh), pmesh );
          if ( neighbor != boost::graph_traits<PolygonMesh>::null_face() )
            stack.push_back(neighbor);
        }
      }
    }
  return out;
}

template <typename PolygonMesh, typename OutputIterator>
OutputIterator
connected_component(typename boost::graph_traits<PolygonMesh>::face_descriptor seed_face,
                    const PolygonMesh& pmesh,
                    OutputIterator out)
{
  return connected_component(seed_face, pmesh, out,
          CGAL::Polygon_mesh_processing::parameters::all_default());
}

/*!
 * \ingroup keep_connected_components_grp
 *  computes for each face the index of the corresponding connected component.
 *
 *  A property map for `CGAL::face_index_t` must be either available as an internal property map 
 *  to `pmesh` or provided as one of the \ref pmp_namedparameters "Named Parameters".
 *
 *  \tparam PolygonMesh a model of `FaceListGraph`
 *  \tparam FaceComponentMap a model of `WritablePropertyMap` with
        `boost::graph_traits<PolygonMesh>::%face_descriptor` as key type and
        `boost::graph_traits<PolygonMesh>::%faces_size_type` as value type.
 *  \tparam NamedParameters a sequence of \ref pmp_namedparameters "Named Parameters"

 * \param pmesh the polygon mesh
 * \param fcm the property map with indices of components associated to faces in `pmesh`
 * \param np optional \ref pmp_namedparameters "Named Parameters" described below
 *
 * \cgalNamedParamsBegin
 *    \cgalParamBegin{edge_is_constrained_map} a property map containing the constrained-or-not status of each edge of `pmesh` \cgalParamEnd
 *    \cgalParamBegin{face_index_map} a property map containing the index of each face of `pmesh` \cgalParamEnd
 * \cgalNamedParamsEnd
 *
 *  \returns the number of connected components.
 */

template <typename PolygonMesh
        , typename FaceComponentMap
        , typename NamedParameters
>
typename boost::property_traits<FaceComponentMap>::value_type
connected_components(const PolygonMesh& pmesh,
                     FaceComponentMap fcm,
                     const NamedParameters& np)
{
  using parameters::choose_parameter;
  using parameters::get_parameter;

<<<<<<< HEAD
  typedef boost::graph_traits<PolygonMesh> GT;
  typedef typename GT::halfedge_descriptor halfedge_descriptor;
  typedef typename GT::face_descriptor face_descriptor;

  typedef typename boost::lookup_named_param_def <
=======
  typedef typename internal_np::Lookup_named_param_def <
>>>>>>> cc3ca802
    internal_np::edge_is_constrained_t,
    NamedParameters,
    internal::No_constraint<PolygonMesh>//default
  > ::type                                               EdgeConstraintMap;
  EdgeConstraintMap ecmap
    = choose_parameter(get_parameter(np, internal_np::edge_is_constrained),
                   internal::No_constraint<PolygonMesh>());

  typename GetFaceIndexMap<PolygonMesh, NamedParameters>::const_type
    fimap = choose_parameter(get_parameter(np, internal_np::face_index),
                         get_const_property_map(boost::face_index, pmesh));

  typename boost::property_traits<FaceComponentMap>::value_type i=0;
  std::vector<bool> handled(num_faces(pmesh), false);
  for (face_descriptor f : faces(pmesh))
  {
    if (handled[get(fimap,f)]) continue;
    std::vector<face_descriptor> queue;
    queue.push_back(f);
    while(!queue.empty())
    {
      face_descriptor fq = queue.back();
      queue.pop_back();
      typename boost::property_traits<FaceComponentMap>::value_type  fq_id = get(fimap,fq);
      if ( handled[fq_id]) continue;
      handled[fq_id]=true;
      put(fcm, fq, i);
      for (halfedge_descriptor h : halfedges_around_face(halfedge(fq, pmesh), pmesh))
      {
        if ( get(ecmap, edge(h, pmesh)) ) continue;
        halfedge_descriptor opp = opposite(h, pmesh);
        face_descriptor fqo = face(opp, pmesh);
        if ( fqo != GT::null_face() )
        {
          if ( !handled[get(fimap,fqo)] )
            queue.push_back(fqo);
        }
      }
    }
    ++i;
  }
  return i;
}

template <typename PolygonMesh, typename FaceComponentMap>
typename boost::property_traits<FaceComponentMap>::value_type
connected_components(const PolygonMesh& pmesh,
                     FaceComponentMap fcm)
{
  return CGAL::Polygon_mesh_processing::connected_components(pmesh, fcm, CGAL::parameters::all_default());
}

template <typename PolygonMesh
        , typename ComponentRange
        , typename FaceComponentMap
        , typename NamedParameters>
void keep_connected_components(PolygonMesh& pmesh
                              , const ComponentRange& components_to_keep
                              , const FaceComponentMap& fcm
                              , const NamedParameters& np);

namespace internal {

//  /*!
//  * \ingroup keep_connected_components_grp
//  *  returns the number of connected components in the mesh.
//  *
//  *  A property map for `CGAL::face_index_t` must be either available as an internal property map
//  *  to `pmesh` or provided as one of the \ref pmp_namedparameters "Named Parameters".
//  *
//  *  \tparam PolygonMesh a model of `FaceGraph`
//  *  \tparam NamedParameters a sequence of \ref pmp_namedparameters "Named Parameters"
//  *
//  *  \param pmesh the polygon mesh
//  *  \param np optional \ref pmp_namedparameters "Named Parameters" described below
//  *
//  * \cgalNamedParamsBegin
//  *  \cgalParamBegin{edge_is_constrained_map}  a property map containing the constrained-or-not status of each edge of `pmesh` \cgalParamEnd
//  *  \cgalParamBegin{face_index_map} a property map containing the index of each face of `pmesh` \cgalParamEnd
//  * \cgalNamedParamsEnd
//  *
//  * \returns the output iterator.
//  *
//  */
template <typename PolygonMesh,
          typename CGAL_PMP_NP_TEMPLATE_PARAMETERS>
std::size_t number_of_connected_components(const PolygonMesh& pmesh,
                                           const CGAL_PMP_NP_CLASS& np)
{
  typedef CGAL::dynamic_face_property_t<std::size_t>                                Face_property_tag;
  typedef typename boost::property_map<PolygonMesh, Face_property_tag >::const_type Patch_ids_map;

  Patch_ids_map patch_ids_map = get(Face_property_tag(), pmesh);

  return CGAL::Polygon_mesh_processing::connected_components(pmesh, patch_ids_map, np);
}

template <typename PolygonMesh>
std::size_t number_of_connected_components(const PolygonMesh& pmesh)
{
  return internal::number_of_connected_components(pmesh, CGAL::parameters::all_default());
}

} // end namespace internal

/*!
 * \ingroup keep_connected_components_grp
 *
 * removes the small connected components and all isolated vertices.
 * Keep the `nb_components_to_keep` largest connected components, where the size of a connected
 * component is computed as the sum of the individual sizes of all the faces of the connected component.
 * By default, the size of a face is `1` (and thus the size of a connected component is the number
 * of faces it contains), but it is also possible to pass custom sizes, such as the area of the face.
 *
 * Property maps for `CGAL::face_index_t` and `CGAL::vertex_index_t`
 * must be either available as internal property maps
 * to `pmesh` or provided as \ref pmp_namedparameters "Named Parameters".
 *
 * \tparam PolygonMesh a model of `FaceListGraph` and `MutableFaceGraph`
 * \tparam NamedParameters a sequence of \ref pmp_namedparameters "Named Parameters"
 *
 * \param pmesh the polygon mesh
 * \param nb_components_to_keep the number of components to be kept. If this number is larger than
 *                              the number of components in the mesh, all components are kept.
 * \param np optional \ref pmp_namedparameters "Named Parameters", amongst those described below
 *
 * \cgalNamedParamsBegin
 *    \cgalParamBegin{edge_is_constrained_map} a property map containing the constrained-or-not status of each edge of `pmesh` \cgalParamEnd
 *    \cgalParamBegin{face_index_map} a property map containing the index of each face of `pmesh` \cgalParamEnd
 *    \cgalParamBegin{vertex_index_map} a property map containing the index of each vertex of `pmesh` \cgalParamEnd
 *    \cgalParamBegin{face_size_map}
 *      a property map containing a size for each face of `pmesh`. The value type of this property map
 *      is chosen by the user, but must be constructible from `0` and support `operator+=()` and
 *      comparisons.
 *    \cgalParamEnd
 *    \cgalParamBegin{dry_run}
 *      a Boolean parameter. If set to `true`, the mesh will not be altered, but the number
 *      of components that would be removed is returned. The default value is `false`.
 *    \cgalParamEnd
 *    \cgalParamBegin{output_iterator} a model of `OutputIterator` with value type `face_descriptor`.
 *      When using the "dry run" mode (see parameter `dry_run`), faces that would be removed by the
 *      algorithm can be collected with this output iterator.
 *    \cgalParamEnd
 * \cgalNamedParamsEnd
 *
 *  \return the number of connected components removed (ignoring isolated vertices).
 */
template <typename PolygonMesh,
          typename NamedParameters>
std::size_t keep_largest_connected_components(PolygonMesh& pmesh,
                                              std::size_t nb_components_to_keep,
                                              const NamedParameters& np)
{
  typedef PolygonMesh                                                   PM;
  typedef typename boost::graph_traits<PM>::face_descriptor             face_descriptor;

  using parameters::choose_parameter;
  using parameters::get_parameter;

  // FaceIndexMap
  typedef typename GetFaceIndexMap<PM, NamedParameters>::type            FaceIndexMap;
  FaceIndexMap fimap = choose_parameter(get_parameter(np, internal_np::face_index),
                                        get_property_map(boost::face_index, pmesh));

  // FaceSizeMap
  typedef typename internal_np::Lookup_named_param_def<internal_np::face_size_map_t,
                                                 NamedParameters,
                                                 Constant_property_map<face_descriptor, std::size_t> // default
                                                >::type                  FaceSizeMap;
  typedef typename boost::property_traits<FaceSizeMap>::value_type       Face_size;

  FaceSizeMap face_size_pmap = choose_parameter(get_parameter(np, internal_np::face_size_map),
                                                Constant_property_map<face_descriptor, std::size_t>(1));

  const bool dry_run = choose_parameter(get_parameter(np, internal_np::dry_run), false);

  typedef typename internal_np::Lookup_named_param_def<internal_np::output_iterator_t,
                                                       NamedParameters,
                                                       Emptyset_iterator>::type Output_iterator;
  Output_iterator out = choose_parameter(get_parameter(np, internal_np::output_iterator), Emptyset_iterator());

  // vector_property_map
  boost::vector_property_map<std::size_t, FaceIndexMap> face_cc(fimap);
  std::size_t num = connected_components(pmesh, face_cc, np);

  // Even if we do not want to keep anything we need to first
  // calculate the number of existing connected_components to get the
  // correct return value.
  if(nb_components_to_keep == 0)
  {
    CGAL::clear(pmesh);
    return num;
  }

  if(nb_components_to_keep >= num)
    return 0;

  std::vector<std::pair<std::size_t, Face_size> > component_size(num);

  for(std::size_t i=0; i < num; i++)
    component_size[i] = std::make_pair(i, Face_size(0));

  for(face_descriptor f : faces(pmesh))
    component_size[face_cc[f]].second += get(face_size_pmap, f);

  // we sort the range [0, num) by component size
  std::sort(component_size.begin(), component_size.end(), internal::MoreSecond());

  if(dry_run)
  {
    std::vector<bool> is_to_be_removed(num, false);
    for(std::size_t i=0; i<nb_components_to_keep; ++i)
      is_to_be_removed[component_size[i].first] = true;

    for(face_descriptor f : faces(pmesh))
      if(is_to_be_removed[face_cc[f]])
        *out++ = f;
  }
  else
  {
    std::vector<std::size_t> cc_to_keep;
    for(std::size_t i=0; i<nb_components_to_keep; ++i)
      cc_to_keep.push_back(component_size[i].first);

    keep_connected_components(pmesh, cc_to_keep, face_cc, np);
  }

  return num - nb_components_to_keep;
}

template <typename PolygonMesh>
std::size_t keep_largest_connected_components(PolygonMesh& pmesh,
                                              std::size_t nb_components_to_keep)
{
  return keep_largest_connected_components(pmesh,
    nb_components_to_keep,
    CGAL::Polygon_mesh_processing::parameters::all_default());
}

/*!
 * \ingroup keep_connected_components_grp
 * removes connected components whose size is (strictly) smaller than a given threshold value,
 * where the size of a connected component is computed as the sum of the individual sizes
 * of all the faces of the connected component. By default, the size of a face is `1` (and thus
 * the size of a connected component is the number of faces it contains), but it is also possible
 * to pass custom sizes, such as the area of the face.
 *
 * Property maps for `CGAL::face_index_t` and `CGAL::vertex_index_t`
 * must be either available as internal property maps
 * to `pmesh` or provided as \ref pmp_namedparameters "Named Parameters".
 *
 * \tparam PolygonMesh a model of `FaceListGraph` and `MutableFaceGraph`
 * \tparam ThresholdValueType the type of the threshold value
 * \tparam NamedParameters a sequence of \ref pmp_namedparameters "Named Parameters"
 *
 * \param pmesh the polygon mesh
 * \param threshold_value any connected component with a size (strictly) smaller than this value will be discarded
 * \param np optional \ref pmp_namedparameters "Named Parameters", amongst those described below
 *
 * \cgalNamedParamsBegin
 *    \cgalParamBegin{edge_is_constrained_map} a property map containing the constrained-or-not status of each edge of `pmesh` \cgalParamEnd
 *    \cgalParamBegin{face_index_map} a property map containing the index of each face of `pmesh` \cgalParamEnd
 *    \cgalParamBegin{vertex_index_map} a property map containing the index of each vertex of `pmesh` \cgalParamEnd
 *    \cgalParamBegin{face_size_map}
 *      a property map containing a size for each face of `pmesh`. The value type of this property map
 *      is chosen by the user, but must be constructible from `0` and support `operator+=()` and
 *      comparisons.
 *    \cgalParamEnd
 *    \cgalParamBegin{dry_run}
 *      a Boolean parameter. If set to `true`, the mesh will not be altered, but the number
 *      of components that would be removed is returned. The default value is `false`.
 *    \cgalParamEnd
 *    \cgalParamBegin{output_iterator} a model of `OutputIterator` with value type `face_descriptor`.
 *      When using the "dry run" mode (see parameter `dry_run`), faces that would be removed by the
 *      algorithm can be collected with this output iterator.
 *    \cgalParamEnd
 * \cgalNamedParamsEnd
 *
 * \pre If a face size property map is passed by the user, `ThresholdValueType` must be the same
 *      type as the value type of the property map. Otherwise, `ThresholdValueType` must be `std::size_t`.
 *
 *  \return the number of connected components removed (ignoring isolated vertices).
 */
template <typename PolygonMesh,
          typename ThresholdValueType,
          typename NamedParameters>
std::size_t keep_large_connected_components(PolygonMesh& pmesh,
                                            const ThresholdValueType threshold_value,
                                            const NamedParameters& np)
{
  typedef PolygonMesh                                                     PM;
  typedef typename boost::graph_traits<PM>::face_descriptor               face_descriptor;

  using parameters::choose_parameter;
  using parameters::get_parameter;

  // FaceIndexMap
  typedef typename GetFaceIndexMap<PM, NamedParameters>::type             FaceIndexMap;
  FaceIndexMap fim = choose_parameter(get_parameter(np, internal_np::face_index),
                                      get_property_map(boost::face_index, pmesh));

  typedef typename internal_np::Lookup_named_param_def<internal_np::face_size_map_t,
                                                 NamedParameters,
                                                 Constant_property_map<face_descriptor, std::size_t> // default
                                                >::type                   FaceSizeMap;
  typedef typename boost::property_traits<FaceSizeMap>::value_type        Face_size;

  CGAL_static_assertion((std::is_convertible<ThresholdValueType, Face_size>::value));

  typedef typename internal_np::Lookup_named_param_def<internal_np::output_iterator_t,
                                                       NamedParameters,
                                                       Emptyset_iterator>::type Output_iterator;

  FaceSizeMap face_size_pmap = choose_parameter(get_parameter(np, internal_np::face_size_map),
                                           Constant_property_map<face_descriptor, std::size_t>(1));
  const bool dry_run = choose_parameter(get_parameter(np, internal_np::dry_run), false);
  Output_iterator out = choose_parameter(get_parameter(np, internal_np::output_iterator), Emptyset_iterator());

  // vector_property_map
  boost::vector_property_map<std::size_t, FaceIndexMap> face_cc(fim);
  std::size_t num = connected_components(pmesh, face_cc, np);
  std::vector<Face_size> component_size(num, 0);

  for(face_descriptor f : faces(pmesh))
    component_size[face_cc[f]] += get(face_size_pmap, f);

  const Face_size thresh = threshold_value;
  std::vector<bool> is_to_be_kept(num, false);
  std::size_t res = 0;

  for(std::size_t i=0; i<num; ++i)
  {
    if(component_size[i] >= thresh)
    {
      is_to_be_kept[i] = true;
      ++res;
    }
  }

  if(dry_run)
  {
    for(face_descriptor f : faces(pmesh))
      if(!is_to_be_kept[face_cc[f]])
        *out++ = f;
  }
  else
  {
    std::vector<std::size_t> ccs_to_keep;
    for(std::size_t i=0; i<num; ++i)
      if(is_to_be_kept[i])
        ccs_to_keep.push_back(i);

    keep_connected_components(pmesh, ccs_to_keep, face_cc, np);
  }

  return num - res;
}

template <typename PolygonMesh>
std::size_t keep_large_connected_components(PolygonMesh& pmesh,
                                            std::size_t threshold_components_to_keep)
{
  return keep_large_connected_components(pmesh,
    threshold_components_to_keep,
    CGAL::Polygon_mesh_processing::parameters::all_default());
}


template <typename PolygonMesh
        , typename ComponentRange
        , typename FaceComponentMap
        , typename NamedParameters>
void keep_or_remove_connected_components(PolygonMesh& pmesh
                                        , const ComponentRange& components_to_keep
                                        , const FaceComponentMap& fcm
                                        , bool  keep
                                        , const NamedParameters& np)
{
  typedef PolygonMesh PM;
  using parameters::choose_parameter;
  using parameters::get_parameter;

  typedef typename boost::graph_traits<PolygonMesh>::face_descriptor   face_descriptor;
  typedef typename boost::graph_traits<PolygonMesh>::face_iterator     face_iterator;
  typedef typename boost::graph_traits<PolygonMesh>::vertex_descriptor vertex_descriptor;
  typedef typename boost::graph_traits<PolygonMesh>::vertex_iterator   vertex_iterator;
  typedef typename boost::graph_traits<PolygonMesh>::halfedge_descriptor halfedge_descriptor;
  typedef typename boost::graph_traits<PolygonMesh>::edge_descriptor   edge_descriptor;
  typedef typename boost::graph_traits<PolygonMesh>::edge_iterator     edge_iterator;

  //VertexIndexMap
  typedef typename GetVertexIndexMap<PM, NamedParameters>::type VertexIndexMap;
  VertexIndexMap vim = choose_parameter(get_parameter(np, internal_np::vertex_index),
                                    get_const_property_map(boost::vertex_index, pmesh));

  std::set<std::size_t> cc_to_keep;
  for(std::size_t i : components_to_keep)
    cc_to_keep.insert(i);

  boost::vector_property_map<bool, VertexIndexMap> keep_vertex(vim);
  for(vertex_descriptor v : vertices(pmesh)){
    keep_vertex[v] = false;
  }
  for(face_descriptor f : faces(pmesh)){
    if (cc_to_keep.find(get(fcm,f)) != cc_to_keep.end())
      put(fcm, f, keep ? 1 : 0);
    else
      put(fcm, f, keep ? 0 : 1);
  }

  for(face_descriptor f : faces(pmesh)){
    if (get(fcm, f) == 1){
      for(halfedge_descriptor h : halfedges_around_face(halfedge(f, pmesh), pmesh)){
        vertex_descriptor v = target(h, pmesh);
        keep_vertex[v] = true;
      }
    }
  }

  edge_iterator eb, ee;
  for (boost::tie(eb, ee) = edges(pmesh); eb != ee;)
  {
    edge_descriptor e = *eb;
    ++eb;
    vertex_descriptor v = source(e, pmesh);
    vertex_descriptor w = target(e, pmesh);
    halfedge_descriptor h = halfedge(e, pmesh);
    halfedge_descriptor oh = opposite(h, pmesh);
    if (!keep_vertex[v] && !keep_vertex[w]){
      // don't care about connectivity
      // As vertices are not kept the faces and vertices will be removed later
      remove_edge(e, pmesh);
    }
    else if (keep_vertex[v] && keep_vertex[w]){
      face_descriptor fh = face(h, pmesh), ofh = face(oh, pmesh);
      if (is_border(h, pmesh) && is_border(oh, pmesh)){
#ifdef CGAL_CC_DEBUG
        std::cerr << "null_face on both sides of " << e << " is kept\n";
#endif
      }
      else if ((is_border(oh, pmesh) && get(fcm,fh)) ||
        (is_border(h, pmesh) && get(fcm,ofh)) ||
        (!is_border(oh, pmesh) && !is_border(h, pmesh) && get(fcm,fh) && get(fcm,ofh))){
        // do nothing
      }
      else if (!is_border(h, pmesh) && get(fcm,fh) && !is_border(oh, pmesh) && !get(fcm,ofh)){
        set_face(oh, boost::graph_traits<PolygonMesh>::null_face(), pmesh);
      }
      else if (!is_border(h, pmesh) && !get(fcm,fh) && !is_border(oh, pmesh) && get(fcm,ofh)){
        set_face(h, boost::graph_traits<PolygonMesh>::null_face(), pmesh);
      }
      else {
        // no face kept
        CGAL_assertion((is_border(h, pmesh) || !get(fcm,fh)) && (is_border(oh, pmesh) || !get(fcm,ofh)));
        // vertices pointing to e must change their halfedge
        if (halfedge(v, pmesh) == oh){
          set_halfedge(v, prev(h, pmesh), pmesh);
        }
        if (halfedge(w, pmesh) == h){
          set_halfedge(w, prev(oh, pmesh), pmesh);
        }
        // shortcut the next pointers as e will be removed
        set_next(prev(h, pmesh), next(oh, pmesh), pmesh);
        set_next(prev(oh, pmesh), next(h, pmesh), pmesh);
        remove_edge(e, pmesh);
      }
    }
    else if (keep_vertex[v]){
      if (halfedge(v, pmesh) == oh){
        set_halfedge(v, prev(h, pmesh), pmesh);
      }
      set_next(prev(h, pmesh), next(oh, pmesh), pmesh);
      remove_edge(e, pmesh);
    }
    else {
      CGAL_assertion(keep_vertex[w]);
      if (halfedge(w, pmesh) == h){
        set_halfedge(w, prev(oh, pmesh), pmesh);
      }
      set_next(prev(oh, pmesh), next(h, pmesh), pmesh);
      remove_edge(e, pmesh);
    }
  }

  face_iterator fb, fe;
  // We now can remove all vertices and faces not marked as kept
  for (boost::tie(fb, fe) = faces(pmesh); fb != fe;){
    face_descriptor f = *fb;
    ++fb;
    if (get(fcm,f) != 1){
      remove_face(f, pmesh);
    }
  }
  vertex_iterator b, e;
  for (boost::tie(b, e) = vertices(pmesh); b != e;){
    vertex_descriptor v = *b;
    ++b;
    if (!keep_vertex[v]){
      remove_vertex(v, pmesh);
    }
  }
}

/*!
* \ingroup keep_connected_components_grp
* keeps the connected components designated by theirs ids in `components_to_keep`,
* and removes the other connected components as well as all isolated vertices.
* The connected component id of a face is given by `fcm`.
*
* \note If the removal of the connected components makes `pmesh` a non-manifold surface,
* then the behavior of this function is undefined.
*
* Property maps for `CGAL::vertex_index_t`
* must be either available as internal property map
* to `pmesh` or provided as \ref pmp_namedparameters "Named Parameters".
*
* \tparam PolygonMesh a model of `FaceListGraph` and `MutableFaceGraph`
* \tparam NamedParameters a sequence of \ref pmp_namedparameters "Named Parameters"
* \tparam ComponentRange a range of ids convertible to `std::size`
* \tparam FaceComponentMap a model of `ReadWritePropertyMap` with
*         `boost::graph_traits<PolygonMesh>::%face_descriptor` as key type and
*         `boost::graph_traits<PolygonMesh>::%faces_size_type` as value type.
*
* \param components_to_keep the range of ids of connected components to keep
* \param pmesh the polygon mesh
* \param fcm the property map with indices of components associated to faces in `pmesh`.
*        After calling this function, the values of `fcm` are undefined.
* \param np optional \ref pmp_namedparameters "Named Parameters" described below
*
* \cgalNamedParamsBegin
*    \cgalParamBegin{vertex_index_map} a property map containing the index of each vertex of `pmesh` \cgalParamEnd
* \cgalNamedParamsEnd
*
*/
template <typename PolygonMesh
        , typename ComponentRange
        , typename FaceComponentMap
        , typename NamedParameters>
void keep_connected_components(PolygonMesh& pmesh
                              , const ComponentRange& components_to_keep
                              , const FaceComponentMap& fcm
                              , const NamedParameters& np)
{
  keep_or_remove_connected_components(pmesh, components_to_keep, fcm, true, np);
}

/*!
* \ingroup keep_connected_components_grp
* Removes in `pmesh` the connected components designated by theirs ids
* in `components_to_remove` as well as all isolated vertices.
* The connected component id of a face is given by `fcm`.
*
* \note If the removal of the connected components makes `pmesh` a non-manifold surface,
* then the behavior of this function is undefined.
*
* Property maps for `CGAL::vertex_index_t`
* must be either available as internal property map
* to `pmesh` or provided as \ref pmp_namedparameters "Named Parameters".
*
*
* \tparam PolygonMesh a model of `FaceListGraph` and `MutableFaceGraph`
* \tparam NamedParameters a sequence of \ref pmp_namedparameters "Named Parameters"
* \tparam ComponentRange a range of ids convertible to `std::size`
* \tparam FaceComponentMap a model of `ReadWritePropertyMap` with
*         `boost::graph_traits<PolygonMesh>::%face_descriptor` as key type and
*         `boost::graph_traits<PolygonMesh>::%faces_size_type` as value type.
*
* \param components_to_remove the range of ids of connected components to remove
* \param pmesh the polygon mesh
* \param fcm the property map with indices of components associated to faces in `pmesh`.
*        After calling this function, the values of `fcm` are undefined.
* \param np optional \ref pmp_namedparameters "Named Parameters" described below
*
* \cgalNamedParamsBegin
*    \cgalParamBegin{vertex_index_map} a property map containing the index of each vertex of `pmesh` \cgalParamEnd
* \cgalNamedParamsEnd
*
*/
template <typename PolygonMesh
        , typename ComponentRange
        , typename FaceComponentMap
        , typename NamedParameters>
void remove_connected_components(PolygonMesh& pmesh
                                , const ComponentRange& components_to_remove
                                , const FaceComponentMap& fcm
                                , const NamedParameters& np)
{
  if (components_to_remove.empty()) return;
  keep_or_remove_connected_components(pmesh, components_to_remove, fcm, false, np);
}

/*!
* \ingroup keep_connected_components_grp
*  keeps the connected components not designated by the faces in `components_to_remove`,
*  and removes the other connected components and all isolated vertices.
*
* Property maps for `CGAL::face_index_t` and `CGAL::vertex_index_t`
* must be either available as internal property maps
* to `pmesh` or provided as \ref pmp_namedparameters "Named Parameters".
*
* \note If the removal of the connected components makes `pmesh` a non-manifold surface,
* then the behavior of this function is undefined.
*
* \tparam PolygonMesh a model of `FaceListGraph` and `MutableFaceGraph`
* \tparam NamedParameters a sequence of \ref pmp_namedparameters "Named Parameters"
* \tparam FaceRange a range of `boost::graph_traits<PolygonMesh>::%face_descriptor`
*         indicating the connected components to be removed.
*
* \param components_to_remove a face range, including one face or more on each component to be removed
* \param pmesh the polygon mesh
* \param np optional \ref pmp_namedparameters "Named Parameters", amongst those described below
*
* \cgalNamedParamsBegin
*    \cgalParamBegin{edge_is_constrained_map} a property map containing the constrained-or-not status of each edge of `pmesh` \cgalParamEnd
*    \cgalParamBegin{face_index_map} a property map containing the index of each face of `pmesh` \cgalParamEnd
*    \cgalParamBegin{vertex_index_map} a property map containing the index of each vertex of `pmesh` \cgalParamEnd
* \cgalNamedParamsEnd
*
*/
template <typename PolygonMesh
        , typename FaceRange
        , typename CGAL_PMP_NP_TEMPLATE_PARAMETERS>
void remove_connected_components(PolygonMesh& pmesh
                                , const FaceRange& components_to_remove
                                , const CGAL_PMP_NP_CLASS& np)
{
  if (components_to_remove.empty()) return;
  typedef PolygonMesh PM;
  typedef typename boost::graph_traits<PM>::face_descriptor face_descriptor;
  using parameters::choose_parameter;
  using parameters::get_parameter;

  //FaceIndexMap
  typedef typename GetFaceIndexMap<PM, CGAL_PMP_NP_CLASS>::type FaceIndexMap;
  FaceIndexMap fim = choose_parameter(get_parameter(np, internal_np::face_index),
                                  get_property_map(boost::face_index, pmesh));

  //vector_property_map
  boost::vector_property_map<std::size_t, FaceIndexMap> face_cc(fim);

  connected_components(pmesh, face_cc, np);

  std::vector<std::size_t> cc_to_remove;
  for(face_descriptor f : components_to_remove)
    cc_to_remove.push_back( face_cc[f] );

  remove_connected_components(pmesh, cc_to_remove, face_cc, np);
}

/*!
* \ingroup keep_connected_components_grp
*  keeps the connected components designated by the faces in `components_to_keep`,
*  and removes the other connected components and all isolated vertices.
*
* Property maps for `CGAL::face_index_t` and `CGAL::vertex_index_t`
* must be either available as internal property maps
* to `pmesh` or provided as \ref pmp_namedparameters "Named Parameters".
*
* \note If the removal of the connected components makes `pmesh` a non-manifold surface,
* then the behavior of this function is undefined.
*
* \tparam PolygonMesh a model of `FaceListGraph` and `MutableFaceGraph`
* \tparam NamedParameters a sequence of \ref pmp_namedparameters "Named Parameters"
* \tparam FaceRange a range of `boost::graph_traits<PolygonMesh>::%face_descriptor`
*         indicating the connected components to be kept.
*
* \param pmesh the polygon mesh
* \param components_to_keep a face range, including one face or more on each component to be kept
* \param np optional \ref pmp_namedparameters "Named Parameters", amongst those described below
*
* \cgalNamedParamsBegin
*    \cgalParamBegin{edge_is_constrained_map} a property map containing the constrained-or-not status of each edge of `pmesh` \cgalParamEnd
*    \cgalParamBegin{face_index_map} a property map containing the index of each face of `pmesh` \cgalParamEnd
*    \cgalParamBegin{vertex_index_map} a property map containing the index of each vertex of `pmesh` \cgalParamEnd
* \cgalNamedParamsEnd
*
*/
template <typename PolygonMesh
        , typename FaceRange
        , typename CGAL_PMP_NP_TEMPLATE_PARAMETERS>
void keep_connected_components(PolygonMesh& pmesh
                             , const FaceRange& components_to_keep
                             , const CGAL_PMP_NP_CLASS& np)
{
  typedef PolygonMesh PM;
  typedef typename boost::graph_traits<PM>::face_descriptor face_descriptor;

  using parameters::choose_parameter;
  using parameters::get_parameter;

  //FaceIndexMap
  typedef typename GetFaceIndexMap<PM, CGAL_PMP_NP_CLASS>::type FaceIndexMap;
  FaceIndexMap fim = choose_parameter(get_parameter(np, internal_np::face_index),
                                  get_property_map(boost::face_index, pmesh));

  //vector_property_map
  boost::vector_property_map<std::size_t, FaceIndexMap> face_cc(fim);

  connected_components(pmesh, face_cc, np);

  std::vector<std::size_t> cc_to_keep;
  for(face_descriptor f : components_to_keep)
    cc_to_keep.push_back( face_cc[f] );

  keep_connected_components(pmesh, cc_to_keep, face_cc, np);
}

// non-documented overloads so that named parameters can be omitted

template <typename PolygonMesh, typename FaceRange>
void remove_connected_components(PolygonMesh& pmesh
                                , const FaceRange& components_to_remove)
{
  remove_connected_components(pmesh, components_to_remove,
    CGAL::Polygon_mesh_processing::parameters::all_default());
}

template <typename PolygonMesh
        , typename ComponentRange
        , typename FaceComponentMap>
void keep_connected_components(PolygonMesh& pmesh
                              , const ComponentRange& components_to_keep
                              , const FaceComponentMap& fcm)
{
  keep_connected_components(pmesh, components_to_keep, fcm,
    CGAL::Polygon_mesh_processing::parameters::all_default());
}

template <typename PolygonMesh
        , typename ComponentRange
        , typename FaceComponentMap>
void remove_connected_components(PolygonMesh& pmesh
                                , const ComponentRange& components_to_remove
                                , const FaceComponentMap& fcm )
{
    remove_connected_components(pmesh, components_to_remove, fcm,
      CGAL::Polygon_mesh_processing::parameters::all_default());
}

template <typename PolygonMesh, typename FaceRange>
void keep_connected_components(PolygonMesh& pmesh
                             , const FaceRange& components_to_keep)
{
  keep_connected_components(pmesh, components_to_keep,
    CGAL::Polygon_mesh_processing::parameters::all_default());
}

} // namespace Polygon_mesh_processing

} // namespace CGAL

#include <CGAL/enable_warnings.h>

#endif //CGAL_POLYGON_MESH_PROCESSING_CONNECTED_COMPONENTS_H<|MERGE_RESOLUTION|>--- conflicted
+++ resolved
@@ -204,15 +204,11 @@
   using parameters::choose_parameter;
   using parameters::get_parameter;
 
-<<<<<<< HEAD
   typedef boost::graph_traits<PolygonMesh> GT;
   typedef typename GT::halfedge_descriptor halfedge_descriptor;
   typedef typename GT::face_descriptor face_descriptor;
 
-  typedef typename boost::lookup_named_param_def <
-=======
   typedef typename internal_np::Lookup_named_param_def <
->>>>>>> cc3ca802
     internal_np::edge_is_constrained_t,
     NamedParameters,
     internal::No_constraint<PolygonMesh>//default
