// Copyright (c) 2016 GeometryFactory (France).
// All rights reserved.
//
// This file is part of CGAL (www.cgal.org).
//
// $URL$
// $Id$
// SPDX-License-Identifier: GPL-3.0-or-later OR LicenseRef-Commercial
//
//
// Author(s)     : Sebastien Loriot

#ifndef CGAL_POLYGON_MESH_PROCESSING_INTERNAL_COREFINEMENT_INTERSECTION_NODES_H
#define CGAL_POLYGON_MESH_PROCESSING_INTERNAL_COREFINEMENT_INTERSECTION_NODES_H

#include <CGAL/license/Polygon_mesh_processing/corefinement.h>


#include <CGAL/Exact_predicates_exact_constructions_kernel.h>
#include <boost/type_traits/is_floating_point.hpp>
#include <CGAL/Kernel_traits.h>

namespace CGAL {
namespace Polygon_mesh_processing {
namespace Corefinement {

// A class responsible for storing the intersection nodes of the intersection
// polylines. Different specializations are available depending whether
// predicates on constructions are needed.
template <class TriangleMesh,
          class VertexPointMap1, class VertexPointMap2,
          bool Predicates_on_constructions_needed,
          bool Has_exact_constructions =
          !boost::is_floating_point<
            typename Kernel_traits<
              typename boost::property_traits<VertexPointMap1>::value_type
            >::Kernel::FT
           >::value >
class Intersection_nodes;

//Store only the double version of the intersection points.
template <class TriangleMesh,
          class VertexPointMap1, class VertexPointMap2>
class Intersection_nodes<TriangleMesh, VertexPointMap1, VertexPointMap2, false, false>
{
//typedefs
  typedef typename boost::property_traits<VertexPointMap1>::value_type  Point_3;
  CGAL_static_assertion((std::is_same<typename boost::property_traits<VertexPointMap1>::value_type,
                                      typename boost::property_traits<VertexPointMap2>::value_type>::value));

  typedef typename Kernel_traits<Point_3>::Kernel                  Input_kernel;
  typedef std::vector <Point_3>                                    Nodes_vector;
  typedef CGAL::Exact_predicates_exact_constructions_kernel        Exact_kernel;
  typedef CGAL::Cartesian_converter<Exact_kernel,Input_kernel>  Exact_to_double;
  typedef boost::graph_traits<TriangleMesh>                                  GT;
  typedef typename GT::halfedge_descriptor                  halfedge_descriptor;
  typedef typename GT::face_descriptor                          face_descriptor;
  typedef typename GT::vertex_descriptor                      vertex_descriptor;

//members
  Nodes_vector nodes;
  Exact_kernel ek;
  Exact_to_double exact_to_double;

  typename Exact_kernel::Point_3
  to_exact(const typename Input_kernel::Point_3& p) const
  {
    return typename Exact_kernel::Point_3(p.x(), p.y(), p.z());
  }

public:
  const TriangleMesh &tm1, &tm2;
  const VertexPointMap1& vpm1;
  const VertexPointMap2& vpm2;

  Intersection_nodes(const TriangleMesh& tm1_,
                     const TriangleMesh& tm2_,
                     const VertexPointMap1& vpm1_,
                     const VertexPointMap2& vpm2_)
  : tm1(tm1_)
  , tm2(tm2_)
  , vpm1(vpm1_)
  , vpm2(vpm2_)
  {}

  const Point_3& operator[](std::size_t i) const {
    return nodes[i];
  }

  size_t size() const {return nodes.size();}

  void add_new_node(const Point_3& p)
  {
    nodes.push_back(p);
  }

  void add_new_node(const typename Exact_kernel::Point_3& p)
  {
    nodes.push_back(  exact_to_double(p) );
  }

  //add a new node in the final graph.
  //it is the intersection of the triangle with the segment
  template <class VPM_A, class VPM_B> // VertexPointMap1 or VertexPointMap2
  void add_new_node(halfedge_descriptor h_a,
                    face_descriptor f_b,
                    const TriangleMesh& tm_a,
                    const TriangleMesh& tm_b,
                    const VPM_A& vpm_a,
                    const VPM_B& vpm_b)
  {
    halfedge_descriptor h_b = halfedge(f_b, tm_b);
    add_new_node(
      typename Exact_kernel::Construct_plane_line_intersection_point_3()(
        to_exact( get(vpm_b, source(h_b,tm_b)) ),
        to_exact( get(vpm_b, target(h_b,tm_b)) ),
        to_exact( get(vpm_b, target(next(h_b,tm_b),tm_b)) ),
        to_exact( get(vpm_a, source(h_a,tm_a)) ),
        to_exact( get(vpm_a, target(h_a,tm_a)) ) ) );
  }

  template <class VPM> // VertexPointMap1 or VertexPointMap2
  void call_put(const VPM& vpm, vertex_descriptor vd, std::size_t i, TriangleMesh&)
  {
    put(vpm, vd, nodes[i]);
  }

  void all_nodes_created(){}
  template <class Mesh_to_map_node>
  void finalize(const Mesh_to_map_node&) {}

  void check_no_duplicates()
  {
    CGAL_assertion(nodes.size() == std::set<Point_3>(nodes.begin(), nodes.end()).size());
  }

}; // end specialization
     // Intersection_nodes<Polyhedron,Kernel,No_predicates_on_constructions,false>

// second specializations: store an exact copy of the points so
// that we can answer exactly predicates
template <class TriangleMesh, class VertexPointMap1, class VertexPointMap2>
class Intersection_nodes<TriangleMesh, VertexPointMap1, VertexPointMap2, true, false>
{
//typedefs
public:
  typedef CGAL::Exact_predicates_exact_constructions_kernel        Exact_kernel;

private:
  typedef typename boost::property_traits<VertexPointMap1>::value_type  Point_3;
  CGAL_static_assertion((std::is_same<typename boost::property_traits<VertexPointMap1>::value_type,
                                      typename boost::property_traits<VertexPointMap2>::value_type>::value));

  typedef typename Kernel_traits<Point_3>::Kernel                  Input_kernel;

  typedef Cartesian_converter<Input_kernel,Exact_kernel>        Double_to_exact;
  typedef Cartesian_converter<Exact_kernel, Input_kernel>       Exact_to_double;

  typedef boost::graph_traits<TriangleMesh>                                  GT;
  typedef typename GT::halfedge_descriptor                  halfedge_descriptor;
  typedef typename GT::face_descriptor                          face_descriptor;
  typedef typename GT::vertex_descriptor                      vertex_descriptor;

  typedef std::vector <Exact_kernel::Point_3>                       Exact_nodes;
//members
  Exact_nodes enodes;

  Double_to_exact double_to_exact;
  Exact_to_double exact_to_double;
  Exact_kernel        ek;
  Exact_kernel::Intersect_3 exact_intersection;
  const bool doing_autorefinement;

public:
  const TriangleMesh &tm1, &tm2;
  const VertexPointMap1& vpm1;
  const VertexPointMap2& vpm2;

  Intersection_nodes(const TriangleMesh& tm1_,
                     const TriangleMesh& tm2_,
                     const VertexPointMap1& vpm1_,
                     const VertexPointMap2& vpm2_)
  : doing_autorefinement(&tm1_ == &tm2_)
  , tm1(tm1_)
  , tm2(tm2_)
  , vpm1(vpm1_)
  , vpm2(vpm2_)
  {}

  Point_3
  operator[](std::size_t i) const
  {
    return exact_to_double(enodes[i]);
  }

  const Exact_kernel::Point_3
  exact_node(std::size_t i) const
  {
    return enodes[i];
  }

  Exact_kernel::Point_3
  to_exact(const Point_3& p) const
  {
    return Exact_kernel::Point_3(p.x(), p.y(), p.z());
  }

  size_t size() const {return enodes.size();}

  void add_new_node(const Exact_kernel::Point_3& p)
  {
    const Exact_kernel::Approximate_kernel::Point_3& p_approx=p.approx();
    const double precision =
      Lazy_exact_nt<Exact_kernel::FT>::get_relative_precision_of_to_double();
    if ( !has_smaller_relative_precision(p_approx.x(),precision) ||
         !has_smaller_relative_precision(p_approx.y(),precision) ||
         !has_smaller_relative_precision(p_approx.z(),precision) )
    {
      p.exact();
    }
    enodes.push_back(p);
  }

  //add a new node in the final graph.
  //it is the intersection of the triangle with the segment
  template <class VPM_A, class VPM_B> // VertexPointMap1 or VertexPointMap2
  void add_new_node(halfedge_descriptor h_a,
                    face_descriptor f_b,
                    const TriangleMesh& tm_a,
                    const TriangleMesh& tm_b,
                    const VPM_A vpm_a,
                    const VPM_B vpm_b)
  {
    halfedge_descriptor h_b = halfedge(f_b, tm_b);
    add_new_node(
      Exact_kernel::Construct_plane_line_intersection_point_3()(
        to_exact( get(vpm_b, source(h_b,tm_b)) ),
        to_exact( get(vpm_b, target(h_b,tm_b)) ),
        to_exact( get(vpm_b, target(next(h_b,tm_b),tm_b)) ),
        to_exact( get(vpm_a, source(h_a,tm_a)) ),
        to_exact( get(vpm_a, target(h_a,tm_a)) ) ) );
  }

  // use to resolve intersection of 3 faces in autorefinement only
  template <class VPM>
  void add_new_node(halfedge_descriptor h1,
                    halfedge_descriptor h2,
                    halfedge_descriptor h3,
                    const TriangleMesh& tm,
                    const VPM& vpm)
  {
    // TODO Far from optimal!
    typedef Exact_kernel::Plane_3 Plane_3;
    Plane_3 p1(to_exact( get(vpm, source(h1,tm)) ),
               to_exact( get(vpm, target(h1,tm)) ),
               to_exact( get(vpm, target(next(h1,tm),tm)))),
            p2(to_exact( get(vpm, source(h2,tm)) ),
               to_exact( get(vpm, target(h2,tm)) ),
               to_exact( get(vpm, target(next(h2,tm),tm)))),
            p3(to_exact( get(vpm, source(h3,tm)) ),
               to_exact( get(vpm, target(h3,tm)) ),
               to_exact( get(vpm, target(next(h3,tm),tm))));
    typename cpp11::result_of<
      Exact_kernel::Intersect_3(Plane_3, Plane_3, Plane_3)
    >::type inter_res = exact_intersection(p1, p2, p3);

    CGAL_assertion(inter_res != boost::none);
    const Exact_kernel::Point_3* pt =
      boost::get<Exact_kernel::Point_3>(&(*inter_res));
    CGAL_assertion(pt!=nullptr);
    add_new_node(*pt);
  }

  //the point is an input
  void add_new_node(const Point_3& p){
    enodes.push_back(to_exact(p));
  }

  void all_nodes_created()
  {}

  void call_put(const VertexPointMap& vpm, vertex_descriptor vd, std::size_t i, TriangleMesh&)
  {
    put(vpm, vd, exact_to_double(enodes[i])); // Note this call is useless and only useful to see something in debug for intermediate results
  }

<<<<<<< HEAD
  template <class VPM> // VertexPointMap1 or VertexPointMap2
  void call_put(const VPM& vpm, vertex_descriptor vd, std::size_t i, TriangleMesh& tm)
=======
  template <class Node_id_to_vertex>
  void finalize(const std::map<const TriangleMesh*, Node_id_to_vertex>& mesh_to_node_id_to_vertex)
>>>>>>> 82d56177
  {
    if (!doing_autorefinement)
    {
      const Node_id_to_vertex& tm1_vertices = mesh_to_node_id_to_vertex.find(&tm1)->second;
      const Node_id_to_vertex& tm2_vertices = mesh_to_node_id_to_vertex.find(&tm2)->second;
      for (std::size_t i=0, e=enodes.size(); i!=e; ++i)
      {
        Point_3 pt = exact_to_double(enodes[i]);
        if ( tm1_vertices[i] != GT::null_vertex() )
          put(vpm1, tm1_vertices[i], pt);
        if ( tm2_vertices[i] != GT::null_vertex() )
          put(vpm2, tm2_vertices[i], pt);
      }
    }
    else{
      const Node_id_to_vertex& tm1_vertices = mesh_to_node_id_to_vertex.find(&tm1)->second;
      for (std::size_t i=0, e=enodes.size(); i!=e; ++i)
      {
        Point_3 pt = exact_to_double(enodes[i]);
        if ( tm1_vertices[i] != GT::null_vertex() )
          put(vpm1, tm1_vertices[i], pt);
      }
    }
  }

  void check_no_duplicates()
  {
    CGAL_assertion(enodes.size() == std::set<typename Exact_kernel::Point_3>(enodes.begin(), enodes.end()).size());
  }

}; // end specialization
     // Intersection_nodes<Polyhedron,Kernel,Predicates_on_constructions,false>


//Third specialization: The kernel already has exact constructions.
template <class TriangleMesh, class VertexPointMap1, class VertexPointMap2,
          bool Predicates_on_constructions_needed>
class Intersection_nodes<TriangleMesh, VertexPointMap1, VertexPointMap2,
                         Predicates_on_constructions_needed, true>
{
//typedefs
  typedef typename boost::property_traits<VertexPointMap1>::value_type  Point_3;
  CGAL_static_assertion((std::is_same<typename boost::property_traits<VertexPointMap1>::value_type,
                                      typename boost::property_traits<VertexPointMap2>::value_type>::value));

  typedef typename Kernel_traits<Point_3>::Kernel                  Input_kernel;
  typedef std::vector <Point_3>                                    Nodes_vector;

  typedef boost::graph_traits<TriangleMesh>                                  GT;
  typedef typename GT::halfedge_descriptor                  halfedge_descriptor;
  typedef typename GT::face_descriptor                          face_descriptor;
  typedef typename GT::vertex_descriptor                      vertex_descriptor;
//members
  Nodes_vector nodes;
  Input_kernel k;
  typename Input_kernel::Intersect_3 intersection;
public:
  typedef Input_kernel                                             Exact_kernel;

  const TriangleMesh &tm1, &tm2;
  const VertexPointMap1& vpm1;
  const VertexPointMap2& vpm2;

  Intersection_nodes(const TriangleMesh& tm1_,
                     const TriangleMesh& tm2_,
                     const VertexPointMap1& vpm1_,
                     const VertexPointMap2& vpm2_)
  : tm1(tm1_)
  , tm2(tm2_)
  , vpm1(vpm1_)
  , vpm2(vpm2_)
  {}

  const Point_3& operator[](std::size_t i) const
  {
    return nodes[i];
  }

  size_t size() const {return nodes.size();}
  const Point_3& exact_node(std::size_t i) const {return nodes[i];}

  template <class VPM>
  void add_new_node(halfedge_descriptor h1,
                    halfedge_descriptor h2,
                    halfedge_descriptor h3,
                    const TriangleMesh& tm,
                    const VPM& vpm)
  {
    // TODO Far from optimal!
    typedef typename Exact_kernel::Plane_3 Plane_3;
    Plane_3 p1( get(vpm, source(h1,tm)),
                get(vpm, target(h1,tm)),
                get(vpm, target(next(h1,tm),tm))),
            p2(get(vpm, source(h2,tm)),
               get(vpm, target(h2,tm)),
               get(vpm, target(next(h2,tm),tm))),
            p3(get(vpm, source(h3,tm)),
               get(vpm, target(h3,tm)),
               get(vpm, target(next(h3,tm),tm)));
    typename cpp11::result_of<
      typename Exact_kernel::Intersect_3(Plane_3, Plane_3, Plane_3)
    >::type inter_res = intersection(p1, p2, p3);

    CGAL_assertion(inter_res != boost::none);
    const Point_3* pt =
      boost::get<Point_3>(&(*inter_res));
    CGAL_assertion(pt!=nullptr);
    add_new_node(*pt);
  }

  //add a new node in the final graph.
  //it is the intersection of the triangle with the segment
  template <class VPM_A, class VPM_B> // VertexPointMap1 or VertexPointMap2
  void add_new_node(halfedge_descriptor h_a,
                    face_descriptor f_b,
                    const TriangleMesh& tm_a,
                    const TriangleMesh& tm_b,
                    const VPM_A& vpm_a,
                    const VPM_B& vpm_b)
  {
    halfedge_descriptor h_b=halfedge(f_b,tm_b);

    add_new_node(
      typename Exact_kernel::Construct_plane_line_intersection_point_3()(
        get(vpm_b, source(h_b,tm_b)),
        get(vpm_b, target(h_b,tm_b)),
        get(vpm_b, target(next(h_b,tm_b),tm_b)),
        get(vpm_a, source(h_a,tm_a)),
        get(vpm_a, target(h_a,tm_a)) ) );
  }

  void add_new_node(const Point_3& p)
  {
    nodes.push_back(p);
  }

  const Point_3& to_exact(const Point_3& p) const { return p; }

  template <class VPM> // VertexPointMap1 or VertexPointMap2
  void call_put(const VPM& vpm, vertex_descriptor vd, std::size_t i, TriangleMesh&)
  {
    put(vpm, vd, nodes[i]);
  }

  void all_nodes_created(){}

  template <class Node_id_to_vertex>
  void finalize(const std::map<const TriangleMesh*, Node_id_to_vertex>&)
  {}


  void check_no_duplicates()
  {
    CGAL_assertion(nodes.size() == std::set<Point_3>(nodes.begin(), nodes.end()).size());
  }
}; // end specialization


} } } // CGAL::Polygon_mesh_processing::Corefinement

#endif // CGAL_POLYGON_MESH_PROCESSING_INTERNAL_COREFINEMENT_INTERSECTION_NODES_H<|MERGE_RESOLUTION|>--- conflicted
+++ resolved
@@ -279,18 +279,14 @@
   void all_nodes_created()
   {}
 
-  void call_put(const VertexPointMap& vpm, vertex_descriptor vd, std::size_t i, TriangleMesh&)
+  template <class VPM> // VertexPointMap1 or VertexPointMap2
+  void call_put(const VPM& vpm, vertex_descriptor vd, std::size_t i, TriangleMesh&)
   {
     put(vpm, vd, exact_to_double(enodes[i])); // Note this call is useless and only useful to see something in debug for intermediate results
   }
 
-<<<<<<< HEAD
-  template <class VPM> // VertexPointMap1 or VertexPointMap2
-  void call_put(const VPM& vpm, vertex_descriptor vd, std::size_t i, TriangleMesh& tm)
-=======
   template <class Node_id_to_vertex>
   void finalize(const std::map<const TriangleMesh*, Node_id_to_vertex>& mesh_to_node_id_to_vertex)
->>>>>>> 82d56177
   {
     if (!doing_autorefinement)
     {
