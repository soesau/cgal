--- conflicted
+++ resolved
@@ -200,14 +200,9 @@
   template <class VPMF, class VPME>
   void filter_intersections(const TriangleMesh& tm_f,
                             const TriangleMesh& tm_e,
-<<<<<<< HEAD
                             const VPMF& vpm_f,
                             const VPME& vpm_e,
-=======
-                            const VertexPointMap& vpm_f,
-                            const VertexPointMap& vpm_e,
                             const Non_manifold_feature_map<TriangleMesh>& non_manifold_feature_map,
->>>>>>> 82d56177
                             bool throw_on_self_intersection)
   {
     std::vector<Box> face_boxes, edge_boxes;
@@ -653,23 +648,14 @@
       }
   }
 
-<<<<<<< HEAD
   template <typename VPM1, typename VPM2>
   void compute_intersection_of_coplanar_faces(Node_id& current_node,
                                               const TriangleMesh& tm1,
                                               const TriangleMesh& tm2,
                                               const VPM1& vpm1,
-                                              const VPM2& vpm2)
-=======
-  void compute_intersection_of_coplanar_faces(
-    Node_id& current_node,
-    const TriangleMesh& tm1,
-    const TriangleMesh& tm2,
-    const VertexPointMap& vpm1,
-    const VertexPointMap& vpm2,
-    const Non_manifold_feature_map<TriangleMesh>& nm_features_map_1,
-    const Non_manifold_feature_map<TriangleMesh>& nm_features_map_2)
->>>>>>> 82d56177
+                                              const VPM2& vpm2,
+                                              const Non_manifold_feature_map<TriangleMesh>& nm_features_map_1,
+                                              const Non_manifold_feature_map<TriangleMesh>& nm_features_map_2)
   {
     CGAL_assertion( &tm1 < &tm2 || &tm1==&tm2 );
 
@@ -817,15 +803,10 @@
   void compute_intersection_points(Edge_to_faces& tm1_edge_to_tm2_faces,
                                    const TriangleMesh& tm1,
                                    const TriangleMesh& tm2,
-<<<<<<< HEAD
                                    const VPM1& vpm1,
                                    const VPM2& vpm2,
-=======
-                                   const VertexPointMap& vpm1,
-                                   const VertexPointMap& vpm2,
                                    const Non_manifold_feature_map<TriangleMesh>& nm_features_map_1,
                                    const Non_manifold_feature_map<TriangleMesh>& nm_features_map_2,
->>>>>>> 82d56177
                                    Node_id& current_node)
   {
     typedef std::tuple<Intersection_type, halfedge_descriptor, bool,bool>  Inter_type;
@@ -1597,12 +1578,8 @@
     if (&tm1<&tm2)
       compute_intersection_of_coplanar_faces(current_node, tm1, tm2, vpm1, vpm2, non_manifold_feature_map_1, non_manifold_feature_map_2);
     else
-<<<<<<< HEAD
-      compute_intersection_of_coplanar_faces(current_node, tm2, tm1, vpm2, vpm1);
-
-=======
       compute_intersection_of_coplanar_faces(current_node, tm2, tm1, vpm2, vpm1, non_manifold_feature_map_2, non_manifold_feature_map_1);
->>>>>>> 82d56177
+
     visitor.set_number_of_intersection_points_from_coplanar_faces(current_node+1);
     if (!coplanar_faces.empty())
       visitor.input_have_coplanar_faces();
@@ -1617,15 +1594,10 @@
                                          ? stm_edge_to_ltm_faces
                                          : ltm_edge_to_stm_faces;
 
-<<<<<<< HEAD
-    compute_intersection_points(tm1_edge_to_tm2_faces, tm1, tm2, vpm1, vpm2, current_node);
-    compute_intersection_points(tm2_edge_to_tm1_faces, tm2, tm1, vpm2, vpm1, current_node);
-=======
     compute_intersection_points(tm1_edge_to_tm2_faces, tm1, tm2, vpm1, vpm2, non_manifold_feature_map_1, non_manifold_feature_map_2, current_node);
     compute_intersection_points(tm2_edge_to_tm1_faces, tm2, tm1, vpm2, vpm1, non_manifold_feature_map_2, non_manifold_feature_map_1, current_node);
 
     nodes.check_no_duplicates();
->>>>>>> 82d56177
 
     if (!build_polylines){
       visitor.finalize(nodes,tm1,tm2,vpm1,vpm2);
