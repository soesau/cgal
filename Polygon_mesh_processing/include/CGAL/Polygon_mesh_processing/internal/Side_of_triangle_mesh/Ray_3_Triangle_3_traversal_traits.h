// Copyright (c) 2013 GeometryFactory (France).
// All rights reserved.
//
// This file is part of CGAL (www.cgal.org).
// You can redistribute it and/or modify it under the terms of the GNU
// General Public License as published by the Free Software Foundation,
// either version 3 of the License, or (at your option) any later version.
//
// Licensees holding a valid commercial license may use this file in
// accordance with the commercial license agreement provided with the software.
//
// This file is provided AS IS with NO WARRANTY OF ANY KIND, INCLUDING THE
// WARRANTY OF DESIGN, MERCHANTABILITY AND FITNESS FOR A PARTICULAR PURPOSE.
//
// $URL$
// $Id$
// SPDX-License-Identifier: GPL-3.0+
//
//
// Author(s)     : Sebastien Loriot


#ifndef CGAL_POINT_INSIDE_POLYHEDRON_RAY_3_TRIANGLE_3_TRAVERSAL_TRAITS_H
#define CGAL_POINT_INSIDE_POLYHEDRON_RAY_3_TRIANGLE_3_TRAVERSAL_TRAITS_H

#include <CGAL/license/Polygon_mesh_processing/miscellaneous.h>


#include <boost/logic/tribool.hpp>
#include <CGAL/tags.h>
#include <CGAL/Bbox_3.h>
#include <CGAL/Intersections_3/Ray_3_Triangle_3.h>
#include <CGAL/internal/AABB_tree/Primitive_helper.h>
#include <CGAL/internal/AABB_tree/AABB_node.h>

namespace CGAL {
namespace internal {

template<typename AABBTraits, class Kernel, class Helper, class Tag_ray_is_vertical=Tag_false>
class Ray_3_Triangle_3_traversal_traits
{
protected:
  //the status indicates whether the query point is strictly inside the polyhedron, and the number of intersected triangles if yes
  std::pair<boost::logic::tribool,std::size_t>& m_status;
  bool m_stop;
  const AABBTraits& m_aabb_traits;
  typedef typename AABBTraits::Primitive Primitive;
  typedef CGAL::AABB_node<AABBTraits> Node;
  Helper m_helper;

public:
  Ray_3_Triangle_3_traversal_traits(std::pair<boost::logic::tribool,std::size_t>& status,
                                    const AABBTraits& aabb_traits,
                                    const Helper& h)
    :m_status(status),m_stop(false), m_aabb_traits(aabb_traits), m_helper(h)
  {m_status.first=true;}

  bool go_further() const { return !m_stop; }

  template<class Query>
  void intersection(const Query& query, const Primitive& primitive)
  {
<<<<<<< HEAD
    internal::r3t3_do_intersect_endpoint_position_visitor visitor;
    std::pair<bool,internal::R3T3_intersection::type> res=
      internal::do_intersect(m_helper.get_primitive_datum(primitive, m_aabb_traits), query,Kernel(),visitor);

=======
    Intersections::internal::r3t3_do_intersect_endpoint_position_visitor visitor;
    std::pair<bool,Intersections::internal::R3T3_intersection::type> res=
      Intersections::internal::do_intersect(
        (internal::Primitive_helper<AABBTraits>::get_datum(primitive, m_aabb_traits)),
        query,Kernel(),visitor);
    
>>>>>>> d868969a
    if (res.first){
      switch (res.second){
        case Intersections::internal::R3T3_intersection::CROSS_FACET:
          ++m_status.second;
        break;
        case Intersections::internal::R3T3_intersection::ENDPOINT_IN_TRIANGLE:
          m_status.first=false;
          m_stop=true;
        break;
        default:
          m_status.first=boost::logic::indeterminate;
          m_stop=true;
      }
    }
  }

  template<class Query>
  bool do_intersect(const Query& query, const Node& node) const
  {
    return m_aabb_traits.do_intersect_object()(query, m_helper.get_node_bbox(node));
  }
};


//specialization for vertical ray
template<typename AABBTraits, class Kernel, class TraversalTraits>
class Ray_3_Triangle_3_traversal_traits<AABBTraits,Kernel,TraversalTraits,Tag_true>:
  public Ray_3_Triangle_3_traversal_traits<AABBTraits,Kernel,TraversalTraits,Tag_false>
{
  typedef Ray_3_Triangle_3_traversal_traits<AABBTraits,Kernel,TraversalTraits,Tag_false> Base;
  typedef typename Kernel::Point_3 Point;
  typedef typename Base::Primitive Primitive;
  typedef CGAL::AABB_node<AABBTraits> Node;

public:
  Ray_3_Triangle_3_traversal_traits(std::pair<boost::logic::tribool,std::size_t>& status, const AABBTraits& aabb_traits, const TraversalTraits& tt)
    :Base(status, aabb_traits, tt){}

  template <class Query>
  bool do_intersect(const Query& query, const Bbox_3& bbox) const
  {
    const Point& source=query.point(0);
    const Point& target=query.point(1);

    bool inc_z=target.z()>source.z();

    //the ray does not intersect the z-slab
    if ( ( inc_z && source.z()>bbox.zmax() )|| (!inc_z && source.z()<bbox.zmin()) ) return false;

    //the source is not in the x-slab
    if (source.x() > bbox.xmax() || source.x()<bbox.xmin()) return false;
    //check if the source is not in the y-slab
    return source.y() <= bbox.ymax() && source.y()>=bbox.ymin();
  }

  template <class Query>
  bool do_intersect(const Query& query, const Node& node) const
  {
    return do_intersect(query,this->m_helper.get_node_bbox(node));
  }

private:
  typename Kernel::Point_2 x_project(const typename Kernel::Point_3& p) const{
    return typename Kernel::Point_2(p.y(),p.z());
  }
  typename Kernel::Point_2 y_project(const typename Kernel::Point_3& p) const{
    return typename Kernel::Point_2(p.x(),p.z());
  }
  typename Kernel::Point_2 z_project(const typename Kernel::Point_3& p) const{
    return typename Kernel::Point_2(p.x(),p.y());
  }
public:
  template<class Query>
  void intersection(const Query& query, const Primitive& primitive)
  {
    typename Kernel::Triangle_3 t = this->m_helper.get_primitive_datum(primitive, this->m_aabb_traits);
    if ( !do_intersect(query,t.bbox()) ) return;

    typename Kernel::Point_2 p0=z_project(t[0]);
    typename Kernel::Point_2 p1=z_project(t[1]);
    typename Kernel::Point_2 p2=z_project(t[2]);
    int indices[3]={0,1,2}; //to track whether triangle points have been swapt
    typename Kernel::Point_2 q=z_project( query.source() );

    Orientation orient_2=orientation(p0,p1,p2);

    //check whether the face has a normal vector in the xy-plane
    if (orient_2==COLLINEAR){
      //in that case the projection of the triangle along the z-axis is a segment.
      const typename Kernel::Point_2& other_point = p0!=p1?p1:p2;
      if ( orientation(p0,other_point,q) != COLLINEAR ) return;///no intersection

      //check if the ray source is above or below the triangle and compare it
      //with the direction of the ray
      //TODO and if yes return
      //this is just an optimisation, the current code is valid

      this->m_status.first=boost::logic::indeterminate;
      this->m_stop=true;
      return;
    }

    //regular case
    if (orient_2==NEGATIVE){
      std::swap(p1,p2);
      std::swap(indices[1],indices[2]);
    }

    //check whether the ray intersect the supporting plane
    Orientation orient_3 = orientation(t[indices[0]],t[indices[1]],t[indices[2]],query.source());
    if ( orient_3!=COPLANAR &&
          (
            //indicates whether the ray is oriented toward the positive side of the plane
            ( POSITIVE == CGAL::sign( query.to_vector().z() )  )
              ==
            //indicates whether the source of the ray is in the positive side of the plane
            (orient_3==POSITIVE)
          )
    ) return; //no intersection

    //position against first segment
    switch( orientation(p0,p1,q) ){
      case COLLINEAR:
        this->m_status.first=boost::logic::indeterminate;
        this->m_stop=true;
      case NEGATIVE:
        return;
      default:
      {}
    }
    //position against second segment
    switch( orientation(p1,p2,q) ){
      case COLLINEAR:
        this->m_status.first=boost::logic::indeterminate;
        this->m_stop=true;
      case NEGATIVE:
        return;
      default:
      {}
    }
    //position against third segment
    switch( orientation(p2,p0,q) ){
      case COLLINEAR:
        this->m_status.first=boost::logic::indeterminate;
        this->m_stop=true;
      case NEGATIVE:
        return;
      default:
      {}
    }

    if (orient_3==COPLANAR){
      //the endpoint is inside the triangle
      this->m_status.first=false;
      this->m_stop=true;
    }
    else
      ++(this->m_status.second);
  }
};

}// namespace internal
}// namespace CGAL

#endif<|MERGE_RESOLUTION|>--- conflicted
+++ resolved
@@ -60,19 +60,10 @@
   template<class Query>
   void intersection(const Query& query, const Primitive& primitive)
   {
-<<<<<<< HEAD
-    internal::r3t3_do_intersect_endpoint_position_visitor visitor;
-    std::pair<bool,internal::R3T3_intersection::type> res=
-      internal::do_intersect(m_helper.get_primitive_datum(primitive, m_aabb_traits), query,Kernel(),visitor);
-
-=======
     Intersections::internal::r3t3_do_intersect_endpoint_position_visitor visitor;
     std::pair<bool,Intersections::internal::R3T3_intersection::type> res=
-      Intersections::internal::do_intersect(
-        (internal::Primitive_helper<AABBTraits>::get_datum(primitive, m_aabb_traits)),
-        query,Kernel(),visitor);
-    
->>>>>>> d868969a
+      Intersections::internal::do_intersect(m_helper.get_primitive_datum(primitive, m_aabb_traits), query,Kernel(),visitor);
+
     if (res.first){
       switch (res.second){
         case Intersections::internal::R3T3_intersection::CROSS_FACET:
