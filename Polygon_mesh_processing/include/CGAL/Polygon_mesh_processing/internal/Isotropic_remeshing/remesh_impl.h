--- conflicted
+++ resolved
@@ -990,66 +990,6 @@
       std::cout << "Tangential relaxation (" << nb_iterations << " iter.)...";
       std::cout << std::endl;
 #endif
-<<<<<<< HEAD
-      for (unsigned int nit = 0; nit < nb_iterations; ++nit)
-      {
-#ifdef CGAL_PMP_REMESHING_VERBOSE_PROGRESS
-        std::cout << "\r\t(iteration " << (nit + 1) << " / ";
-        std::cout << nb_iterations << ") ";
-        std::cout.flush();
-#endif
-        typedef std::tuple<vertex_descriptor, Vector_3, Point> VNP;
-        std::vector< VNP > barycenters;
-        // at each vertex, compute vertex normal
-        // at each vertex, compute barycenter of neighbors
-        for(vertex_descriptor v : vertices(mesh_))
-        {
-          if (is_constrained(v) || is_isolated(v))
-            continue;
-
-          else if (is_on_patch(v))
-          {
-            Vector_3 vn = compute_vertex_normal(v, mesh_, parameters::vertex_point_map(vpmap_).geom_traits(gt_));
-            Vector_3 move = CGAL::NULL_VECTOR;
-            unsigned int star_size = 0;
-            for(halfedge_descriptor h : halfedges_around_target(v, mesh_))
-            {
-              move = move + Vector_3(get(vpmap_, v), get(vpmap_, source(h, mesh_)));
-              ++star_size;
-            }
-            CGAL_assertion(star_size > 0); //isolated vertices have already been discarded
-            move = (1. / (double)star_size) * move;
-
-            barycenters.push_back( VNP(v, vn, get(vpmap_, v) + move) );
-          }
-          else if (relax_constraints
-                && !protect_constraints_
-                && is_on_patch_border(v)
-                && !is_corner(v))
-          {
-            Vector_3 vn(NULL_VECTOR);
-
-            std::vector<halfedge_descriptor> border_halfedges;
-            for(halfedge_descriptor h : halfedges_around_target(v, mesh_))
-            {
-              if (is_on_patch_border(h) || is_on_patch_border(opposite(h, mesh_)))
-                border_halfedges.push_back(h);
-            }
-            if (border_halfedges.size() == 2)//others are corner cases
-            {
-              vertex_descriptor ph0 = source(border_halfedges[0], mesh_);
-              vertex_descriptor ph1 = source(border_halfedges[1], mesh_);
-              double dot = to_double(Vector_3(get(vpmap_, v), get(vpmap_, ph0))
-                                     * Vector_3(get(vpmap_, v), get(vpmap_, ph1)));
-              //check squared cosine is < 0.25 (~120 degrees)
-              if (0.25 < dot / (sqlength(border_halfedges[0]) * sqlength(border_halfedges[0])))
-                barycenters.push_back( VNP(v, vn, CGAL::midpoint(midpoint(border_halfedges[0]),
-                                                                 midpoint(border_halfedges[1]))) );
-            }
-          }
-        }
-=======
->>>>>>> ebb699b2
 
       // property map of constrained edges for relaxation
       auto edge_constraint = [&](const edge_descriptor e)
