--- conflicted
+++ resolved
@@ -186,17 +186,7 @@
 corefine_and_compute_boolean_operations(
         TriangleMesh& tm1,
         TriangleMesh& tm2,
-<<<<<<< HEAD
   const std::array< std::optional<TriangleMesh*>,4>& output,
-  const NamedParameters1& np1 = parameters::default_values(),
-  const NamedParameters2& np2 = parameters::default_values(),
-  const std::tuple<NamedParametersOut0,
-                   NamedParametersOut1,
-                   NamedParametersOut2,
-                   NamedParametersOut3>& nps_out
-                    = std::tuple<NamedParametersOut0,NamedParametersOut1,NamedParametersOut2,NamedParametersOut3>())
-=======
-  const std::array< boost::optional<TriangleMesh*>,4>& output,
   const NPIn1& np1 = parameters::default_values(),
   const NPIn2& np2 = parameters::default_values(),
   const std::tuple<NPOut0,
@@ -204,7 +194,6 @@
                    NPOut2,
                    NPOut3>& nps_out
                     = std::tuple<NPOut0,NPOut1,NPOut2,NPOut3>())
->>>>>>> 6291a4f6
 {
   using parameters::choose_parameter;
   using parameters::get_parameter;
