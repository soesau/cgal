// Copyright (c) 2014 GeometryFactory (France).
// All rights reserved.
//
// This file is part of CGAL (www.cgal.org).
//
// $URL$
// $Id$
// SPDX-License-Identifier: GPL-3.0-or-later OR LicenseRef-Commercial
//
//
// Author(s)     : Sebastien Loriot
//                 Mael Rouxel-Labbé

#ifndef CGAL_POLYGON_MESH_PROCESSING_STITCH_BORDERS_H
#define CGAL_POLYGON_MESH_PROCESSING_STITCH_BORDERS_H

#include <CGAL/license/Polygon_mesh_processing/repair.h>

#include <CGAL/boost/graph/helpers.h>
#include <CGAL/boost/graph/properties.h>

#include <CGAL/Polygon_mesh_processing/internal/named_function_params.h>
#include <CGAL/Polygon_mesh_processing/internal/named_params_helper.h>
#include <CGAL/Polygon_mesh_processing/border.h>
#include <CGAL/Polygon_mesh_processing/connected_components.h>
#include <CGAL/Polygon_mesh_processing/shape_predicates.h>

#include <CGAL/array.h>
#include <CGAL/assertions.h>
#include <CGAL/Dynamic_property_map.h>
#include <CGAL/Union_find.h>
#include <CGAL/utility.h>
#include <CGAL/use.h>

#include <boost/range.hpp>
#include <boost/utility/enable_if.hpp>

#include <iterator>
#include <map>
#include <vector>
#include <utility>
#include <unordered_set>

#ifdef DOXYGEN_RUNNING
#define CGAL_PMP_NP_TEMPLATE_PARAMETERS NamedParameters
#define CGAL_PMP_NP_CLASS NamedParameters
#endif

#ifdef CGAL_PMP_STITCHING_DEBUG_PP
# ifndef CGAL_PMP_STITCHING_DEBUG
#  define CGAL_PMP_STITCHING_DEBUG
# endif
#endif

namespace CGAL {
namespace Polygon_mesh_processing {
namespace internal {

////// Helper structs

// Used to compare halfedges based on their geometry
template <typename PolygonMesh, typename VertexPointMap>
struct Less_for_halfedge
{
  typedef typename boost::graph_traits<PolygonMesh>::halfedge_descriptor halfedge_descriptor;
  typedef typename boost::property_traits<VertexPointMap>::reference     Point;

  Less_for_halfedge(const PolygonMesh& pmesh_, const VertexPointMap& vpm_)
    : pmesh(pmesh_), vpm(vpm_)
  {}

  bool operator()(const halfedge_descriptor h1, const halfedge_descriptor h2) const
  {
    Point s1 = get(vpm,target(opposite(h1, pmesh), pmesh));
    Point t1 = get(vpm,target(h1, pmesh));
    Point s2 = get(vpm,target(opposite(h2, pmesh), pmesh));
    Point t2 = get(vpm,target(h2, pmesh));

    return (s1 < t1 ? std::make_pair(s1,t1) : std::make_pair(t1, s1))
             < (s2 < t2 ? std::make_pair(s2,t2) : std::make_pair(t2, s2));
  }

  const PolygonMesh& pmesh;
  const VertexPointMap& vpm;
};

// The following structs determine which of the two halfedges is kept when a pair is merged
template <typename Mesh>
struct Default_halfedges_keeper
{
  typedef typename boost::graph_traits<Mesh>::halfedge_descriptor       halfedge_descriptor;

  halfedge_descriptor operator()(const halfedge_descriptor h1, const halfedge_descriptor h2) const
  {
    return (h1 < h2) ? h1 : h2; // Arbitrary preference
  }
};

// Provided for convenience. If passed to stitch_borders(), this ensures that if any of the two
// edges is marked, then the preserver edge is also marked.
template <typename EMM, typename PolygonMesh>
struct Halfedges_keeper_with_marked_edge_priority
{
  typedef typename boost::graph_traits<PolygonMesh>::halfedge_descriptor       halfedge_descriptor;

  Halfedges_keeper_with_marked_edge_priority(const EMM& emm, const PolygonMesh& pmesh)
    : emm(emm), pmesh(pmesh)
  { }

  halfedge_descriptor operator()(const halfedge_descriptor h1, const halfedge_descriptor h2) const
  {
    // If h2 is marked, then whether h1 is marked or not, we can just return h2
    if(get(emm, edge(h2, pmesh)))
      return h2;

    // If only h1 is marked, return h1;
    // If both or none are marked, it does not matter which we are keeping, so also return h1
    return h1;
  }

private:
  const EMM& emm;
  const PolygonMesh& pmesh;
};

// The following structs are visitors used to maintain a set of cycle representatives (i.e. halfedges)
// when stitching only a subset of the boundary cycles of the mesh
//
// This is for the (default) version, where all cycles are being considered hence
// there is nothing to maintain
template <typename PolygonMesh>
struct Dummy_cycle_rep_maintainer
{
  typedef typename boost::graph_traits<PolygonMesh>::halfedge_descriptor           halfedge_descriptor;
  typedef typename boost::graph_traits<PolygonMesh>::halfedge_iterator             halfedge_iterator;

  Dummy_cycle_rep_maintainer(const PolygonMesh& pmesh) : m_pmesh(pmesh) { }

  Iterator_range<halfedge_iterator> halfedges_to_consider() const { return halfedges(m_pmesh); }

  std::vector<halfedge_descriptor> cycle_representatives() const
  {
    std::vector<halfedge_descriptor> boundary_cycle_representatives;
    extract_boundary_cycles(m_pmesh, std::back_inserter(boundary_cycle_representatives));

    return boundary_cycle_representatives;
  }

  // Dummies just to fit the API
  void remove_representative(const halfedge_descriptor) const { }
  void clear_representatives() const { }

  template <typename CycleHalfedgeRange, typename FilteredHalfedgePairsRange, typename VPM>
  void update_representatives(const CycleHalfedgeRange&,
                              const FilteredHalfedgePairsRange&,
                              const VPM) const { }

private:
  const PolygonMesh& m_pmesh;
};

// This is the version used when a specific (sub)range of cycles are being used
template <typename PolygonMesh>
struct Boundary_cycle_rep_maintainer
{
  typedef typename boost::graph_traits<PolygonMesh>::vertex_descriptor             vertex_descriptor;
  typedef typename boost::graph_traits<PolygonMesh>::halfedge_descriptor           halfedge_descriptor;
  typedef typename std::pair<halfedge_descriptor, halfedge_descriptor>             halfedges_pair;

  typedef CGAL::dynamic_halfedge_property_t<bool>                                 Candidate_tag;
  typedef typename boost::property_map<PolygonMesh, Candidate_tag>::type          Candidate_map;

  Boundary_cycle_rep_maintainer(PolygonMesh& pmesh)
    : m_pmesh(pmesh)
  {
    m_candidate_halfedges = get(Candidate_tag(), pmesh);
  }

public:
  std::vector<halfedge_descriptor> halfedges_to_consider() const
  {
    std::vector<halfedge_descriptor> boundaries;
    for(const halfedge_descriptor bh : m_cycle_reps)
      for(halfedge_descriptor h : CGAL::halfedges_around_face(bh, m_pmesh))
        boundaries.push_back(h);

    // There should be only one representative per cycle
    CGAL_assertion(std::set<halfedge_descriptor>(boundaries.begin(), boundaries.end()).size() == boundaries.size());

    return boundaries;
  }

  const std::set<halfedge_descriptor>& cycle_representatives() const { return m_cycle_reps; }

  void add_representative(const halfedge_descriptor h) { m_cycle_reps.insert(h); }
  void remove_representative(const halfedge_descriptor h) { m_cycle_reps.erase(h); }
  void clear_representatives( ) { m_cycle_reps.clear(); }

  // Pick a single cycle representative for each cycle that appears in 'cycle_halfedges'
  // The representative must not appear in 'filtered_stitchable_halfedges' since this contains
  // halfedges that will not be border (or even exist) after stitching
  //
  // Stitching matching pairs on the same boundary can split a single hole into multiple holes,
  // each with their representative
  template <typename CycleHalfedgeRange,
            typename FilteredHalfedgePairsRange,
            typename VPM>
  void update_representatives(const CycleHalfedgeRange& cycle_halfedges,
                              const FilteredHalfedgePairsRange& filtered_stitchable_halfedges,
                              const VPM vpm)
  {
    typedef typename boost::property_traits<VPM>::reference                 Point_ref;

    CGAL_assertion(!cycle_halfedges.empty());

#ifdef CGAL_PMP_STITCHING_DEBUG
    std::cout << "update_representatives(" << cycle_halfedges.size() << ", "
                                           << filtered_stitchable_halfedges.size() << ")" << std::endl;
#endif

    for(const halfedge_descriptor h : cycle_halfedges)
      put(m_candidate_halfedges, h, true);

    for(const halfedges_pair& hp : filtered_stitchable_halfedges)
    {
      put(m_candidate_halfedges, hp.first, false);
      put(m_candidate_halfedges, hp.second, false);
    }

    for(const halfedge_descriptor h : cycle_halfedges)
    {
      if(!is_border(h, m_pmesh) || !get(m_candidate_halfedges, h))
        continue;

      // This halfedge is now the representative of a boundary cycle
      // --> walk the cycle to unmark halfedges as potential representatives
      // --> when encountering a halfedge that is already not a potential representative,
      //     that means this halfedge is going to be stitched and so the part of the old cycle
      //     starting from that halfedge till we are back to the that vertex should be ignored.
      add_representative(h);

#ifdef CGAL_PMP_STITCHING_DEBUG_PP
      int border_length = 0;
#endif

      halfedge_descriptor walker_h = h;
      for(;;)
      {
        put(m_candidate_halfedges, walker_h, false);

#ifdef CGAL_PMP_STITCHING_DEBUG_PP
        std::cout << "walker at : " << edge(walker_h, m_pmesh) << std::endl;
        ++border_length;
#endif

        // Everything below is just to find the next halfedge of the cycle post-stitching (things
        // aren't stitched yet because we need to keep valid halfedges)
        vertex_descriptor curr_v = target(walker_h, m_pmesh);
        Point_ref curr_p = get(vpm, curr_v);

        walker_h = next(walker_h, m_pmesh);
        CGAL_assertion(is_border(walker_h, m_pmesh));

        if(walker_h == h)
          break;

        bool ignore_till_back_at_curr_p = !get(m_candidate_halfedges, walker_h);
        while(ignore_till_back_at_curr_p) // can have multiple loops at curr_v
        {
#ifdef CGAL_PMP_STITCHING_DEBUG_PP
          std::cout << "Ignoring a cycle starting at " << curr_v << " pos: " << curr_p << std::endl;
#endif

          // walk the cycle to be ignored
          do
          {
#ifdef CGAL_PMP_STITCHING_DEBUG_PP
            std::cout << "Ignoring " << edge(walker_h, m_pmesh)
                      << "(" << source(walker_h, m_pmesh) << " " << target(walker_h, m_pmesh) << ")" << std::endl;
#endif
            CGAL_assertion(walker_h != h);
            walker_h = next(walker_h, m_pmesh);
          }
          while(get(vpm, source(walker_h, m_pmesh)) != curr_p);

          ignore_till_back_at_curr_p = (walker_h != h) && !get(m_candidate_halfedges, walker_h);
        }

        if(walker_h == h)
          break;

        CGAL_assertion(get(m_candidate_halfedges, walker_h));
      }

#ifdef CGAL_PMP_STITCHING_DEBUG_PP
      std::cout << "new cycle rep: " << edge(h, m_pmesh)
                << "\n\t" << source(h, m_pmesh) << "\t(" << get(vpm, source(h, m_pmesh)) << ")"
                << "\n\t" << target(h, m_pmesh) << "\t(" << get(vpm, target(h, m_pmesh)) << ")\n"
                << " length: " << border_length << std::endl;
      CGAL_assertion(border_length >= 2); // length 2 can happen because not everything is stitchable
#endif
    }
  }

private:
  std::set<halfedge_descriptor> m_cycle_reps;
  Candidate_map m_candidate_halfedges; // candidacy to be a representative
  PolygonMesh& m_pmesh;
};

////// Functions

//add a pair of border halfedges to be stitched.
//Specifies if they are manifold or not in the map.
template<typename Halfedge,
         typename Border_halfedge_map,
         typename Halfedge_pair,
         typename Manifold_halfedge_pair,
         typename VPM,
         typename Mesh>
void fill_pairs(const Halfedge& he,
                Border_halfedge_map& border_halfedge_map,
                Halfedge_pair& halfedge_pairs,
                Manifold_halfedge_pair& manifold_halfedge_pairs,
                VPM vpm,
                const Mesh& pmesh)
{
  typename Border_halfedge_map::iterator set_it;
  bool insertion_ok;
  std::tie(set_it, insertion_ok) = border_halfedge_map.emplace(he, std::make_pair(1,0));

  if(!insertion_ok) // we found already a halfedge with the points
  {
    ++set_it->second.first; // increase the multiplicity
    if(set_it->second.first == 2)
    {
      set_it->second.second = halfedge_pairs.size(); // set the id of the pair in the vector
      halfedge_pairs.emplace_back(set_it->first, he);
      if(get(vpm, source(he,pmesh)) == get(vpm, target(set_it->first, pmesh)) &&
         get(vpm, target(he,pmesh)) == get(vpm, source(set_it->first, pmesh)))
      {
        manifold_halfedge_pairs.push_back(true);
      }
      else
      {
        manifold_halfedge_pairs.push_back(false);
      }
    }
    else if(set_it->second.first > 2)
    {
      manifold_halfedge_pairs[ set_it->second.second ] = false;
    }
  }
}

template <typename HalfedgeRange,
          typename PolygonMesh,
          typename HalfedgeKeeper,
          typename OutputIterator,
          typename CGAL_PMP_NP_TEMPLATE_PARAMETERS>
OutputIterator collect_duplicated_stitchable_boundary_edges(const HalfedgeRange& halfedge_range,
                                                            PolygonMesh& pmesh,
                                                            const HalfedgeKeeper& hd_kpr,
                                                            const bool per_cc,
                                                            OutputIterator out,
                                                            const CGAL_PMP_NP_CLASS& np)
{
  using parameters::choose_parameter;
  using parameters::get_parameter;

  typedef typename boost::graph_traits<PolygonMesh>::halfedge_descriptor          halfedge_descriptor;

  typedef typename GetVertexPointMap<PolygonMesh, CGAL_PMP_NP_CLASS>::const_type  VPM;
  VPM vpm = choose_parameter(get_parameter(np, internal_np::vertex_point),
                             get_const_property_map(vertex_point, pmesh));

  typedef CGAL::dynamic_face_property_t<int>                                      Face_property_tag;
  typedef typename boost::property_map<PolygonMesh, Face_property_tag>::type      Face_cc_map;

  Face_cc_map cc;
  std::size_t num_cc = 0;
  std::vector<std::vector<halfedge_descriptor> > border_edges_per_cc;

  typedef Less_for_halfedge<PolygonMesh, VPM>                                     Less_hedge;
  typedef std::map<halfedge_descriptor, std::pair<int, std::size_t>, Less_hedge>  Border_halfedge_map;

  Less_hedge less_hedge(pmesh, vpm);
  Border_halfedge_map border_halfedge_map(less_hedge);

  std::vector<std::pair<halfedge_descriptor, halfedge_descriptor> > halfedge_pairs;
  std::vector<bool> manifold_halfedge_pairs;

#ifdef CGAL_PMP_STITCHING_DEBUG
  std::cout << "Collecting stitchable pair from a hrange of size: " << halfedge_range.size()
            << " (total: " << halfedges(pmesh).size() << ")" << std::endl;
#endif

  if(per_cc)
  {
    // 'PMP::connected_component' is not local, but it is cheap.
    // One could write a local version of PMP::connected_components with seed faces and which
    // would not use a global dynamic pmap (but rather an unordered set) to mark visited faces,
    // but it would have to be very small CCs for it to yield a better runtime.
    // Consequently, leaving the global version till it is the limiting factor.
    cc = get(Face_property_tag(), pmesh);
    num_cc = connected_components(pmesh, cc, np);
    border_edges_per_cc.resize(num_cc);
  }

  for(halfedge_descriptor he : halfedge_range)
  {
    if(!CGAL::is_border(he, pmesh))
      continue;

    if(per_cc)
      border_edges_per_cc[get(cc, face(opposite(he, pmesh), pmesh))].push_back(he);
    else
      fill_pairs(he, border_halfedge_map, halfedge_pairs, manifold_halfedge_pairs, vpm, pmesh);
  }

  if(per_cc)
  {
    for(std::size_t i=0; i<num_cc; ++i)
    {
      CGAL_assertion(halfedge_pairs.empty());
      CGAL_assertion(manifold_halfedge_pairs.empty());

      Border_halfedge_map border_halfedge_map_in_cc(less_hedge);
      for(std::size_t j=0; j<border_edges_per_cc[i].size(); ++j)
      {
        halfedge_descriptor he = border_edges_per_cc[i][j];
        fill_pairs(he, border_halfedge_map_in_cc, halfedge_pairs,
                   manifold_halfedge_pairs, vpm, pmesh);
      }

      // put in `out` only manifold edges from the set of edges to stitch.
      // We choose not to allow only a pair out of the whole set to be stitched
      // as we can produce inconsistent stitching along a sequence of non-manifold edges
      const std::size_t nb_pairs = halfedge_pairs.size();
      for(std::size_t k=0; k<nb_pairs; ++k)
      {
        if(manifold_halfedge_pairs[k])
        {
          // the first halfedge of the pair is kept
          if(hd_kpr(halfedge_pairs[k].first, halfedge_pairs[k].second) == halfedge_pairs[k].second)
            std::swap(halfedge_pairs[k].first, halfedge_pairs[k].second);

          *out++ = halfedge_pairs[k];

#ifdef CGAL_PMP_STITCHING_DEBUG
          const halfedge_descriptor h = halfedge_pairs[k].first;
          const halfedge_descriptor hn = halfedge_pairs[k].second;
          std::cout << "Stitch "
                    << edge(h, pmesh) << " (" << get(vpm, source(h, pmesh)) << ") - (" << get(vpm, target(h, pmesh)) << ") and "
                    << edge(hn, pmesh) << " (" << get(vpm, source(hn, pmesh)) << ") - (" << get(vpm, target(hn, pmesh)) << ")" << std::endl;
#endif
        }
      }

      halfedge_pairs.clear();
      manifold_halfedge_pairs.clear();
    }
  }
  else
  {
    // put in `out` only manifold edges from the set of edges to stitch.
    // We choose not to allow only a pair out of the whole set to be stitched
    // as we can produce inconsistent stitching along a sequence of non-manifold edges
    const std::size_t nb_pairs=halfedge_pairs.size();
    for(std::size_t i=0; i<nb_pairs; ++i)
    {
      if(manifold_halfedge_pairs[i])
      {
        // the first halfedge of the pair is kept
        if(hd_kpr(halfedge_pairs[i].first, halfedge_pairs[i].second) == halfedge_pairs[i].second)
          std::swap(halfedge_pairs[i].first, halfedge_pairs[i].second);

        *out++ = halfedge_pairs[i];

#ifdef CGAL_PMP_STITCHING_DEBUG
        const halfedge_descriptor h = halfedge_pairs[i].first;
        const halfedge_descriptor hn = halfedge_pairs[i].second;
        std::cout << "Stitch "
                  << edge(h, pmesh) << " (" << get(vpm, source(h, pmesh)) << ") - (" << get(vpm, target(h, pmesh)) << ") and "
                  << edge(hn, pmesh) << " (" << get(vpm, source(hn, pmesh)) << ") - (" << get(vpm, target(hn, pmesh)) << ")" << std::endl;
#endif
      }
    }
  }

  return out;
}

template <class PolygonMesh>
void update_target_vertex(typename boost::graph_traits<PolygonMesh>::halfedge_descriptor h,
                          typename boost::graph_traits<PolygonMesh>::vertex_descriptor v_kept,
                          PolygonMesh& pmesh)
{
  typename boost::graph_traits<PolygonMesh>::halfedge_descriptor start = h;
  do
  {
    set_target(h, v_kept, pmesh);
    h = opposite(next(h, pmesh), pmesh);
  }
  while(h != start);
}

template <class vertex_descriptor, class Handle_map>
typename Union_find<vertex_descriptor>::handle
uf_get_handle(vertex_descriptor v,
              Union_find<vertex_descriptor>& uf_vertices,
              Handle_map& handles)
{
  std::pair<typename Handle_map::iterator, bool> insert_res =
    handles.emplace(v, typename Union_find<vertex_descriptor>::handle());
  if(insert_res.second)
    insert_res.first->second = uf_vertices.make_set(v);

  return insert_res.first->second;
}

template <class vertex_descriptor, class Handle_map>
void uf_join_vertices(vertex_descriptor v1, vertex_descriptor v2,
                      Union_find<vertex_descriptor>& uf_vertices,
                      Handle_map& handles)
{
  typename Union_find<vertex_descriptor>::handle
    h1 = uf_get_handle(v1, uf_vertices, handles),
    h2 = uf_get_handle(v2, uf_vertices, handles);
  uf_vertices.unify_sets(h1, h2);
}

// main functions (vertices to keep selected and halfedge pairs filtered)
template <typename PolygonMesh, typename HalfedgePairsRange, typename VertexPointMap,
          typename Uf_vertices, typename Uf_handles>
void run_stitch_borders(PolygonMesh& pmesh,
                        const HalfedgePairsRange& to_stitch,
                        const VertexPointMap& vpm,
                        Uf_vertices& uf_vertices,
                        Uf_handles& uf_handles)
{
  typedef typename boost::graph_traits<PolygonMesh>::vertex_descriptor      vertex_descriptor;
  typedef typename boost::graph_traits<PolygonMesh>::halfedge_descriptor    halfedge_descriptor;
  typedef typename std::pair<halfedge_descriptor, halfedge_descriptor>      halfedges_pair;

  CGAL_USE(vpm);

  std::vector<vertex_descriptor> vertices_to_delete;
  for(const halfedges_pair& hk : to_stitch)
  {
    halfedge_descriptor h1 = hk.first;
    halfedge_descriptor h2 = hk.second;

#ifdef CGAL_PMP_STITCHING_DEBUG_PP
      std::cout << "Actually stitching:\n";
      std::cout << edge(h1, pmesh) << "\n\t" << source(h1, pmesh) << "\t(" << get(vpm, source(h1, pmesh)) << ")"
                                   << "\n\t" << target(h1, pmesh) << "\t(" << get(vpm, target(h1, pmesh)) << ")\n"
                << edge(h2, pmesh) << "\n\t" << source(h2, pmesh) << "\t(" << get(vpm, source(h2, pmesh)) << ")"
                                   << "\n\t" << target(h2, pmesh) << "\t(" << get(vpm, target(h2, pmesh)) << ")" << std::endl;
#endif

    vertex_descriptor h1_tgt = target(h1, pmesh);
    vertex_descriptor h2_src = source(h2, pmesh);

    // update vertex pointers: target of h1 vs source of h2
    vertex_descriptor v_to_keep =
      *uf_vertices.find(uf_get_handle(h1_tgt, uf_vertices, uf_handles));

    if(v_to_keep!=h1_tgt)
    {
      vertices_to_delete.push_back(h1_tgt);
      update_target_vertex(h1, v_to_keep, pmesh);
    }

    if(v_to_keep != h2_src && h1_tgt!=h2_src)
    {
      vertices_to_delete.push_back( h2_src );
      update_target_vertex(opposite(h2, pmesh), v_to_keep, pmesh);
    }
    set_halfedge(v_to_keep, h1, pmesh);

    vertex_descriptor h1_src = source(h1, pmesh);
    vertex_descriptor h2_tgt = target(h2, pmesh);

    //update vertex pointers: target of h1 vs source of h2
    v_to_keep = *uf_vertices.find(uf_get_handle(h2_tgt, uf_vertices, uf_handles));
    if(v_to_keep!=h2_tgt)
    {
      vertices_to_delete.push_back( h2_tgt );
      update_target_vertex(h2, v_to_keep, pmesh);
    }

    if(v_to_keep!=h1_src && h1_src!=h2_tgt)
    {
      vertices_to_delete.push_back( h1_src );
      update_target_vertex(opposite(h1, pmesh), v_to_keep, pmesh);
    }

    set_halfedge(v_to_keep, opposite(h1, pmesh), pmesh);
  }

  /// Update next/prev of neighbor halfedges (that are not set for stiching)
  /// _______   _______
  ///        | |
  ///        | |
  /// In order to avoid having to maintain a set with halfedges to stitch
  /// we do on purpose next-prev linking that might not be useful but that
  /// is harmless and still less expensive than doing queries in a set
  for(const halfedges_pair& hk : to_stitch)
  {
    halfedge_descriptor h1 = hk.first;
    halfedge_descriptor h2 = hk.second;

    //link h2->prev() to h1->next()
    halfedge_descriptor pr = prev(h2, pmesh);
    halfedge_descriptor nx = next(h1, pmesh);
    set_next(pr, nx, pmesh);

    //link h1->prev() to h2->next()
    pr = prev(h1, pmesh);
    nx = next(h2, pmesh);
    set_next(pr, nx, pmesh);
  }

  /// update HDS connectivity, removing the second halfedge
  /// of each the pair and its opposite
  for(const halfedges_pair& hk : to_stitch)
  {
    halfedge_descriptor h1 = hk.first;
    halfedge_descriptor h2 = hk.second;

  ///Set face-halfedge relationship
    //h2 and its opposite will be removed
    set_face(h1, face(opposite(h2, pmesh), pmesh), pmesh);
    set_halfedge(face(h1, pmesh), h1, pmesh);
    //update next/prev pointers
    halfedge_descriptor tmp = prev(opposite(h2, pmesh), pmesh);
    set_next(tmp, h1, pmesh);
    tmp = next(opposite(h2, pmesh), pmesh);
    set_next(h1, tmp, pmesh);

  /// remove the extra halfedges
    remove_edge(edge(h2, pmesh), pmesh);
  }

  //remove the extra vertices
  for(vertex_descriptor vd : vertices_to_delete)
  {
#ifdef CGAL_PMP_STITCHING_DEBUG_PP
    std::cout << "Delete vertex: " << vd << std::endl;
#endif
    remove_vertex(vd, pmesh);
  }
}

template <typename PolygonMesh, typename HalfedgePairsRange,
          typename Uf_vertices, typename Uf_handles>
HalfedgePairsRange filter_stitchable_pairs(PolygonMesh& pmesh,
                                           const HalfedgePairsRange& to_stitch,
                                           Uf_vertices& uf_vertices,
                                           Uf_handles& uf_handles)
{
  typedef typename boost::graph_traits<PolygonMesh>::vertex_descriptor    vertex_descriptor;
  typedef typename boost::graph_traits<PolygonMesh>::halfedge_descriptor  halfedge_descriptor;
  typedef typename std::pair<halfedge_descriptor, halfedge_descriptor>    halfedges_pair;

  // Merge the vertices
  for(const halfedges_pair& hk : to_stitch)
  {
    const halfedge_descriptor h1 = hk.first;
    const halfedge_descriptor h2 = hk.second;

    CGAL_assertion(is_border(h1, pmesh));
    CGAL_assertion(is_border(h2, pmesh));
    CGAL_assertion(!is_border(opposite(h1, pmesh), pmesh));
    CGAL_assertion(!is_border(opposite(h2, pmesh), pmesh));

    vertex_descriptor tgt1 = target(h1, pmesh), src1 = source(h1, pmesh);
    vertex_descriptor src2 = source(h2, pmesh), tgt2 = target(h2, pmesh);
    uf_join_vertices(tgt1, src2, uf_vertices, uf_handles);
    uf_join_vertices(src1, tgt2, uf_vertices, uf_handles);
  }

  // detect vertices that cannot be stitched because it would produce a non-manifold edge
  // We look for vertex to be stitched and collect all incident edges with another endpoint
  // to be stitched (that is not an edge scheduled for stitching). That way we can detect
  // if more that one edge will share the same two "master" endpoints.
  typedef boost::unordered_map<std::pair<vertex_descriptor, vertex_descriptor>,
                               std::vector<halfedge_descriptor> >           Halfedges_after_stitching;
  Halfedges_after_stitching halfedges_after_stitching;

  typedef std::pair<const vertex_descriptor, typename Uf_vertices::handle> Pair_type;
  for(const Pair_type& p : uf_handles)
  {
    vertex_descriptor vd = p.first;
    typename Uf_vertices::handle tgt_handle = uf_vertices.find(uf_handles[vd]);
    for(halfedge_descriptor hd : halfedges_around_target(vd, pmesh))
    {
      const vertex_descriptor other_vd = source(hd, pmesh);

      typename Uf_handles::iterator it_res = uf_handles.find(other_vd);

      if(it_res!=uf_handles.end()) // if the other vertex is also involved in a merge
      {
        if(other_vd < vd)
          continue; // avoid reporting twice the same edge

        typename Uf_vertices::handle src_handle=uf_vertices.find(it_res->second);
        halfedges_after_stitching[make_sorted_pair(*tgt_handle, *src_handle)].push_back(hd);
      }
      else
        halfedges_after_stitching[make_sorted_pair(*tgt_handle, other_vd)].push_back(hd);
    }
  }

  // look for edges that will be present more than once after the stitching
  // (no edges scheduled for stitching involved)
  std::unordered_set<vertex_descriptor> unstitchable_vertices;
  for(typename Halfedges_after_stitching::iterator it=halfedges_after_stitching.begin(),
                                                   it_end=halfedges_after_stitching.end();
                                                   it!=it_end; ++it)
  {
    switch(it->second.size())
    {
      case 1:
       break; // nothing to do
      case 2:
      {
        if(is_border_edge(it->second.front(), pmesh) && is_border_edge(it->second.back(), pmesh))
          break; // these are edges that are most possibly scheduled for stitching or will create a two halfedge loop
        CGAL_FALLTHROUGH;
      }
      default:
      {
        // this is a bit extreme as maybe some could be stitched
        // (but safer because the master could be one of them)
        for(halfedge_descriptor hd : it->second)
        {
          unstitchable_vertices.insert(source(hd, pmesh));
          unstitchable_vertices.insert(target(hd, pmesh));
        }
      }
    }
  }

  // filter halfedges to stitch
  if(!unstitchable_vertices.empty())
  {
    std::vector<halfedges_pair> to_stitch_filtered;
    to_stitch_filtered.reserve(to_stitch.size());
    for(const halfedges_pair& hk : to_stitch)
    {
      // We test both halfedges because the previous test
      // might involve only one of the two halfedges
      if(unstitchable_vertices.count( source(hk.first, pmesh) )== 0 &&
         unstitchable_vertices.count( target(hk.first, pmesh) )== 0 &&
         unstitchable_vertices.count( source(hk.second, pmesh) )== 0 &&
         unstitchable_vertices.count( target(hk.second, pmesh) )== 0 )
      {
        to_stitch_filtered.push_back(hk);
      }
    }

    // redo union find as some "master" vertex might be unstitchable
    uf_vertices.clear();
    uf_handles.clear();
    for(const halfedges_pair& hk : to_stitch_filtered)
    {
      halfedge_descriptor h1 = hk.first;
      halfedge_descriptor h2 = hk.second;

      vertex_descriptor tgt1 = target(h1, pmesh), src1 = source(h1, pmesh);
      vertex_descriptor src2 = source(h2, pmesh), tgt2 = target(h2, pmesh);
      uf_join_vertices(tgt1, src2, uf_vertices, uf_handles);
      uf_join_vertices(src1, tgt2, uf_vertices, uf_handles);
    }

    return to_stitch_filtered;
  }
  else
  {
    return to_stitch;
  }
}

template <typename StitchableHalfedgePairsRange, typename CandidateHalfedgeRange, typename PolygonMesh,
          typename MaintainerVisitor, typename VertexPointMap>
std::size_t stitch_halfedge_range(const StitchableHalfedgePairsRange& to_stitch,
                                  const CandidateHalfedgeRange& representative_candidates,
                                  PolygonMesh& pmesh,
                                  MaintainerVisitor& mv,
                                  const VertexPointMap& vpm)
{
  typedef typename boost::graph_traits<PolygonMesh>::vertex_descriptor    vertex_descriptor;
  typedef typename boost::graph_traits<PolygonMesh>::halfedge_descriptor  halfedge_descriptor;
  typedef typename std::pair<halfedge_descriptor, halfedge_descriptor>    halfedges_pair;

#ifdef CGAL_PMP_STITCHING_DEBUG_PP
  std::cout << to_stitch.size() << " tentative halfedge pair(s) to stitch:\n";
  for(const auto& hp : to_stitch)
  {
    const halfedge_descriptor h = hp.first;
    const halfedge_descriptor hn = hp.second;

    std::cout << edge(h, pmesh) << "\n\t" << source(h, pmesh) << "\t(" << get(vpm, source(h, pmesh)) << ")"
                                << "\n\t" << target(h, pmesh) << "\t(" << get(vpm, target(h, pmesh)) << ")\n"
              << edge(hn, pmesh) << "\n\t" << source(hn, pmesh) << "\t(" << get(vpm, source(hn, pmesh)) << ")"
                                 << "\n\t" << target(hn, pmesh) << "\t(" << get(vpm, target(hn, pmesh)) << ")" << std::endl;
  }
#endif

  // The first step of the algorithm is to filter halfedges to be stitched so that
  // after stitching no edges will be present more than once.
  typedef CGAL::Union_find<vertex_descriptor> Uf_vertices;
  Uf_vertices uf_vertices;
  typedef std::unordered_map<vertex_descriptor, typename Uf_vertices::handle> Uf_handles;
  Uf_handles uf_handles;

  std::vector<halfedges_pair> to_stitch_filtered = filter_stitchable_pairs(pmesh, to_stitch, uf_vertices, uf_handles);

  mv.update_representatives(representative_candidates, to_stitch_filtered, vpm);

  // Actualy stitching
  run_stitch_borders(pmesh, to_stitch_filtered, vpm, uf_vertices, uf_handles);

  return to_stitch_filtered.size();
}

template <typename HalfedgePairsRange, typename PolygonMesh, typename VertexPointMap>
std::size_t stitch_halfedge_range(const HalfedgePairsRange& to_stitch,
                                  PolygonMesh& pmesh,
                                  const VertexPointMap& vpm)
{
  Dummy_cycle_rep_maintainer<PolygonMesh> mv(pmesh);
  return stitch_halfedge_range(to_stitch, halfedges(pmesh), pmesh, mv, vpm);
}

/// High-level functions

template <typename PolygonMesh, typename MaintainerVisitor, typename CGAL_PMP_NP_TEMPLATE_PARAMETERS>
std::size_t stitch_boundary_cycle(const typename boost::graph_traits<PolygonMesh>::halfedge_descriptor bh,
                                  PolygonMesh& pmesh,
                                  MaintainerVisitor& mv,
                                  const CGAL_PMP_NP_CLASS& np)
{
  typedef typename boost::graph_traits<PolygonMesh>::halfedge_descriptor           halfedge_descriptor;
  typedef typename std::pair<halfedge_descriptor, halfedge_descriptor>             halfedges_pair;

  CGAL_precondition(bh != boost::graph_traits<PolygonMesh>::null_halfedge());
  CGAL_precondition(is_border(bh, pmesh));
  CGAL_precondition(is_valid(pmesh));

  using parameters::choose_parameter;
  using parameters::get_parameter;

  typedef typename GetVertexPointMap<PolygonMesh, CGAL_PMP_NP_CLASS>::const_type   VPM;
  VPM vpm = choose_parameter(get_parameter(np, internal_np::vertex_point),
                             get_const_property_map(vertex_point, pmesh));

  typedef typename internal_np::Lookup_named_param_def<internal_np::halfedges_keeper_t,
                                                       CGAL_PMP_NP_CLASS,
                                                       Default_halfedges_keeper<PolygonMesh> >::type  Halfedge_keeper;
  const Halfedge_keeper hd_kpr = choose_parameter(get_parameter(np, internal_np::halfedges_keeper),
                                                  Default_halfedges_keeper<PolygonMesh>());

  std::vector<halfedge_descriptor> cycle_halfedges;
  for(halfedge_descriptor h : halfedges_around_face(bh, pmesh))
    cycle_halfedges.push_back(h);

  std::vector<halfedges_pair> to_stitch;
  internal::collect_duplicated_stitchable_boundary_edges(cycle_halfedges, pmesh,
                                                         hd_kpr, false /*per cc*/,
                                                         std::back_inserter(to_stitch), np);

  mv.remove_representative(bh);

  return stitch_halfedge_range(to_stitch, cycle_halfedges, pmesh, mv, vpm);
}

} //end of namespace internal

/// \ingroup PMP_repairing_grp
///
/// \brief stitches together, whenever possible, two halfedges belonging to the boundary cycle described by the halfedge `h`.
///
/// Two border halfedges `h1` and `h2` can be stitched
/// if the points associated to the source and target vertices of `h1` are
/// the same as those of the target and source vertices of `h2` respectively.
///
/// \tparam PolygonMesh a model of `MutableFaceGraph`
/// \tparam NamedParameters a sequence of \ref bgl_namedparameters "Named Parameters"
///
<<<<<<< HEAD
/// \param h a border halfedge of the polygon mesh `pmesh`
/// \param pmesh the polygon mesh to be stitched
/// \param np optional sequence of \ref pmp_namedparameters "Named Parameters" among the ones listed below
=======
/// \param h a border halfedge of the polygon mesh `pm`
/// \param pm the polygon mesh to be stitched
/// \param np an optional sequence of \ref bgl_namedparameters "Named Parameters" among the ones listed below
>>>>>>> 84ec799c
///
/// \cgalNamedParamsBegin
///   \cgalParamNBegin{vertex_point_map}
///     \cgalParamDescription{a property map associating points to the vertices of `pm`}
///     \cgalParamType{a class model of `ReadWritePropertyMap` with `boost::graph_traits<PolygonMesh>::%vertex_descriptor`
///                    as key type and `%Point_3` as value type}
///     \cgalParamDefault{`boost::get(CGAL::vertex_point, pm)`}
///     \cgalParamExtra{If this parameter is omitted, an internal property map for `CGAL::vertex_point_t`
///                     must be available in `PolygonMesh`.}
///   \cgalParamNEnd
/// \cgalNamedParamsEnd
///
/// \returns the number of pairs of halfedges that were stitched.
///
/// \sa `stitch_boundary_cycles()`
/// \sa `stitch_borders()`
///
template <typename PolygonMesh, typename CGAL_PMP_NP_TEMPLATE_PARAMETERS>
std::size_t stitch_boundary_cycle(const typename boost::graph_traits<PolygonMesh>::halfedge_descriptor h,
                                  PolygonMesh& pmesh,
                                  const CGAL_PMP_NP_CLASS& np)
{
  internal::Dummy_cycle_rep_maintainer<PolygonMesh> mv(pmesh);
  return internal::stitch_boundary_cycle(h, pmesh, mv, np);
}

template <typename PolygonMesh>
std::size_t stitch_boundary_cycle(const typename boost::graph_traits<PolygonMesh>::halfedge_descriptor h,
                                  PolygonMesh& pmesh)
{
  return stitch_boundary_cycle(h, pmesh, parameters::all_default());
}

namespace internal {

template <typename BorderHalfedgeRange, typename PolygonMesh,
          typename MaintainerVisitor, typename CGAL_PMP_NP_TEMPLATE_PARAMETERS>
std::size_t stitch_boundary_cycles(const BorderHalfedgeRange& boundary_cycle_representatives,
                                   PolygonMesh& pmesh,
                                   MaintainerVisitor& mv,
                                   const CGAL_PMP_NP_CLASS& np)
{
  typedef typename boost::graph_traits<PolygonMesh>::halfedge_descriptor           halfedge_descriptor;

  std::size_t stitched_boundary_cycles_n = 0;
  for(const halfedge_descriptor h : boundary_cycle_representatives)
    stitched_boundary_cycles_n += stitch_boundary_cycle(h, pmesh, mv, np);

  return stitched_boundary_cycles_n;
}

} // namespace internal

/// \ingroup PMP_repairing_grp
///
/// \brief stitches together, whenever possible, two halfedges belonging to the same boundary cycle.
///
/// Two border halfedges `h1` and `h2` can be stitched
/// if the points associated to the source and target vertices of `h1` are
/// the same as those of the target and source vertices of `h2` respectively.
///
/// \tparam BorderHalfedgeRange a model of `Range` with value type `boost::graph_traits<PolygonMesh>::%halfedge_descriptor`
/// \tparam PolygonMesh a model of `MutableFaceGraph`
/// \tparam NamedParameters a sequence of \ref bgl_namedparameters "Named Parameters"
///
<<<<<<< HEAD
/// \param boundary_cycle_representatives a range of border halfedges, each describing a boundary cycle of the mesh `pmesh`
/// \param pmesh the polygon mesh to be stitched
/// \param np optional sequence of \ref pmp_namedparameters "Named Parameters" among the ones listed below
=======
/// \param pm the polygon mesh to be stitched
/// \param np an optional sequence of \ref bgl_namedparameters "Named Parameters" among the ones listed below
>>>>>>> 84ec799c
///
/// \cgalNamedParamsBegin
///   \cgalParamNBegin{vertex_point_map}
///     \cgalParamDescription{a property map associating points to the vertices of `pm`}
///     \cgalParamType{a class model of `ReadWritePropertyMap` with `boost::graph_traits<PolygonMesh>::%vertex_descriptor`
///                    as key type and `%Point_3` as value type}
///     \cgalParamDefault{`boost::get(CGAL::vertex_point, pm)`}
///     \cgalParamExtra{If this parameter is omitted, an internal property map for `CGAL::vertex_point_t`
///                     must be available in `PolygonMesh`.}
///   \cgalParamNEnd
/// \cgalNamedParamsEnd
///
/// \returns the number of pairs of halfedges that were stitched.
///
/// \sa `stitch_boundary_cycle()`
/// \sa `stitch_borders()`
///
template <typename BorderHalfedgeRange, typename PolygonMesh, typename CGAL_PMP_NP_TEMPLATE_PARAMETERS>
std::size_t stitch_boundary_cycles(const BorderHalfedgeRange& boundary_cycle_representatives,
                                   PolygonMesh& pmesh,
                                   const CGAL_PMP_NP_CLASS& np)
{
  // If this API is called, we are not from stitch_borders() (otherwise there would be a maintainer)
  // so there is only one pass and we don't carea bout maintaining the cycle subset
  internal::Dummy_cycle_rep_maintainer<PolygonMesh> mv(pmesh);
  return stitch_boundary_cycles(boundary_cycle_representatives, pmesh, mv, np);
}

///\cond SKIP_IN_MANUAL
// convenience overloads
template <typename PolygonMesh, typename CGAL_PMP_NP_TEMPLATE_PARAMETERS>
std::size_t stitch_boundary_cycles(PolygonMesh& pmesh,
                                   const CGAL_PMP_NP_CLASS& np)
{
  typedef typename boost::graph_traits<PolygonMesh>::halfedge_descriptor           halfedge_descriptor;

  std::vector<halfedge_descriptor> boundary_cycle_representatives;
  extract_boundary_cycles(pmesh, std::back_inserter(boundary_cycle_representatives));

  return stitch_boundary_cycles(boundary_cycle_representatives, pmesh, np);
}

template <typename BorderHalfedgeRange, typename PolygonMesh>
std::size_t stitch_boundary_cycles(const BorderHalfedgeRange& boundary_cycle_representatives,
                                   PolygonMesh& pmesh)
{
  return stitch_boundary_cycles(boundary_cycle_representatives, pmesh, parameters::all_default());
}

template <typename PolygonMesh>
std::size_t stitch_boundary_cycles(PolygonMesh& pmesh)
{
  return stitch_boundary_cycles(pmesh, parameters::all_default());
}

// The VPM is only used here for debugging info purposes as in this overload, the halfedges
// to stitch are already provided and all further checks are combinatorial and not geometrical.
// There is thus nothing interesting to pass via named parameters and this overload is not documented.
template <typename PolygonMesh,
          typename HalfedgePairsRange,
          typename CGAL_PMP_NP_TEMPLATE_PARAMETERS>
std::size_t stitch_borders(PolygonMesh& pmesh,
                           const HalfedgePairsRange& hedge_pairs_to_stitch,
                           const CGAL_PMP_NP_CLASS& np,
                           typename boost::enable_if<
                             typename boost::has_range_iterator<HalfedgePairsRange>
                           >::type* = 0)
{
  using parameters::choose_parameter;
  using parameters::get_parameter;

  typedef typename GetVertexPointMap<PolygonMesh, CGAL_PMP_NP_CLASS>::const_type  VPM;
  VPM vpm = choose_parameter(get_parameter(np, internal_np::vertex_point),
                             get_const_property_map(vertex_point, pmesh));

  return internal::stitch_halfedge_range(hedge_pairs_to_stitch, pmesh, vpm);
}
///\endcond

/*!
* \ingroup PMP_repairing_grp
*
* \brief stitches together border halfedges in a polygon mesh.
*
* The halfedges to be stitched are provided in `hedge_pairs_to_stitch`.
* For each pair `p` in this vector, `p.second` and its opposite will be removed
* from `pmesh`.
*
* \tparam PolygonMesh a model of `MutableFaceGraph`
* \tparam HalfedgePairsRange a range of
*         `std::pair<boost::graph_traits<PolygonMesh>::%halfedge_descriptor,
*         boost::graph_traits<PolygonMesh>::%halfedge_descriptor>`,
*         model of `Range`.
*         Its iterator type is `InputIterator`.
*
* \param pmesh the polygon mesh to be modified by stitching
* \param hedge_pairs_to_stitch a range of `std::pair` of halfedges to be stitched together
*
* \return the number of pairs of halfedges that were stitched.
*
*/
template <typename PolygonMesh,
          typename HalfedgePairsRange>
std::size_t stitch_borders(PolygonMesh& pmesh,
                           const HalfedgePairsRange& hedge_pairs_to_stitch)
{
  return stitch_borders(pmesh, hedge_pairs_to_stitch, parameters::all_default());
}

namespace internal {

template <typename BorderHalfedgeRange, typename PolygonMesh,
          typename MaintainerVisitor,
          typename CGAL_PMP_NP_TEMPLATE_PARAMETERS>
std::size_t stitch_borders(const BorderHalfedgeRange& boundary_cycle_representatives,
                           PolygonMesh& pmesh,
                           MaintainerVisitor& mv,
                           const CGAL_PMP_NP_CLASS& np)
{
  typedef typename boost::graph_traits<PolygonMesh>::halfedge_descriptor halfedge_descriptor;

  using parameters::choose_parameter;
  using parameters::get_parameter;

  if(boundary_cycle_representatives.size() == 0)
    return 0;

  typedef typename GetVertexPointMap<PolygonMesh, CGAL_PMP_NP_CLASS>::const_type  VPM;
  VPM vpm = choose_parameter(get_parameter(np, internal_np::vertex_point),
                             get_const_property_map(vertex_point, pmesh));

  typedef typename internal_np::Lookup_named_param_def<internal_np::halfedges_keeper_t,
                                                       CGAL_PMP_NP_CLASS,
                                                       Default_halfedges_keeper<PolygonMesh> >::type  Halfedge_keeper;
  const Halfedge_keeper hd_kpr = choose_parameter(get_parameter(np, internal_np::halfedges_keeper),
                                                  Default_halfedges_keeper<PolygonMesh>());

  bool per_cc = choose_parameter(get_parameter(np, internal_np::apply_per_connected_component), false);

#ifdef CGAL_PMP_STITCHING_DEBUG
  std::cout << "------- Stitch cycles... (" << boundary_cycle_representatives.size() << " cycle(s))" << std::endl;
#endif

  std::size_t res = stitch_boundary_cycles(boundary_cycle_representatives, pmesh, mv, np);

#ifdef CGAL_PMP_STITCHING_DEBUG
  std::cout << "------- Stitched " << res << " in boundary cycles" << std::endl;
  std::cout << "------- Stitch all..." << std::endl;
#endif

  const auto& to_consider = mv.halfedges_to_consider();
  mv.clear_representatives();

  std::vector<std::pair<halfedge_descriptor, halfedge_descriptor> > to_stitch;
  internal::collect_duplicated_stitchable_boundary_edges(to_consider, pmesh, hd_kpr, per_cc,
                                                         std::back_inserter(to_stitch), np);

  res += stitch_halfedge_range(to_stitch, to_consider, pmesh, mv, vpm);

  const auto& new_representatives = mv.cycle_representatives();

#ifdef CGAL_PMP_STITCHING_DEBUG
  std::cout << "------- Stitched " << res << " after cycles & general" << std::endl;
  std::cout << "------- Stitch cycles (#2)... (" << new_representatives.size() << " cycles)" << std::endl;
#endif

  // Don't care about keeping track of the sub-cycles as this is the last pass
  internal::Dummy_cycle_rep_maintainer<PolygonMesh> null_mv(pmesh);
  res += stitch_boundary_cycles(new_representatives, pmesh, null_mv, np);

#ifdef CGAL_PMP_STITCHING_DEBUG
  std::cout << "------- Stitched " << res << " (total)" << std::endl;
#endif

  return res;
}

} // namespace internal

/// \ingroup PMP_repairing_grp
///
/// \brief Same as the other overload, but the pairs of halfedges to be stitched
/// are automatically found amongst all border halfedges.
///
/// Two border halfedges `h1` and `h2` are set to be stitched
/// if the points associated to the source and target vertices of `h1` are
/// the same as those of the target and source vertices of `h2` respectively.
///
<<<<<<< HEAD
/// \tparam BorderHalfedgeRange a model of `Range` with value type `boost::graph_traits<PolygonMesh>::%halfedge_descriptor`
/// \tparam PolygonMesh a model of `FaceListGraph` and `MutableFaceGraph`
/// \tparam NamedParameters a sequence of \ref pmp_namedparameters "Named Parameters"
///
/// \param boundary_cycle_representatives a range of border halfedges, each describing a boundary cycle whose halfedges
///                                       will be considered for stitching
/// \param pmesh the polygon mesh to be modified by the stitching procedure
/// \param np optional sequence of \ref pmp_namedparameters "Named Parameters" among the ones listed below
=======
/// @tparam PolygonMesh a model of `FaceListGraph` and `MutableFaceGraph`
/// @tparam NamedParameters a sequence of \ref bgl_namedparameters "Named Parameters"
///
/// @param pmesh the polygon mesh to be modified by stitching
/// @param np an optional sequence of \ref bgl_namedparameters "Named Parameters" among the ones listed below
>>>>>>> 84ec799c
///
/// \cgalNamedParamsBegin
///   \cgalParamNBegin{vertex_point_map}
///     \cgalParamDescription{a property map associating points to the vertices of `pmesh`}
///     \cgalParamType{a class model of `ReadWritePropertyMap` with `boost::graph_traits<PolygonMesh>::%vertex_descriptor`
///                    as key type and `%Point_3` as value type}
///     \cgalParamDefault{`boost::get(CGAL::vertex_point, pmesh)`}
///     \cgalParamExtra{If this parameter is omitted, an internal property map for `CGAL::vertex_point_t`
///                     must be available in `PolygonMesh`.}
///   \cgalParamNEnd
///
///   \cgalParamNBegin{apply_per_connected_component}
///     \cgalParamDescription{specifies if the borders should only be stitched only within their own connected component.}
///     \cgalParamType{Boolean}
///     \cgalParamDefault{`false`}
///   \cgalParamNEnd
///
///   \cgalParamNBegin{face_index_map}
///     \cgalParamDescription{a property map associating to each face of `pmesh` a unique index between `0` and `num_faces(pmesh) - 1`}
///     \cgalParamType{a class model of `ReadablePropertyMap` with `boost::graph_traits<PolygonMesh>::%face_descriptor`
///                    as key type and `std::size_t` as value type}
///     \cgalParamDefault{an automatically indexed internal map}
///   \cgalParamNEnd
/// \cgalNamedParamsEnd
///
/// \return the number of pairs of halfedges that were stitched.
///
/// \sa `stitch_boundary_cycle()`
/// \sa `stitch_boundary_cycles()`
///
template <typename BorderHalfedgeRange, typename PolygonMesh, typename CGAL_PMP_NP_TEMPLATE_PARAMETERS>
std::size_t stitch_borders(const BorderHalfedgeRange& boundary_cycle_representatives,
                           PolygonMesh& pmesh,
                           const CGAL_PMP_NP_CLASS& np
#ifndef DOXYGEN_RUNNING
                           , typename boost::enable_if<
                             typename boost::has_range_iterator<BorderHalfedgeRange>
                           >::type* = 0
#endif
                           )
{
  // Need to keep track of the cycles since we are working on a subset of all the boundary cycles
  internal::Boundary_cycle_rep_maintainer<PolygonMesh> mv(pmesh);
  return stitch_borders(boundary_cycle_representatives, pmesh, mv, np);
}

/// \cond SKIP_IN_MANUAL
template <typename BorderHalfedgeRange, typename PolygonMesh>
std::size_t stitch_borders(const BorderHalfedgeRange& boundary_cycle_representatives,
                           PolygonMesh& pmesh)
{
  // Need to keep track of the cycles since we are working on a subset of all the boundary cycles
  internal::Boundary_cycle_rep_maintainer<PolygonMesh> mv(pmesh);
  return stitch_borders(boundary_cycle_representatives, pmesh, mv, parameters::all_default());
}

template <typename PolygonMesh, typename CGAL_PMP_NP_TEMPLATE_PARAMETERS>
std::size_t stitch_borders(PolygonMesh& pmesh,
                           const CGAL_PMP_NP_CLASS& np)
{
  typedef typename boost::graph_traits<PolygonMesh>::halfedge_descriptor           halfedge_descriptor;

  std::vector<halfedge_descriptor> boundary_cycle_representatives;
  extract_boundary_cycles(pmesh, std::back_inserter(boundary_cycle_representatives));

  // We are working on all boundary cycles, so there is no need to keep track of any subset
  internal::Dummy_cycle_rep_maintainer<PolygonMesh> mv(pmesh);
  return stitch_borders(boundary_cycle_representatives, pmesh, mv, np);
}

template <typename PolygonMesh>
std::size_t stitch_borders(PolygonMesh& pmesh)
{
  return stitch_borders(pmesh, parameters::all_default());
}
/// \endcond

} // namespace Polygon_mesh_processing
} // namespace CGAL

#endif //CGAL_POLYGON_MESH_PROCESSING_STITCH_BORDERS_H<|MERGE_RESOLUTION|>--- conflicted
+++ resolved
@@ -885,20 +885,14 @@
 ///
 /// Two border halfedges `h1` and `h2` can be stitched
 /// if the points associated to the source and target vertices of `h1` are
-/// the same as those of the target and source vertices of `h2` respectively.
+/// the same as those of the target and source vertices of `h2`, respectively.
 ///
 /// \tparam PolygonMesh a model of `MutableFaceGraph`
 /// \tparam NamedParameters a sequence of \ref bgl_namedparameters "Named Parameters"
 ///
-<<<<<<< HEAD
 /// \param h a border halfedge of the polygon mesh `pmesh`
 /// \param pmesh the polygon mesh to be stitched
-/// \param np optional sequence of \ref pmp_namedparameters "Named Parameters" among the ones listed below
-=======
-/// \param h a border halfedge of the polygon mesh `pm`
-/// \param pm the polygon mesh to be stitched
 /// \param np an optional sequence of \ref bgl_namedparameters "Named Parameters" among the ones listed below
->>>>>>> 84ec799c
 ///
 /// \cgalNamedParamsBegin
 ///   \cgalParamNBegin{vertex_point_map}
@@ -958,20 +952,14 @@
 ///
 /// Two border halfedges `h1` and `h2` can be stitched
 /// if the points associated to the source and target vertices of `h1` are
-/// the same as those of the target and source vertices of `h2` respectively.
+/// the same as those of the target and source vertices of `h2`, respectively.
 ///
 /// \tparam BorderHalfedgeRange a model of `Range` with value type `boost::graph_traits<PolygonMesh>::%halfedge_descriptor`
 /// \tparam PolygonMesh a model of `MutableFaceGraph`
 /// \tparam NamedParameters a sequence of \ref bgl_namedparameters "Named Parameters"
 ///
-<<<<<<< HEAD
 /// \param boundary_cycle_representatives a range of border halfedges, each describing a boundary cycle of the mesh `pmesh`
-/// \param pmesh the polygon mesh to be stitched
-/// \param np optional sequence of \ref pmp_namedparameters "Named Parameters" among the ones listed below
-=======
-/// \param pm the polygon mesh to be stitched
 /// \param np an optional sequence of \ref bgl_namedparameters "Named Parameters" among the ones listed below
->>>>>>> 84ec799c
 ///
 /// \cgalNamedParamsBegin
 ///   \cgalParamNBegin{vertex_point_map}
@@ -1158,9 +1146,8 @@
 ///
 /// Two border halfedges `h1` and `h2` are set to be stitched
 /// if the points associated to the source and target vertices of `h1` are
-/// the same as those of the target and source vertices of `h2` respectively.
-///
-<<<<<<< HEAD
+/// the same as those of the target and source vertices of `h2`, respectively.
+///
 /// \tparam BorderHalfedgeRange a model of `Range` with value type `boost::graph_traits<PolygonMesh>::%halfedge_descriptor`
 /// \tparam PolygonMesh a model of `FaceListGraph` and `MutableFaceGraph`
 /// \tparam NamedParameters a sequence of \ref pmp_namedparameters "Named Parameters"
@@ -1169,13 +1156,6 @@
 ///                                       will be considered for stitching
 /// \param pmesh the polygon mesh to be modified by the stitching procedure
 /// \param np optional sequence of \ref pmp_namedparameters "Named Parameters" among the ones listed below
-=======
-/// @tparam PolygonMesh a model of `FaceListGraph` and `MutableFaceGraph`
-/// @tparam NamedParameters a sequence of \ref bgl_namedparameters "Named Parameters"
-///
-/// @param pmesh the polygon mesh to be modified by stitching
-/// @param np an optional sequence of \ref bgl_namedparameters "Named Parameters" among the ones listed below
->>>>>>> 84ec799c
 ///
 /// \cgalNamedParamsBegin
 ///   \cgalParamNBegin{vertex_point_map}
