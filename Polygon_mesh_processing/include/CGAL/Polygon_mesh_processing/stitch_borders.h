--- conflicted
+++ resolved
@@ -47,11 +47,7 @@
 {
   typedef typename boost::graph_traits<PM>::halfedge_descriptor
     halfedge_descriptor;
-<<<<<<< HEAD
-  typedef typename boost::property_traits<VertexPointMap>::value_type Point;
-=======
   typedef typename boost::property_traits<VertexPointMap>::reference Point;
->>>>>>> 81318a1c
 
   Less_for_halfedge(const PM& pmesh_,
                     const VertexPointMap& vpmap_)
@@ -62,17 +58,10 @@
   bool operator()(halfedge_descriptor h1,
                   halfedge_descriptor h2) const
   {
-<<<<<<< HEAD
-    const Point& s1 = get(vpmap, target(opposite(h1, pmesh), pmesh));
-    const Point& t1 = get(vpmap, target(h1, pmesh));
-    const Point& s2 = get(vpmap, target(opposite(h2, pmesh), pmesh));
-    const Point& t2 = get(vpmap, target(h2, pmesh));
-=======
     Point s1 = get(vpmap,target(opposite(h1, pmesh), pmesh));
     Point t1 = get(vpmap,target(h1, pmesh));
     Point s2 = get(vpmap,target(opposite(h2, pmesh), pmesh));
     Point t2 = get(vpmap,target(h2, pmesh));
->>>>>>> 81318a1c
     return
     ( s1 < t1?  std::make_pair(s1,t1) : std::make_pair(t1, s1) )
     <
