// Copyright (c) 2014 GeometryFactory (France).
// All rights reserved.
//
// This file is part of CGAL (www.cgal.org).
//
// $URL$
// $Id$
// SPDX-License-Identifier: GPL-3.0-or-later OR LicenseRef-Commercial
//
//
// Author(s)     : Sebastien Loriot
//                 Mael Rouxel-Labbé

#ifndef CGAL_POLYGON_MESH_PROCESSING_STITCH_BORDERS_H
#define CGAL_POLYGON_MESH_PROCESSING_STITCH_BORDERS_H

#include <CGAL/license/Polygon_mesh_processing/repair.h>

#include <CGAL/disable_warnings.h>

#include <CGAL/boost/graph/helpers.h>
#include <CGAL/boost/graph/properties.h>

#include <CGAL/Polygon_mesh_processing/internal/named_function_params.h>
#include <CGAL/Polygon_mesh_processing/internal/named_params_helper.h>
#include <CGAL/Polygon_mesh_processing/border.h>
#include <CGAL/Polygon_mesh_processing/connected_components.h>
#include <CGAL/Polygon_mesh_processing/shape_predicates.h>

#include <CGAL/array.h>
#include <CGAL/Dynamic_property_map.h>
#include <CGAL/Union_find.h>
#include <CGAL/utility.h>
#include <CGAL/use.h>

#include <boost/range.hpp>

#include <iterator>
#include <map>
#include <vector>
#include <utility>
#include <unordered_set>

#ifdef DOXYGEN_RUNNING
#define CGAL_PMP_NP_TEMPLATE_PARAMETERS NamedParameters
#define CGAL_PMP_NP_CLASS NamedParameters
#endif

#ifdef CGAL_PMP_STITCHING_DEBUG_PP
# ifndef CGAL_PMP_STITCHING_DEBUG
#  define CGAL_PMP_STITCHING_DEBUG
# endif
#endif

namespace CGAL{

namespace Polygon_mesh_processing{

namespace internal{

template <typename PM, typename VertexPointMap>
struct Less_for_halfedge
{
  typedef typename boost::graph_traits<PM>::halfedge_descriptor
    halfedge_descriptor;
  typedef typename boost::property_traits<VertexPointMap>::reference Point;

  Less_for_halfedge(const PM& pmesh_,
                    const VertexPointMap& vpmap_)
    : pmesh(pmesh_),
      vpmap(vpmap_)
  {}

  bool operator()(halfedge_descriptor h1,
                  halfedge_descriptor h2) const
  {
    Point s1 = get(vpmap,target(opposite(h1, pmesh), pmesh));
    Point t1 = get(vpmap,target(h1, pmesh));
    Point s2 = get(vpmap,target(opposite(h2, pmesh), pmesh));
    Point t2 = get(vpmap,target(h2, pmesh));
    return
    ( s1 < t1?  std::make_pair(s1,t1) : std::make_pair(t1, s1) )
    <
    ( s2 < t2?  std::make_pair(s2,t2) : std::make_pair(t2, s2) );
  }

  const PM& pmesh;
  const VertexPointMap& vpmap;
};

//add a pair of border halfedges to be stitched. 
//Specifies if they are manifold or not in the map.
template<typename Halfedge,
         typename Border_halfedge_map,  
         typename Halfedge_pair,        
         typename Manifold_halfedge_pair,
         typename VPMAP,
         typename Mesh>
void fill_pairs(const Halfedge& he,
                Border_halfedge_map& border_halfedge_map,
                Halfedge_pair& halfedge_pairs,
                Manifold_halfedge_pair& manifold_halfedge_pairs,
                VPMAP vpmap,
                const Mesh& pmesh)
{
  typename Border_halfedge_map::iterator set_it;
  bool insertion_ok;
  std::tie(set_it, insertion_ok)
      = border_halfedge_map.insert(std::make_pair(he,std::make_pair(1,0)));
  
  if ( !insertion_ok ){ // we found already a halfedge with the points
    ++set_it->second.first; // increase the multiplicity
    if(set_it->second.first == 2)
    {
      set_it->second.second = halfedge_pairs.size(); // set the id of the pair in the vector
      halfedge_pairs.push_back( std::make_pair(set_it->first, he) );
      if ( get(vpmap, source(he,pmesh))==get(vpmap, target(set_it->first,pmesh)) &&
           get(vpmap, target(he,pmesh))==get(vpmap, source(set_it->first,pmesh)) )
      {
        manifold_halfedge_pairs.push_back(true);
      }
      else
        manifold_halfedge_pairs.push_back(false);
    }
    else
      if ( set_it->second.first > 2 )
      {
        manifold_halfedge_pairs[ set_it->second.second ] = false;
      }
  }
}

template<typename Mesh,
         typename CCMap,
         typename FIMap>
std::size_t num_component_wrapper(const Mesh& pmesh, 
                      CCMap cc, 
                      FIMap fim)
{
  return CGAL::Polygon_mesh_processing::connected_components(pmesh, cc, 
                                                             CGAL::Polygon_mesh_processing::parameters::face_index_map(fim));
}

//specialization if there is no default FIMap, create one
template<typename Mesh,
         typename CCMap>
std::size_t num_component_wrapper(Mesh& pmesh, 
                      CCMap cc, 
                      boost::cgal_no_property::type)
{
  
     boost::unordered_map<typename boost::graph_traits<Mesh>::face_descriptor, std::size_t> fim;
 
   //init the map
   std::size_t i=-1;
   for(typename boost::graph_traits<Mesh>::face_descriptor f : faces(pmesh))
     fim[f]=++i;
 
   return CGAL::Polygon_mesh_processing::connected_components(pmesh,
                                                              cc,
                                                              parameters::face_index_map(boost::make_assoc_property_map(fim)));
}

template <typename PM, typename OutputIterator, typename LessHedge, typename VertexPointMap
          , class CGAL_PMP_NP_TEMPLATE_PARAMETERS>
OutputIterator
collect_duplicated_stitchable_boundary_edges
(PM& pmesh, OutputIterator out, LessHedge less_hedge, 
 const VertexPointMap& vpmap, const CGAL_PMP_NP_CLASS& np)
{
  typedef typename boost::graph_traits<PM>::halfedge_descriptor halfedge_descriptor;
  typedef std::map<halfedge_descriptor, std::pair<int, std::size_t>, LessHedge> Border_halfedge_map;
  Border_halfedge_map border_halfedge_map(less_hedge);
  std::vector< std::pair<halfedge_descriptor, halfedge_descriptor> > halfedge_pairs;
  std::vector< bool > manifold_halfedge_pairs;


  typedef CGAL::dynamic_face_property_t<int>                        Face_property_tag;
  typedef typename boost::property_map<PM, Face_property_tag>::type Face_cc_map;
  Face_cc_map cc;
  std::size_t num_component = 0;
  std::vector<std::vector<halfedge_descriptor> > border_edges_per_cc;
  bool per_cc = parameters::choose_parameter(parameters::get_parameter(np, internal_np::apply_per_connected_component),
                                             false);
  if(per_cc)
  {
    cc = get(Face_property_tag(), pmesh);
    typedef typename GetFaceIndexMap<PM, CGAL_PMP_NP_CLASS>::const_type FIMap;
    FIMap fim = parameters::choose_parameter(parameters::get_parameter(np, internal_np::face_index),
                                             get_const_property_map(face_index, pmesh));
    num_component = num_component_wrapper(pmesh, cc, fim);
    border_edges_per_cc.resize(num_component);
  }
  
  for(halfedge_descriptor he : halfedges(pmesh))
  {
    if ( !CGAL::is_border(he, pmesh) )
      continue;
    if(per_cc)
    {
      border_edges_per_cc[get(cc, face(opposite(he, pmesh), pmesh))].push_back(he);
    }
    else
    {
      fill_pairs(he, border_halfedge_map, halfedge_pairs, 
                 manifold_halfedge_pairs, vpmap, pmesh);
    }
  }
  if(per_cc)
  {
    for(std::size_t i = 0; i < num_component; ++i)
    {
      Border_halfedge_map border_halfedge_map_in_cc(less_hedge);
      CGAL_assertion(halfedge_pairs.empty());
      CGAL_assertion(manifold_halfedge_pairs.empty());
      for(int j = 0; j < static_cast<int>(border_edges_per_cc[i].size()); ++j)
      {
        halfedge_descriptor he = border_edges_per_cc[i][j];
        fill_pairs(he, border_halfedge_map_in_cc, halfedge_pairs, 
                   manifold_halfedge_pairs, vpmap, pmesh);
      }
      // put in `out` only manifold edges from the set of edges to stitch.
      // We choose not to allow only a pair out of the whole set to be stitched
      // as we can produce inconsistent stitching along a sequence of non-manifold edges
      std::size_t nb_pairs=halfedge_pairs.size();
      for (std::size_t k=0; k<nb_pairs; ++k)
      {
        if( manifold_halfedge_pairs[k] )
        {
          *out++=halfedge_pairs[k];
        }
      }
      halfedge_pairs.clear();
      manifold_halfedge_pairs.clear();
    }
  }
  else
  {
  // put in `out` only manifold edges from the set of edges to stitch.
  // We choose not to allow only a pair out of the whole set to be stitched
  // as we can produce inconsistent stitching along a sequence of non-manifold edges
    std::size_t nb_pairs=halfedge_pairs.size();
    for (std::size_t i=0; i<nb_pairs; ++i)
    {
      if( manifold_halfedge_pairs[i] )
        *out++=halfedge_pairs[i];
    }
  }

  return out;
}


template <class PM>
void update_target_vertex(typename boost::graph_traits<PM>::halfedge_descriptor h,
                          typename boost::graph_traits<PM>::vertex_descriptor v_kept,
                          PM& pmesh)
{
  typename boost::graph_traits<PM>::halfedge_descriptor start = h;
  do{
    set_target(h, v_kept, pmesh);
    h = opposite(next(h, pmesh), pmesh);
  } while( h != start );
}

template <class vertex_descriptor, class Handle_map>
typename Union_find<vertex_descriptor>::handle
uf_get_handle(vertex_descriptor v,
              Union_find<vertex_descriptor>& uf_vertices,
              Handle_map& handles)
{
  std::pair<typename Handle_map::iterator, bool> insert_res =
  handles.insert( std::make_pair(v, typename Union_find<vertex_descriptor>::handle()) );
  if( insert_res.second )
  {
    insert_res.first->second=uf_vertices.make_set(v);
  }
  return insert_res.first->second;
}

template <class vertex_descriptor, class Handle_map>
void uf_join_vertices(vertex_descriptor v1, vertex_descriptor v2,
                      Union_find<vertex_descriptor>& uf_vertices,
                      Handle_map& handles)
{
  typename Union_find<vertex_descriptor>::handle
    h1 = uf_get_handle(v1, uf_vertices, handles),
    h2 = uf_get_handle(v2, uf_vertices, handles);
  uf_vertices.unify_sets(h1, h2);
}



// main functions (vertices to keep selected and halfedge pairs filtered)
template <class PM, typename HalfedgePairsRange, typename VertexPointMap,
          typename Uf_vertices, typename Uf_handles>
void run_stitch_borders(PM& pmesh,
                        const HalfedgePairsRange& to_stitch,
                        const VertexPointMap& vpm,
                        Uf_vertices& uf_vertices,
                        Uf_handles& uf_handles)
{
  typedef typename boost::graph_traits<PM>::vertex_descriptor vertex_descriptor;
  typedef typename boost::graph_traits<PM>::halfedge_descriptor halfedge_descriptor;
  typedef typename std::pair<halfedge_descriptor, halfedge_descriptor> halfedges_pair;

  CGAL_USE(vpm);

  std::vector<vertex_descriptor> vertices_to_delete;
  for(const halfedges_pair hk : to_stitch)
  {
    halfedge_descriptor h1 = hk.first;
    halfedge_descriptor h2 = hk.second;

#ifdef CGAL_PMP_STITCHING_DEBUG_PP
      std::cout << "Actually stitching:\n";
      std::cout << edge(h1, pmesh) << "\n\t" << source(h1, pmesh) << "\t(" << get(vpm, source(h1, pmesh)) << ")"
                                   << "\n\t" << target(h1, pmesh) << "\t(" << get(vpm, target(h1, pmesh)) << ")\n"
                << edge(h2, pmesh) << "\n\t" << source(h2, pmesh) << "\t(" << get(vpm, source(h2, pmesh)) << ")"
                                   << "\n\t" << target(h2, pmesh) << "\t(" << get(vpm, target(h2, pmesh)) << ")" << std::endl;
#endif

    vertex_descriptor h1_tgt = target(h1, pmesh);
    vertex_descriptor h2_src = source(h2, pmesh);

    //update vertex pointers: target of h1 vs source of h2
    vertex_descriptor v_to_keep =
      *uf_vertices.find(uf_get_handle(h1_tgt, uf_vertices, uf_handles));

    if (v_to_keep!=h1_tgt)
    {
      vertices_to_delete.push_back(h1_tgt);
      update_target_vertex(h1, v_to_keep, pmesh);
    }

    if (v_to_keep != h2_src && h1_tgt!=h2_src)
    {
      vertices_to_delete.push_back( h2_src );
      update_target_vertex(opposite(h2, pmesh), v_to_keep, pmesh);
    }
    set_halfedge(v_to_keep, h1, pmesh);

    vertex_descriptor h1_src = source(h1, pmesh);
    vertex_descriptor h2_tgt = target(h2, pmesh);

    //update vertex pointers: target of h1 vs source of h2
    v_to_keep = *uf_vertices.find(uf_get_handle(h2_tgt, uf_vertices, uf_handles));
    if (v_to_keep!=h2_tgt)
    {
      vertices_to_delete.push_back( h2_tgt );
      update_target_vertex(h2, v_to_keep, pmesh);
    }

    if (v_to_keep!=h1_src && h1_src!=h2_tgt)
    {
      vertices_to_delete.push_back( h1_src );
      update_target_vertex(opposite(h1, pmesh), v_to_keep, pmesh);
    }

    set_halfedge(v_to_keep, opposite(h1,pmesh), pmesh);
  }

  /// Update next/prev of neighbor halfedges (that are not set for stiching)
  /// _______   _______
  ///        | |
  ///        | |
  /// In order to avoid having to maintain a set with halfedges to stitch
  /// we do on purpose next-prev linking that might not be useful but that
  /// is harmless and still less expensive than doing queries in a set
  for(const halfedges_pair hk : to_stitch)
  {
    halfedge_descriptor h1 = hk.first;
    halfedge_descriptor h2 = hk.second;

    //link h2->prev() to h1->next()
    halfedge_descriptor pr = prev(h2, pmesh);
    halfedge_descriptor nx = next(h1, pmesh);
    set_next(pr, nx, pmesh);

    //link h1->prev() to h2->next()
    pr = prev(h1, pmesh);
    nx = next(h2, pmesh);
    set_next(pr, nx, pmesh);
  }

  /// update HDS connectivity, removing the second halfedge
  /// of each the pair and its opposite
  for(const halfedges_pair hk : to_stitch)
  {
    halfedge_descriptor h1 = hk.first;
    halfedge_descriptor h2 = hk.second;

  ///Set face-halfedge relationship
    //h2 and its opposite will be removed
    set_face(h1, face(opposite(h2, pmesh), pmesh), pmesh);
    set_halfedge(face(h1, pmesh), h1, pmesh);
    //update next/prev pointers
    halfedge_descriptor tmp = prev(opposite(h2, pmesh), pmesh);
    set_next(tmp, h1, pmesh);
    tmp = next(opposite(h2, pmesh), pmesh);
    set_next(h1, tmp, pmesh);

  /// remove the extra halfedges
    remove_edge(edge(h2, pmesh), pmesh);
  }

  //remove the extra vertices
  for(vertex_descriptor vd : vertices_to_delete)
  {
#ifdef CGAL_PMP_STITCHING_DEBUG_PP
    std::cout << "Delete vertex: " << vd << std::endl;
#endif
    remove_vertex(vd, pmesh);
  }
}

template <class PM, typename HalfedgePairsRange, typename VertexPointMap>
std::size_t stitch_borders_impl(PM& pmesh,
                                const HalfedgePairsRange& to_stitch,
                                const VertexPointMap& vpm)
{
  typedef typename boost::graph_traits<PM>::vertex_descriptor vertex_descriptor;
  typedef typename boost::graph_traits<PM>::halfedge_descriptor halfedge_descriptor;
  typedef typename std::pair<halfedge_descriptor, halfedge_descriptor> halfedges_pair;

  // The first step of the algorithm is to filter halfedges to be stitched so that
  // after stitching no edges will be present more than once.

#ifdef CGAL_PMP_STITCHING_DEBUG_PP
  std::cout << to_stitch.size() << " tentative halfedge pair(s) to stitch:\n";
  for(const auto& hp : to_stitch)
  {
    const halfedge_descriptor h = hp.first;
    const halfedge_descriptor hn = hp.second;

    std::cout << edge(h, pmesh) << "\n\t" << source(h, pmesh) << "\t(" << get(vpm, source(h, pmesh)) << ")"
                                << "\n\t" << target(h, pmesh) << "\t(" << get(vpm, target(h, pmesh)) << ")\n"
              << edge(hn, pmesh) << "\n\t" << source(hn, pmesh) << "\t(" << get(vpm, source(hn, pmesh)) << ")"
                                 << "\n\t" << target(hn, pmesh) << "\t(" << get(vpm, target(hn, pmesh)) << ")" << std::endl;
  }
#endif

  // Merge the vertices
  typedef CGAL::Union_find<vertex_descriptor> Uf_vertices;
  Uf_vertices uf_vertices;
  typedef boost::unordered_map<vertex_descriptor, typename Uf_vertices::handle> Uf_handles;
  Uf_handles uf_handles;

  for(const halfedges_pair hk : to_stitch)
  {
    halfedge_descriptor h1 = hk.first;
    halfedge_descriptor h2 = hk.second;

    CGAL_assertion(CGAL::is_border(h1, pmesh));
    CGAL_assertion(CGAL::is_border(h2, pmesh));
    CGAL_assertion(!CGAL::is_border(opposite(h1, pmesh), pmesh));
    CGAL_assertion(!CGAL::is_border(opposite(h2, pmesh), pmesh));

    vertex_descriptor tgt1 = target(h1, pmesh), src1 = source(h1, pmesh);
    vertex_descriptor src2 = source(h2, pmesh), tgt2 = target(h2, pmesh);
    uf_join_vertices(tgt1, src2, uf_vertices, uf_handles);
    uf_join_vertices(src1, tgt2, uf_vertices, uf_handles);
  }

  // detect vertices that cannot be stitched because it would produce a non-manifold edge
  // We look for vertex to be stitched and collect all incident edges with another endpoint
  // to be stitched (that is not an edge scheduled for stitching). That way we can detect
  // if more that one edge will share the same two "master" endpoints.
  typedef boost::unordered_map< std::pair<vertex_descriptor, vertex_descriptor>,
                                std::vector<halfedge_descriptor> > Halfedges_after_stitching;
  Halfedges_after_stitching halfedges_after_stitching;

  typedef std::pair<const vertex_descriptor, typename Uf_vertices::handle> Pair_type;
  for(const Pair_type p : uf_handles)
  {
    vertex_descriptor vd=p.first;
    typename Uf_vertices::handle tgt_handle = uf_vertices.find(uf_handles[vd]);
    for(halfedge_descriptor hd : halfedges_around_target(vd, pmesh))
    {
      vertex_descriptor other_vd = source(hd, pmesh);

      typename Uf_handles::iterator it_res = uf_handles.find(other_vd);

      if (it_res!=uf_handles.end()) // if the other vertex is also involved in a merge
      {
        if (other_vd < vd)
          continue; // avoid reporting twice the same edge

        typename Uf_vertices::handle src_handle=uf_vertices.find(it_res->second);
        halfedges_after_stitching[make_sorted_pair(*tgt_handle, *src_handle)].push_back(hd);
      }
      else
        halfedges_after_stitching[make_sorted_pair(*tgt_handle, other_vd)].push_back(hd);
    }
  }

  // look for edges that will be present more than once after the stitching
  // (no edges scheduled for stitching involved)
  boost::unordered_set<vertex_descriptor> unstitchable_vertices;
  for (typename Halfedges_after_stitching::iterator it=halfedges_after_stitching.begin(),
                                                    it_end=halfedges_after_stitching.end();
                                                    it!=it_end; ++it)
  {
    switch (it->second.size())
    {
      case 1:
       break; // nothing to do
      case 2:
      {
        if (is_border_edge(it->second.front(), pmesh) &&
            is_border_edge(it->second.back(), pmesh))
          break; // these are edges that are most possibly scheduled for stitching or will create a two halfedge loop
        CGAL_FALLTHROUGH;
      }
      default:
      {
        // this is a bit extreme as maybe some could be stitched
        // (but safer because the master could be one of them)
        for(halfedge_descriptor hd : it->second)
        {
          unstitchable_vertices.insert(source(hd, pmesh));
          unstitchable_vertices.insert(target(hd, pmesh));
        }
      }
    }
  }

  // filter halfedges to stitch
  if (!unstitchable_vertices.empty())
  {
    std::vector<halfedges_pair> to_stitch_filtered;
    to_stitch_filtered.reserve( to_stitch.size());
    for(const halfedges_pair hk : to_stitch)
    {
      // We test both halfedges because the previous test
      // might involve only one of the two halfedges
      if ( unstitchable_vertices.count( source(hk.first, pmesh) )== 0 &&
           unstitchable_vertices.count( target(hk.first, pmesh) )== 0 &&
           unstitchable_vertices.count( source(hk.second, pmesh) )== 0 &&
           unstitchable_vertices.count( target(hk.second, pmesh) )== 0 )
      {
        to_stitch_filtered.push_back(hk);
      }
    }

    // redo union find as some "master" vertex might be unstitchable
    uf_vertices.clear();
    uf_handles.clear();
    for(const halfedges_pair hk : to_stitch_filtered)
    {
      halfedge_descriptor h1 = hk.first;
      halfedge_descriptor h2 = hk.second;

      vertex_descriptor tgt1 = target(h1, pmesh), src1 = source(h1, pmesh);
      vertex_descriptor src2 = source(h2, pmesh), tgt2 = target(h2, pmesh);
      uf_join_vertices(tgt1, src2, uf_vertices, uf_handles);
      uf_join_vertices(src1, tgt2, uf_vertices, uf_handles);
    }

    run_stitch_borders(pmesh, to_stitch_filtered, vpm, uf_vertices, uf_handles);
    return to_stitch_filtered.size();
  }
  else
  {
    run_stitch_borders(pmesh, to_stitch, vpm, uf_vertices, uf_handles);
    return to_stitch.size();
  }
}

} //end of namespace internal

/// \ingroup PMP_repairing_grp
///
/// Stitches together, whenever possible, two halfedges belonging to the boundary cycle described by the halfedge `h`.
/// Two border halfedges `h1` and `h2` can be stitched
/// if the points associated to the source and target vertices of `h1` are
/// the same as those of the target and source vertices of `h2` respectively.
///
/// \tparam PolygonMesh a model of `MutableFaceGraph`
/// \tparam NamedParameters a sequence of \ref pmp_namedparameters "Named Parameters"
///
/// \param h a border halfedge of the polygon mesh `pm`
/// \param pm the polygon mesh to be stitched
/// \param np optional sequence of \ref pmp_namedparameters "Named Parameters" among the ones listed below
///
/// \cgalNamedParamsBegin
///   \cgalParamBegin{vertex_point_map} the property map with the points associated to the vertices of `pmesh`.
///     If this parameter is omitted, an internal property map for `CGAL::vertex_point_t` must be available in `PolygonMesh`.
///   \cgalParamEnd
/// \cgalNamedParamsEnd
///
/// \returns the number of pairs of halfedges that were stitched.
///
/// \sa `stitch_boundary_cycles()`
/// \sa `stitch_borders()`
///
template <typename PolygonMesh, typename CGAL_PMP_NP_TEMPLATE_PARAMETERS>
std::size_t stitch_boundary_cycle(const typename boost::graph_traits<PolygonMesh>::halfedge_descriptor h,
                                  PolygonMesh& pm,
                                  const CGAL_PMP_NP_CLASS& np)
{
  using parameters::choose_parameter;
  using parameters::get_parameter;

  typedef typename boost::graph_traits<PolygonMesh>::halfedge_descriptor           halfedge_descriptor;

  typedef typename GetVertexPointMap<PolygonMesh, CGAL_PMP_NP_CLASS>::const_type   VPMap;
  VPMap vpm = choose_parameter(get_parameter(np, internal_np::vertex_point),
                           get_const_property_map(vertex_point, pm));

  std::size_t stitched_boundary_cycles_n = 0;

  // A boundary cycle might need to be stitched starting from different extremities
  //
  //                        v11 ------ v10
  //                         |          |
  //   v0 --- v1(v13) === v2(v12)     v5(v9) === v6(v8) --- v7
  //                         |          |
  //                        v3 ------- v4
  //
  // As long as we find vertices on the boundary with both halfedges being geometrically equal,
  // we zip it up as much as we can.

  // not everything is always stitchable
  std::set<halfedge_descriptor> unstitchable_halfedges;

  const halfedge_descriptor null_h = boost::graph_traits<PolygonMesh>::null_halfedge();
  halfedge_descriptor bh = h;
  for(;;) // until there is nothing to stitch anymore
  {
    if(bh == null_h) // the complete border is stitched
      break;

#ifdef CGAL_PMP_STITCHING_DEBUG_PP
    std::cout << "Walking border from halfedge: " << edge(bh, pm) << std::endl;
#endif

    CGAL_assertion(is_border(bh, pm));

    halfedge_descriptor hn = next(bh, pm), start_h = null_h;
    do
    {
      halfedge_descriptor hnn = next(hn, pm);
      CGAL_assertion(get(vpm, target(hn, pm)) == get(vpm, source(hnn, pm)));

      if(get(vpm, source(hn, pm)) == get(vpm, target(hnn, pm)) &&
         !is_degenerate_edge(edge(hn, pm), pm, parameters::vertex_point_map(vpm)))
      {
        if(unstitchable_halfedges.count(hn) == 0)
        {
          start_h = hn;
          break;
        }
      }

      hn = hnn;
    }
    while(hn != bh);

    if(start_h == null_h) // nothing to be stitched on this boundary cycle
      break;

#ifdef CGAL_PMP_STITCHING_DEBUG_PP
    std::cout << "Starting stitching from halfedge: " << edge(start_h, pm) << std::endl;
#endif

    CGAL_assertion(is_border(start_h, pm));

    // Associate as many consecutive halfedge pairs as possible ("zipping")
    std::vector<std::pair<halfedge_descriptor, halfedge_descriptor> > hedges_to_stitch;

    halfedge_descriptor curr_h = start_h;
    halfedge_descriptor curr_hn = next(curr_h, pm);
    for(;;) // while we can expand the zipping range
    {
      // Don't create an invalid polygon mesh, even if the geometry allows it
      if(face(opposite(curr_h, pm), pm) == face(opposite(curr_hn, pm), pm))
      {
        unstitchable_halfedges.insert(curr_h);
        bh = curr_hn;
        break;
      }

      CGAL_assertion(is_border(curr_h, pm));
      CGAL_assertion(is_border(curr_hn, pm));

      hedges_to_stitch.push_back(std::make_pair(curr_h, curr_hn));

#ifdef CGAL_PMP_STITCHING_DEBUG_PP
      std::cout << "expand zip with:\n"
                << edge(curr_h, pm) << "\n\t" << source(curr_h, pm) << "\t(" << get(vpm, source(curr_h, pm)) << ")"
                                    << "\n\t" << target(curr_h, pm) << "\t(" << get(vpm, target(curr_h, pm)) << ")\n"
                << edge(curr_hn, pm) << "\n\t" << source(curr_hn, pm) << "\t(" << get(vpm, source(curr_hn, pm)) << ")"
                                     << "\n\t" << target(curr_hn, pm) << "\t(" << get(vpm, target(curr_hn, pm)) << ")" << std::endl;
#endif

      // check if we have reached the end of the cycle
      if(prev(curr_h, pm) == curr_hn || prev(curr_h, pm) == next(curr_hn, pm))
      {
        bh = null_h;
        break;
      }

      curr_h = prev(curr_h, pm);
      curr_hn = next(curr_hn, pm);

      // check if the next two halfedges are no longer geometrically compatible
      if(get(vpm, source(curr_h, pm)) != get(vpm, target(curr_hn, pm)) ||
         is_degenerate_edge(edge(curr_hn, pm), pm, parameters::vertex_point_map(vpm)))
      {
        bh = curr_hn;
        break;
      }
    }

    // bh must be a boundary halfedge on the border that will not be impacted by any stitching
    CGAL_assertion_code(if(bh != null_h) {)
    CGAL_assertion_code(  for(const auto& hp : hedges_to_stitch) {)
    CGAL_assertion(         bh != hp.first && bh != hp.second);
    CGAL_assertion_code(}})

    if(!hedges_to_stitch.empty())
    {
#ifdef CGAL_PMP_STITCHING_DEBUG
      std::cout << "Halfedges to stitch on border containing:\n"
                << edge(h, pm) << "\n\t" << source(h, pm) << "\t(" << get(vpm, source(h, pm)) << ")"
                               << "\n\t" << target(h, pm) << "\t(" << get(vpm, target(h, pm)) << ")" << std::endl;
#endif

      std::size_t local_stitches = internal::stitch_borders_impl(pm, hedges_to_stitch, vpm);
      stitched_boundary_cycles_n += local_stitches;

      if(local_stitches == 0) // refused to stitch this halfedge pair range due to manifold issue
      {
#ifdef CGAL_PMP_STITCHING_DEBUG
        std::cout << "Failed to stitch this range!" << std::endl;
#endif

        for(const auto& hp : hedges_to_stitch)
          unstitchable_halfedges.insert(hp.first);
      }
    }
  }

  return stitched_boundary_cycles_n;
}

template <typename PolygonMesh>
std::size_t stitch_boundary_cycle(const typename boost::graph_traits<PolygonMesh>::halfedge_descriptor h,
                                  PolygonMesh& pm)
{
  return stitch_boundary_cycle(h, pm, CGAL::parameters::all_default());
}

/// \ingroup PMP_repairing_grp
///
/// Stitches together, whenever possible, two halfedges belonging to the same boundary cycle.
/// Two border halfedges `h1` and `h2` can be stitched
/// if the points associated to the source and target vertices of `h1` are
/// the same as those of the target and source vertices of `h2` respectively.
///
/// \tparam PolygonMesh a model of `MutableFaceGraph`
/// \tparam NamedParameters a sequence of \ref pmp_namedparameters "Named Parameters"
///
/// \param pm the polygon mesh to be stitched
/// \param np optional sequence of \ref pmp_namedparameters "Named Parameters" among the ones listed below
///
/// \cgalNamedParamsBegin
///   \cgalParamBegin{vertex_point_map} the property map with the points associated to the vertices of `pmesh`.
///     If this parameter is omitted, an internal property map for `CGAL::vertex_point_t` must be available in `PolygonMesh`.
///   \cgalParamEnd
/// \cgalNamedParamsEnd
///
/// \returns the number of pairs of halfedges that were stitched.
///
/// \sa `stitch_boundary_cycle()`
/// \sa `stitch_borders()`
///
template <typename PolygonMesh, typename CGAL_PMP_NP_TEMPLATE_PARAMETERS>
std::size_t stitch_boundary_cycles(PolygonMesh& pm,
                                   const CGAL_PMP_NP_CLASS& np)
{
  typedef typename boost::graph_traits<PolygonMesh>::halfedge_descriptor           halfedge_descriptor;

  std::vector<halfedge_descriptor> boundary_cycles;
  extract_boundary_cycles(pm, std::back_inserter(boundary_cycles));

  std::size_t stitched_boundary_cycles_n = 0;
  for(halfedge_descriptor h : boundary_cycles)
    stitched_boundary_cycles_n += stitch_boundary_cycle(h, pm, np);

  return stitched_boundary_cycles_n;
}

template <typename PolygonMesh>
std::size_t stitch_boundary_cycles(PolygonMesh& pm)
{
  return stitch_boundary_cycles(pm, CGAL::parameters::all_default());
}

///\cond SKIP_IN_MANUAL
// The VPM is only used here for debugging info purposes as in this overload, the halfedges
// to stitch are already provided and all further checks are combinatorial and not geometrical.
// There is thus nothing interesting to pass via named parameters and this overload is not documented.
template <typename PolygonMesh,
          typename HalfedgePairsRange,
          typename CGAL_PMP_NP_TEMPLATE_PARAMETERS>
std::size_t stitch_borders(PolygonMesh& pmesh,
                           const HalfedgePairsRange& hedge_pairs_to_stitch,
                           const CGAL_PMP_NP_CLASS& np)
{
  using parameters::choose_parameter;
  using parameters::get_parameter;

  typedef typename GetVertexPointMap<PolygonMesh, CGAL_PMP_NP_CLASS>::const_type  VPMap;
  VPMap vpm = choose_parameter(get_parameter(np, internal_np::vertex_point),
                               get_const_property_map(vertex_point, pmesh));

  return internal::stitch_borders_impl(pmesh, hedge_pairs_to_stitch, vpm);
}
///\endcond

/*!
* \ingroup PMP_repairing_grp
* Stitches together border halfedges in a polygon mesh.
* The halfedges to be stitched are provided in `hedge_pairs_to_stitch`.
* For each pair `p` in this vector, `p.second` and its opposite will be removed
* from `pmesh`.
*
* @tparam PolygonMesh a model of `MutableFaceGraph`
* @tparam HalfedgePairsRange a range of
*         `std::pair<boost::graph_traits<PolygonMesh>::%halfedge_descriptor,
*         boost::graph_traits<PolygonMesh>::%halfedge_descriptor>`,
*         model of `Range`.
*         Its iterator type is `InputIterator`.
*
* @param pmesh the polygon mesh to be modified by stitching
* @param hedge_pairs_to_stitch a range of `std::pair` of halfedges to be stitched together
*
* @return the number of pairs of halfedges that were stitched.
*
*/
template <typename PolygonMesh,
          typename HalfedgePairsRange>
std::size_t stitch_borders(PolygonMesh& pmesh,
                           const HalfedgePairsRange& hedge_pairs_to_stitch)
{
  return stitch_borders(pmesh, hedge_pairs_to_stitch, CGAL::parameters::all_default());
}

/// \ingroup PMP_repairing_grp
/// Same as the other overload but the pairs of halfedges to be stitched
/// are automatically found amongst all border halfedges.
/// Two border halfedges `h1` and `h2` are set to be stitched
/// if the points associated to the source and target vertices of `h1` are
/// the same as those of the target and source vertices of `h2` respectively.
///
/// @tparam PolygonMesh a model of `FaceListGraph` and `MutableFaceGraph`
/// @tparam NamedParameters a sequence of \ref pmp_namedparameters "Named Parameters"
///
/// @param pmesh the polygon mesh to be modified by stitching
/// @param np optional sequence of \ref pmp_namedparameters "Named Parameters" among the ones listed below
///
/// \cgalNamedParamsBegin
///    \cgalParamBegin{vertex_point_map} the property map with the points associated to the vertices of `pmesh`.
/// If this parameter is omitted, an internal property map for
/// `CGAL::vertex_point_t` must be available in `PolygonMesh`.\cgalParamEnd
/// \cgalParamBegin{apply_per_connected_component}
///  specifies if the borders should only be stitched inside their own connected component.
/// In that case, a property map for `CGAL::face_index_t` should be either available as an internal property map 
/// to `pmesh` or provided as the \ref pmp_namedparameters "Named Parameter" `face_index_map`. If this is not the case, 
/// a default map will be created on the fly.
/// Default value is `false`.\cgalParamEnd
/// \cgalParamBegin{face_index_map} a property map containing the index of each face of `pmesh` \cgalParamEnd
/// \cgalNamedParamsEnd
///
/// @return the number of pairs of halfedges that were stitched.
///
/// @sa `stitch_boundary_cycle()`
/// @sa `stitch_boundary_cycles()`
///
template <typename PolygonMesh, class CGAL_PMP_NP_TEMPLATE_PARAMETERS>
std::size_t stitch_borders(PolygonMesh& pmesh,
                           const CGAL_PMP_NP_CLASS& np)
{
  using parameters::choose_parameter;
  using parameters::get_parameter;

  typedef typename boost::graph_traits<PolygonMesh>::halfedge_descriptor
    halfedge_descriptor;
  std::vector< std::pair<halfedge_descriptor, halfedge_descriptor> > hedge_pairs_to_stitch;

<<<<<<< HEAD
  typedef typename GetVertexPointMap<PolygonMesh, CGAL_PMP_NP_CLASS>::const_type VPMap;
  VPMap vpm = choose_parameter(get_parameter(np, internal_np::vertex_point),
                               get_const_property_map(vertex_point, pmesh));
=======
  typedef typename GetVertexPointMap<PolygonMesh, CGAL_PMP_NP_CLASS>::const_type VPM;
  VPM vpm = choose_parameter(get_parameter(np, internal_np::vertex_point),
                             get_const_property_map(vertex_point, pmesh));
>>>>>>> fb646381

#ifdef CGAL_PMP_STITCHING_DEBUG
  std::cout << "------- Stitch cycles..." << std::endl;
#endif

  std::size_t res = stitch_boundary_cycles(pmesh, np);

#ifdef CGAL_PMP_STITCHING_DEBUG
  std::cout << "------- Stitched " << res << " in boundary cycles" << std::endl;
  std::cout << "------- Stitch all..." << std::endl;
#endif

  internal::collect_duplicated_stitchable_boundary_edges(pmesh,
                                                         std::back_inserter(hedge_pairs_to_stitch),
                                                         internal::Less_for_halfedge<PolygonMesh, VPM>(pmesh, vpm),
                                                         vpm, np);

  res += stitch_borders(pmesh, hedge_pairs_to_stitch, np);

#ifdef CGAL_PMP_STITCHING_DEBUG
  std::cout << "------- Stitched " << res << " after cycles & general" << std::endl;
  std::cout << "------- Stitch cycles (#2)..." << std::endl;
#endif

  res += stitch_boundary_cycles(pmesh, np);

#ifdef CGAL_PMP_STITCHING_DEBUG
  std::cout << "------- Stitched " << res << " (total)" << std::endl;
#endif

  return res;
}

///\cond SKIP_IN_MANUAL
template <typename PolygonMesh>
std::size_t stitch_borders(PolygonMesh& pmesh)
{
  return stitch_borders(pmesh, CGAL::parameters::all_default());
}
///\endcond

} //end of namespace Polygon_mesh_processing

} //end of namespace CGAL

#include <CGAL/enable_warnings.h>

#endif //CGAL_POLYGON_MESH_PROCESSING_STITCH_BORDERS_H<|MERGE_RESOLUTION|>--- conflicted
+++ resolved
@@ -890,15 +890,9 @@
     halfedge_descriptor;
   std::vector< std::pair<halfedge_descriptor, halfedge_descriptor> > hedge_pairs_to_stitch;
 
-<<<<<<< HEAD
-  typedef typename GetVertexPointMap<PolygonMesh, CGAL_PMP_NP_CLASS>::const_type VPMap;
-  VPMap vpm = choose_parameter(get_parameter(np, internal_np::vertex_point),
-                               get_const_property_map(vertex_point, pmesh));
-=======
   typedef typename GetVertexPointMap<PolygonMesh, CGAL_PMP_NP_CLASS>::const_type VPM;
   VPM vpm = choose_parameter(get_parameter(np, internal_np::vertex_point),
                              get_const_property_map(vertex_point, pmesh));
->>>>>>> fb646381
 
 #ifdef CGAL_PMP_STITCHING_DEBUG
   std::cout << "------- Stitch cycles..." << std::endl;
