--- conflicted
+++ resolved
@@ -112,11 +112,7 @@
 *   \cgalParamNBegin{allow_move_functor}
 *     \cgalParamDescription{A function object used to determinate if a vertex move should be allowed or not}
 *     \cgalParamType{Unary functor that provides `bool operator()(vertex_descriptor v, Point_3 src, Point_3 tgt)` returning `true`
-<<<<<<< HEAD
 *                    if the vertex `v` can be moved from `src` to `tgt`; `%Point_3` being the value type of the vertex point map }
-=======
-*                    if the vertex `v` can be moved from `src` to `tgt`; `Point_3` being the value type of the vertex point map }
->>>>>>> 6df74246
 *     \cgalParamDefault{If not provided, all moves are allowed.}
 *   \cgalParamNEnd
 *
