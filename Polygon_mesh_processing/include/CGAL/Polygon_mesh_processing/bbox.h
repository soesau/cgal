// Copyright (c) 2015 GeometryFactory (France).
// All rights reserved.
//
// This file is part of CGAL (www.cgal.org).
//
// $URL$
// $Id$
// SPDX-License-Identifier: GPL-3.0-or-later OR LicenseRef-Commercial
//
//
// Author(s)     : Jane Tournois

#ifndef CGAL_POLYGON_MESH_PROCESSING_BOUNDING_BOX_H
#define CGAL_POLYGON_MESH_PROCESSING_BOUNDING_BOX_H

#include <CGAL/license/Polygon_mesh_processing/miscellaneous.h>


#include <CGAL/Bbox_3.h>

#include <boost/graph/graph_traits.hpp>

#include <CGAL/Polygon_mesh_processing/internal/named_function_params.h>
#include <CGAL/Polygon_mesh_processing/internal/named_params_helper.h>


#ifdef DOXYGEN_RUNNING
#define CGAL_PMP_NP_TEMPLATE_PARAMETERS NamedParameters
#define CGAL_PMP_NP_CLASS NamedParameters
<<<<<<< HEAD
#define CGAL_DEPRECATED
=======
>>>>>>> 9c0fb12a
#endif

namespace CGAL {

  namespace Polygon_mesh_processing {

    /*!
    * \ingroup PkgPolygonMeshProcessingRef
    *  computes a bounding box of a polygon mesh.
    *
    * @tparam PolygonMesh a model of `HalfedgeListGraph`
    * @tparam NamedParameters a sequence of \ref bgl_namedparameters "Named Parameters"
    *
    * @param pmesh a polygon mesh
    * @param np an optional sequence of \ref bgl_namedparameters "Named Parameters" among the ones listed below
    *
    * \cgalNamedParamsBegin
    *   \cgalParamNBegin{vertex_point_map}
    *     \cgalParamDescription{a property map associating points to the vertices of `pmesh`}
    *     \cgalParamType{a class model of `ReadablePropertyMap` with `boost::graph_traits<PolygonMesh>::%vertex_descriptor`
    *                    as key type and `%Point_3` as value type}
    *     \cgalParamDefault{`boost::get(CGAL::vertex_point, pmesh)`}
    *     \cgalParamExtra{If this parameter is omitted, an internal property map for `CGAL::vertex_point_t`
    *                     must be available in `PolygonMesh`.}
    *   \cgalParamNEnd
    *
    *   \cgalParamNBegin{geom_traits}
    *     \cgalParamDescription{an instance of a geometric traits class providing the functor `Construct_bbox_3`
    *                           and the function `Construct_bbox_3 construct_bbox_3_object()`.
    *                           `Construct_bbox_3` must provide `Bbox_3 operator()(Point_3)`
    *                           where `%Point_3` is the value type of the vertex point map.}
    *   \cgalParamNEnd
    * \cgalNamedParamsEnd
    *
    * @return a bounding box of `pmesh`
    */
    template<typename PolygonMesh, typename CGAL_PMP_NP_TEMPLATE_PARAMETERS>
    CGAL::Bbox_3 bbox(const PolygonMesh& pmesh,
                      const CGAL_PMP_NP_CLASS& np)
    {
      using parameters::choose_parameter;
      using parameters::get_parameter;

      typename GetVertexPointMap<PolygonMesh, CGAL_PMP_NP_CLASS>::const_type
        vpm = choose_parameter(get_parameter(np, internal_np::vertex_point),
                               get_const_property_map(CGAL::vertex_point, pmesh));

      typedef typename GetGeomTraits<PolygonMesh, CGAL_PMP_NP_CLASS>::type GT;
      GT gt = choose_parameter<GT>(get_parameter(np, internal_np::geom_traits));
      typename GT::Construct_bbox_3 get_bbox = gt.construct_bbox_3_object();

      typedef typename boost::graph_traits<PolygonMesh>::vertex_descriptor vertex_descriptor;

      CGAL::Bbox_3 bb;
      for(vertex_descriptor v : vertices(pmesh))
      {
        bb += get_bbox( get(vpm, v) );
      }
      return bb;
    }

    /*!
    * \ingroup PkgPolygonMeshProcessingRef
    *  computes a bounding box of a vertex of a polygon mesh.
    *
    * @tparam PolygonMesh a model of `HalfedgeGraph`
    * @tparam NamedParameters a sequence of \ref bgl_namedparameters "Named Parameters"
    *
    * @param vd a descriptor of a vertex in `pmesh`
    * @param pmesh a polygon mesh
    * @param np an optional sequence of \ref bgl_namedparameters "Named Parameters" among the ones listed below
    *
    * \cgalNamedParamsBegin
    *   \cgalParamNBegin{vertex_point_map}
    *     \cgalParamDescription{a property map associating points to the vertices of `pmesh`}
    *     \cgalParamType{a class model of `ReadablePropertyMap` with `boost::graph_traits<PolygonMesh>::%vertex_descriptor`
    *                    as key type and `%Point_3` as value type}
    *     \cgalParamDefault{`boost::get(CGAL::vertex_point, pmesh)`}
    *     \cgalParamExtra{If this parameter is omitted, an internal property map for `CGAL::vertex_point_t`
    *                     must be available in `PolygonMesh`.}
    *   \cgalParamNEnd
    *
    *   \cgalParamNBegin{geom_traits}
    *     \cgalParamDescription{an instance of a geometric traits class providing the functor `Construct_bbox_3`
    *                           and the function `Construct_bbox_3 construct_bbox_3_object()`.
    *                           `Construct_bbox_3` must provide `Bbox_3 operator()(Point_3)`
    *                           where `%Point_3` is the value type of the vertex point map.}
    *   \cgalParamNEnd
    * \cgalNamedParamsEnd
    *
    * @return a bounding box of `pmesh`
    */
    template<typename PolygonMesh, typename NamedParameters>
    CGAL::Bbox_3 vertex_bbox(typename boost::graph_traits<PolygonMesh>::vertex_descriptor vd,
                             const PolygonMesh& pmesh,
                             const NamedParameters& np)
    {
      using parameters::choose_parameter;
      using parameters::get_parameter;
      typename GetVertexPointMap<PolygonMesh, NamedParameters>::const_type
        vpm = choose_parameter(get_parameter(np, internal_np::vertex_point),
                               get_const_property_map(CGAL::vertex_point, pmesh));

      typedef typename GetGeomTraits<PolygonMesh, NamedParameters>::type GT;
      GT gt = choose_parameter<GT>(get_parameter(np, internal_np::geom_traits));
      typename GT::Construct_bbox_3 get_bbox = gt.construct_bbox_3_object();

      return get_bbox( get(vpm, vd) );
    }

    /*!
    * \ingroup PkgPolygonMeshProcessingRef
    *  computes a bounding box of an edge of a polygon mesh.
    *
    * @tparam PolygonMesh a model of `HalfedgeGraph`
    * @tparam NamedParameters a sequence of \ref bgl_namedparameters "Named Parameters"
    *
    * @param ed a descriptor of an edge in `pmesh`
    * @param pmesh a polygon mesh
    * @param np an optional sequence of \ref bgl_namedparameters "Named Parameters" among the ones listed below
    *
    * \cgalNamedParamsBegin
    *   \cgalParamNBegin{vertex_point_map}
    *     \cgalParamDescription{a property map associating points to the vertices of `pmesh`}
    *     \cgalParamType{a class model of `ReadablePropertyMap` with `boost::graph_traits<PolygonMesh>::%vertex_descriptor`
    *                    as key type and `%Point_3` as value type}
    *     \cgalParamDefault{`boost::get(CGAL::vertex_point, pmesh)`}
    *     \cgalParamExtra{If this parameter is omitted, an internal property map for `CGAL::vertex_point_t`
    *                     must be available in `PolygonMesh`.}
    *   \cgalParamNEnd
    *
    *   \cgalParamNBegin{geom_traits}
    *     \cgalParamDescription{an instance of a geometric traits class providing the functor `Construct_bbox_3`
    *                           and the function `Construct_bbox_3 construct_bbox_3_object()`.
    *                           `Construct_bbox_3` must provide `Bbox_3 operator()(Point_3)`
    *                           where `%Point_3` is the value type of the vertex point map.}
    *   \cgalParamNEnd
    * \cgalNamedParamsEnd
    *
    * @return a bounding box of `pmesh`
    */
    template<typename PolygonMesh, typename NamedParameters>
    CGAL::Bbox_3 edge_bbox(typename boost::graph_traits<PolygonMesh>::edge_descriptor ed,
                           const PolygonMesh& pmesh,
                           const NamedParameters& np)
    {
      using parameters::choose_parameter;
      using parameters::get_parameter;

      typename GetVertexPointMap<PolygonMesh, NamedParameters>::const_type
        vpm = choose_parameter(get_parameter(np, internal_np::vertex_point),
                               get_const_property_map(CGAL::vertex_point, pmesh));

      typedef typename GetGeomTraits<PolygonMesh, NamedParameters>::type GT;
      GT gt = choose_parameter<GT>(get_parameter(np, internal_np::geom_traits));
      typename GT::Construct_bbox_3 get_bbox = gt.construct_bbox_3_object();

      return get_bbox( get(vpm, source(ed, pmesh)) ) +
             get_bbox( get(vpm, target(ed, pmesh)) );
    }

    /*!
    * \ingroup PkgPolygonMeshProcessingRef
    *  computes a bounding box of a face of a polygon mesh.
    *
    * @tparam PolygonMesh a model of `HalfedgeGraph`
    * @tparam NamedParameters a sequence of \ref bgl_namedparameters "Named Parameters"
    *
    * @param fd a descriptor of a face in `pmesh`
    * @param pmesh a polygon mesh
    * @param np an optional sequence of \ref bgl_namedparameters "Named Parameters" among the ones listed below
    *
    * \cgalNamedParamsBegin
    *   \cgalParamNBegin{vertex_point_map}
    *     \cgalParamDescription{a property map associating points to the vertices of `pmesh`}
    *     \cgalParamType{a class model of `ReadablePropertyMap` with `boost::graph_traits<PolygonMesh>::%vertex_descriptor`
    *                    as key type and `%Point_3` as value type}
    *     \cgalParamDefault{`boost::get(CGAL::vertex_point, pmesh)`}
    *     \cgalParamExtra{If this parameter is omitted, an internal property map for `CGAL::vertex_point_t`
    *                     must be available in `PolygonMesh`.}
    *   \cgalParamNEnd
    *
    *   \cgalParamNBegin{geom_traits}
    *     \cgalParamDescription{an instance of a geometric traits class providing the functor `Construct_bbox_3`
    *                           and the function `Construct_bbox_3 construct_bbox_3_object()`.
    *                           `Construct_bbox_3` must provide `Bbox_3 operator()(Point_3)`
    *                           where `%Point_3` is the value type of the vertex point map.}
    *     \cgalParamDefault{a \cgal Kernel deduced from the point type, using `CGAL::Kernel_traits`}
    *   \cgalParamNEnd
    * \cgalNamedParamsEnd
    *
    * @return a bounding box of `pmesh`
    */
    template<typename PolygonMesh, typename NamedParameters>
    CGAL::Bbox_3 face_bbox(typename boost::graph_traits<PolygonMesh>::face_descriptor fd,
                           const PolygonMesh& pmesh,
                           const NamedParameters& np)
    {
      using parameters::choose_parameter;
      using parameters::get_parameter;

      typename GetVertexPointMap<PolygonMesh, NamedParameters>::const_type
        vpm = choose_parameter(get_parameter(np, internal_np::vertex_point),
                               get_const_property_map(CGAL::vertex_point, pmesh));

      typedef typename GetGeomTraits<PolygonMesh, NamedParameters>::type GT;
      GT gt = choose_parameter<GT>(get_parameter(np, internal_np::geom_traits));
      typename GT::Construct_bbox_3 get_bbox = gt.construct_bbox_3_object();

      typedef typename boost::graph_traits<PolygonMesh>::halfedge_descriptor halfedge_descriptor;

      CGAL::Bbox_3 bb;
      for(halfedge_descriptor h :
                    halfedges_around_face(halfedge(fd, pmesh), pmesh))
      {
        bb += get_bbox( get(vpm, target(h, pmesh)) );
      }
      return bb;
    }

    template<typename PolygonMesh>
    CGAL::Bbox_3 vertex_bbox(typename boost::graph_traits<PolygonMesh>::vertex_descriptor vd,
                               const PolygonMesh& pmesh)
    {
      return vertex_bbox(vd, pmesh,
        CGAL::Polygon_mesh_processing::parameters::all_default());
    }
    template<typename PolygonMesh>
    CGAL::Bbox_3 edge_bbox(typename boost::graph_traits<PolygonMesh>::edge_descriptor ed,
                             const PolygonMesh& pmesh)
    {
      return edge_bbox(ed, pmesh,
        CGAL::Polygon_mesh_processing::parameters::all_default());
    }
    template<typename PolygonMesh>
    CGAL::Bbox_3 face_bbox(typename boost::graph_traits<PolygonMesh>::face_descriptor fd,
                             const PolygonMesh& pmesh)
    {
      return face_bbox(fd, pmesh,
        CGAL::Polygon_mesh_processing::parameters::all_default());
    }

    template<typename PolygonMesh>
    CGAL::Bbox_3 bbox(const PolygonMesh& pmesh)
    {
      return bbox(pmesh,
        CGAL::Polygon_mesh_processing::parameters::all_default());
    }

    // deprecated function
    #ifndef CGAL_NO_DEPRECATED_CODE
    /*!
    * \ingroup PkgPolygonMeshProcessingRef
    * \deprecated This function is deprecated since \cgal 4.10, `CGAL::Polygon_mesh_processing::bbox()` should be used instead.
    */
    template<typename PolygonMesh, typename CGAL_PMP_NP_TEMPLATE_PARAMETERS>
    CGAL_DEPRECATED CGAL::Bbox_3 bbox_3(const PolygonMesh& pmesh,
                        const CGAL_PMP_NP_CLASS& np)
    {
      return bbox(pmesh, np);
    }

    template<typename PolygonMesh>
    CGAL_DEPRECATED CGAL::Bbox_3 bbox_3(const PolygonMesh& pmesh)
    {
      return bbox(pmesh);
    }
    #endif // CGAL_NO_DEPRECATED_CODE
  }
}

#endif //CGAL_POLYGON_MESH_PROCESSING_BOUNDING_BOX_H<|MERGE_RESOLUTION|>--- conflicted
+++ resolved
@@ -27,11 +27,9 @@
 #ifdef DOXYGEN_RUNNING
 #define CGAL_PMP_NP_TEMPLATE_PARAMETERS NamedParameters
 #define CGAL_PMP_NP_CLASS NamedParameters
-<<<<<<< HEAD
+#endif
+
 #define CGAL_DEPRECATED
-=======
->>>>>>> 9c0fb12a
-#endif
 
 namespace CGAL {
 
