// Copyright (c) 2015, 2018 GeometryFactory (France).
// All rights reserved.
//
// This file is part of CGAL (www.cgal.org).
//
// $URL$
// $Id$
// SPDX-License-Identifier: GPL-3.0-or-later OR LicenseRef-Commercial
//
//
// Author(s)     :  Konstantinos Katrioplas,
//                  Mael Rouxel-Labbé

#ifndef CGAL_POLYGON_MESH_PROCESSING_SHAPE_PREDICATES_H
#define CGAL_POLYGON_MESH_PROCESSING_SHAPE_PREDICATES_H

#include <CGAL/license/Polygon_mesh_processing/repair.h>

#include <CGAL/Named_function_parameters.h>
<<<<<<< HEAD
#include <CGAL/Polygon_mesh_processing/internal/named_params_helper.h>
=======
#include <CGAL/boost/graph/named_params_helper.h>
>>>>>>> 01f8f1bc

#include <CGAL/array.h>
#include <CGAL/boost/graph/iterator.h>
#include <CGAL/boost/graph/helpers.h>
#include <CGAL/Cartesian_converter.h>
#include <CGAL/Exact_kernel_selector.h>
#include <CGAL/Filtered_predicate.h>
#include <CGAL/Simple_cartesian.h>

#include <boost/range/has_range_iterator.hpp>
#include <boost/graph/graph_traits.hpp>

#include <array>
#include <limits>
#include <map>
#include <utility>
#include <vector>

namespace CGAL {

namespace Polygon_mesh_processing {

/// \ingroup PMP_predicates_grp
///
/// checks whether an edge is degenerate.
/// An edge is considered degenerate if the geometric positions of its two extremities are identical.
///
/// @tparam PolygonMesh a model of `HalfedgeGraph`
/// @tparam NamedParameters a sequence of \ref bgl_namedparameters "Named Parameters"
///
/// @param e an edge of `pm`
/// @param pm polygon mesh containing `e`
/// @param np an optional sequence of \ref bgl_namedparameters "Named Parameters" among the ones listed below
///
/// \cgalNamedParamsBegin
///   \cgalParamNBegin{vertex_point_map}
///     \cgalParamDescription{a property map associating points to the vertices of `pm`}
///     \cgalParamType{a class model of `ReadablePropertyMap` with `boost::graph_traits<PolygonMesh>::%vertex_descriptor`
///                    as key type and `%Point_3` as value type}
///     \cgalParamDefault{`boost::get(CGAL::vertex_point, pm)`}
///   \cgalParamNEnd
///
///   \cgalParamNBegin{geom_traits}
///     \cgalParamDescription{an instance of a geometric traits class}
///     \cgalParamType{The traits class must provide the nested type `Point_3`,
///                    and the nested functor `Equal_3` to check whether two points are identical.}
///     \cgalParamDefault{a \cgal Kernel deduced from the point type, using `CGAL::Kernel_traits`}
///     \cgalParamExtra{The geometric traits class must be compatible with the vertex point type.}
///   \cgalParamNEnd
/// \cgalNamedParamsEnd
///
/// \return `true` if the edge `e` is degenerate, `false` otherwise.
///
/// \sa `degenerate_edges()`
template <typename PolygonMesh, typename NamedParameters = parameters::Default_named_parameters>
bool is_degenerate_edge(typename boost::graph_traits<PolygonMesh>::edge_descriptor e,
                        const PolygonMesh& pm,
                        const NamedParameters& np = parameters::default_values())
{
  using parameters::get_parameter;
  using parameters::choose_parameter;

  CGAL_precondition(is_valid_edge_descriptor(e, pm));

  typedef typename GetVertexPointMap<PolygonMesh, NamedParameters>::const_type VertexPointMap;
  VertexPointMap vpmap = choose_parameter(get_parameter(np, internal_np::vertex_point),
                                          get_const_property_map(vertex_point, pm));

  typedef typename GetGeomTraits<PolygonMesh, NamedParameters>::type Traits;
  Traits traits = choose_parameter<Traits>(get_parameter(np, internal_np::geom_traits));

  return traits.equal_3_object()(get(vpmap, source(e, pm)), get(vpmap, target(e, pm)));
}

/// \ingroup PMP_predicates_grp
///
/// collects the degenerate edges within a given range of edges.
///
/// @tparam EdgeRange a model of `Range` with value type `boost::graph_traits<TriangleMesh>::%edge_descriptor`
/// @tparam TriangleMesh a model of `HalfedgeGraph`
/// @tparam NamedParameters a sequence of \ref bgl_namedparameters "Named Parameters"
///
/// @param edges a subset of edges of `tm`
/// @param tm a triangle mesh
/// @param out an output iterator in which the degenerate edges are written
/// @param np an optional sequence of \ref bgl_namedparameters "Named Parameters" among the ones listed below
///
/// \cgalNamedParamsBegin
///   \cgalParamNBegin{vertex_point_map}
///     \cgalParamDescription{a property map associating points to the vertices of `tm`}
///     \cgalParamType{a class model of `ReadablePropertyMap` with `boost::graph_traits<TriangleMesh>::%vertex_descriptor`
///                    as key type and `%Point_3` as value type}
///     \cgalParamDefault{`boost::get(CGAL::vertex_point, tm)`}
///     \cgalParamExtra{If this parameter is omitted, an internal property map for `CGAL::vertex_point_t`
///                     must be available in `TriangleMesh`.}
///   \cgalParamNEnd
///
///   \cgalParamNBegin{geom_traits}
///     \cgalParamDescription{an instance of a geometric traits class}
///     \cgalParamType{The traits class must provide the nested type `Point_3`,
///                    and the nested functor `Equal_3` to check whether two points are identical.}
///     \cgalParamDefault{a \cgal Kernel deduced from the point type, using `CGAL::Kernel_traits`}
///     \cgalParamExtra{The geometric traits class must be compatible with the vertex point type.}
///   \cgalParamNEnd
/// \cgalNamedParamsEnd
///
/// \sa `is_degenerate_edge()`
// \sa `remove_degenerate_edges()`
template <typename EdgeRange, typename TriangleMesh, typename OutputIterator, typename CGAL_NP_TEMPLATE_PARAMETERS>
OutputIterator degenerate_edges(const EdgeRange& edges,
                                const TriangleMesh& tm,
                                OutputIterator out,
                                const CGAL_NP_CLASS& np = parameters::default_values())
{
  typedef typename boost::graph_traits<TriangleMesh>::edge_descriptor edge_descriptor;

  for(edge_descriptor ed : edges)
    if(is_degenerate_edge(ed, tm, np))
      *out++ = ed;

  return out;
}

/// \ingroup PMP_predicates_grp
///
/// calls the function `degenerate_edges()` with the range: `edges(tm)`.
///
/// See the other overload for the comprehensive description of the parameters.
template <typename TriangleMesh, typename OutputIterator, typename CGAL_NP_TEMPLATE_PARAMETERS>
OutputIterator degenerate_edges(const TriangleMesh& tm,
                                OutputIterator out,
                                const CGAL_NP_CLASS& np = parameters::default_values()
                               )
{
  return degenerate_edges(edges(tm), tm, out, np);
}

/// \ingroup PMP_predicates_grp
///
/// checks whether a triangle face is degenerate.
/// A triangle face is considered degenerate if the geometric positions of its vertices are collinear.
///
/// @tparam TriangleMesh a model of `FaceGraph`
/// @tparam NamedParameters a sequence of \ref bgl_namedparameters "Named Parameters"
///
/// @param f a triangle face of `tm`
/// @param tm a triangle mesh containing `f`
/// @param np an optional sequence of \ref bgl_namedparameters "Named Parameters" among the ones listed below
///
/// \cgalNamedParamsBegin
///   \cgalParamNBegin{vertex_point_map}
///     \cgalParamDescription{a property map associating points to the vertices of `tm`}
///     \cgalParamType{a class model of `ReadablePropertyMap` with `boost::graph_traits<TriangleMesh>::%vertex_descriptor`
///                    as key type and `%Point_3` as value type}
///     \cgalParamDefault{`boost::get(CGAL::vertex_point, tm)`}
///   \cgalParamNEnd
///
///   \cgalParamNBegin{geom_traits}
///     \cgalParamDescription{an instance of a geometric traits class}
///     \cgalParamType{The traits class must provide the nested type `Point_3`,
///                    and the nested functor `Collinear_3` to check whether three points are aligned.}
///     \cgalParamDefault{a \cgal Kernel deduced from the point type, using `CGAL::Kernel_traits`}
///     \cgalParamExtra{The geometric traits class must be compatible with the vertex point type.}
///   \cgalParamNEnd
/// \cgalNamedParamsEnd
///
/// \return `true` if the face `f` is degenerate, `false` otherwise.
///
/// \sa `degenerate_faces()`
template <typename TriangleMesh, typename NamedParameters = parameters::Default_named_parameters>
bool is_degenerate_triangle_face(typename boost::graph_traits<TriangleMesh>::face_descriptor f,
                                 const TriangleMesh& tm,
                                 const NamedParameters& np = parameters::default_values())
{
  using parameters::get_parameter;
  using parameters::choose_parameter;

  CGAL_precondition(is_valid_face_descriptor(f, tm));
  CGAL_precondition(CGAL::is_triangle(halfedge(f, tm), tm));

  typedef typename GetVertexPointMap<TriangleMesh, NamedParameters>::const_type VertexPointMap;
  VertexPointMap vpmap = choose_parameter(get_parameter(np, internal_np::vertex_point),
                                          get_const_property_map(vertex_point, tm));

  typedef typename GetGeomTraits<TriangleMesh, NamedParameters>::type Traits;
  Traits traits = choose_parameter<Traits>(get_parameter(np, internal_np::geom_traits));

  typename boost::graph_traits<TriangleMesh>::halfedge_descriptor h = halfedge(f, tm);

  return traits.collinear_3_object()(get(vpmap, source(h, tm)),
                                     get(vpmap, target(h, tm)),
                                     get(vpmap, target(next(h, tm), tm)));
}

/// \ingroup PMP_predicates_grp
///
/// collects the degenerate faces within a given range of faces.
///
/// @tparam FaceRange a model of `Range` with value type `boost::graph_traits<TriangleMesh>::%face_descriptor`
/// @tparam TriangleMesh a model of `FaceGraph`
/// @tparam NamedParameters a sequence of \ref bgl_namedparameters "Named Parameters"
///
/// @param faces a subset of faces of `tm`
/// @param tm a triangle mesh
/// @param out an output iterator in which the degenerate faces are put
/// @param np an optional sequence of \ref bgl_namedparameters "Named Parameters" among the ones listed below
///
/// \cgalNamedParamsBegin
///   \cgalParamNBegin{vertex_point_map}
///     \cgalParamDescription{a property map associating points to the vertices of `tm`}
///     \cgalParamType{a class model of `ReadablePropertyMap` with `boost::graph_traits<TriangleMesh>::%vertex_descriptor`
///                    as key type and `%Point_3` as value type}
///     \cgalParamDefault{`boost::get(CGAL::vertex_point, tm)`}
///     \cgalParamExtra{If this parameter is omitted, an internal property map for `CGAL::vertex_point_t`
///                     must be available in `TriangleMesh`.}
///   \cgalParamNEnd
///
///   \cgalParamNBegin{geom_traits}
///     \cgalParamDescription{an instance of a geometric traits class}
///     \cgalParamType{The traits class must provide the nested type `Point_3`,
///                    and the nested functor `Collinear_3` to check whether three points are collinear.}
///     \cgalParamDefault{a \cgal Kernel deduced from the point type, using `CGAL::Kernel_traits`}
///     \cgalParamExtra{The geometric traits class must be compatible with the vertex point type.}
///   \cgalParamNEnd
/// \cgalNamedParamsEnd
///
/// \sa `is_degenerate_triangle_face()`
// `\sa remove_degenerate_faces()`
template <typename FaceRange, typename TriangleMesh, typename OutputIterator, typename CGAL_NP_TEMPLATE_PARAMETERS>
OutputIterator degenerate_faces(const FaceRange& faces,
                                const TriangleMesh& tm,
                                OutputIterator out,
                                const CGAL_NP_CLASS& np = parameters::default_values())
{
  typedef typename boost::graph_traits<TriangleMesh>::face_descriptor face_descriptor;

  for(face_descriptor fd : faces)
  {
    if(is_degenerate_triangle_face(fd, tm, np))
      *out++ = fd;
  }
  return out;
}

/// \ingroup PMP_predicates_grp
///
/// calls the function `degenerate_faces()` with the range: `faces(tm)`.
///
/// See the other overload for the comprehensive description of the parameters.
template <typename TriangleMesh, typename OutputIterator, typename CGAL_NP_TEMPLATE_PARAMETERS>
OutputIterator degenerate_faces(const TriangleMesh& tm,
                                OutputIterator out,
                                const CGAL_NP_CLASS& np = parameters::default_values()
                                )
{
  return degenerate_faces(faces(tm), tm, out, np);
}

namespace internal {

template <typename K, template <class Kernel> class Pred>
struct Get_filtered_predicate_RT
{
  typedef typename Exact_kernel_selector<K>::Exact_kernel_rt                   Exact_kernel_rt;
  typedef typename Exact_kernel_selector<K>::C2E_rt                            C2E_rt;
  typedef Simple_cartesian<Interval_nt_advanced>                               Approximate_kernel;
  typedef Cartesian_converter<K, Approximate_kernel>                           C2F;

  typedef Filtered_predicate<Pred<Exact_kernel_rt>,
                             Pred<Approximate_kernel>,
                             C2E_rt, C2F> type;
};

// predicates

template <typename K>
struct Is_edge_length_ratio_over_threshold_impl
{
  typedef int result_type;

  /// Computes the ratio between the longest edge's length and the shortest edge's length
  /// and compares with a user-defined bound.
  /// Returns -1 if the ratio is below the bound, and 0, 1, or 2 otherwise, with the value
  /// indicating the shortest halfedge.
  int operator()(const typename K::Point_3& p,
                 const typename K::Point_3& q,
                 const typename K::Point_3& r,
                 const typename K::FT threshold_squared) const
  {
    typedef typename K::FT                                                     FT;

    FT sq_length_0 = K().compute_squared_distance_3_object()(p, q);

    FT min_sq_length = sq_length_0, max_sq_length = sq_length_0;
    int min_id = 0;
<<<<<<< HEAD

    auto get_min_max = [&](const typename K::Point_3& pa, const typename K::Point_3& pb, int id) -> void
    {
      const FT sq_length = K().compute_squared_distance_3_object()(pa, pb);

      if(max_sq_length < sq_length)
        max_sq_length = sq_length;

=======

    auto get_min_max = [&](const typename K::Point_3& pa, const typename K::Point_3& pb, int id) -> void
    {
      const FT sq_length = K().compute_squared_distance_3_object()(pa, pb);

      if(max_sq_length < sq_length)
        max_sq_length = sq_length;

>>>>>>> 01f8f1bc
      if(sq_length < min_sq_length)
      {
        min_sq_length = sq_length;
        min_id = id;
      }
    };

    get_min_max(q, r, 1);
    get_min_max(r, p, 2);

    if(min_sq_length == 0)
      return min_id;

    if(compare(max_sq_length, threshold_squared * min_sq_length) != CGAL::SMALLER)
      return min_id;
    else
      return -1;
  }
};

template<typename K, bool has_filtered_predicates = K::Has_filtered_predicates>
struct Is_edge_length_ratio_over_threshold
  : public Is_edge_length_ratio_over_threshold_impl<K>
{
  using Is_edge_length_ratio_over_threshold_impl<K>::operator();
};

template<typename K>
struct Is_edge_length_ratio_over_threshold<K, true>
  : public Get_filtered_predicate_RT<K, Is_edge_length_ratio_over_threshold_impl>::type
{
  using Get_filtered_predicate_RT<K, Is_edge_length_ratio_over_threshold_impl>::type::operator();
};

} // namespace internal

/// \ingroup PMP_predicates_grp
///
/// checks whether a triangle face is needle.
/// A triangle is said to be a <i>needle</i> if its longest edge is much longer than its shortest edge.
///
/// @tparam TriangleMesh a model of `FaceGraph`
/// @tparam NamedParameters a sequence of \ref bgl_namedparameters "Named Parameters"
///
/// @param f a triangle face of `tm`
/// @param tm triangle mesh containing `f`
/// @param threshold a bound on the ratio of the longest edge length and the shortest edge length
/// @param np an optional sequence of \ref bgl_namedparameters "Named Parameters" among the ones listed below
///
/// \cgalNamedParamsBegin
///   \cgalParamNBegin{vertex_point_map}
///     \cgalParamDescription{a property map associating points to the vertices of `tm`}
///     \cgalParamType{a class model of `ReadablePropertyMap` with `boost::graph_traits<TriangleMesh>::%vertex_descriptor`
///                    as key type and `%Point_3` as value type}
///     \cgalParamDefault{`boost::get(CGAL::vertex_point, tm)`}
///   \cgalParamNEnd
///
///   \cgalParamNBegin{geom_traits}
///     \cgalParamDescription{an instance of a geometric traits class}
///     \cgalParamType{The traits class must provide the nested type `FT`,
///                    and the nested functor `Compute_squared_distance_3`.}
///     \cgalParamDefault{a \cgal Kernel deduced from the point type, using `CGAL::Kernel_traits`}
///     \cgalParamExtra{The geometric traits class must be compatible with the vertex point type.}
///   \cgalParamNEnd
/// \cgalNamedParamsEnd
///
/// \return the shortest halfedge if the triangle face is a needle, and a null halfedge otherwise.
///         If the face contains degenerate edges, a halfedge corresponding to one of these edges is returned.
///
/// \sa `is_cap_triangle_face()`
<<<<<<< HEAD
=======
/// \sa `remove_almost_degenerate_faces()`
>>>>>>> 01f8f1bc
template <typename TriangleMesh, typename NamedParameters = parameters::Default_named_parameters>
typename boost::graph_traits<TriangleMesh>::halfedge_descriptor
is_needle_triangle_face(typename boost::graph_traits<TriangleMesh>::face_descriptor f,
                        const TriangleMesh& tm,
                        const double threshold,
                        const NamedParameters& np = parameters::default_values())
{
  typedef typename boost::graph_traits<TriangleMesh>::halfedge_descriptor       halfedge_descriptor;

  using parameters::get_parameter;
  using parameters::choose_parameter;

<<<<<<< HEAD
  typedef typename boost::graph_traits<TriangleMesh>::halfedge_descriptor       halfedge_descriptor;
=======
  CGAL_precondition(is_valid_face_descriptor(f, tm));
  CGAL_precondition(CGAL::is_triangle(halfedge(f, tm), tm));
  CGAL_precondition(threshold >= 1.);
>>>>>>> 01f8f1bc

  typedef typename GetVertexPointMap<TriangleMesh, NamedParameters>::const_type VertexPointMap;
  VertexPointMap vpmap = choose_parameter(get_parameter(np, internal_np::vertex_point),
                                          get_const_property_map(vertex_point, tm));

  typedef typename GetGeomTraits<TriangleMesh, NamedParameters>::type           Traits;

  const halfedge_descriptor h = halfedge(f, tm);

  internal::Is_edge_length_ratio_over_threshold<Traits> pred;
  const int res = pred(get(vpmap, source(h, tm)),
                       get(vpmap, target(h, tm)),
                       get(vpmap, target(next(h, tm), tm)),
                       square(threshold));

  if(res == -1)
    return boost::graph_traits<TriangleMesh>::null_halfedge();
  if(res == 0)
    return h;
  if(res == 1)
    return next(h, tm);
  else
    return prev(h, tm);
}

namespace internal {

template <typename K>
struct Is_cap_angle_over_threshold_impl
{
  typedef int result_type;

  /// Computes the ratio between the longest edge's length and the shortest edge's length
  /// and compares with a user-defined bound.
  /// Returns -1 if the ratio is below the bound, and 0, 1, or 2 otherwise, with the value
  /// indicating the shortest halfedge.
  int operator()(const typename K::Point_3& p,
                 const typename K::Point_3& q,
                 const typename K::Point_3& r,
                 const typename K::FT threshold_squared) const
  {
    typedef typename K::FT                                                     FT;
    typedef typename K::Vector_3                                               Vector_3;

    std::array<FT, 3> sq_lengths = { K().compute_squared_distance_3_object()(p, q),
                                     K().compute_squared_distance_3_object()(q, r),
                                     K().compute_squared_distance_3_object()(r, p) };

    // If even one edge is degenerate, it cannot be a cap
    if(is_zero(sq_lengths[0]) || is_zero(sq_lengths[1]) || is_zero(sq_lengths[2]))
      return -1;

    auto handle_triplet = [&](const typename K::Point_3& pa,
                              const typename K::Point_3& pb,
                              const typename K::Point_3& pc, int pos) -> bool
    {
      const Vector_3 vc = K().construct_vector_3_object()(pb, pc);
      const Vector_3 va = K().construct_vector_3_object()(pb, pa);
      const FT dot_ca = K().compute_scalar_product_3_object()(vc, va);
      const bool neg_sp = !(is_positive(dot_ca));
      if(!neg_sp)
        return false;

      const FT sq_c = sq_lengths[(pos+1)%3];
      const FT sq_a = sq_lengths[pos];

      return (compare(square(dot_ca), threshold_squared * sq_c * sq_a) != CGAL::SMALLER);
    };

    // halfedge 0 is between p and q, so cap at q => return halfedge 2 (r to p)
    if(handle_triplet(p, q, r, 0))
      return 2;
    if(handle_triplet(q, r, p, 1))
      return 0;
    if(handle_triplet(r, p, q, 2))
      return 1;

    return -1;
  }
};

template<typename K, bool has_filtered_predicates = K::Has_filtered_predicates>
struct Is_cap_angle_over_threshold
  : public Is_cap_angle_over_threshold_impl<K>
{
  using Is_cap_angle_over_threshold_impl<K>::operator();
};

template<typename K>
struct Is_cap_angle_over_threshold<K, true>
  : public Get_filtered_predicate_RT<K, Is_cap_angle_over_threshold_impl>::type
{
  using Get_filtered_predicate_RT<K, Is_cap_angle_over_threshold_impl>::type::operator();
};
<<<<<<< HEAD

} // namespace internal

=======

} // namespace internal

>>>>>>> 01f8f1bc
/// \ingroup PMP_predicates_grp
///
/// checks whether a triangle face is a cap.
/// A triangle is said to be a <i>cap</i> if one of its angles is close to `180` degrees.
///
/// @tparam TriangleMesh a model of `FaceGraph`
/// @tparam NamedParameters a sequence of \ref bgl_namedparameters "Named Parameters"
///
/// @param f a triangle face of `tm`
/// @param tm triangle mesh containing `f`
/// @param threshold the cosine of a minimum angle such that if `f` has an angle greater than this bound,
///                  it is a cap. The threshold is in range `[-1 0]` and corresponds to an angle
///                  between `90` and `180` degrees.
/// @param np an optional sequence of \ref bgl_namedparameters "Named Parameters" among the ones listed below
///
/// \cgalNamedParamsBegin
///   \cgalParamNBegin{vertex_point_map}
///     \cgalParamDescription{a property map associating points to the vertices of `tm`}
///     \cgalParamType{a class model of `ReadablePropertyMap` with `boost::graph_traits<TriangleMesh>::%vertex_descriptor`
///                    as key type and `%Point_3` as value type}
///     \cgalParamDefault{`boost::get(CGAL::vertex_point, tm)`}
///   \cgalParamNEnd
///
///   \cgalParamNBegin{geom_traits}
///     \cgalParamDescription{an instance of a geometric traits class}
///     \cgalParamType{The traits class must provide the nested type `Point_3`,
///                    the nested functors `Compute_squared_distance_3`, `Construct_vector_3`,
///                    and `Compute_scalar_product_3`.}
///     \cgalParamDefault{a \cgal Kernel deduced from the point type, using `CGAL::Kernel_traits`}
///     \cgalParamExtra{The geometric traits class must be compatible with the vertex point type.}
///   \cgalParamNEnd
/// \cgalNamedParamsEnd
///
/// \return the halfedge opposite of the largest angle if the face is a cap, and a null halfedge otherwise.
///
/// \sa `is_needle_triangle_face()`
<<<<<<< HEAD
=======
/// \sa `remove_almost_degenerate_faces()`
>>>>>>> 01f8f1bc
template <typename TriangleMesh, typename NamedParameters = parameters::Default_named_parameters>
typename boost::graph_traits<TriangleMesh>::halfedge_descriptor
is_cap_triangle_face(typename boost::graph_traits<TriangleMesh>::face_descriptor f,
                     const TriangleMesh& tm,
                     const double threshold,
                     const NamedParameters& np = parameters::default_values())
{
  typedef typename boost::graph_traits<TriangleMesh>::halfedge_descriptor   halfedge_descriptor;

  using parameters::get_parameter;
  using parameters::choose_parameter;

<<<<<<< HEAD
  typedef typename boost::graph_traits<TriangleMesh>::halfedge_descriptor   halfedge_descriptor;
=======
  CGAL_precondition(is_valid_face_descriptor(f, tm));
  CGAL_precondition(CGAL::is_triangle(halfedge(f, tm), tm));
  CGAL_precondition(threshold >= -1.);
  CGAL_precondition(threshold <= 0.);
>>>>>>> 01f8f1bc

  typedef typename GetVertexPointMap<TriangleMesh, NamedParameters>::const_type VertexPointMap;
  VertexPointMap vpmap = choose_parameter(get_parameter(np, internal_np::vertex_point),
                                          get_const_property_map(vertex_point, tm));

  typedef typename GetGeomTraits<TriangleMesh, NamedParameters>::type       Traits;

  const halfedge_descriptor h = halfedge(f, tm);
<<<<<<< HEAD

  internal::Is_cap_angle_over_threshold<Traits> pred;
  const int res = pred(get(vpmap, source(h, tm)),
                       get(vpmap, target(h, tm)),
                       get(vpmap, target(next(h, tm), tm)),
                       square(threshold));

=======

  internal::Is_cap_angle_over_threshold<Traits> pred;
  const int res = pred(get(vpmap, source(h, tm)),
                       get(vpmap, target(h, tm)),
                       get(vpmap, target(next(h, tm), tm)),
                       square(threshold));

>>>>>>> 01f8f1bc
  if(res == -1)
    return boost::graph_traits<TriangleMesh>::null_halfedge();
  if(res == 0)
    return h;
  if(res == 1)
    return next(h, tm);
  else
    return prev(h, tm);
}

} // namespace Polygon_mesh_processing
} // namespace CGAL

#endif // CGAL_POLYGON_MESH_PROCESSING_SHAPE_PREDICATES_H<|MERGE_RESOLUTION|>--- conflicted
+++ resolved
@@ -17,11 +17,7 @@
 #include <CGAL/license/Polygon_mesh_processing/repair.h>
 
 #include <CGAL/Named_function_parameters.h>
-<<<<<<< HEAD
-#include <CGAL/Polygon_mesh_processing/internal/named_params_helper.h>
-=======
 #include <CGAL/boost/graph/named_params_helper.h>
->>>>>>> 01f8f1bc
 
 #include <CGAL/array.h>
 #include <CGAL/boost/graph/iterator.h>
@@ -317,7 +313,6 @@
 
     FT min_sq_length = sq_length_0, max_sq_length = sq_length_0;
     int min_id = 0;
-<<<<<<< HEAD
 
     auto get_min_max = [&](const typename K::Point_3& pa, const typename K::Point_3& pb, int id) -> void
     {
@@ -326,16 +321,6 @@
       if(max_sq_length < sq_length)
         max_sq_length = sq_length;
 
-=======
-
-    auto get_min_max = [&](const typename K::Point_3& pa, const typename K::Point_3& pb, int id) -> void
-    {
-      const FT sq_length = K().compute_squared_distance_3_object()(pa, pb);
-
-      if(max_sq_length < sq_length)
-        max_sq_length = sq_length;
-
->>>>>>> 01f8f1bc
       if(sq_length < min_sq_length)
       {
         min_sq_length = sq_length;
@@ -406,10 +391,7 @@
 ///         If the face contains degenerate edges, a halfedge corresponding to one of these edges is returned.
 ///
 /// \sa `is_cap_triangle_face()`
-<<<<<<< HEAD
-=======
 /// \sa `remove_almost_degenerate_faces()`
->>>>>>> 01f8f1bc
 template <typename TriangleMesh, typename NamedParameters = parameters::Default_named_parameters>
 typename boost::graph_traits<TriangleMesh>::halfedge_descriptor
 is_needle_triangle_face(typename boost::graph_traits<TriangleMesh>::face_descriptor f,
@@ -422,13 +404,9 @@
   using parameters::get_parameter;
   using parameters::choose_parameter;
 
-<<<<<<< HEAD
-  typedef typename boost::graph_traits<TriangleMesh>::halfedge_descriptor       halfedge_descriptor;
-=======
   CGAL_precondition(is_valid_face_descriptor(f, tm));
   CGAL_precondition(CGAL::is_triangle(halfedge(f, tm), tm));
   CGAL_precondition(threshold >= 1.);
->>>>>>> 01f8f1bc
 
   typedef typename GetVertexPointMap<TriangleMesh, NamedParameters>::const_type VertexPointMap;
   VertexPointMap vpmap = choose_parameter(get_parameter(np, internal_np::vertex_point),
@@ -523,15 +501,9 @@
 {
   using Get_filtered_predicate_RT<K, Is_cap_angle_over_threshold_impl>::type::operator();
 };
-<<<<<<< HEAD
 
 } // namespace internal
 
-=======
-
-} // namespace internal
-
->>>>>>> 01f8f1bc
 /// \ingroup PMP_predicates_grp
 ///
 /// checks whether a triangle face is a cap.
@@ -568,10 +540,7 @@
 /// \return the halfedge opposite of the largest angle if the face is a cap, and a null halfedge otherwise.
 ///
 /// \sa `is_needle_triangle_face()`
-<<<<<<< HEAD
-=======
 /// \sa `remove_almost_degenerate_faces()`
->>>>>>> 01f8f1bc
 template <typename TriangleMesh, typename NamedParameters = parameters::Default_named_parameters>
 typename boost::graph_traits<TriangleMesh>::halfedge_descriptor
 is_cap_triangle_face(typename boost::graph_traits<TriangleMesh>::face_descriptor f,
@@ -584,14 +553,10 @@
   using parameters::get_parameter;
   using parameters::choose_parameter;
 
-<<<<<<< HEAD
-  typedef typename boost::graph_traits<TriangleMesh>::halfedge_descriptor   halfedge_descriptor;
-=======
   CGAL_precondition(is_valid_face_descriptor(f, tm));
   CGAL_precondition(CGAL::is_triangle(halfedge(f, tm), tm));
   CGAL_precondition(threshold >= -1.);
   CGAL_precondition(threshold <= 0.);
->>>>>>> 01f8f1bc
 
   typedef typename GetVertexPointMap<TriangleMesh, NamedParameters>::const_type VertexPointMap;
   VertexPointMap vpmap = choose_parameter(get_parameter(np, internal_np::vertex_point),
@@ -600,7 +565,6 @@
   typedef typename GetGeomTraits<TriangleMesh, NamedParameters>::type       Traits;
 
   const halfedge_descriptor h = halfedge(f, tm);
-<<<<<<< HEAD
 
   internal::Is_cap_angle_over_threshold<Traits> pred;
   const int res = pred(get(vpmap, source(h, tm)),
@@ -608,15 +572,6 @@
                        get(vpmap, target(next(h, tm), tm)),
                        square(threshold));
 
-=======
-
-  internal::Is_cap_angle_over_threshold<Traits> pred;
-  const int res = pred(get(vpmap, source(h, tm)),
-                       get(vpmap, target(h, tm)),
-                       get(vpmap, target(next(h, tm), tm)),
-                       square(threshold));
-
->>>>>>> 01f8f1bc
   if(res == -1)
     return boost::graph_traits<TriangleMesh>::null_halfedge();
   if(res == 0)
