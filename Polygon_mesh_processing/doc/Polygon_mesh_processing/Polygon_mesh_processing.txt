namespace CGAL {
/*!
\mainpage User Manual
\anchor Chapter_PolygonMeshProcessing

\cgalAutoToc
\authors Sébastien Loriot, Jane Tournois, Ilker %O. Yaz

\image html neptun_head.jpg
\image latex neptun_head.jpg
<BR>

\section PMPIntroduction Introduction

This package implements a collection of methods and classes for polygon mesh processing,
ranging from basic operations on simplices, to complex geometry processing algorithms.
The implementation of this package mainly follows algorithms and references
given in Botsch et al.'s book on polygon mesh processing \cgalCite{botsch2010PMP}.

\subsection PMPDef Polygon Mesh
A \a polygon \a mesh is a consistent and orientable surface mesh, that can have
one or more boundaries.
The \a faces are simple polygons.
The \a edges are segments. Each edge connects two \a vertices,
and is shared by two faces (including the \a null \a face for boundary edges).
A polygon mesh can have any number of connected components, and also some self-intersections.
In this package, a polygon mesh is considered to have the topology of a 2-manifold.

\subsection PMPAPI API
This package follows the BGL API described in \ref PkgBGL.
It can thus be used either with `Polyhedron_3`, `Surface_mesh`, or
any class model of the concept `FaceGraph`. Each function or class of this package
details the requirements on the input polygon mesh.

\ref BGLNamedParameters are used to deal with optional parameters.
The page \ref pmp_namedparameters describes their usage
and provides a list of the parameters that are used in this package.

\subsection PMPOutline Outline
The algorithms described in this manual are organized in sections:
- \ref PMPMeshing : meshing algorithms, including triangulation of non-triangulated
meshes, refinement, optimization by fairing, and isotropic remeshing of triangulated surface meshes.
- \ref Coref_section : methods to corefine triangle meshes and to compute
  boolean operations out of corefined closed triangle meshes.
- \ref PMPHoleFilling : available hole filling algorithms, which can possibly be combined with refinement and fairing.
- \ref PMPPredicates : predicates that can be evaluated on the processed polygon.
mesh, which includes point location and self intersection tests.
- \ref PMPOrientation : checking or fixing the orientation of a polygon soup.
- \ref PMPRepairing :  repair of polygon meshes and polygon soups.
- \ref PMPNormalComp : normal computation at vertices and on faces of a polygon mesh.
- \ref PMPSlicer : functor able to compute the intersections of a polygon mesh with arbitrary planes (slicer).
- \ref PMPConnectedComponents : methods to deal with connected
  components of a polygon mesh (extraction, marks, removal, ...).

****************************************
\section PMPMeshing Meshing

A surface patch can be refined by inserting new vertices and flipping edges to get a triangulation.
Using a criterion presented in \cgalCite{liepa2003filling},
the density of triangles near the boundary of the patch is approximated by the refinement function.
The validity of the mesh is enforced by flipping edges.
An edge is flipped only if the opposite edge does not exist in the original mesh
and if no degenerate triangles are generated.

A region of the surface mesh (\e e.\e g. the refined region), can be faired
to obtain a tangentially continuous and smooth surface patch.
The region to be faired is defined as a range of vertices that are relocated.
The fairing step minimizes a linear bi-Laplacian system with boundary constraints,
described in \cgalCite{Botsch2008OnLinearVariational}.
The visual results of aforementioned steps are depicted by \cgalFigureRef{Mech_steps} (c and d).

\subsection MeshingAPI API

\subsubsection Meshing

Refinement and fairing functions can be applied to an arbitrary region on a triangle mesh, using :
- `CGAL::Polygon_mesh_processing::refine()` : given a set of facets on a mesh, refines the region.
- `CGAL::Polygon_mesh_processing::fair()` : given a set of vertices on a mesh, fairs the region.

Fairing needs a sparse linear solver and we recommend the use of \ref thirdpartyEigen 3.2 or later.
Note that fairing might fail if fixed vertices, which are used as boundary conditions, do
not suffice to solve the constructed linear system.

Many algorithms require as input meshes in which all the faces have the same degree,
or even are triangles. Hence, one may want to triangulate all polygon faces of a mesh.

This package provides the function `CGAL::Polygon_mesh_processing::triangulate_faces()`
that triangulates all faces of the input polygon mesh.
An approximated support plane is chosen for each face, orthogonal to the normal vector
computed by `CGAL::Polygon_mesh_processing::compute_face_normal()`.
Then, the triangulation of each face is the one obtained by building a
`CGAL::Constrained_Delaunay_triangulation_2` in this plane.
This choice is made because the constrained Delaunay triangulation
is the triangulation that, given the edges of the face to be triangulated,
maximizes the minimum angle of all the angles of the triangles in the triangulation.

\subsubsection Remeshing

The incremental triangle-based isotropic remeshing algorithm introduced by Botsch et al
 \cgalCite{botsch2004remeshing}, \cgalCite{botsch2010PMP} is implemented in this package.
This algorithm incrementally performs simple operations such as edge splits, edge collapses,
edge flips, and Laplacian smoothing. All the vertices of the remeshed patch are reprojected
to the original surface to keep a good approximation of the input.

A triangulated region of a polygon mesh can be remeshed using the function
`CGAL::Polygon_mesh_processing::isotropic_remeshing()`, as illustrated
by \cgalFigureRef{iso_remeshing}. The algorithm has only two parameters :
the target edge length for the remeshed surface patch, and
the number of iterations of the abovementioned sequence of operations. The bigger
this number, the smoother and closer to target edge length the mesh will be.

An additional option has been added to \e protect (\e i.\e e. not modify) some given polylines.
In some cases, those polylines are too long, and reaching the desired target edge length while protecting them is not
possible and leads to an infinite loop of edge splits in the incident faces. To avoid that pitfall, the
function `CGAL::Polygon_mesh_processing::split_long_edges()` should be called on the list of
constrained edges before remeshing.

\cgalFigureBegin{iso_remeshing, iso_remeshing.png}
Isotropic remeshing. (a) Triangulated input surface mesh.
(b) Surface uniformly and entirely remeshed.
(c) Selection of a range of faces to be remeshed.
(d) Surface mesh with the selection uniformly remeshed.
\cgalFigureEnd


\subsection MeshingExamples Meshing Examples

\subsubsection MeshingExample_1 Refine and Fair a Region on a Triangle Mesh

The following example calls the functions `CGAL::Polygon_mesh_processing::refine()`
and `CGAL::Polygon_mesh_processing::fair()` for some selected regions on the input triangle mesh.

\cgalExample{Polygon_mesh_processing/refine_fair_example.cpp}

\subsubsection MeshingExample_2 Triangulate a Polygon Mesh

Triangulating a polygon mesh can be achieved through the function
`CGAL::Polygon_mesh_processing::triangulate_faces()`
as shown in the following example.

\cgalExample{Polygon_mesh_processing/triangulate_faces_example.cpp}


\subsubsection RemeshingExample_1 Isotropic Remeshing of a Region on a Polygon Mesh

The following example shows a complete example of how the isotropic remeshing function can be used.
First, the border of the polygon mesh is collected.
Since the boundary edges will be considered as constrained and protected in this example, the function `split_long_edges()` is called first on these edges.

Once this is done, remeshing is run on all the surface, with protection of constraints activated, for 3 iterations.

\cgalExample{Polygon_mesh_processing/isotropic_remeshing_example.cpp}

\section Coref_section Corefinement and Boolean Operations

\subsection coref_def_subsec Definitions

<b>Corefinement</b> Given two triangulated surface meshes, the <i>corefinement</i>
operation consists in refining both meshes so that their intersection polylines
are a subset of edges in both refined meshes.
\todo more information on coplanar patches.

\cgalFigureBegin{coref_fig, corefine.png}
Corefinement of two triangulated surface meshes. (Left) Input meshes; (Right)
The two input meshes corefined. The common edges of the two meshes are
drawn in green.
\cgalFigureEnd

<b>Volume bounded by a triangulated surface mesh</b> Given a closed triangulated surface
mesh, each connected component splits the 3D space into two subspaces. The vertex
sequence of each face of a component is seen either clockwise or counterclockwise
from these two subspaces. The subspace that sees the sequence clockwise
(resp. counterclockwise) is on the negative (resp. positive) side of the component. Given a
closed triangulated surface mesh `tm` with no self-intersections,
the connected components of `tm` divide
the 3D space into subspaces. We say that `tm` bounds a volume if each
subspace lies exclusively on the positive (or negative) side of all the
incident connected components of `tm`. The volume bounded by `tm` is the union
of all subspaces that are on negative sides of their incident connected components
of `tm`.

\cgalFigureBegin{boundedvol_fig, bounded_vols.jpg}
Volumes bounded by a triangulated surface mesh: The figure shows meshes
representing three nested spheres (three connected components).
The left side of the picture shows a clipped triangulated surface mesh,
with the two possible orientations of the faces for which
a volume is bounded by the mesh.
The positive and negative sides of each connected component is displayed in
light and dark blue, respectively. The right part of the picture shows clipped
tetrahedral meshes of the corresponding bounded volumes.
\cgalFigureEnd

\subsection coref_coref_subsec Corefinement
The corefinement of two triangulated surface meshes can be done using the function
`CGAL::Polygon_mesh_processing::corefine()`. It takes as input the two
triangulated surface meshes to corefine.
If constrained edge maps are provided, edges belonging to the
intersection of the input meshes will be marked as constrained. In addition,
if an edge that was marked as constrained is split during the corefinement,
sub-edges will be marked as constrained as well.

\subsection coref_bolop_subsec Boolean Operations

\cgalFigureBegin{boolop_fig, bool_op.png}
Let `C` and `S` be the volumes bounded by the triangulated surface meshes of
a cube and a sphere, respectively. From left to right, the picture shows
the triangulated surface meshes bounding the union of `C` and `S`,
`C` minus `S`, the intersection of `C` and `S` and `S` minus `C`.
\cgalFigureEnd


The corefinement of two triangulated surface meshes can naturally be used
for computing Boolean operations on volumes.
Considering two triangulated surface meshes, each bounding
a volume, the functions `CGAL::Polygon_mesh_processing::corefine_and_compute_union()`,
`CGAL::Polygon_mesh_processing::corefine_and_compute_intersection()` and
`CGAL::Polygon_mesh_processing::corefine_and_compute_difference()` respectively compute the union,
the intersection and the difference of the two volumes. If several Boolean operations must be
computed at the same time, the function `corefine_and_compute_boolean_operations()` should be used.

There is no restriction on the topology of the input volumes.
However, there are some requirements on the input to guarantee that
the operation is possible. First, the input meshes must not self-intersect.
Second, the operation is possible only if the output
can be bounded by a manifold triangulated surface mesh.
In particular this means that the output volume has no part with zero thickness.
Mathematically speaking, the intersection with an infinitesimally small ball
centered in the output volume is a topological ball. At the surface level this means
that no non-manifold vertex or edge is allowed in the output. For example, it
is not possible to compute the union of two cubes that are disjoint but sharing an edge.
In case you have to deal with such scenarios, you should consider using the
package \ref PkgNef3.

It is possible to update the input so that it contains the result (in-place operation).
In that case the whole mesh will not be copied and only the region around the
intersection polyline will be modified. In case the Boolean operation is not
possible, the input mesh will nevertheless be corefined.


\subsection coref_valid_subsec Kernel and Validity of the Output
The corefinement operation (which is also internally used in the three
Boolean operations) will correctly change the topology of the input surface mesh
if the point type used in the point property maps of the input meshes is
from a \cgal Kernel with exact predicates. If that kernel does not
have exact constructions, the embedding of the output surface mesh might
have self-intersections. In case of consecutive operations, it is thus
recommended to use a point property map with points from a kernel with exact
predicates and exact constructions
(such as `CGAL::Exact_predicates_exact_constructions_kernel`).

In practice, this means that with exact predicates and inexact constructions,
edges will be split at each intersection with a triangle but the
position of the intersection point might create self-intersections due to
the limited precision of floating point numbers.

\subsection coref_clip Clipping

As a natural extension, some clipping functionalities with a volume bounded by a closed mesh
and a halfspace (defined by the negative side of a plane to be consistent with
the outward normal convention) are offered. The functions `CGAL::Polygon_mesh_processing::clip()`
and `CGAL::Polygon_mesh_processing::split()`
have some options to select whether the clipping should be done at the volume or surface
level, and also if the clipper should be considered as compact or not. This is illustrated on
\cgalFigureRef{coref_clip_close_open} and \cgalFigureRef{coref_clip_compact}.

\cgalFigureBegin{coref_clip_close_open, clip_open_close.png}
Clipping a cube with a halfspace. From left to right: (i) initial cube and the plane
defining the clipping halfspace; (ii) `close_volumes=false`: clipping of the surface mesh (boundary edges
depicted in red); (iii) `close_volumes=true`: clipping of the volume bounded by the surface mesh.
\cgalFigureEnd

\cgalFigureBegin{coref_clip_compact, clip_compact.png}
Clipping a cube with a halfspace: compacity of the clipper (`close_volumes=false` in both cases).
From left to right: (i) initial cube and the plane defining the clipping halfspace,
note that a whole face of the cube (2 triangles) is exactly contained in the plane;
(ii) `use_compact_clipper=true`: clipping of the surface mesh with a compact halfspace: coplanar faces are part of the output;
(iii) `use_compact_clipper=false`: clipping of the surface mesh with a non-compact halfspace: coplanar faces are not part of the output.
\cgalFigureEnd

\subsection coref_ex_subsec Examples

\subsubsection coref_ex_union_subsec Computing the Union of Two Volumes

\cgalExample{Polygon_mesh_processing/corefinement_mesh_union.cpp}

\subsubsection coref_ex_refine_subsec Boolean Operation and Local Remeshing

This example is similar to the previous one, but here we
substract a volume and update the first input triangulated surface mesh
(in-place operation). The edges that are on the intersection of the input
meshes are marked and the region around them is remeshed isotropically
while preserving the intersection polyline.
\cgalExample{Polygon_mesh_processing/corefinement_difference_remeshed.cpp}


\subsubsection coref_ex_consq_subsec Robustness of Consecutive Operations
This example computes the intersection of two volumes and then does the
union of the result with one of the input volumes. This operation is in
general not possible when using inexact constructions. Instead of using a
mesh with a point from a kernel with exact constructions, the exact points
are a property of the mesh vertices that we can reuse in a later operations.
With that property, we can manipulate a mesh with points having floating point coordinates
but benefit from the robustness provided by the exact constructions.
\cgalExample{Polygon_mesh_processing/corefinement_consecutive_bool_op.cpp}

********************************************
\section PMPHoleFilling Hole Filling

This package provides an algorithm for filling one closed hole that is either in a triangulated surface mesh
or defined by a sequence of points that describe a polyline.
The main steps of the algorithm are described in \cgalCite{liepa2003filling} and can be summarized as follows.

First, the largest patch triangulating the boundary of the hole is generated without introducing any new vertex.
The patch is selected so as to minimize a quality function evaluated for all possible triangular patches.
The quality function first minimizes the worst dihedral angle between patch triangles,
then the total surface area of the patch as a tiebreaker.
Following the suggestions in \cgalCite{zou2013algorithm}, the performance of the algorithm is significantly improved
by narrowing the search space to faces of a 3D Delaunay triangulation of the hole boundary vertices,
from all possible patches, while searching for the best patch with respect to the
aforementioned quality criteria.

For some complicated input hole boundary, the generated patch may have self-intersections.
After hole filling, the generated patch can be refined and faired using the meshing functions
`CGAL::Polygon_mesh_processing::refine()` and `CGAL::Polygon_mesh_processing::fair()`
described in Section \ref PMPMeshing.

\cgalFigureBegin{Mech_steps, mech_hole_horz.jpg}
Results of the main steps of the algorithm.
From left to right: (a) the hole,
(b) the hole after its triangulation,
(c) after triangulation and refinement,
(d) after triangulation, refinement and fairing.
\cgalFigureEnd


\subsection HoleFillingAPI API

This package provides four functions for hole filling:
  - `triangulate_hole_polyline()` : given a sequence of points defining the hole, triangulates the hole.
  - `triangulate_hole()` : given a border halfedge on the boundary of the hole on a mesh, triangulates the hole.
  - `triangulate_and_refine_hole()` : in addition to `triangulate_hole()` the generated patch is refined.
  - `triangulate_refine_and_fair_hole()` : in addition to `triangulate_and_refine_hole()` the generated patch is also faired.

\subsection HFExamples Examples

\subsubsection HFExample_1 Triangulate a Polyline

The following example triangulates a hole described by an input polyline.

\cgalExample{Polygon_mesh_processing/triangulate_polyline_example.cpp}


\subsubsection HFExample_2 Hole Filling From the Border of the Hole

If the input polygon mesh has a hole or more than one hole, it is possible
to iteratively fill them by detecting border edges (i.e. with only
one incident non-null face) after each hole filling step.

Holes are filled one after the other, and the process stops when there is no border edge left.

This process is illustrated by the example below, where holes are
iteratively filled, refined and faired to get a faired mesh with no hole.


\cgalExample{Polygon_mesh_processing/hole_filling_example.cpp}

 \cgalFigureBegin{Triangulated_fork, fork.jpg}
 Holes in the fork model are filled with triangle patches.
 \cgalFigureEnd

\subsection HFPerformance Performance

The hole filling algorithm has a complexity which depends on the
number of vertices.  While \cgalCite{liepa2003filling} has a running
time of \f$ O(n^3)\f$ , \cgalCite{zou2013algorithm} in most cases has
running time of \f$ O(n \log n)\f$. We benchmarked the function
`triangulate_refine_and_fair_hole()` for the two meshes below (as well as two
more meshes with smaller holes). The machine used was a PC running
Windows 10 with an Intel Core i7 CPU clocked at 2.70 GHz.
The program was compiled with the Visual C++ 2013 compiler with the O2
option, which maximizes speed.

\cgalFigureBegin{Elephants, elephants-with-holes.png}
The elephant on the left/right has a hole with 963/7657 vertices.
\cgalFigureEnd

The following running times were observed:

<center>
|  # vertices | without Delaunay (sec.) | with Delaunay (sec.)|
| ----:       | ----:                   | ----:               |
  565         | 8.5                     | 0.03                |
  774         | 21                      | 0.035               |
  967         | 43                      | 0.06                |
 7657         | na                      | 0.4                 |
</center>

***************************************
\section PMPPredicates Predicates

This packages provides several predicates to be evaluated with respect to a triangle mesh.

\subsection PMPDoIntersect Intersections Detection
Intersection tests between triangle meshes and/or polylines can be done using
\link PMP_predicates_grp `CGAL::Polygon_mesh_processing::do_intersect()` \endlink.
Additionally, the function `CGAL::Polygon_mesh_processing::intersecting_meshes()`
records all pairs of intersecting meshes in a range.

\subsubsection PMPSelIntersections Self Intersections

Self intersections within a triangle mesh can be detected by calling the function
`CGAL::Polygon_mesh_processing::does_self_intersect()`.
Additionally, the function `CGAL::Polygon_mesh_processing::self_intersections()`
reports all pairs of intersecting triangles.

\subsubsection SIExample Self Intersections Example

The following example illustrates the detection of self intersection in the `pig.off` mesh.
The detected self-intersection is illustrated on Figure \cgalFigureRef{SelfIntersections}.

\cgalExample{Polygon_mesh_processing/self_intersections_example.cpp}

\cgalFigureAnchor{SelfIntersections}
<center>
<img src="selfintersections.jpg" style="max-width:70%;"/>
</center>
\cgalFigureCaptionBegin{SelfIntersections}
Detecting self-intersections on a triangle mesh.
The intersecting triangles are displayed in dark grey and red on the right image.
\cgalFigureCaptionEnd

\subsection PMPInsideTest Side of Triangle Mesh

The class `CGAL::Side_of_triangle_mesh` provides a functor that tests whether a query point is
inside, outside, or on the boundary of the domain bounded by a given closed triangle mesh.

A point is said to be on the bounded side of the domain bounded by the input triangle mesh
if an odd number of surfaces is crossed when walking from the point to infinity.
The input triangle mesh is expected to contain no self-intersections
and to be free from self-inclusions.

The algorithm can handle the case of a triangle mesh with several connected components,
and returns correct results.
In case of self-inclusions, the ray intersections parity test is performed,
and the execution will not fail.
However, the user should be aware that the predicate
alternately considers sub-volumes to be on the bounded and unbounded sides of the
input triangle mesh.

\subsubsection InsideExample Inside Test Example
\cgalExample{Polygon_mesh_processing/point_inside_example.cpp}

\subsection PMPShapePredicates Shape Predicates

Badly shaped or, even worse, completely degenerate elements of a polygon mesh are problematic
in many algorithms which one might want to use on the mesh.
This package offers a toolkit of functions to detect such undesirable elements.
- `CGAL::Polygon_mesh_processing::is_degenerate_edge()`, to detect if an edge is degenerate
  (that is, if its two vertices share the same geometric location).
- `CGAL::Polygon_mesh_processing::is_degenerate_triangle_face()`, to detect if a face is
  degenerate (that is, if its three vertices are collinear).
- `CGAL::Polygon_mesh_processing::degenerate_edges()`, to collect degenerate edges within a range of edges.
- `CGAL::Polygon_mesh_processing::degenerate_faces()`, to collect degenerate faces within a range of faces.
- `CGAL::Polygon_mesh_processing::is_cap_triangle_face()`
- `CGAL::Polygon_mesh_processing::is_needle_triangle_face()`

****************************************
\section PMPOrientation Orientation

This package offers multiple functions to compute consistent face orientations for set of faces
(Section \ref PolygonSoups) and polygon meshes (Section \ref OrientingPolygonMeshes).
Section \ref PolygonSoupExample offers an example of combination of these functions.

\subsection PolygonSoups Polygon Soups

When the faces of a polygon mesh are given but the connectivity is unknown,
this set of faces is called a \e polygon \e soup.

Before running any of the algorithms on a polygon soup,
one should ensure that the polygons are consistently oriented.
To do so, this package provides the function
`CGAL::Polygon_mesh_processing::orient_polygon_soup()`,
described in \cgalCite{gueziec2001cutting}.

To deal with polygon soups that cannot be converted to a
combinatorially manifold surface, some points must be duplicated.
Because a polygon soup does not have any connectivity (each point
has as many occurrences as the number of polygons it belongs to),
duplicating one point (or a pair of points)
amounts to duplicating the polygon to which it belongs.
The duplicated points are either an endpoint of an edge incident to more
than two polygons, an endpoint of an edge between
two polygons with incompatible orientations (during the re-orientation process),
or more generally a point \a p at which the intersection
of an infinitesimally small ball centered at \a p
with the polygons incident to it is not a topological disk.

Once the polygon soup is consistently oriented,
with possibly duplicated (or more) points,
the connectivity can be recovered and made consistent
to build a valid polygon mesh.
The function `CGAL::Polygon_mesh_processing::polygon_soup_to_polygon_mesh()`
performs this mesh construction step.

\subsection OrientingPolygonMeshes Polygon Meshes

This package provides functions dealing with the orientation of faces in a closed polygon mesh.

- The function `CGAL::Polygon_mesh_processing::orient()` makes each connected component
of a closed polygon mesh outward- or inward-oriented.
- The function `CGAL::Polygon_mesh_processing::orient_to_bound_a_volume()` orients
the connected components of a closed polygon mesh so that it bounds a volume
(see \ref coref_def_subsec for the precise definition).
- The function `CGAL::Polygon_mesh_processing::is_outward_oriented()` checks whether
an oriented polygon mesh is oriented such that the normals to all faces are oriented towards the
outside of the domain bounded by the input polygon mesh.
- The function `CGAL::Polygon_mesh_processing::reverse_face_orientations()` reverses the orientation
of halfedges around faces.
As a consequence, the normal computed for each face (see Section
\ref PMPNormalComp) is also reversed.

\subsection PolygonSoupExample Orientation Example

This example shows how to generate a mesh from a polygon soup.
The first step is to get a soup of consistently oriented faces, before
rebuilding the connectivity.
In this example, some orientation tests are performed on the output
polygon mesh to illustrate
Section \ref PMPOrientation.

\cgalExample{Polygon_mesh_processing/orient_polygon_soup_example.cpp}

****************************************
\section PMPRepairing Combinatorial Repairing

*******************
\subsection PSRepairing Polygon Soup Repairing
To ensure that a polygon soup can be oriented (see Section \ref PolygonSoups) and transformed
into a workable polygon mesh, it might be necessary to preprocess the data to remove combinatorial
and geometrical errors. This package offers the following functions:
- `CGAL::Polygon_mesh_processing::merge_duplicate_points_in_polygon_soup()`,
- `CGAL::Polygon_mesh_processing::merge_duplicate_polygons_in_polygon_soup()`,
- `CGAL::Polygon_mesh_processing::remove_isolated_points_in_polygon_soup()`,

as well as the function `CGAL::Polygon_mesh_processing::repair_polygon_soup()`,
which bundles the previous functions and an additional handful of repairing techniques
to obtain an as-clean-as-possible polygon soup.

\subsection Stitching

When handling polygon meshes, it might happen that a mesh has several edges and vertices that are duplicated.
For those edges and vertices, the connectivity of the mesh is incomplete, if not considered incorrect.

Stitching the borders of a polygon mesh can be done to fix some of the duplication.
It consists in two main steps. First, border edges that are geometrically identical but duplicated
are detected and paired. Then, they are "stitched" together so that edges and vertices duplicates
are removed from the mesh, and each of these remaining edges is incident to exactly two faces.

The functions `CGAL::Polygon_mesh_processing::stitch_boundary_cycle()`, `CGAL::Polygon_mesh_processing::stitch_boundary_cycles()`,
and `CGAL::Polygon_mesh_processing::stitch_borders()` can perform such repairing operations: the first two
functions can be used to stitch halfedges that are part of the same boundary(ies), whereas the third
function is more generic and can also stitch halfedges that live on different borders.

The input mesh should be manifold; otherwise, stitching is not guaranteed to succeed.

\subsubsection StitchingExample Stitching Example

The following example applies the stitching operation to a simple quad mesh
with duplicated border edges.

\cgalExample{Polygon_mesh_processing/stitch_borders_example.cpp}

\if READY_TO_PUBLISH

\subsection DegenerateFaces Removing Degenerate Faces

Some degenerate faces may be part of a given triangle mesh.
A face is considered \e degenerate if two of its vertices
share the same location, or more generally if its three vertices are collinear.
The function `CGAL::Polygon_mesh_processing::remove_degenerate_faces()`
removes those faces and fixes the connectivity of the newly cleaned up mesh.
It is also possible to remove isolated vertices from any polygon mesh, using the function
`CGAL::Polygon_mesh_processing::remove_isolated_vertices()`.

\subsubsection RemoveDegenerateExample Example

In the following example, the degenerate faces of a triangle mesh
are removed, the connectivity is fixed, and the number of removed faces
is output.

\cgalExample{Polygon_mesh_processing/remove_degeneracies_example.cpp}
\endif

\subsection PMPManifoldness Polygon Mesh Manifoldness
This package offers repairing methods to clean ill-formed polygon soups,
see Section \ref PMPRepairing.

Non-manifold vertices can be detected using the function `CGAL::Polygon_mesh_processing::is_non_manifold_vertex()`.
The function `CGAL::Polygon_mesh_processing::duplicate_non_manifold_vertices()` can be used
to attempt to create a combinatorially manifold surface mesh by splitting any non-manifold vertex
into as many vertices as there are manifold sheets at this geometric position.
Note however that the mesh will still not be manifold from a geometric
point of view, as the positions of the new vertices introduced at a non-manifold vertex are identical
to the input non-manifold vertex.

\subsubsection FixNMVerticeExample Manifoldness Repair Example

In the following example, a non-manifold configuration is artifically created and
fixed with the help of the functions described above.

\cgalExample{Polygon_mesh_processing/manifoldness_repair_example.cpp}

\subsection PMPDuplicateVertexBoundaryCycle Duplicated Vertices in Boundary Cycles

Similarly to the problematic configuration described in the previous section, another issue that can be present
in a polygon mesh is the occurrence of a "pinched" hole, that is the configuration where, when
starting from a border halfedge and walking the halfedges of this border, a geometric position appears
more than once (although, with different vertices) before reaching the initial border halfedge again. The functions
`CGAL::Polygon_mesh_processing::merge_duplicated_vertices_in_boundary_cycle()` and
`CGAL::Polygon_mesh_processing::merge_duplicated_vertices_in_boundary_cycle()`, which merge
vertices at identical positions, can be used to repair this configuration.

****************************************
\section PMPNormalComp Computing Normals

This package provides methods to compute normals on the polygon mesh.
The normal can either be computed for each single face,
or estimated for each vertex, as the average of its incident face normals.
These computations are performed with :
- `CGAL::Polygon_mesh_processing::compute_face_normal()`
- `CGAL::Polygon_mesh_processing::compute_vertex_normal()`

Furthermore, we provide functions to compute all the normals to faces,
or to vertices, or to both :
- `CGAL::Polygon_mesh_processing::compute_face_normals()`
- `CGAL::Polygon_mesh_processing::compute_vertex_normals()`
- `CGAL::Polygon_mesh_processing::compute_normals()`.

Property maps are used to record the computed normals.

\subsection NormalsExample Normals Computation Examples

Property maps are an API introduced in the boost library that allows to
associate values to keys. In the following examples we associate
a normal vector to each vertex and to each face.

\subsubsection NormalsExampleSM Normals Computation for a Surface Mesh

The following example illustrates how to
compute the normals to faces and vertices
and store them in property maps provided by the class `Surface_mesh`.

\cgalExample{Polygon_mesh_processing/compute_normals_example.cpp}

\subsubsection NormalsExampleP Normals Computation for a Polyhedron_3

The following example illustrates how to
compute the normals to faces and vertices
and store them in ordered or unordered maps as the class `Polyhedron_3` does
not provide storage for the normals.

\cgalExample{Polygon_mesh_processing/compute_normals_example_Polyhedron.cpp}


****************************************
\section PMPSlicer Slicer

The `CGAL::Polygon_mesh_slicer` is an operator that intersects a triangle surface
mesh with a plane. It records the intersection as a set of polylines since the intersection
can be made of more than one connected component. The degenerate case
where the intersection is a single point is handled.

\cgalFigureRef{SlicerFig} shows
the polylines returned by the slicing operation for a triangle mesh
and a set of parallel planes.

\cgalFigureBegin{SlicerFig, slicer.jpg}
Slicing a mesh. A triangle mesh (left) and the polylines
computed by the mesh slicer by intersecting
a set of parallel planes (right).
\cgalFigureEnd

\subsection SlicerExample Slicer Example

The example below illustrates how to use the mesh slicer for a given
triangle mesh and a plane. Two constructors are used in the example
for pedagogical purposes.

\cgalExample{Polygon_mesh_processing/mesh_slicer_example.cpp}

****************************************
\section PMPConnectedComponents Connected Components

This package provides functions to enumerate and store
the connected components of a polygon mesh.
The connected components can be either closed and geometrically separated,
or separated by border or user-specified \e constraint edges.

First, the function `CGAL::Polygon_mesh_processing::connected_component()`
collects all the faces that belong to the same connected component as
the face that is given as a parameter.

Then, `CGAL::Polygon_mesh_processing::connected_components()`
collects all the connected components, and fills a property map
with the indices of the different connected components.

The functions `CGAL::Polygon_mesh_processing::keep_connected_components()`
and `CGAL::Polygon_mesh_processing::remove_connected_components()`
enable the user to keep and remove only a selection of connected components,
provided either as a range of faces that belong to the desired connected components
or as a range of connected component ids (one or more per connected component).

<<<<<<< HEAD
Finally, `CGAL::Polygon_mesh_processing::keep_largest_connected_components()`
enables the user to keep only the largest connected components. This feature can
for example be useful for noisy data were small connected components
should be discarded in favour of major connected components.

Also, the function `CGAL::Polygon_mesh_processing::split_connected_components()`
enables the user to split the connected components of a polygon mesh in as many
polygon meshes.
=======
Finally, it can be useful to quickly remove some connected components, for example for noisy data
where small connected components should be discarded in favor of major connected components.
The function `CGAL::Polygon_mesh_processing::keep_largest_connected_components()`
enables the user to keep only a given number from the largest connected components. The size
of a connected component is given by the sum of the sizes of the faces it contains; by default,
the size of a face is `1` and thus the size of a connected component is equal to the number of faces
it contains. However, it is also possible to pass a face size map, such that the size of the face
is its area, for example.
Similarly to the previous function, the function
`CGAL::Polygon_mesh_processing::keep_large_connected_components()` can be used to discard all connected
components whose size is below a user-defined threshold.
>>>>>>> c5566d3d

\subsection CCExample Connected Components Example

The first example shows how to record the connected
components of a polygon mesh.
In particular, we provide an example for the optional parameter \c EdgeConstraintMap,
a property map that returns information about an edge being a \e constraint or not.
A \e constraint provides a mean to demarcate the border of a connected component, and prevents
the propagation of a connected component index to cross it.

\cgalExample{Polygon_mesh_processing/connected_components_example.cpp}

The second example shows how to use the class template `Face_filtered_graph`
which enables to treat one or several connected components as a face graph.

\cgalExample{Polygon_mesh_processing/face_filtered_graph_example.cpp}


\section PMPDistance Approximate Hausdorff Distance

This package provides methods to compute (approximate) distances between meshes and point sets.

The function \link approximate_Hausdorff_distance() `approximate_Hausdorff_distance()`\endlink
computes an approximation of the Hausdorff distance from a mesh `tm1` to a mesh `tm2`. Given a
a sampling of `tm1`, it computes the distance to `tm2` of the farthest sample point to `tm2` \cgalCite{cignoni1998metro}.
The symmetric version (\link CGAL::Polygon_mesh_processing::approximate_symmetric_Hausdorff_distance() `approximate_symmetric_Hausdorff_distance()`\endlink)
is the maximum of the two non-symmetric distances. Internally, points are sampled using
\link CGAL::Polygon_mesh_processing::sample_triangle_mesh() `sample_triangle_mesh()`\endlink and the distance
to each sample point is computed using
\link CGAL::Polygon_mesh_processing::max_distance_to_triangle_mesh() `max_distance_to_triangle_mesh()`\endlink.
The quality of the approximation depends on the quality of the sampling and the runtime depends on the number of sample points.
Three sampling methods with different parameters are provided (see \cgalFigureRef{sampling_bunny}).

\cgalFigureBegin{sampling_bunny, pmp_sampling_bunny.jpg}
Sampling of a triangle mesh using different sampling methods. From left to right: (a) Grid sampling, (b) Monte-Carlo sampling with fixed number of points per face and per edge,
(c) Monte-Carlo sampling with a number of points proportional to the area/length, and (d) Uniform random sampling.
The four pictures represent the sampling on the same portion of a mesh, parameters were adjusted so that the total number of points sampled in faces (blue points) and on
edges (red points) are roughly the same.
Note that when using the random uniform sampling some faces/edges may not contain any point, but this method is the only one that allows to exactly match a given number of points.
\cgalFigureEnd

The function \link CGAL::Polygon_mesh_processing::approximate_max_distance_to_point_set() `approximate_max_distance_to_point_set()`\endlink
computes an approximation of the Hausdorff distance from a mesh to a point set.
For each triangle, a lower and upper bound of the Hausdorff distance to the point set are computed.
Triangles are refined until the difference between the bounds is lower than a user-defined precision threshold.

\subsection AHDExample Approximate Hausdorff Distance Example
In the following example, a mesh is isotropically remeshed and the approximate distance between the input and the output is computed.

\cgalExample{Polygon_mesh_processing/hausdorff_distance_remeshing_example.cpp}

\subsection PoissonDistanceExample Max Distance Between Point Set and Surface Example
In \ref Poisson_surface_reconstruction_3/poisson_reconstruction_example.cpp,
a triangulated surface mesh is constructed from a point set using the
\link PkgPoissonSurfaceReconstruction3 Poisson reconstruction algorithm \endlink,
and the distance between the point set and the reconstructed surface is computed
with the following code:

\snippet Poisson_surface_reconstruction_3/poisson_reconstruction_example.cpp PMP_distance_snippet

\section PMPDetectFeatures Feature Detection

This package provides methods to detect some features of a polygon mesh.

The function `CGAL::Polygon_mesh_processing::sharp_edges_segmentation()`
detects the sharp edges of a polygon mesh and deduces surface patches and vertices incidences.
It can be split into three functions : `CGAL::Polygon_mesh_processing::detect_sharp_edges()`, `CGAL::Polygon_mesh_processing::connected_components()`
and `CGAL::Polygon_mesh_processing::detect_vertex_incident_patches()`,
that respectively detect the sharp edges, compute the patch indices, and give each of `pmesh` vertices the patch indices of its incident faces.

\subsection DetectFeaturesExample Feature Detection Example
In the following example, we count how many edges of `pmesh` are incident to two faces
whose normals form an angle smaller than 90 degrees,
and the number of surface patches that are separated by these edges.

\cgalExample{Polygon_mesh_processing/detect_features_example.cpp}

\section PMPHistory Implementation History

A first version of this package was started by Ilker %O. Yaz and Sébastien Loriot.
Jane Tournois worked on the finalization of the API, code, and documentation.


*/
} /* namespace CGAL */<|MERGE_RESOLUTION|>--- conflicted
+++ resolved
@@ -710,16 +710,6 @@
 provided either as a range of faces that belong to the desired connected components
 or as a range of connected component ids (one or more per connected component).
 
-<<<<<<< HEAD
-Finally, `CGAL::Polygon_mesh_processing::keep_largest_connected_components()`
-enables the user to keep only the largest connected components. This feature can
-for example be useful for noisy data were small connected components
-should be discarded in favour of major connected components.
-
-Also, the function `CGAL::Polygon_mesh_processing::split_connected_components()`
-enables the user to split the connected components of a polygon mesh in as many
-polygon meshes.
-=======
 Finally, it can be useful to quickly remove some connected components, for example for noisy data
 where small connected components should be discarded in favor of major connected components.
 The function `CGAL::Polygon_mesh_processing::keep_largest_connected_components()`
@@ -731,7 +721,11 @@
 Similarly to the previous function, the function
 `CGAL::Polygon_mesh_processing::keep_large_connected_components()` can be used to discard all connected
 components whose size is below a user-defined threshold.
->>>>>>> c5566d3d
+
+Also, the function `CGAL::Polygon_mesh_processing::split_connected_components()`
+enables the user to split the connected components of a polygon mesh in as many
+polygon meshes.
+
 
 \subsection CCExample Connected Components Example
 
