--- conflicted
+++ resolved
@@ -572,29 +572,6 @@
 is output.
 
 \cgalExample{Polygon_mesh_processing/remove_degeneracies_example.cpp}
-<<<<<<< HEAD
-\endcond
-
-*******************
-\subsection PolygonSoups Polygon Soups
-
-When the faces of a polygon mesh are given but the connectivity is unknown,
-we must deal with of a \e polygon \e soup.
-
-Before running any of the algorithms on the so-called 
-polygon soup, one should ensure that the polygons are consistently oriented.
-To do so, this package provides the function
-`CGAL::Polygon_mesh_processing::orient_polygon_soup()`,
-described in \cgalCite{gueziec2001cutting}.
-
-To deal with polygon soups that cannot be converted to a
-combinatorial manifold surface, some points are duplicated.
-Because a polygon soup does not have any connectivity (each point
-has as many occurrences as the number of polygons it belongs to),
-duplicating one point (or a pair of points)
-amounts to duplicate the polygon to which it belongs.
-=======
->>>>>>> 9752621e
 
 \endcond
 
