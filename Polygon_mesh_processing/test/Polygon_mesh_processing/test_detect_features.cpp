--- conflicted
+++ resolved
@@ -18,7 +18,7 @@
 {
   std::cout << "Test cube..." << std::endl;
 
-  std::ifstream input("data/cube_quad.off");
+  std::ifstream input(CGAL::data_file_path("meshes/cube_quad.off"));
   Mesh mesh;
   if(!input || !(input >> mesh))
   {
@@ -89,85 +89,9 @@
 
 void test_blobby()
 {
-<<<<<<< HEAD
-    const std::string filename = (argc > 1) ? argv[1] : CGAL::data_file_path("meshes/cube_quad.off");
-    std::ifstream input(filename);
-
-    Mesh mesh;
-    if (!input || !(input >> mesh))
-    {
-        std::cerr << "Not a valid input file." << std::endl;
-        return 1;
-    }
-
-    typedef boost::property_map<Mesh,CGAL::face_patch_id_t<int> >::type PatchID;
-    typedef boost::property_map<Mesh, CGAL::vertex_incident_patches_t<int> >::type VIP;
-    typedef boost::property_map<Mesh, CGAL::edge_is_feature_t>::type EIF_map;
-
-    PatchID pid = get(CGAL::face_patch_id_t<int>(), mesh);
-    VIP vip     = get(CGAL::vertex_incident_patches_t<int>(), mesh);
-    EIF_map eif = get(CGAL::edge_is_feature, mesh);
-    std::size_t number_of_patches
-      = PMP::sharp_edges_segmentation(mesh, 90, eif, pid);
-
-    std::size_t nb_sharp_edges = 0;
-    for(boost::graph_traits<Mesh>::edge_descriptor e : edges(mesh))
-    {
-      if(get(eif, e))
-        ++nb_sharp_edges;
-    }
-
-    CGAL_assertion(nb_sharp_edges == 12);
-    CGAL_assertion(number_of_patches == 6);
-    CGAL_USE(number_of_patches);
-
-    number_of_patches
-      = PMP::sharp_edges_segmentation(mesh, 90, eif, pid,
-                                      PMP::parameters::first_index(1)
-                                     .vertex_incident_patches_map(vip));
-
-    CGAL_assertion(number_of_patches == 6);
-
-    PMP::detect_sharp_edges(mesh, 90, eif);
-    number_of_patches = PMP::internal::detect_surface_patches(mesh, pid, eif);
-    PMP::detect_vertex_incident_patches(mesh, pid, vip, eif);
-
-    nb_sharp_edges = 0;
-    for(boost::graph_traits<Mesh>::edge_descriptor e : edges(mesh))
-    {
-      if(get(eif, e))
-        ++nb_sharp_edges;
-    }
-
-
-    CGAL_assertion(nb_sharp_edges == 12);
-    CGAL_assertion(number_of_patches == 6);
-
-    Mesh::Property_map<face_descriptor,std::pair<int, int> > patch_id_map
-            = mesh.add_property_map<face_descriptor,std::pair<int, int> >("f:pid",std::pair<int,int>()).first;
-    Mesh::Property_map<vertex_descriptor,std::set<std::pair<int, int> > > vertex_incident_patch_map
-            = mesh.add_property_map<vertex_descriptor,std::set<std::pair<int, int> > >("f:vip",std::set<std::pair<int, int> >()).first;
-    PMP::detect_sharp_edges(mesh, 90, eif);
-    number_of_patches
-      = PMP::internal::detect_surface_patches(mesh, patch_id_map, eif,
-                                              PMP::parameters::first_index(1));
-    PMP::detect_vertex_incident_patches(mesh, patch_id_map, vertex_incident_patch_map, eif);
-
-    nb_sharp_edges =0;
-    for(boost::graph_traits<Mesh>::edge_descriptor e : edges(mesh))
-    {
-      if(get(eif, e))
-        ++nb_sharp_edges;
-    }
-
-    CGAL_assertion(nb_sharp_edges == 12);
-    CGAL_assertion(number_of_patches == 6);
-
-    return 0;
-=======
   std::cout << "Test blobby..." << std::endl;
 
-  std::ifstream input("data/blobby.off");
+  std::ifstream input(CGAL::data_file_path("meshes/blobby.off"));
   Mesh mesh;
   if(!input || !(input >> mesh))
   {
@@ -196,7 +120,6 @@
 
   std::cout << "Found " << nb_sharp_edges << " sharp edges" << std::endl;
   assert(nb_sharp_edges == 2565);
->>>>>>> 84f707c7
 }
 
 int main(int, char**)
