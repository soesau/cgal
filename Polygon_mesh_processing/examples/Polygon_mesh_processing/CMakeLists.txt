# Created by the script cgal_create_CMakeLists
# This is the CMake script for compiling a set of CGAL applications.

cmake_minimum_required(VERSION 3.1...3.15)
project( Polygon_mesh_processing_Examples )

# CGAL and its components
find_package( CGAL QUIET COMPONENTS  )

if ( NOT CGAL_FOUND )

  message(STATUS "This project requires the CGAL library, and will not be compiled.")
  return()  

endif()

# Boost and its components
find_package( Boost REQUIRED )

if ( NOT Boost_FOUND )

  message(STATUS "This project requires the Boost library, and will not be compiled.")

  return()  

endif()


find_package( OpenMesh QUIET )

if ( OpenMesh_FOUND )
include( UseOpenMesh )
else()
  message(STATUS "Examples that use OpenMesh will not be compiled.")
endif()

# include for local directory

# include for local package
find_package(Eigen3 3.2.0) #(requires 3.2.0 or greater)


# Creating entries for all .cpp/.C files with "main" routine
# ##########################################################

create_single_source_cgal_program( "hausdorff_distance_remeshing_example.cpp")

if (EIGEN3_FOUND)
  # Executables that require Eigen 3.2
  include( ${EIGEN3_USE_FILE} )

  create_single_source_cgal_program( "hole_filling_example.cpp" )
  create_single_source_cgal_program( "hole_filling_example_SM.cpp" )
  create_single_source_cgal_program( "refine_fair_example.cpp")
  create_single_source_cgal_program( "shape_smoothing_example.cpp")

endif(EIGEN3_FOUND)

create_single_source_cgal_program( "self_intersections_example.cpp" )
create_single_source_cgal_program( "stitch_borders_example.cpp" )
create_single_source_cgal_program( "compute_normals_example_Polyhedron.cpp"  CXX_FEATURES cxx_range_for )
create_single_source_cgal_program( "compute_normals_example.cpp" CXX_FEATURES cxx_range_for cxx_auto_type )
create_single_source_cgal_program( "point_inside_example.cpp")
create_single_source_cgal_program( "triangulate_faces_example.cpp")
create_single_source_cgal_program( "connected_components_example.cpp")
create_single_source_cgal_program( "face_filtered_graph_example.cpp")
create_single_source_cgal_program( "orient_polygon_soup_example.cpp")
create_single_source_cgal_program( "triangulate_polyline_example.cpp")
create_single_source_cgal_program( "mesh_slicer_example.cpp")
#create_single_source_cgal_program( "remove_degeneracies_example.cpp")
create_single_source_cgal_program( "isotropic_remeshing_example.cpp")
create_single_source_cgal_program( "isotropic_remeshing_of_patch_example.cpp")
create_single_source_cgal_program( "surface_mesh_intersection.cpp")
create_single_source_cgal_program( "corefinement_SM.cpp")
create_single_source_cgal_program( "corefinement_consecutive_bool_op.cpp" )
create_single_source_cgal_program( "corefinement_difference_remeshed.cpp" )
create_single_source_cgal_program( "corefinement_mesh_union.cpp" )
create_single_source_cgal_program( "corefinement_mesh_union_and_intersection.cpp" )
create_single_source_cgal_program( "corefinement_mesh_union_with_attributes.cpp" )
create_single_source_cgal_program( "corefinement_polyhedron_union.cpp" )
create_single_source_cgal_program( "random_perturbation_SM_example.cpp" )
create_single_source_cgal_program( "corefinement_LCC.cpp")
create_single_source_cgal_program( "hole_filling_example_LCC.cpp" )
create_single_source_cgal_program( "detect_features_example.cpp" )
create_single_source_cgal_program( "manifoldness_repair_example.cpp" )
create_single_source_cgal_program( "repair_polygon_soup_example.cpp" )
create_single_source_cgal_program( "mesh_smoothing_example.cpp")
create_single_source_cgal_program( "locate_example.cpp")
create_single_source_cgal_program( "self_snapping_example.cpp")
create_single_source_cgal_program( "snapping_example.cpp")

if(OpenMesh_FOUND)
create_single_source_cgal_program( "compute_normals_example_OM.cpp" )
target_link_libraries( compute_normals_example_OM PRIVATE ${OPENMESH_LIBRARIES} )

create_single_source_cgal_program( "hole_filling_example_OM.cpp" )
target_link_libraries( hole_filling_example_OM PRIVATE ${OPENMESH_LIBRARIES} )

create_single_source_cgal_program( "point_inside_example_OM.cpp")
target_link_libraries( point_inside_example_OM PRIVATE ${OPENMESH_LIBRARIES} )

create_single_source_cgal_program( "stitch_borders_example_OM.cpp" )
target_link_libraries( stitch_borders_example_OM PRIVATE ${OPENMESH_LIBRARIES} )

#create_single_source_cgal_program( "remove_degeneracies_example_OM.cpp")
#target_link_libraries( remove_degeneracies_example_OM PRIVATE ${OPENMESH_LIBRARIES} )

create_single_source_cgal_program( "triangulate_faces_example_OM.cpp")
target_link_libraries( triangulate_faces_example_OM PRIVATE ${OPENMESH_LIBRARIES} )
endif(OpenMesh_FOUND)

find_package( TBB )
if( TBB_FOUND )
<<<<<<< HEAD
  CGAL_target_use_TBB(self_snapping_example)
  CGAL_target_use_TBB(snapping_example)
=======
  CGAL_target_use_TBB(self_intersections_example)
>>>>>>> 9892729a
  CGAL_target_use_TBB(hausdorff_distance_remeshing_example)
else()
  message( STATUS "NOTICE: Intel TBB was not found. Sequential code will be used." )
endif()

find_package(Ceres QUIET)
if(TARGET ceres)
  target_compile_definitions( mesh_smoothing_example PRIVATE CGAL_PMP_USE_CERES_SOLVER )
  target_link_libraries( mesh_smoothing_example PRIVATE ceres )
endif(TARGET ceres)
<|MERGE_RESOLUTION|>--- conflicted
+++ resolved
@@ -111,12 +111,9 @@
 
 find_package( TBB )
 if( TBB_FOUND )
-<<<<<<< HEAD
   CGAL_target_use_TBB(self_snapping_example)
   CGAL_target_use_TBB(snapping_example)
-=======
   CGAL_target_use_TBB(self_intersections_example)
->>>>>>> 9892729a
   CGAL_target_use_TBB(hausdorff_distance_remeshing_example)
 else()
   message( STATUS "NOTICE: Intel TBB was not found. Sequential code will be used." )
