@INCLUDE = ${CGAL_DOC_PACKAGE_DEFAULTS}

PROJECT_NAME = "CGAL ${CGAL_DOC_VERSION} - IO Streams"
<<<<<<< HEAD
EXAMPLE_PATH = ${CGAL_PACKAGE_DIR}/examples

EXTRACT_ALL                =  false
HIDE_UNDOC_MEMBERS         =  true
HIDE_UNDOC_CLASSES         =  true
=======
INPUT += ${CGAL_PACKAGE_INCLUDE_DIR}/CGAL/IO/Color.h
>>>>>>> c8a3fdaf
<|MERGE_RESOLUTION|>--- conflicted
+++ resolved
@@ -1,12 +1,10 @@
 @INCLUDE = ${CGAL_DOC_PACKAGE_DEFAULTS}
 
 PROJECT_NAME = "CGAL ${CGAL_DOC_VERSION} - IO Streams"
-<<<<<<< HEAD
 EXAMPLE_PATH = ${CGAL_PACKAGE_DIR}/examples
 
 EXTRACT_ALL                =  false
 HIDE_UNDOC_MEMBERS         =  true
 HIDE_UNDOC_CLASSES         =  true
-=======
 INPUT += ${CGAL_PACKAGE_INCLUDE_DIR}/CGAL/IO/Color.h
->>>>>>> c8a3fdaf
+
