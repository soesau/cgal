--- conflicted
+++ resolved
@@ -265,7 +265,7 @@
           if (n_ys == 0) return o; // no intersection
 
           // the x coordinate of the solution points
-          Algebraic xs = Rational(m / (2*a_diff));
+          Algebraic xs = m / (2*a_diff);
 
           if (n_ys == 1) {
             // intersection is a point
@@ -340,13 +340,8 @@
           }
           if (n_xs == 1) {
             // intersection is a point
-<<<<<<< HEAD
-            Point_2 inter_point(xs[0], (Rational(- 2 * a_diff) * xs[0] + m) / Rational(2 * b_diff));
-            *o++ = make_object(inter_point);
-=======
             Point_2 inter_point(xs[0], (-2*a_diff*xs[0] + m)/(2*b_diff) );
             *o++ = inter_point;
->>>>>>> cabb582e
             return o;
           }
 
@@ -355,8 +350,8 @@
           // so we construct a COLLINEAR conic (with equation as in (1))
           // with 2 endpoints
           Algebraic ys[2];
-          ys[0] = (Rational(-2*a_diff)*xs[0] + m)/Rational(2*b_diff);
-          ys[1] = (Rational(-2*a_diff)*xs[1] + m)/Rational(2*b_diff);
+          ys[0] = (-2*a_diff*xs[0] + m)/(2*b_diff);
+          ys[1] = (-2*a_diff*xs[1] + m)/(2*b_diff);
 
           Alg_point_2 end1(xs[0], ys[0]);
           Alg_point_2 end2(xs[1], ys[1]);
@@ -463,8 +458,8 @@
         if (! m_traits.m_is_lower) envelope_coef = -1;
 
         Sign sign_c_diff = CGAL_NTS sign(c_diff);
-        Rational la = a_diff * (envelope_coef*2*sign_c_diff);
-        Rational lb = b_diff * (envelope_coef*2*sign_c_diff);
+        Rational la = envelope_coef*2*a_diff*sign_c_diff;
+        Rational lb = envelope_coef*2*b_diff*sign_c_diff;
         Rational lc = envelope_coef*sign_c_diff*(2*c_diff*z_plane - m);
 
         if (ellipse_is_point) {
@@ -976,12 +971,6 @@
     //    n != 0:    y - y0 = y'(x-x0) ==> -y'x + y + (y'x0 - y0) = 0
     // and in general we have:
     //    -m*x + n*y + (m*x0 -n*y0) = 0 (with integer coordinates)
-<<<<<<< HEAD
-    const Rational r = cv.r(), s = cv.s(), t = cv.t(),
-               u = cv.u(), v = cv.v(), w = cv.w();
-    Algebraic m = -1 * (Rational(2*r)*x0 + t*y0 + u);
-    Algebraic n = Rational(2*s)*y0 + t*x0 + v;
-=======
     const Rational& r = cv.r();
     const Rational& s = cv.s();
     const Rational& t = cv.t();
@@ -990,7 +979,6 @@
     // const Rational& w = cv.w();      // unused
     Algebraic m = -1 * (2*r*x0 + t*y0 + u);
     Algebraic n = 2*s*y0 + t*x0 + v;
->>>>>>> cabb582e
     // line coefficients: A3, B3, C3
     Algebraic A3 = -1*m, B3 = n, C3 = m*x0 - n*y0;
 
@@ -1088,15 +1076,9 @@
     // z^2 - 2cz + [(x1-a)^2 + (y1-b)^2 + c^2 - r^2] = 0
     Algebraic x_diff = x1 - a, y_diff = y1 - b;
     // the coefficients are:
-<<<<<<< HEAD
-    Algebraic A = 1,
-              B = Rational(-2*c),
-              C = x_diff*x_diff + y_diff*y_diff + Rational(c*c) - sqr_r;
-=======
     Algebraic A = 1;
     Algebraic B = -2*c;
     Algebraic C = x_diff*x_diff + y_diff*y_diff + c*c - sqr_r;
->>>>>>> cabb582e
 
     Algebraic zs[2];
     Algebraic* zs_end;
