--- conflicted
+++ resolved
@@ -9,19 +9,15 @@
 ### [Polygon Mesh Processing](https://doc.cgal.org/6.1/Manual/packages.html#PkgPolygonMeshProcessing)
 - Added the function `CGAL::Polygon_mesh_processing::discrete_mean_curvature` and `CGAL::Polygon_mesh_processing::discrete_Guassian_curvature` to evaluate the discrete curvature at a vertex of a mesh.
 - Added the function `CGAL::Polygon_mesh_processing::angle_sum` to compute the sum of the angles around a vertex.
-<<<<<<< HEAD
 - Added a function in the [visitor of the corefinement based methods](https://doc.cgal.org/6.1/Polygon_mesh_processing/classPMPCorefinementVisitor.html)
   to know faces in the output meshes that are corresponding to input coplanar faces.
-
-### [Point Set Processing](https://doc.cgal.org/6.1/Manual/packages.html#PkgPointSetProcessing3)
-- Added `poisson_eliminate()` to downsample a point cloud to a target size while providing Poisson disk property, i.e., a larger minimal distance between points.
-=======
 -   Added the function `CGAL::Polygon_mesh_processing::approximated_centroidal_Voronoi_diagram_remeshing()`
     to remesh triangle meshes. This remeshing algorithm uses clustering on polygonal meshes as to
     approximate a Centroidal Voronoi Diagram construction, and can move vertices as to recover
     sharp features and corners.
->>>>>>> 55962d76
-
+
+### [Point Set Processing](https://doc.cgal.org/6.1/Manual/packages.html#PkgPointSetProcessing3)
+- Added `poisson_eliminate()` to downsample a point cloud to a target size while providing Poisson disk property, i.e., a larger minimal distance between points.
 
 ### [Algebraic Kernel](https://doc.cgal.org/6.1/Manual/packages.html#PkgAlgebraicKernelD)
 -   **Breaking change**: Classes based on the RS Library are no longer provided.
@@ -45,16 +41,13 @@
 -   Added two new meshing parameters that enable mesh initialization customization :
   - `initial_points_generator` : enables the user to specify a functor that generates initial points,
   - `initial_points` : enables the user to specify a `Range` of initial points.
-<<<<<<< HEAD
 -   Added a new meshing parameter `surface_only`, to improve performances when the user is only interested in surface mesh generation.
-=======
 
 ### [3D Subdivision Methods](https://doc.cgal.org/6.1/Manual/packages.html#PkgSurfaceSubdivisionMethod3)
 
 -   Added a new named parameter for `CGAL::Subdivision_method_3::Loop_subdivision()` and
     `CGAL::Subdivision_method_3::CatmullClark_subdivision()`, which enables users to subdivide
     a mesh without modifying its geometry.
->>>>>>> 55962d76
 
 ### [2D Triangulations](https://doc.cgal.org/6.1/Manual/packages.html#PkgTriangulation2)
 
