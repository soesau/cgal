# Release History


## [Release 6.1](https://github.com/CGAL/cgal/releases/tag/v6.1)

<<<<<<< HEAD
### General Changes
- The minimal supported version of Boost is now 1.74.0.

### [Polygon Mesh Processing](https://doc.cgal.org/6.1/Manual/packages.html#PkgPolygonMeshProcessing)
- Added the function `CGAL::Polygon_mesh_processing::discrete_mean_curvature` and `CGAL::Polygon_mesh_processing::discrete_Guassian_curvature` to evaluate the discrete curvature at a vertex of a mesh.
- Added the function `CGAL::Polygon_mesh_processing::angle_sum` to compute the sum of the angles around a vertex.
- Added a function in the [visitor of the corefinement based methods](https://doc.cgal.org/6.1/Polygon_mesh_processing/classPMPCorefinementVisitor.html)
  to know faces in the output meshes that are corresponding to input coplanar faces.
-   Added the function `CGAL::Polygon_mesh_processing::approximated_centroidal_Voronoi_diagram_remeshing()`
    to remesh triangle meshes. This remeshing algorithm uses clustering on polygonal meshes as to
    approximate a Centroidal Voronoi Diagram construction, and can move vertices as to recover
    sharp features and corners.
=======
### 2D Triangulations on Hyperbolic Surfaces (new package)

-   This package enables building and handling triangulations of closed orientable hyperbolic surfaces.
    It offers functions for the generation of the triangulation from a convex fundamental domain,
    the Delaunay flip algorithm and the construction of a portion of the lift of the triangulation
    in the Poincaré disk. A method is offered that generates such domains in genus two.

### [Algebraic Kernel](https://doc.cgal.org/6.1/Manual/packages.html#PkgAlgebraicKernelD)
>>>>>>> 19a0e6e2

### [Point Set Processing](https://doc.cgal.org/6.1/Manual/packages.html#PkgPointSetProcessing3)
- Added `poisson_eliminate()` to downsample a point cloud to a target size while providing Poisson disk property, i.e., a larger minimal distance between points.

### [Algebraic Kernel](https://doc.cgal.org/6.1/Manual/packages.html#PkgAlgebraicKernelD)
-   **Breaking change**: Classes based on the RS Library are no longer provided.

### [BGL](https://doc.cgal.org/6.1/Manual/packages.html#PkgBGL)
-   Added the function `CGAL::Euler::remove_degree_2_vertex()`, which enables users to remove vertices which have exactly two incident edges.

### [2D Arrangements](https://doc.cgal.org/6.1/Manual/packages.html#PkgArrangementOnSurface2)

-   Introduces two traits decorators, namely `Arr_tracing_traits_2` and `Arr_counting_traits_2`, which can be used to extract debugging and informative metadata about the traits in use while a program is being executed.
-   Fixed the Landmark point-location strategy so that it can be applied to arrangements on a sphere.
-   Fixed a bug in the extensions of vertex and halfedge types of the DCEL when used to instantiate Arrangement_with_history_2 or similar arrangement classes that derive from Arrangement_2.
-   Renamed the prefix of the names of all concepts in the Arrangement_on_surface_2 package from "Arrangement" to "Aos".
-   Renamed the old concept `AosApproximateTraits_2` to `AosApproximatePointTraits_2` to make room for the new concept `AosApproximateTraits_2`. This concept requires the provision of a functor called `Approximate_2` that has an operator that approximates the coordinates of a point.
-   Introduced a new concept called `AosApproximateTraits_2`. It refines the concept `AosApproximatePointTraits_2`. This concept requires the provision of a functor called `Approximate_2`. In addition to an operator that approximates the coordinates of a point, it also requires the provision of (i) an operator that approximates a points, and (ii) an operator that approximates a curve.
-   Changed all "typedef" style statements in the user manual to "using" style. (Observe that a similar update to the examples has already been made in a previous release.)
-   Fixed do_intersect() of a 2D Arrangement and a curve.

### [3D Mesh Generation](https://doc.cgal.org/6.1/Manual/packages.html#PkgMesh3)

-   Added two new meshing parameters that enable mesh initialization customization :
  - `initial_points_generator` : enables the user to specify a functor that generates initial points,
  - `initial_points` : enables the user to specify a `Range` of initial points.
-   Added a new meshing parameter `surface_only`, to improve performances when the user is only interested in surface mesh generation.

### [3D Subdivision Methods](https://doc.cgal.org/6.1/Manual/packages.html#PkgSurfaceSubdivisionMethod3)

-   Added a new named parameter for `CGAL::Subdivision_method_3::Loop_subdivision()` and
    `CGAL::Subdivision_method_3::CatmullClark_subdivision()`, which enables users to subdivide
    a mesh without modifying its geometry.

### [2D Triangulations](https://doc.cgal.org/6.1/Manual/packages.html#PkgTriangulation2)

-  **Breaking change**: In the class template `Constrained_triangulation_plus_2`, the value type of the range returned
   by `subconstraints()` has changed from `const std::pair<const Subconstraint, std::list<Context>*>` to `Subconstraint`.
   The old range type is now returned by a new function named `subconstraints_and_contexts()`.

### [Polygon Repair](https://doc.cgal.org/6.1/Manual/packages.html#PkgPolygonRepair)

-   Add a the non-zero rule, as well as functions to compute the conservative inner and outer hull of similar polygons.

### Triangulations
-   All triangulations now offer the functions `point(Vertex_handle)` and `point(Simplex, int)`, which enables users to access the geometric position of a vertex and of the i-th vertex of a simplex of a triangulation.



### [CGAL and the Boost Graph Library (BGL)](https://doc.cgal.org/6.1/Manual/packages.html#PkgBGL)

-   Added the function `dijkstra_shortest_path()` which computes the geometrically shortest sequence of halfedges between two vertices.

## [Release 6.0.1](https://github.com/CGAL/cgal/releases/tag/v6.0.1)

### [Poisson Surface Reconstruction](https://doc.cgal.org/6.0.1/Manual/packages.html#PkgPoissonSurfaceReconstruction3)
-   Made the implicit function thread-safe so that the parallel version of `make_mesh_3()` can be used.

## [Release 6.0](https://github.com/CGAL/cgal/releases/tag/v6.0)

Release date: September 2024

### General Changes

- CGAL 6.0 is the first release of CGAL that requires a C++ compiler
  with the support of C++17 or later. The new list of supported compilers is:
  - Visual C++ 15.9, 16.10, 17.0 (from Visual Studio 2017, 2019 and 2022) or later
  - Gnu g++ 11.4.0 or later (on Linux or macOS)
  - LLVM Clang version 15.0.7 or later (on Linux)
  - Apple Clang compiler versions 10.0.1, 12.0.5, and 15.0.0 (on macOS)
- The minimal supported version of Boost is now 1.72.0.
- GMP/MPFR are no longer mandatory to use CGAL, [Boost.Multiprecision](https://www.boost.org/doc/libs/1_72_0/libs/multiprecision/doc/html/index.html).
  can be used instead.
- The CGAL `Core` library is no longer based on GMP, but on
  [Boost.Multiprecision](https://www.boost.org/doc/libs/1_72_0/libs/multiprecision/doc/html/index.html).
  Either GMP backend or Boost backend can be used.
- All demos are now based on Qt6.
- **Breaking change**: The CMake file `UseCGAL.cmake` has been removed from CGAL.
  Usages of the CMake variables `${CGAL_USE_FILE}` and `${CGAL_LIBRARIES}` must be replaced
  by a link to the imported target `CGAL::CGAL`, for example:
  `target_link_library(your_target PRIVATE CGAL::CGAL)`.

### [Kinetic Space Partition](https://doc.cgal.org/6.0/Manual/packages.html#PkgKineticSpacePartition) (new package)

-   This package implements kinetic space partition: based on a set of planar input shapes,
    the bounding box of the input data is split into convex volumes. The complexity of the partition
    can be adjusted with a single parameter.

### [Kinetic Surface Reconstruction](https://doc.cgal.org/6.0/Manual/packages.html#PkgKineticSurfaceReconstruction) (new package)

-   The package implements a piece-wise planar surface reconstruction pipeline from point clouds
    combining methods from the [Shape Detection](https://doc.cgal.org/6.0/Manual/packages.html#PkgShapeDetection),
    [Shape Regularization](https://doc.cgal.org/6.0/Manual/packages.html#PkgShapeRegularization)
    and [Kinetic Shape Partition](https://doc.cgal.org/6.0/Manual/packages.html#PkgKineticSpacePartition) packages
    and graph-cut to reconstruct surfaces from point clouds.

### [Basic Viewer](https://doc.cgal.org/6.0/Basic_viewer/index.html#Chapter_Basic_viewer) (new package)

-   The basic viewer package provides interactive visualization for most CGAL packages,
    such as [2D Arrangements](https://doc.cgal.org/6.0/Manual/packages.html#PkgArrangementOnSurface2),
    [2D Regularized Boolean Set-Operations](https://doc.cgal.org/6.0/Manual/packages.html#PkgBooleanSetOperations2),
    [Linear Cell Complex](https://doc.cgal.org/6.0/Manual/packages.html#PkgLinearCellComplex),
    [3D Boolean Operations on Nef Polyhedra](https://doc.cgal.org/6.0/Manual/packages.html#PkgNef3),
    [2D Periodic Triangulations](https://doc.cgal.org/6.0/Manual/packages.html#PkgPeriodic2Triangulation2),
    [3D Point Set](https://doc.cgal.org/6.0/Manual/packages.html#PkgPointSet3),
    [2D Polygons](https://doc.cgal.org/6.0/Manual/packages.html#PkgPolygon2),
    [3D Polyhedral Surface](https://doc.cgal.org/6.0/Manual/packages.html#PkgPolyhedron),
    [2D Straight Skeleton and Polygon Offsetting](https://doc.cgal.org/6.0/Manual/packages.html#PkgStraightSkeleton2),
    [Surface Mesh](https://doc.cgal.org/6.0/Manual/packages.html#PkgSurfaceMesh),
    [2D Triangulations](https://doc.cgal.org/6.0/Manual/packages.html#PkgTriangulation2),
    [3D Triangulations](https://doc.cgal.org/6.0/Manual/packages.html#PkgTriangulation3),
    [2D Voronoi Diagrams](https://doc.cgal.org/6.0/Manual/packages.html#PkgVoronoiDiagram2),
    and more.
    The most simple use case of the basic viewer is the call of the global `CGAL::draw()` function.
    There is one such `draw()` function for each CGAL package that has a basic viewer. Such a call opens
    an interactive window showing the given model and allowing to navigate in the scene,
    show or hide some specific cells, show the interior of the model if any, etc.
    The `Basic_viewer` is based on Qt6.

### [Polygon Repair](https://doc.cgal.org/6.0/Manual/packages.html#PkgPolygonRepair) (new package)

-   This package provides algorithms to repair 2D polygons, polygons with holes,
    and multipolygons with holes, by selecting faces of the arrangement of the input
    using the odd-even heuristic.

### [2D and 3D Linear Geometry Kernel](https://doc.cgal.org/6.0/Manual/packages.html#PkgKernel23)

-   **Breaking change**: Replaced all instances of `boost::variant` with `std::variant`
    in the intersection functions.
-   **Breaking change**: Replaced all instances of `boost::optional` with `std::optional`
    in the intersection functions.

### [3D Polyhedral Surface](https://doc.cgal.org/6.0/Manual/packages.html#PkgPolyhedron)

-   The demo of this package, also known as "Polyhedron Demo" has been renamed "CGAL Lab"
    and moved to its own package ("Lab").

### [2D and 3D Fast Intersection and Distance Computation (AABB Tree)](https://doc.cgal.org/6.0/Manual/packages.html#PkgAABBTree)

- The AABB tree can now be used with 2D or 3D primitives:
  - The concepts `AABBGeomTraits` and `AABBRayIntersectionGeomTraits`
    have been replaced by [`AABBGeomTraits_3`](https://doc.cgal.org/6.0/AABB_tree/classAABBGeomTraits__3.html)
    and by [`AABBRayIntersectionGeomTraits_3`](https://doc.cgal.org/6.0/AABB_tree/classAABBRayIntersectionGeomTraits__3.html),
    respectively.
  - The concepts [`AABBGeomTraits_2`](https://doc.cgal.org/6.0/AABB_tree/classAABBGeomTraits__2.html)
    and [`AABBRayIntersectionGeomTraits_2`](https://doc.cgal.org/6.0/AABB_tree/classAABBRayIntersectionGeomTraits__2.html)
    have been introduced, as the 2D counterparts.
  - The class [`CGAL::AABB_traits`](https://doc.cgal.org/6.0/AABB_tree/group__PkgAABBTreeRef.html#ga764f0fc59c96355877536810aa1aca5b)
    is deprecated and replaced by [`CGAL::AABB_traits_3`](https://doc.cgal.org/6.0/AABB_tree/classCGAL_1_1AABB__traits__3.html).
  - The class [`CGAL::AABB_traits_2`](https://doc.cgal.org/6.0/AABB_tree/classCGAL_1_1AABB__traits__2.html) is introduced as the 2D counterpart.
  - The class [`CGAL::AABB_segment_primitive`](https://doc.cgal.org/6.0/AABB_tree/group__PkgAABBTreeRef.html#gad0acfd5c4a3c081b7570cc6bd4594c8d)
    has been deprecated and replaced by the class [`CGAL::AABB_segment_primitive_3`](https://doc.cgal.org/6.0/AABB_tree/classCGAL_1_1AABB__segment__primitive__3.html).
  - The class [`CGAL::AABB_triangle_primitive`](https://doc.cgal.org/6.0/AABB_tree/group__PkgAABBTreeRef.html#ga54a56f01dc8024624f7d83ee0a01add0)
    has been deprecated and replaced by the class [`CGAL::AABB_triangle_primitive_3`](https://doc.cgal.org/6.0/AABB_tree/classCGAL_1_1AABB__triangle__primitive__3.html).
  - The following 2D primitive classes have been added:
    [`CGAL::AABB_segment_primitive_2`](https://doc.cgal.org/6.0/AABB_tree/classCGAL_1_1AABB__segment__primitive__2.html),
    [`CGAL::AABB_polyline_segment_primitive_2`](https://doc.cgal.org/6.0/AABB_tree/classCGAL_1_1AABB__polyline__segment__primitive__2.html),
    [`CGAL::AABB_triangle_primitive_2`](https://doc.cgal.org/6.0/AABB_tree/classCGAL_1_1AABB__triangle__primitive__2.html),
    [`CGAL::AABB_indexed_triangle_primitive_2`](https://doc.cgal.org/6.0/AABB_tree/classCGAL_1_1AABB__indexed__triangle__primitive__2.html).
- **Breaking change**: The concept [`AABBTraits`](https://doc.cgal.org/6.0/AABB_tree/classAABBTraits.html)
    now refines the concept [`SearchTraits`](https://doc.cgal.org/6.0/Spatial_searching/classSearchTraits.html).
- **Breaking change**: Replaced all instances of `boost::optional` with `std::optional`.

### [2D Arrangements](https://doc.cgal.org/6.0/Manual/packages.html#PkgArrangementOnSurface2)

-   **Breaking change**: Replaced all instances of `boost::variant` with `std::variant`.
-   **Breaking change**: The type of the result of point location queries has been changed to
    `std::variant`. Support for the old macro `CGAL_ARR_POINT_LOCATION_VERSION`
    has been removed.
-   **Breaking change**: Eliminated the error-prone C-type casting that was used to define observers.
    In general, backward compatibility was maintained; however, the class template
    [`CGAL::Arr_observer`](https://doc.cgal.org/6.0/Arrangement_on_surface_2/group__PkgArrangementOnSurface2Ref.html#ga8019f986f5469920136c4b92290b7b1b)
    has been replaced by an alias template. (The class `CGAL::Arr_observer`
    was renamed to [`CGAL::Aos_observer`](https://doc.cgal.org/6.0/Arrangement_on_surface_2/classCGAL_1_1Aos__observer.html)).
-   Introduced [`Arr_dcel`](https://doc.cgal.org/6.0/Arrangement_on_surface_2/classCGAL_1_1Arr__dcel.html),
    which essentially replaces the former `CGAL::Arr_default_dcel`.
    Backward compatibility was maintained by the introduction of the alias template
    [`CGAL::Arr_default_dcel`](https://doc.cgal.org/6.0/Arrangement_on_surface_2/group__PkgArrangementOnSurface2DCEL.html#gaf9635869a3794a46d7dcfce63d7de2a6).
    `CGAL::Arr_dcel`, as opposed to the former `CGAL::Arr_default_dcel` is templated
    (in addition to the geometry traits) by `Vertex`, `Halfedge`, and `Face` template parameters,
    and they have default type values. All this enables the layered extension of DCEL records.
-   Fixed a bug in the zone construction code applied to arrangements of geodesic arcs on a sphere,
    when inserting an arc that lies on the identification curve.
-   Introduced a new interactive program that demonstrates 2D arrangements embedded on the sphere
    called `earth`. The program (i) reads a database of all administrative boundaries of the countries
    in the world, (ii) displays the globe with all countries and land covered by water (which is land
    not covered by countries) on a window, and (ii) enables interaction with the user.

### [3D Envelopes](https://doc.cgal.org/6.0/Manual/packages.html#PkgEnvelope3)

-   **Breaking change**: [`Construct_projected_boundary_2`](https://doc.cgal.org/6.0/Envelope_3/classEnvelopeTraits__3.html#ac7b8f72870f0572834a0a3de62c67bc1)
    in [`EnvelopeTraits_3`](https://doc.cgal.org/6.0/Envelope_3/classEnvelopeTraits__3.html)
    now uses `std::variant` instead of [`CGAL::Object`](https://doc.cgal.org/6.0/STL_Extension/classCGAL_1_1Object.html).
-    Passed the base class of [`CGAL::Env_plane_traits_3`](https://doc.cgal.org/6.0/Envelope_3/classCGAL_1_1Env__plane__traits__3.html)
    as a template parameter with a default value (being the 2D arrangement linear traits).
    Similarly, passed the base class of `CGAL::Env_triangle_traits_3` as a template parameter
    with a default value (being the 2D arrangement segment traits).

### [Combinatorial Maps](https://doc.cgal.org/6.0/Manual/packages.html#PkgCombinatorialMaps) and [Generalized Maps](https://doc.cgal.org/6.0/Manual/packages.html#PkgGeneralizedMaps)

-    Added the function [`insert_cell_1_between_two_cells_2()`](https://doc.cgal.org/6.0/Combinatorial_map/classGenericMap.html#aa29570a0812094c7876e24a228373f12)
    to the [`GenericMap`](https://doc.cgal.org/6.0/Combinatorial_map/classGenericMap.html)
    concept, which enables users to insert an edge between two different faces in order to create faces with holes.

### [Quadtrees, Octrees, and Orthtrees](https://doc.cgal.org/6.0/Manual/packages.html#PkgOrthtree)

- **Breaking change**:
  - Node splitting behavior and per-node data are now customizable via the Traits class.
  - Nodes are now stored as a property map, with properties of each node accessed by index.
  - Nearest neighbors functions only work for Orthtrees which provide the necessary functionality.

### [CGAL and the Boost Graph Library (BGL)](https://doc.cgal.org/6.0/Manual/packages.html#PkgBGL)

-   Added the function [`CGAL::remove_all_elements()`](https://doc.cgal.org/6.0/BGL/group__PkgBGLHelperFct.html#gac7e199820c95ed1fc6ab536750749358),
    which removes vertices, halfedges, and faces without collecting garbage and without removing properties.
-   [Dynamic property maps](https://doc.cgal.org/6.0/BGL/group__PkgBGLPropertiesDynamic.html)
    can now have a default value.
-   The class [`CGAL::Face_filtered_graph`](https://doc.cgal.org/6.0/BGL/structCGAL_1_1Face__filtered__graph.html)
    now supports patch IDs of any type and not just `faces_size_type`. The only requirement is that
    the type is hashable.

### [Polygon Mesh Processing](https://doc.cgal.org/6.0/Manual/packages.html#PkgPolygonMeshProcessing)

-   Added the function [`CGAL::Polygon_mesh_processing::autorefine_triangle_soup()`](https://doc.cgal.org/6.0/Polygon_mesh_processing/group__PMP__corefinement__grp.html#gaec85370aa0b2acc0919e5f8406cfb74c),
    which can be used to refine a soup of triangles such that no pair of triangles intersects
    in their interiors. Also added, the function [`CGAL::Polygon_mesh_processing::autorefine()`](https://doc.cgal.org/6.0/Polygon_mesh_processing/group__PMP__corefinement__grp.html#ga3e3a0a82b6c04bdc3a6c070e8da4aed5)
    operating directly on a triangle mesh and updating it using the aforementioned function on a triangle soup.
-   Added the class [`CGAL::Corefinement::Non_manifold_output_visitor`](https://doc.cgal.org/6.0/Polygon_mesh_processing/structCGAL_1_1Polygon__mesh__processing_1_1Corefinement_1_1Non__manifold__output__visitor.html),
    which can be used in corefinement based functions to deal with non-manifold outputs.
-   Added the option to use a variable sizing field for [`CGAL::Polygon_mesh_processing::isotropic_remeshing()`](https://doc.cgal.org/6.0/Polygon_mesh_processing/group__PMP__meshing__grp.html#ga66cb01cf228ed22f0a2a474cfa2aeb3f),
    and a sizing function based on a measure of local curvature for adaptive remeshing.
-   Added the function [`CGAL::Polygon_mesh_processing::interpolated_corrected_curvatures()`](https://doc.cgal.org/6.0/Polygon_mesh_processing/group__PMP__corrected__curvatures__grp.html#ga22665c9ce92aaedab07df1b05f20bdb2)
    which can be used to compute the mean and Gaussian curvatures, as well as the principal curvature
    and directions.
-   Added the function [`CGAL::Polygon_mesh_processing::refine_mesh_at_isolevel()`](https://doc.cgal.org/6.0/Polygon_mesh_processing/group__PkgPolygonMeshProcessingRef.html#ga396505d5a60b5f6d29792b214fa59352)
    which can be used to refine a polygon mesh along an isocurve.
-   Added the function [`CGAL::Polygon_mesh_processing::add_bbox()`](https://doc.cgal.org/6.0/Polygon_mesh_processing/group__PkgPolygonMeshProcessingRef.html#gabaf98d2fd9ae599ff1f3a5a6cde79cf3),
    which enables adding a tight or extended, triangulated or not, bounding box to a face graph.

### [2D Triangulations](https://doc.cgal.org/6.0/Manual/packages.html#PkgTriangulation2)
-   **Breaking change**: the concept [`TriangulationTraits_2`](https://doc.cgal.org/6.0/Triangulation_2/classTriangulationTraits__2.html) now requires an additional functor `Compare_xy_2`.

### [3D Triangulations](https://doc.cgal.org/6.0/Manual/packages.html#PkgTriangulation3)

-   Added three member functions [`vertices()`](https://doc.cgal.org/6.0/Triangulation_3/classCGAL_1_1Triangulation__3.html#a02faf334255e1ca8caa1a6f412533759)
    to the class [`CGAL::Triangulation_3`](https://doc.cgal.org/6.0/Triangulation_3/classCGAL_1_1Triangulation__3.html).
    Each of them returns an array containing the vertices of the given triangulation simplex.

### [dD Triangulations](https://doc.cgal.org/6.0/Manual/packages.html#PkgTriangulations)

-   **Breaking change**: `CGAL::TDS_full_cell_mirror_storage_policy` is now unsupported in dimension larger than 127.
-   **Breaking change**: Inserting multiple unweighted points in the same
    position now keeps the first one, instead of switching to the latest. This
    only affects custom point types where not all points in the same position
    are equivalent.

### [Tetrahedral Remeshing](https://doc.cgal.org/6.0/Manual/packages.html#PkgTetrahedralRemeshing)

-   Added a sizing field as new parameter of [`CGAL::tetrahedral_isotropic_remeshing()`](https://doc.cgal.org/6.0/Tetrahedral_remeshing/group__PkgTetrahedralRemeshingRef.html#ga263775c52eeb483a86a16aeb9eb31af0),
    which can be used to perform non-uniform and adaptive remeshing.
-   **Breaking change**: The template parameters of
    [`CGAL::Tetrahedral_remeshing::Remeshing_cell_base_3`](https://doc.cgal.org/6.0/Tetrahedral_remeshing/classCGAL_1_1Tetrahedral__remeshing_1_1Remeshing__cell__base__3.html)
    have been modified, reverting changes introduced in CGAL 5.6.
-   **Breaking change**: The vertex base of
    [`CGAL::Tetrahedral_remeshing::Remeshing_vertex_base_3`](https://doc.cgal.org/6.0/Tetrahedral_remeshing/classCGAL_1_1Tetrahedral__remeshing_1_1Remeshing__vertex__base__3.html)
    must now be a model of the concept
    [`SimplicialMeshVertexBase_3`](https://doc.cgal.org/6.0/SMDS_3/classSimplicialMeshVertexBase__3.html)
    (and not only [`TriangulationVertexBase_3`](https://doc.cgal.org/6.0/Triangulation_3/classTriangulationVertexBase__3.html)).

### [3D Simplicial Mesh Data Structure](https://doc.cgal.org/6.0/Manual/packages.html#PkgSMDS3)

-   **Breaking change**: The template parameters of
    [`CGAL::Simplicial_mesh_cell_base_3`](https://doc.cgal.org/6.0/SMDS_3/classCGAL_1_1Simplicial__mesh__cell__base__3.html)
    have been modified to enable passing a geometric traits and a custom cell base class.

### [3D Mesh Generation](https://doc.cgal.org/6.0/Manual/packages.html#PkgMesh3)

-   **Breaking change**: Removed the concept `TriangleAccessor`, the template parameter `TriangleAccessor`,
    as well as the class `Triangle_accessor`. These were no longer used for several releases.
-   **Breaking change**: Removed the class templates `CGAL::Gray_image_mesh_domain_3`, `CGAL::Implicit_mesh_domain_3`,
    and `CGAL::Labeled_image_mesh_domain_3`, which were deprecated since CGAL-4.13.
-   Added new meshing criterion `edge_distance`, an upper bound for the distance from the edge to the 1D feature.
- **Breaking change**: the concept `MeshEdgeCriteria_3` was modified to include the new meshing criterion `edge_distance`.


### [3D Surface Mesh Generation](https://doc.cgal.org/6.0/Manual/packages.html#PkgSurfaceMesher3)

-   This package is deprecated and the package [3D Mesh Generation](https://doc.cgal.org/6.0/Manual/packages.html#PkgMesh3) should
    be used instead.

### [Surface Mesh Parameterization](https://doc.cgal.org/6.0/Manual/packages.html#PkgSurfaceMeshParameterization)

-   **Breaking change**: The method [`CGAL::Surface_mesh_parameterization::LSCM_parameterizer_3`](https://doc.cgal.org/6.0/Surface_mesh_parameterization/classCGAL_1_1Surface__mesh__parameterization_1_1LSCM__parameterizer__3.html)
    now requires the Eigen library.
-   **Breaking change**: CGAL no longer ships its own version of OpenNL.

### [Surface Mesh](https://doc.cgal.org/6.0/Manual/packages.html#PkgSurfaceMesh)

-   **Breaking change**: The return type of [`CGAL::Surface_mesh::property_map()`](https://doc.cgal.org/6.0/Surface_mesh/classCGAL_1_1Surface__mesh.html#afc99c7ea179dc1c21a2ab59ed183184a)
    has been changed to `std::optional`.

### [3D Point Set](https://doc.cgal.org/6.0/Manual/packages.html#PkgPointSet3)

-   **Breaking change**: The return type of [`CGAL::Point_set_3::property_map()`](https://doc.cgal.org/6.0/Point_set_3/classCGAL_1_1Point__set__3.html#a571ecc603cd32d78c7effaf86fe120ad)
    has been changed to `std::optional`.

### [Shape Detection](https://doc.cgal.org/6.0/Manual/packages.html#PkgShapeDetection)

-   **Breaking change**: Replaced all instances of `boost::shared_ptr` with `std::shared_ptr`.

### [2D Straight Skeleton and Polygon Offsetting](https://doc.cgal.org/6.0/Manual/packages.html#PkgStraightSkeleton2)

-   **Breaking change**: Replaced all instances of `boost::shared_ptr` with `std::shared_ptr`.
-   **Breaking change**: Replaced all instances of `boost::optional` with `std::optional`.


[Release 5.6](https://github.com/CGAL/cgal/releases/tag/v5.6)
-----------

Release date: July 2023

### General Changes

-   **Breaking change**: Package-specific assertions, preconditions, and postconditions (such as
    `CGAL_triangulation_assertion`) have been removed. Corresponding CGAL-wide versions (such as
    `CGAL_assertion`) should be used instead.

### [Shape Detection](https://doc.cgal.org/5.6/Manual/packages.html#PkgShapeDetection) (major changes)

-   **Breaking change**: The region growing part of the package have been reworked to fix design
    issues introduced with the handling of `FaceGraph` models. In particular, the notion of `Item`
    has been introduced to reference an element in the input range of elements. Region maps now
    operates on `Item` and no longer on the value type of the input range.
-   **Breaking change**: The method `update()` in the concept `RegionType` now returns a `Boolean`
    instead of `void`, that is used inside the class `Region_growing` for detecting if the input
    conditions for the new region are satisfied. This change affects only user-defined types of regions.
-   **Breaking change**: The constructors of all models used together with the region growing algorithm
    now enable users to provide parameters through the [named parameters](https://doc.cgal.org/5.6/BGL/group__bgl__namedparameters.html) mechanism.
-   All fitting classes in the region growing framework are now using better versions of the region
    conditions, more precise and faster, including the correct normal orientations.
-   Added new models of the concept `RegionType` for getting linear regions in a set of 2D and 3D
    segments and on 2D and 3D polylines.
-   Added the class `Polyline_graph` for extracting a set of polylines from a face graph, which splits
    this graph into a set of user-defined regions.
-   Added new shapes to the Region Growing algorithm on a point set: circles in 2D, spheres in 3D,
    and cylinders in 3D.

### [2D Straight Skeleton and Polygon Offsetting](https://doc.cgal.org/5.6/Manual/packages.html#PkgStraightSkeleton2) (major changes)
-   Added weighted straight skeletons: weighted straight skeletons are a generalization of
    straight skeletons. Contour edges are assigned a positive weight, which can be understood
    as assigning a speed to the wavefront spawned from the contour edge.
-   Added straight skeleton extrusion: this CGAL package now implements the extrusion of weighted
    straight skeletons of polygons with holes. The output is a closed, combinatorially 2-manifold
    surface triangle mesh.

    See also the [news entry](https://www.cgal.org/2023/05/09/improved_straight_skeleton/).

### [2D and 3D Linear Geometry Kernel](https://doc.cgal.org/5.6/Manual/packages.html#PkgKernel23)

-   Added the functor
    [`CompareAngle_3`](https://doc.cgal.org/5.6/Kernel_23/classKernel_1_1CompareAngle__3.html)
    to the concept
    [`Kernel`](https://doc.cgal.org/5.6/Kernel_23/classKernel.html) to compare
    an angle defined by three points to the cosinus of another angle.

### [Combinatorial Maps](https://doc.cgal.org/5.6/Manual/packages.html#PkgCombinatorialMaps), [Generalized Maps](https://doc.cgal.org/5.6/Manual/packages.html#PkgGeneralizedMaps), and [Linear Cell Complex](https://doc.cgal.org/5.6/Manual/packages.html#PkgLinearCellComplex)

-   Added a version that uses indices instead of handles as dart and attribute descriptors.
    As the indices are integers convertible from and to `std::size_t`, they can be used as index
    into vectors which store properties. To use the index version, `Use_index` must be defined
    and be equal to `CGAL::Tag_true` in the item class.

### [Linear Cell Complex](https://doc.cgal.org/5.6/Manual/packages.html#PkgLinearCellComplex)

-   Added the class
    [`Linear_cell_complex_incremental_builder_3`](https://doc.cgal.org/5.6/Linear_cell_complex/classCGAL_1_1Linear__cell__complex__incremental__builder__3.html).

### [2D Arrangements](https://doc.cgal.org/5.6/Manual/packages.html#PkgArrangementOnSurface2)

-   Introduced an overload function template, namely `draw(arr)`, that renders arrangements based
    on the `Basic_viewer_qt` class template. As of now, only 2D arrangements on the plane induced
    by (i) segments, (ii) conics, and (iii) circular arcs or (linear) segments are supported.
-   Improved the traits class template that handles conics, namely
    [`Arr_conic_traits_2`](https://doc.cgal.org/5.6/Arrangement_on_surface_2/classCGAL_1_1Arr__conic__traits__2.html).
    This includes the following:
    1. Fixed a couple of bugs and slightly optimized some functions.
    2. Introduced functionality that approximates conics with polylines. (This is used to draw conic curves.)
    3. **Breaking change**: Changed the interface to generate conic curves. In the past, curves where
    generated directly using the constructors of the conic and x-monotone conic constructs. Now,
    they are constructed via function objects provided by the traits. This eliminates the constructions
    of temporary kernels. The old functionality is obsolete, but still supported for a limited number
    of versions. It depends on a static member function of the traits. In a future version this function
    will no longer be static, implying that the old functionality will no longer be supported.
- Introduced functionality that approximates circular segments with polylines. (This is used to draw conic curves.)

### [Polygon Mesh Processing](https://doc.cgal.org/5.6/Manual/packages.html#PkgPolygonMeshProcessing)

-   Added functions
    [`CGAL::Polygon_mesh_processing::region_growing_of_planes_on_faces()`](https://doc.cgal.org/5.6/Polygon_mesh_processing/group__PkgPolygonMeshProcessingRef.html#ga50dcd2f6295f584d2e378b57290ae2af)
    and
    [`CGAL::Polygon_mesh_processing::detect_corners_of_regions()`](https://doc.cgal.org/5.6/Polygon_mesh_processing/group__PkgPolygonMeshProcessingRef.html#gac8e445730d718a2fc49604e865017d2e),
    which enable partitioning a mesh into planar regions using the region growing algorithm
    from the [Shape Detection](https://doc.cgal.org/5.6/Manual/packages.html#PkgShapeDetection) package.

-   Added the functions
    [`CGAL::Polygon_mesh_processing::remesh_planar_patches()`](https://doc.cgal.org/5.6/Polygon_mesh_processing/group__PMP__meshing__grp.html#ga7fca6fa2db94560ab6d32e6a77fc35b6)
    and
    [`CGAL::Polygon_mesh_processing::remesh_almost_planar_patches()`](https://doc.cgal.org/5.6/Polygon_mesh_processing/group__PMP__meshing__grp.html#ga0e6da479548199a5d82c3cf0ed36e8a0),
    which can be used to remesh patches of coplanar faces in a mesh.

-   Added the function
    [`CGAL::Polygon_mesh_processing::surface_Delaunay_remeshing()`](https://doc.cgal.org/5.6/Polygon_mesh_processing/group__PMP__meshing__grp.html#gaff62f9415d2fe96d1d3095351f156ced),
    which can be used to remesh a surface triangle mesh using the Delaunay refinement algorithm
    from the [3D Mesh Generation](https://doc.cgal.org/5.6/Manual/packages.html#PkgMesh3) package.

-   Added the function
    [`CGAL::Polygon_mesh_processing::remove_almost_degenerate_faces()`](https://doc.cgal.org/5.6/Polygon_mesh_processing/group__PMP__geometric__repair__grp.html#ga48008d2b66de8a68a7068f29db15dad6),
    which can be used to remove badly shaped triangles faces in a mesh.

-   Added the functions
    [`CGAL::Polygon_mesh_processing::does_triangle_soup_self_intersect()`](https://doc.cgal.org/5.6/Polygon_mesh_processing/group__PMP__intersection__grp.html#ga4909920dc48b8285e69feb845feb1e53)
    and
    [`CGAL::Polygon_mesh_processing::triangle_soup_self_intersections()`](https://doc.cgal.org/5.6/Polygon_mesh_processing/group__PMP__intersection__grp.html#ga1c5fee17bd0d92d5a2fba77ed94d4b4d)
    to identify and report self-intersections in a triangle soup, similarly to existing functions on triangle meshes.

-   Added the function
    [`CGAL::Polygon_mesh_processing::triangulate_polygons()`](https://doc.cgal.org/5.6/Polygon_mesh_processing/group__PMP__meshing__grp.html#ga8b7db6aa8c3e79526b594739ba926d82),
    which allows users to triangulate polygon soups.

-   Added a named parameter to
    [`CGAL::Polygon_mesh_processing::smooth_shape()`](https://doc.cgal.org/5.6/Polygon_mesh_processing/group__PMP__meshing__grp.html#ga57fa999abe8dc557003482444df2a189)
    to disable the scaling, which otherwise aims to compensate volume loss during smoothing.

-   Deprecated the overloads of functions
    [`CGAL::Polygon_mesh_processing::triangulate_hole()`](https://doc.cgal.org/5.6/Polygon_mesh_processing/group__PMP__hole__filling__grp.html#ga3abdf2d0558822e85f060966b69cae98),
    [`CGAL::Polygon_mesh_processing::triangulate_and_refine_hole()`](https://doc.cgal.org/5.6/Polygon_mesh_processing/group__PMP__hole__filling__grp.html#ga9868fac4d9dca77462ad7828bc99d8a1),
    and
    [`CGAL::Polygon_mesh_processing::triangulate_refine_and_fair_hole()`](https://doc.cgal.org/5.6/Polygon_mesh_processing/group__PMP__hole__filling__grp.html#ga18eac756a8f8e5d5f73e645fd4e26cad)
    which have output iterators for vertices and faces as parameter. They are replaced by overloads
    with two additional named parameters.

### [2D Convex Hulls](https://doc.cgal.org/5.6/Manual/packages.html#PkgConvexHull2)

-   **Breaking change**: The concept
    [`ConvexHullTraits_2`](https://doc.cgal.org/5.6/Convex_hull_2/classConvexHullTraits__2.html)
    no longer requires the functor `Less_signed_distance_to_line_2`, but requires the functor
    `Compare_signed_distance_to_line_2`
    instead.
-   The long-deprecated classes `Convex_hull_projective_xy_traits_2`, `Convex_hull_projective_xz_traits_2`,
    and `Convex_hull_projective_yz_traits_2` have been removed. Users should use
    [`Projection_traits_xy_3`](https://doc.cgal.org/5.6/Kernel_23/classCGAL_1_1Projection__traits__xy__3.html),
    [`Projection_traits_xz_3`](https://doc.cgal.org/5.6/Kernel_23/classCGAL_1_1Projection__traits__xz__3.html),
    and
    [`Projection_traits_yz_3`](https://doc.cgal.org/5.6/Kernel_23/classCGAL_1_1Projection__traits__yz__3.html)
    instead.

### [2D Triangulations](https://doc.cgal.org/5.6/Manual/packages.html#PkgTriangulation2)

-   Added the function
    [`CGAL::mark_domain_in_triangulation()`](https://doc.cgal.org/5.6/Triangulation_2/group__PkgTriangulation2Miscellaneous.html#ga0409755d0eb89100810230443a85e7eb)
    to mark faces connected with non-constrained edges as inside of the domain based on the nesting level.

### [2D Conforming Triangulations and Meshes](https://doc.cgal.org/5.6/Manual/packages.html#PkgMesh2)

-   Added new overloads to the function
    [`write_VTU()`](https://doc.cgal.org/5.6/Mesh_2/group__PkgMesh2IO.html),
    with property maps for specifying the domain.
-   Deprecated usage of boost parameters in favor of function named parameters in
    [`CGAL::lloyd_optimize_mesh_2()`](https://doc.cgal.org/5.6/Mesh_2/group__PkgMesh2Functions.html#gafeaf59d3fa014da287f8514913b38d05).
-   Deprecated two overloads of the function
    [`refine_Delaunay_mesh()`](https://doc.cgal.org/5.6/Mesh_2/group__PkgMesh2Functions.html),
    and replaced them with versions using function named parameters.

### [2D Hyperbolic Triangulations](https://doc.cgal.org/5.6/Manual/packages.html#PkgHyperbolicTriangulation2)

-   **Breaking change**: the concept
    [`HyperbolicTriangulationFaceBase_2`](https://doc.cgal.org/5.6/Hyperbolic_triangulation_2/classHyperbolicTriangulationFaceBase__2.html)
    has been modified to
    better reflect the triangulation's requirements and avoid a conflict with the requirements
    described by the concept `TriangulationDataStructure_2::Face`. The model
    [`CGAL::Hyperbolic_triangulation_face_base_2`](https://doc.cgal.org/5.6/Hyperbolic_triangulation_2/classCGAL_1_1Hyperbolic__triangulation__face__base__2.html)
    has been adapted correspondingly.

### [3D Simplicial Mesh Data Structure](https://doc.cgal.org/5.6/Manual/packages.html#PkgSMDS3) (new package)

-   This new package wraps all the existing code that deals with a
    [`MeshComplex_3InTriangulation_3`](https://doc.cgal.org/5.6/SMDS_3/classMeshComplex__3InTriangulation__3.html)
    to describe 3D simplicial meshes, and makes the data structure independent
    from the [tetrahedral mesh generation](https://doc.cgal.org/5.6/Manual/packages.html#PkgMesh3) package.

### [Tetrahedral Remeshing](https://doc.cgal.org/5.6/Manual/packages.html#PkgTetrahedralRemeshing)
-   **Breaking change**: The template parameters of
    [`CGAL::Tetrahedral_remeshing::Remeshing_vertex_base_3`](https://doc.cgal.org/5.6/Tetrahedral_remeshing/group__PkgTetrahedralRemeshingClasses.html#ga7ef4f8c0c1ed715c34389ea4ee851a92)
    and
    [`CGAL::Tetrahedral_remeshing::Remeshing_cell_base_3`](https://doc.cgal.org/5.6/Tetrahedral_remeshing/classCGAL_1_1Tetrahedral__remeshing_1_1Remeshing__cell__base__3.html)
    have been modified.

### [3D Mesh Generation](https://doc.cgal.org/5.6/Manual/packages.html#PkgMesh3)

-   Added two new named parameters to the named constructor
    [`CGAL::create_labeled_image_mesh_domain()`](https://doc.cgal.org/5.6/Mesh_3/classCGAL_1_1Labeled__mesh__domain__3.html#aec3f58e9883a8036a1b3e379df7d8fa9)
    for automatic detection and protection of 1D-curves that lie at the intersection of
    three or more subdomains extracted from labeled images.
-   Added
    [`CGAL::Sizing_field_with_aabb_tree`](https://doc.cgal.org/5.6/Mesh_3/structCGAL_1_1Sizing__field__with__aabb__tree.html),
    a geometry-aware sizing field for feature edges in polyhedral domains.
-   Added new meshing criterion
    [`edge_min_size`](https://doc.cgal.org/5.6/Mesh_3/classCGAL_1_1Mesh__criteria__3.html#a5f1c2649cb7ea346a3b6a2a8724b4df1)
    to avoid subdividing sharp edges that are shorter than a prescribed size bound.
-   Added new meshing criteria
    [`facet_min_size`](https://doc.cgal.org/5.6/Mesh_3/classCGAL_1_1Mesh__criteria__3.html#a5f1c2649cb7ea346a3b6a2a8724b4df1)
    and
    [`cell_min_size`](https://doc.cgal.org/5.6/Mesh_3/classCGAL_1_1Mesh__criteria__3.html#a5f1c2649cb7ea346a3b6a2a8724b4df1)
    to prevent Delaunay refinement from creating simplices smaller than a prescribed bound.
-   Deprecated usage of boost parameters in favor of function named parameters.

### [3D Periodic Mesh Generation](https://doc.cgal.org/5.6/Manual/packages.html#PkgPeriodic3Mesh3)

-   Periodic Mesh Generation now supports non-cubic domains.
-   Deprecated usage of boost parameters in favor of function named parameters.

### [Surface Mesh Simplification](https://doc.cgal.org/5.6/Manual/packages.html#PkgSurfaceMeshSimplification)
-   The stop predicates
    [`Count_stop_predicate`](https://doc.cgal.org/5.6/Surface_mesh_simplification/classCGAL_1_1Surface__mesh__simplification_1_1Count__stop__predicate.html)
    and
    [`Count_ratio_stop_predicate`](https://doc.cgal.org/5.6/Surface_mesh_simplification/classCGAL_1_1Surface__mesh__simplification_1_1Count__ratio__stop__predicate.html)
    are renamed to
    [`Edge_count_stop_predicate`](https://doc.cgal.org/5.6/Surface_mesh_simplification/classCGAL_1_1Surface__mesh__simplification_1_1Edge__count__stop__predicate.html)
    and
    [`Edge_count_ratio_stop_predicate`](https://doc.cgal.org/5.6/Surface_mesh_simplification/classCGAL_1_1Surface__mesh__simplification_1_1Edge__count__ratio__stop__predicate.html).
    Older versions have been deprecated.
-   Introduced
    [`Face_count_stop_predicate`](https://doc.cgal.org/5.6/Surface_mesh_simplification/classCGAL_1_1Surface__mesh__simplification_1_1Face__count__stop__predicate.html)
    and
    [`Face_count_ratio_stop_predicate`](https://doc.cgal.org/5.6/Surface_mesh_simplification/classCGAL_1_1Surface__mesh__simplification_1_1Face__count__ratio__stop__predicate.html),
    which can be used to stop the simplification algorithm based on a desired number of faces in the output, or a ratio between input and output face numbers.

### [2D Regularized Boolean Set Operations](https://doc.cgal.org/5.6/Manual/packages.html#PkgBooleanSetOperations2)
-   Exposed all required member functions of the
    [`GeneralPolygonWithHoles_2`](https://doc.cgal.org/5.6/Polygon/classGeneralPolygonWithHoles__2.html)
    concept (e.g.,
    [`clear_outer_boundary()`](https://doc.cgal.org/5.6/Polygon/classGeneralPolygonWithHoles__2.html#a9f5f035047505a2ccab3e68770f51bc6),
    [`clear_holes()`](https://doc.cgal.org/5.6/Polygon/classGeneralPolygonWithHoles__2.html#a2a507be648f127ac605da8c670ea2580),
    and
    [`clear()`](https://doc.cgal.org/5.6/Polygon/classGeneralPolygonWithHoles__2.html#a2ca4d9b43cc9216c1b2cdb080a915944)
    ).

[Release 5.5](https://github.com/CGAL/cgal/releases/tag/v5.5)
-----------

Release date: June 2022

### [3D Alpha Wrapping](https://doc.cgal.org/5.5/Manual/packages.html#PkgAlphaWrap3) (new package)

-   This component takes a 3D triangle mesh, soup, or point set as input, and generates a valid
    (watertight, intersection-free, and combinatorially 2-manifold) surface triangle mesh
    that contains the input.
    The algorithm proceeds by shrink-wrapping and refining a 3D Delaunay triangulation,
    starting from a loose bounding box of the input.
    Two user-defined parameters, alpha and offset, offer control over the maximum size of cavities
    where the shrink-wrapping process can enter, and the tightness of the final surface mesh
    to the input, respectively. Once combined, these parameters provide a means to trade fidelity
    to the input for complexity of the output.

    See also the [announcement page](https://www.cgal.org/2022/05/18/alpha_wrap/).

### [2D Straight Skeleton and Polygon Offsetting](https://doc.cgal.org/5.5/Manual/packages.html#PkgStraightSkeleton2) (breaking change)
-   Fix the output of the function [CGAL::create_exterior_skeleton_and_offset_polygons_with_holes_2()](https://doc.cgal.org/5.5/Straight_skeleton_2/group__PkgStraightSkeleton2OffsetFunctions.html#gaa159f093e5d6d7fdb62c1660a44f95fe)
    to not take into account the offset of the outer frame.
-   Fix the computation of the exterior offset of a polygon with holes that was not computing the offset of the holes

### [3D Convex Hulls](https://doc.cgal.org/5.5/Manual/packages.html#PkgConvexHull3)

-   Added an [overload of the function `CGAL::convex_hull_3()`](https://doc.cgal.org/5.5/Convex_hull_3/group__PkgConvexHull3Functions.html#ga52fca4745c2ef0351063fbe66b035fd1), which writes the result in an indexed triangle set.

### [2D Polygons](https://doc.cgal.org/5.5/Manual/packages.html#PkgPolygon2)

-   Add vertex, edge, and hole ranges.
-   The concept [`GeneralPolygonWithHoles_2`](https://doc.cgal.org/5.5/Polygon/classGeneralPolygonWithHoles__2.html) now requires the nested type `Polygon_2` instead of `General_polygon_2`.

### [2D Regularized Boolean Set-Operations](https://doc.cgal.org/5.5/Manual/packages.html#PkgBooleanSetOperations2)
-   The concept [`GeneralPolygonSetTraits_2`](https://doc.cgal.org/5.5/Boolean_set_operations_2/classGeneralPolygonSetTraits__2.html) now requires the nested type `Construct_polygon_with_holes_2` instead of `Construct_general_polygon_with_holes_2`.

### [Combinatorial Maps](https://doc.cgal.org/5.5/Manual/packages.html#PkgCombinatorialMaps)

-   Removed old code deprecated in CGAL 4.9 and 4.10 (global functions, and information associated with darts).

### [2D Arrangements](https://doc.cgal.org/5.5/Manual/packages.html#PkgArrangementOnSurface2)
-   Fixed the `intersect_2`, `compare_y_at_x_right`, and `compare_y_at_x_left` function objects of the traits class template [`Arr_geodesic_arc_on_sphere_traits_2`](https://doc.cgal.org/5.5/Arrangement_on_surface_2/classCGAL_1_1Arr__geodesic__arc__on__sphere__traits__2.html) that handles geodesic arcs on sphere and applied a small syntactical fix to the tracing traits.

### [Tetrahedral Mesh Generation](https://doc.cgal.org/5.5/Manual/packages.html#PkgMesh3)

-   Added the function
    [`remove_isolated_vertices()`](https://doc.cgal.org/5.5/Mesh_3/classCGAL_1_1Mesh__complex__3__in__triangulation__3.html#ace57c4e777da457c6e33b4f6e89949ce)
    as a post-processing step for the tetrahedral mesh generation.

### [Polygon Mesh Processing](https://doc.cgal.org/5.5/Manual/packages.html#PkgPolygonMeshProcessing)
-   Added the function [`CGAL::Polygon_mesh_processing::orient_triangle_soup_with_reference_triangle_soup()`](https://doc.cgal.org/5.5/Polygon_mesh_processing/group__PMP__orientation__grp.html#ga855b1c55c201b91ab04eebd2811a87fd), which enables re-orienting the faces of a triangle soup based on the orientation of the nearest face in a reference triangle soup.
-   Added the function [`CGAL::Polygon_mesh_processing::compatible_orientations()`](https://doc.cgal.org/5.5/Polygon_mesh_processing/group__PMP__orientation__grp.html#ga9ac9b9434084b64f3304df636c3178a3), which enables to retrieve the (in)compatibility of orientations of faces from different connected components.
-   Added the function [`CGAL::Polygon_mesh_processing::tangential_relaxation()`](https://doc.cgal.org/5.5/Polygon_mesh_processing/group__PMP__meshing__grp.html#ga136c659162e5360354db5879db7431b4), which applies an area-based tangential mesh smoothing to the vertices of a surface triangle mesh.
-   Added the named parameter `visitor` to the function [`triangulate_hole()`](https://doc.cgal.org/5.5/Polygon_mesh_processing/group__PMP__hole__filling__grp.html#gad2d3c43bce0ef90a16530478196d7f42), which enables to track progress with callbacks.
-   Added more functions in the [visitor of the corefinement based methods](https://doc.cgal.org/5.5/Polygon_mesh_processing/classPMPCorefinementVisitor.html) to track progress.

### [Surface Mesh Simplification](https://doc.cgal.org/5.5/Manual/packages.html#PkgSurfaceMeshSimplification)
-   Introduced four variations of the Garland-Heckbert simplification algorithm based on the probabilistic approach of Trettner and Kobbelt (Fast and Robust QEF Minimization using Probabilistic Quadrics): [`GarlandHeckbert_plane_policies`](https://doc.cgal.org/5.5/Surface_mesh_simplification/classCGAL_1_1Surface__mesh__simplification_1_1GarlandHeckbert__plane__policies.html), [`GarlandHeckbert_probabilistic_plane_policies`](https://doc.cgal.org/5.5/Surface_mesh_simplification/classCGAL_1_1Surface__mesh__simplification_1_1GarlandHeckbert__probabilistic__plane__policies.html), [`GarlandHeckbert_triangle_policies`](https://doc.cgal.org/5.5/Surface_mesh_simplification/classCGAL_1_1Surface__mesh__simplification_1_1GarlandHeckbert__triangle__policies.html), and [`GarlandHeckbert_probabilistic_triangle_policies`](https://doc.cgal.org/5.5/Surface_mesh_simplification/classCGAL_1_1Surface__mesh__simplification_1_1GarlandHeckbert__probabilistic__triangle__policies.html).
-   The class `GarlandHeckbert_policies` has been deprecated, `GarlandHeckbert_plane_policies` replaces it.

### [Point Set Processing](https://doc.cgal.org/5.5/Manual/packages.html#PkgPointSetProcessing3)

-   A new optional named parameter, `min_points_per_cell` has been added to [`grid_simplify_point_set()`](https://doc.cgal.org/5.5/Point_set_processing_3/group__PkgPointSetProcessing3Algorithms.html#ga7757ef9b3900e42fde26f5a0ac56e20f). By adding a minimal number of points in a cell such that a point is retained, one can also filter out low density areas and outliers: in the case of densely sampled point clouds, this yields better results than using grid simplification and then outlier removal, while being very vast. The default value is `1` to keep the previous behavior as default.

### [dD Spatial Searching](https://doc.cgal.org/5.5/Manual/packages.html#PkgSpatialSearchingD)

-   Added the member function [`write_graphviz()`](https://doc.cgal.org/5.5/Spatial_searching/classCGAL_1_1Kd__tree.html#ac2851b5cafb8d5cce0dc5fb107c8f13f) to the class `Kd_tree` that writes the tree in a stream in the [Graphviz](https://graphviz.org/) format.

### [CGAL and the Boost Graph Library (BGL)](https://doc.cgal.org/5.5/Manual/packages.html#PkgBGL)

-   Added the function [`invert_selection()`](https://doc.cgal.org/5.5/BGL/structCGAL_1_1Face__filtered__graph.html#aa428541ebbdd35f9a6e9a3ffd60178df) in the class [`Face_filtered_graph`](https://doc.cgal.org/5.5/BGL/structCGAL_1_1Face__filtered__graph.html), which toggles the selected status of a graph: selected faces are deselected, and unselected faces are selected.

[Release 5.4](https://github.com/CGAL/cgal/releases/tag/v5.4)
-----------

Release date: January 2022

### [General changes](https://doc.cgal.org/5.4/Manual/general_intro.html)

-   Added the cmake target `CGAL::CGAL_Basic_viewer` to ease the compilation of programs using
    the basic viewer-based function `CGAL::draw()`. This target will define the macro and link with
    `CGAL_Qt5` target when linked with it.

-   The kernel providing exact constructions and exact predicates
    ([`CGAL::Exact_predicates_exact_constructions_kernel`](https://doc.cgal.org/5.4/Kernel_23/classCGAL_1_1Exact__predicates__exact__constructions__kernel.html))
    is now thread-safe.
    See changes in `2D and 3D Linear Geometry Kernel` for more details.

-   The class `Geomview_stream` and all the dependent features have
    been removed from CGAL. Those features were actually no longer
    supported since CGAL-5.3 but it was not properly announced.

### [Shape Regularization](https://doc.cgal.org/5.4/Manual/packages.html#PkgShapeRegularization) (new package)

-   This package enables to regularize a set of segments and open or closed contours in 2D
    and a set of planes in 3D such that all input objects are rotated and aligned with respect to the
    user-specified conditions. In addition, it provides a global regularization framework that can be
    adjusted for the user needs and any type of geometric objects.

### [Weights](https://doc.cgal.org/5.4/Manual/packages.html#PkgWeights) (new package)

-   This package provides a simple and unified interface to different types of weights.
    In particular, it groups all weights into three category: analytic weights including
    all basic weights which can be computed analytically for a query point with respect to its
    local neighbors in 2D and 3D; barycentric weights, including all weights which can be computed
    for a query point with respect to the vertices of a planar polygon; and weighting regions,
    including all weights which are used to balance other weights.

### [2D Generalized Barycentric Coordinates](https://doc.cgal.org/5.4/Manual/packages.html#PkgBarycentricCoordinates2) (major changes)

-   **Breaking change**: The headers `Segment_coordinates_2.h` and `Triangle_coordinates_2.h` are
    renamed to `segment_coordinates_2.h` and `triangle_coordinates_2.h`.
-   The classes [`Segment_coordinates_2`](https://doc.cgal.org/5.4/Barycentric_coordinates_2/classCGAL_1_1Barycentric__coordinates_1_1Segment__coordinates__2.html)
    and [`Triangle_coordinates_2`](https://doc.cgal.org/5.4/Barycentric_coordinates_2/classCGAL_1_1Barycentric__coordinates_1_1Triangle__coordinates__2.html)
    are deprecated. The free functions [`compute_segment_coordinates_2()`](https://doc.cgal.org/5.4/Barycentric_coordinates_2/classCGAL_1_1Barycentric__coordinates_1_1Segment__coordinates__2.html#a134d363dccaeecb5621fa608fac76eaf)
    and [`compute_triangle_coordinates_2()`](https://doc.cgal.org/5.4/Barycentric_coordinates_2/classCGAL_1_1Barycentric__coordinates_1_1Triangle__coordinates__2.html#a958fee3ad9613d7bfa9d7a976aa3548f)
    are deprecated as well. Instead, the free functions [`segment_coordinates_2()`](https://doc.cgal.org/5.4/Barycentric_coordinates_2/group__PkgBarycentricCoordinates2RefFunctions.html#gab856ca68d37f58e6cdf74c8aac6f4245)
    and [`triangle_coordinates_2()`](https://doc.cgal.org/5.4/Barycentric_coordinates_2/group__PkgBarycentricCoordinates2RefFunctions.html#gaa378786f8996dbcefe7923ebb711e4dd)
    should be used.
-   The enums [`Query_point_location`](https://doc.cgal.org/5.4/Barycentric_coordinates_2/namespaceCGAL_1_1Barycentric__coordinates.html#aedeeb072a2024053a016afd15e591331)
    and [`Type_of_algorithm`](https://doc.cgal.org/5.4/Barycentric_coordinates_2/namespaceCGAL_1_1Barycentric__coordinates.html#a5e5682512438422f23d6080edc49c05b)
    are deprecated. Instead, the enum [`Computation_policy_2`](https://doc.cgal.org/5.4/Barycentric_coordinates_2/namespaceCGAL_1_1Barycentric__coordinates.html#a478bbcec416216b2274ee4b4e97b0e6c)
    should be used.
-   The classes [`Wachspress_2`](https://doc.cgal.org/5.4/Barycentric_coordinates_2/classCGAL_1_1Barycentric__coordinates_1_1Wachspress__2.html),
    [`Discrete_harmonic_2`](https://doc.cgal.org/5.4/Barycentric_coordinates_2/classCGAL_1_1Barycentric__coordinates_1_1Discrete__harmonic__2.html),
    [`Mean_value_2`](https://doc.cgal.org/5.4/Barycentric_coordinates_2/classCGAL_1_1Barycentric__coordinates_1_1Mean__value__2.html),
    and [`Generalized_barycentric_coordinates_2`](https://doc.cgal.org/5.4/Barycentric_coordinates_2/classCGAL_1_1Barycentric__coordinates_1_1Generalized__barycentric__coordinates__2.html)
    are deprecated. As consequence, the concept [`BarycentricCoordinates_2`](https://doc.cgal.org/5.4/Barycentric_coordinates_2/classCGAL_1_1Barycentric__coordinates_1_1BarycentricCoordinates__2.html)
    is deprecated as well. Instead, the classes [`Wachspress_coordinates_2`](https://doc.cgal.org/5.4/Barycentric_coordinates_2/classCGAL_1_1Barycentric__coordinates_1_1Wachspress__coordinates__2.html),
    [`Discrete_harmonic_coordinates_2`](https://doc.cgal.org/5.4/Barycentric_coordinates_2/classCGAL_1_1Barycentric__coordinates_1_1Discrete__harmonic__coordinates__2.html),
    and [`Mean_value_coordinates_2`](https://doc.cgal.org/5.4/Barycentric_coordinates_2/classCGAL_1_1Barycentric__coordinates_1_1Mean__value__coordinates__2.html)
    should be used.
-   Added the class [`Harmonic_coordinates_2`](https://doc.cgal.org/5.4/Barycentric_coordinates_2/classCGAL_1_1Barycentric__coordinates_1_1Harmonic__coordinates__2.html)
    to compute approximate harmonic coordinates in 2D.
    These coordinates satisfy all properties of barycentric coordinates inside any simple polygon.
-   Added a new concept [`DiscretizedDomain_2`](https://doc.cgal.org/5.4/Barycentric_coordinates_2/classCGAL_1_1Barycentric__coordinates_1_1DiscretizedDomain__2.html)
    and a model of this concept called [`Delaunay_domain_2`](https://doc.cgal.org/5.4/Barycentric_coordinates_2/classCGAL_1_1Barycentric__coordinates_1_1Delaunay__domain__2.html),
    which is based on the [Mesh 2](https://doc.cgal.org/5.4/Manual/packages.html#PkgMesh2) package.
    A model of this concept is required to use [`Harmonic_coordinates_2`](https://doc.cgal.org/5.4/Barycentric_coordinates_2/classCGAL_1_1Barycentric__coordinates_1_1Harmonic__coordinates__2.html).
-   Added free functions to compute Wachspress, discrete harmonic, and mean value coordinates.
-   All free functions and classes are now using ranges and property maps.

### [2D and 3D Linear Geometry Kernel](https://doc.cgal.org/5.4/Manual/packages.html#PkgKernel23)

-   Most operations on [`CGAL::Exact_predicates_exact_constructions_kernel`](https://doc.cgal.org/5.4/Kernel_23/classCGAL_1_1Exact__predicates__exact__constructions__kernel.html)
    objects are now thread-safe if [`CGAL::Exact_rational`](https://doc.cgal.org/5.4/Number_types/group__nt__cgal.html#ga0849ff44771b19582218ebdfa5614f64)
    is [`mpq_class`](https://doc.cgal.org/5.3/Number_types/classmpq__class.html) (from `GMPXX`),
    `boost::multiprecision::mpq_rational`
    or [`CGAL::Quotient<CGAL::MP_Float>`](https://doc.cgal.org/5.3/Number_types/classCGAL_1_1MP__Float.html).
    The objects are not atomic though, so the usual restrictions on avoiding race conditions apply.
    For users who do not use threads, this can be disabled with `CGAL_HAS_NO_THREADS`.

-   Added documentation for the class [`Projection_traits_3`](https://doc.cgal.org/5.4/Kernel_23/classCGAL_1_1Projection__traits__3.html),
    which enables the use of 2D algorithms on the projections of 3D data onto an arbitrary plane.

-   Added `construct_centroid_2_object()` and `compute_determinant_2_object()`
    in [`Projection_traits_xy_3`](https://doc.cgal.org/5.4/Kernel_23/classCGAL_1_1Projection__traits__xy__3.html),
    [`Projection_traits_xz_3`](https://doc.cgal.org/5.4/Kernel_23/classCGAL_1_1Projection__traits__xz__3.html),
    and [`Projection_traits_yz_3`](https://doc.cgal.org/5.4/Kernel_23/classCGAL_1_1Projection__traits__yz__3.html)
    classes.

-   Added the functor
    [`NonZeroCoordinateIndex_3`](https://doc.cgal.org/5.4/Kernel_23/classKernel_1_1NonZeroCoordinateIndex__3.html)
    to the concept [`Kernel`](https://doc.cgal.org/5.4/Kernel_23/classKernel.html) with `int operator()(Vector_3)`
    which returns the index of any coordinate of the vector different from zero, or `-1`.

### [dD Kernel](https://doc.cgal.org/5.4/Manual/packages.html#PkgKernelD)

-   Most operations on [`Epeck_d`](https://doc.cgal.org/5.4/Kernel_d/structCGAL_1_1Epeck__d.html)
    objects are now thread-safe, see 2D and 3D Linear Geometry Kernel for details.

### [2D Arrangements](https://doc.cgal.org/5.4/Manual/packages.html#PkgArrangementOnSurface2)

-   **Breaking Change:** The traits function objects `Compare_x_at_limit_2` and `Compare_x_near_limit_2`
    are renamed to `Compare_x_on_boundary_2` and `Compare_x_near_boundary_2`, respectively.

-   A [new hierarchy of traits concepts](https://doc.cgal.org/5.4/Arrangement_on_surface_2/group__PkgArrangementOnSurface2Concepts.html)
    has been introduced.
    It captures all the valid combinations of boundary conditions for the 4 boundary sides of the parameter space.
    The 4 boundaries are Bottom, Top, Left, and Right. Each boundary side can be either contracted, identified, close, open, or oblivious.
    Not all possible combinations are valid. If one side is identified then the other must be as well. Two adjacent sides cannot be contracted.

-   A new geometric traits, [`Arr_geodesic_arc_on_sphere_traits_2`](https://doc.cgal.org/5.4/Arrangement_on_surface_2/classCGAL_1_1Arr__geodesic__arc__on__sphere__traits__2.html)
    has been introduced. It handles arcs of great circles embedded on the unit sphere.

### [2D Regularized Boolean Set-Operations](https://doc.cgal.org/5.4/Manual/packages.html#PkgBooleanSetOperations2)

-   Added an extra parameter (`UsePolylines`) to all free functions (
    [`complement()`](https://doc.cgal.org/5.4/Boolean_set_operations_2/group__boolean__complement.html),
    [`do_intersect()`](https://doc.cgal.org/5.4/Boolean_set_operations_2/group__boolean__do__intersect.html),
    [`intersection()`](https://doc.cgal.org/5.4/Boolean_set_operations_2/group__boolean__intersection.html),
    [`join()`](https://doc.cgal.org/5.4/Boolean_set_operations_2/group__boolean__join.html),
    [`difference()`](https://doc.cgal.org/5.4/Boolean_set_operations_2/group__boolean__difference.html),
    [`symmetric_difference()`](https://doc.cgal.org/5.4/Boolean_set_operations_2/group__boolean__symmetric__difference.html),
    and [`oriented_side`](https://doc.cgal.org/5.4/Boolean_set_operations_2/group__boolean__oriented__side.html))
    to control whether to use `Arr_polyline_traits_2` as default traits. It is the new default as it provides better performances in general.

### [3D Mesh Generation](https://doc.cgal.org/5.4/Manual/packages.html#PkgMesh3)

-   Added support of weighted images for an improved quality of meshes generated from labeled images,
    along with a function [`CGAL::Mesh_3::generate_label_weights()`](https://doc.cgal.org/5.4/Mesh_3/namespaceCGAL_1_1Mesh__3.html#ae5914bf77180ff8948c08046154ee727)
    to generate the weights.

### [Polygon Mesh Processing](https://doc.cgal.org/5.4/Manual/packages.html#PkgPolygonMeshProcessing)

-   Added the function [`CGAL::Polygon_mesh_processing::match_faces()`](https://doc.cgal.org/5.4/Polygon_mesh_processing/group__measure__grp.html#ga10f7cd81645bafe936ac5eb4e58e67ef),
    which, given two polygon meshes, identifies their common faces as well as faces present in only either of them.

-   Added the functions: [`CGAL::Polygon_mesh_processing::bounded_error_Hausdorff_distance()`](https://doc.cgal.org/5.4/Polygon_mesh_processing/group__PMP__distance__grp.html#ga6d4ecea831c33ac10eec42b5021fc183)
    that computes an estimate of the one-sided Hausdorff distance between two triangle meshes which
    is bounded by a user-specified error bound; [`CGAL::Polygon_mesh_processing::bounded_error_symmetric_Hausdorff_distance()`](https://doc.cgal.org/5.4/Polygon_mesh_processing/group__PMP__distance__grp.html#ga9a7a682b5d9523135c8502e72117dffd)
    that computes an estimate of the symmetric Hausdorff distance bounded by a user-specified error bound;
    and [`CGAL::Polygon_mesh_processing::is_Hausdorff_distance_larger()`](https://doc.cgal.org/5.4/Polygon_mesh_processing/group__PMP__distance__grp.html#gab19e751107025a443e86baa9763aebf3)
    that returns `true` if the bounded-error Hausdorff distance between two meshes is larger than the user-specified
    max distance.

-   Added the functions [`CGAL::Polygon_mesh_processing::squared_edge_length()`](https://doc.cgal.org/5.4/Polygon_mesh_processing/group__measure__grp.html#ga30fa03722cd7aa599f6dcb115f54fec5)
    and [`CGAL::Polygon_mesh_processing::squared_face_area()`](https://doc.cgal.org/5.4/Polygon_mesh_processing/group__measure__grp.html#ga6eda3738815fd678df225f79ccfc3e03),
    which, compared to [`CGAL::Polygon_mesh_processing::edge_length()`](https://doc.cgal.org/5.4/Polygon_mesh_processing/group__measure__grp.html#gae1674775d9fecada7f25710f425cff3a)
    and [`CGAL::Polygon_mesh_processing::face_area()`](https://doc.cgal.org/5.4/Polygon_mesh_processing/group__measure__grp.html#ga6a1d7a825c09490b1e6613295343482b),
    enable avoiding square-root operations.

-   Added more functions in the [visitor of the corefinement based methods](https://doc.cgal.org/5.4/Polygon_mesh_processing/classPMPCorefinementVisitor.html)
    to track all vertex creations.

-   Added an option to [`CGAL::Polygon_mesh_processing::self_intersections()`](https://doc.cgal.org/5.4/Polygon_mesh_processing/group__PMP__intersection__grp.html#gaf19c80ec12cbff7ebe9e69453f1d40b8)
    to report only a limited number of intersections (`maximum_number()`).

### [The Heat Method](https://doc.cgal.org/5.4/Manual/packages.html#PkgHeatMethod)

-   **Breaking change**: Added the functor `Compute_squared_length_3` providing `operator(const Vector_3& v)`,
    which computes the squared length of `v`, to the [`HeatMethodTraits_3`](https://doc.cgal.org/5.4/Heat_method_3/classHeatMethodTraits__3.html)
    concept.

### [Point Set Processing](https://doc.cgal.org/5.4/Manual/packages.html#PkgPointSetProcessing3)

-   Added support for [`libpointmatcher::GenericDescriptorOutlierFilter`](https://github.com/ethz-asl/libpointmatcher)
    that enables providing a map from a point to a weight associated with this point.

### [Shape Detection](https://doc.cgal.org/5.4/Manual/packages.html#PkgShapeDetection)

-   Added new shapes to the Region Growing algorithm on a point set: circles in 2D, spheres in 3D,
    and cylinders in 3D.

###  [CGAL and Solvers](https://doc.cgal.org/5.4/Manual/packages.html#PkgSolverInterface)

-   Added support for the [OSQP solver](https://osqp.org/). This solver enables to efficiently compute
    the convex Quadratic Programming (QP) problems arising in the context of several packages.


[Release 5.3](https://github.com/CGAL/cgal/releases/tag/v5.3)
-----------

Release date: July 2021

### [General changes](https://doc.cgal.org/5.3/Manual/general_intro.html)

-   The support for the compiled version of CGAL is dropped. Only the header-only version is supported.

-   On Windows, the type used for [`CGAL::Exact_rational`](https://doc.cgal.org/5.3/Number_types/group__nt__cgal.html#ga0849ff44771b19582218ebdfa5614f64),
    in `Epick` and indirectly (through [`Lazy_exact_nt`](https://doc.cgal.org/5.3/Number_types/classCGAL_1_1Lazy__exact__nt.html))
   `Epeck` may now be `boost::multiprecision::mpq_rational`, as has been the case on other platforms
   for several releases. This depends on various options and is added to a list that includes
   [`mpq_class`](https://doc.cgal.org/5.3/Number_types/classmpq__class.html),
   [`CGAL::Gmpq`](https://doc.cgal.org/5.3/Number_types/classCGAL_1_1Gmpq.html),
   [`leda_rational`](https://doc.cgal.org/5.3/Number_types/classleda__rational.html)
   and [`CGAL::Quotient<CGAL::MP_Float>`](https://doc.cgal.org/5.3/Number_types/classCGAL_1_1MP__Float.html).

### [Quadtrees, Octrees, and Orthtrees](https://doc.cgal.org/5.3/Manual/packages.html#PkgOrthtree) (new package)

-   This package implements a tree data structure in which each node encloses a hypercubic section
    of space and each non-leave node has hypercubic children whose edge lengths are half its edge length.
    Such a data structure is known as a quadtree in 2D, an octree in 3D, and is generalized
    as an "orthtree" in higher dimensions.

### [Triangulations on the Sphere](https://doc.cgal.org/5.3/Manual/packages.html#PkgTriangulationOnSphere2) (new package)

-   This package enables the construction and manipulation of Delaunay triangulations on the 2-sphere.
    Triangulations are built incrementally and can be modified by insertion or removal of vertices.
    Point location querying and primitives to build the dual Voronoi diagram are provided.

### File Input / Output

-   Point set, polygon soup, and polygon mesh file I/O functions have been harmonized and documented:
    -   Point set I/O functions can be found in the packages [Point_set_processing_3](https://doc.cgal.org/5.3/Manual/packages.html#PkgPolygonMeshProcessing), and [Point_set_3](https://doc.cgal.org/5.3/Manual/packages.html#PkgPointSet3).
    -   Polygon mesh I/O functions can be found in the package [BGL](https://doc.cgal.org/5.3/Manual/packages.html#PkgBGL).
    -   Polygon soup I/O can be found in the package [Stream_support](https://doc.cgal.org/5.3/Manual/packages.html#PkgStreamSupport).

A comprehensive list of the supported file formats is available in the Stream_support package
[here](https://doc.cgal.org/5.3/Stream_support/index.html#IOstreamSupportedFormats);
inversely, the following [page](https://doc.cgal.org/5.3/Stream_support/IOStreamSupportedFileFormats.html)
can be used to find out which CGAL data structures can be used given a specific file format.

### [Requirements](https://doc.cgal.org/5.3/Manual/thirdparty.html)

-   The CMake minimal version is now `3.14`.
-   The GNU compiler g++ versions 6 and 7 are no longer tested. Only version 8.3 or later are supported

### [2D and 3D Linear Geometry Kernel](https://doc.cgal.org/5.3/Manual/packages.html#PkgKernel23)

-   Added `is_translation()`, `is_scaling()`, `is_reflection()`, and `is_rotation()` to the classes
    [`Aff_transformation_2`](https://doc.cgal.org/5.3/Kernel_23/classCGAL_1_1Aff__transformation__2.html)
    and [`Aff_transformation_3`](https://doc.cgal.org/5.3/Kernel_23/classCGAL_1_1Aff__transformation__3.html),
    which enable determining if the transformations use a specialized representation internally.

### [2D Regularized Boolean Set-Operations](https://doc.cgal.org/5.3/Manual/packages.html#PkgBooleanSetOperations2)
-   Added documentation for the free functions [`oriented_side(const Point_2& p, ....)`](https://doc.cgal.org/5.3/Boolean_set_operations_2/group__boolean__oriented__side.html)
    that accept a point and a polygon.
-   Documentation has been improved across the whole package.

### [Polygon Mesh Processing](https://doc.cgal.org/5.3/Manual/packages.html#PkgPolygonMeshProcessing)

-   Added the class [`CGAL::Polyhedral_envelope`](https://doc.cgal.org/5.3/Polygon_mesh_processing/structCGAL_1_1Polyhedral__envelope.html),
    providing a way to quickly check if a primitive (point, segment, or triangle)
    is within a polyhedral envelope around a set of triangles. It is based on the work of
    Bolun Wang, Teseo Schneider, Yixin Hu, Marco Attene, and Daniele Panozzo.
    "Exact and efficient polyhedral envelope containment check." (ACM Trans. Graph., 39-4, July 2020).
-   Added more functions in the [visitor of the corefinement based methods](https://doc.cgal.org/5.3/Polygon_mesh_processing/classPMPCorefinementVisitor.html)
    to track all edge creations.

### [Surface Mesh Topology](https://doc.cgal.org/5.3/Manual/packages.html#PkgSurfaceMeshTopologySummary)
-   Added the function [`CGAL::Surface_mesh_topology::Curves_on_surface_topology::is_homotopic_to_simple_cycle()`](https://doc.cgal.org/5.3/Surface_mesh_topology/classCGAL_1_1Surface__mesh__topology_1_1Curves__on__surface__topology.html#a8d7c4cba2cf2cff542f5cd93117233db),
    which can be used to determine whether a closed path on a surface mesh can be continuously
    transformed to a cycle without self intersection.

### [Surface Mesh Simplification](https://doc.cgal.org/5.3/Manual/packages.html#PkgSurfaceMeshSimplification)
-   Added a filtering mechanism so that costly tests get only applied to the next candidate for the edge collapse.
-   Added the class [`Polyhedral_envelope_filter`](https://doc.cgal.org/5.3/Surface_mesh_simplification/classCGAL_1_1Surface__mesh__simplification_1_1Polyhedral__envelope__filter.html),
    which enables to perform mesh simplification  inside a polyhedral envelope of the input mesh.

### [2D Polyline Simplification](https://doc.cgal.org/5.3/Manual/packages.html#PkgPolylineSimplification2)
-   When polylines have common subsequences of vertices, these subsequences may now be simplifified simultaneously.

### [dD Triangulations](https://doc.cgal.org/5.3/Manual/packages.html#PkgTriangulations)
-   Added the function [`insert_if_in_star()`](https://doc.cgal.org/5.3/Triangulation/classCGAL_1_1Regular__triangulation.html#aa8df2d138f341939e834bcdd7cb6c71a)
    to the class [`CGAL::Regular_triangulation`](https://doc.cgal.org/5.3/Triangulation/classCGAL_1_1Regular__triangulation.html),
    which enables users to insert a point `p` in a regular triangulation on the condition that `p`
    appears post-insertion in the star of a user-specified, existing vertex.

### [2D and 3D Alpha Shapes](https://doc.cgal.org/5.3/Manual/packages.html#PkgAlphaShapes2)
-   **Breaking change**: The following deprecated classes have been removed: `Alpha_shape_euclidean_traits_2`,
    `Weighted_alpha_shape_euclidean_traits_2`, `Alpha_shape_euclidean_traits_3`, and
    `Weighted_alpha_shape_euclidean_traits_3`. All CGAL kernel can be used directly as models
    of the concepts of the 2D and 3D Alpha Shape packages.

### [Classification](https://doc.cgal.org/5.3/Manual/packages.html#PkgClassification)
-   **Breaking change**: the support for TensorFlow has been dropped; the
    classifier `CGAL::TensorFlow::Neural_network_classifier` has been removed.


[Release 5.2](https://github.com/CGAL/cgal/releases/tag/v5.2)
-----------

Release date: December 2020

### [dD Geometry Kernel](https://doc.cgal.org/5.2/Manual/packages.html#PkgKernelD)

-   The kernels [`Epick_d`](https://doc.cgal.org/5.2/Kernel_d/structCGAL_1_1Epick__d.html)
    and [`Epeck_d`](https://doc.cgal.org/5.2/Kernel_d/structCGAL_1_1Epeck__d.html) gain two new functors:
    [`Compute_power_product_d`](https://doc.cgal.org/5.2/Kernel_d/classCGAL_1_1Epeck__d_1_1Compute__power__product__d.html)
    and [`Construct_power_sphere_d`](https://doc.cgal.org/5.2/Kernel_d/classCGAL_1_1Epeck__d_1_1Construct__power__sphere__d.html),
    to deal with weighted points.

### [CGAL and the Boost Graph Library (BGL)](https://doc.cgal.org/5.2/Manual/packages.html#PkgBGL)

-   Added a convenience header, [`CGAL/boost/graph/graph_traits_inheritance_macros.h`](https://doc.cgal.org/5.2/BGL/graph__traits__inheritance__macros_8h.html),
    which enables easily making any class inheriting from a model of a face graph concept, a model of the same concept.
-   Added the function [`can_add_face()`](https://doc.cgal.org/5.2/BGL/group__PkgBGLEulerOperations.html#ga7dc63595108097b6e28b04fe962135f0),
    which tests whether a new face defined by a range of vertices can be added.

### [3D Fast Intersection and Distance Computation (AABB Tree)](https://doc.cgal.org/5.2/Manual/packages.html#PkgAABBTree)

-   Added the move constructor and the assignment operator to the
    [AABB Tree](https://doc.cgal.org/5.2/AABB_tree/classCGAL_1_1AABB__tree.html) class.

### [2D Arrangements](https://doc.cgal.org/5.2/Manual/packages.html#PkgArrangementOnSurface2)

-   Replaced the use of legacy
    [`CGAL::Object`](https://doc.cgal.org/5.2/STL_Extension/classCGAL_1_1Object.html)
    to modern `boost::variant`.
-   Changed make-x-monotone return type from legacy
    [`CGAL::Object`](https://doc.cgal.org/5.2/STL_Extension/classCGAL_1_1Object.html)
    to `boost::variant` in all traits concepts and models.
    As there exists an implicit conversion from `boost::variant` to `CGAL::Object`,
    the new code is backward compatible. However, it is recommended that all calls
    to the make-x-monotone functions are fixed to use the new return type.
-   Changed [`decompose()`](https://doc.cgal.org/5.2/Arrangement_on_surface_2/group__PkgArrangementOnSurface2Funcs.html#gae20b2917f6de15db9bf025f83abf8e89)
    interface to use `boost::variant` instead of legacy
    [`CGAL::Object`](https://doc.cgal.org/5.2/STL_Extension/classCGAL_1_1Object.html)
    As explained above, the code is backward compatible. However, it is recommended
    that all calls to `decompose()` are fixed to use the new interface.

### [Surface Mesh](https://doc.cgal.org/5.2/Manual/packages.html#PkgSurfaceMesh)

-   Added the function [`clear_without_removing_property_maps()`](https://doc.cgal.org/5.2/Surface_mesh/classCGAL_1_1Surface__mesh.html#aad000a07a5ada30536f194b28b59d111)
    to clear a mesh but keep all the created property maps added.
-   Added the functions [`remove_property_maps<Index_type>()`](https://doc.cgal.org/5.2/Surface_mesh/classCGAL_1_1Surface__mesh.html#a2a3dd8c01f7fba7b640d85bfd1c41d90)
    and [`remove_all_property_maps()`](https://doc.cgal.org/5.2/Surface_mesh/classCGAL_1_1Surface__mesh.html#a5696da09300f3d0eafed117668bb3bec)
    to remove all added property maps by index type or all of them respectively.
-   Added the functions [`set_recycle_garbage()`](https://doc.cgal.org/5.2/Surface_mesh/classCGAL_1_1Surface__mesh.html#a40ada5068bf6d529a511c46767dfd21d)
    and [`does_recycle_garbage()`](https://doc.cgal.org/5.2/Surface_mesh/classCGAL_1_1Surface__mesh.html#a081a87aaf7e56e6b4f9afba99967f8f4)
    to the class `Surface_mesh`.

### [Polygon Mesh Processing](https://doc.cgal.org/5.2/Manual/packages.html#PkgPolygonMeshProcessing)

-   Added a visitor to the functions
    [`CGAL::Polygon_mesh_processing::triangulate_face()`](https://doc.cgal.org/5.2/Polygon_mesh_processing/group__PMP__meshing__grp.html#ga70d65044f8c7309c24ade88fa280124a)
    and [`CGAL::Polygon_mesh_processing::triangulate_faces()`](https://doc.cgal.org/5.2/Polygon_mesh_processing/group__PMP__meshing__grp.html#gacaaff4d520500c530d9c3d5ebe2a0760),
    that enables the user to keep track of the newly created faces through the triangulation process.
-   Added an option in [`CGAL::Polygon_mesh_processing::corefine()`](https://doc.cgal.org/5.2/Polygon_mesh_processing/group__PMP__corefinement__grp.html#ga6447dee822aaf92016f34512ce0b3456),
    [`CGAL::Polygon_mesh_processing::split()`](https://doc.cgal.org/5.2/Polygon_mesh_processing/group__PMP__corefinement__grp.html#gaa491feee9e41f725332bea0ea1215578)
    and [`CGAL::Polygon_mesh_processing::clip()`](https://doc.cgal.org/5.2/Polygon_mesh_processing/group__PMP__corefinement__grp.html#ga30082762ba2d947cba304e2884d96a99)
    functions, which enable the operations to be performed on a mesh with
    self-intersections present in the intersection area.
-   Added an optional range parameter to [`CGAL::Polygon_mesh_processing::stitch_borders()`](https://doc.cgal.org/5.2/Polygon_mesh_processing/group__PMP__repairing__grp.html#ga8ae4352e67d2b099994ac8990c13bd41),
    which can be used to specify which boundary cycles are eligible for stitching.

### [Surface Mesh Parameterization](https://doc.cgal.org/5.2/Manual/packages.html#PkgSurfaceMeshParameterization)

-   Added a new parameterization method, [Iterative Authalic Parameterization](https://doc.cgal.org/5.2/Surface_mesh_parameterization/index.html#title11).
    It is based on the work of Jain, Hardik, Manuel Wollhaf, and Olaf Hellwich,
    "Learning to Reconstruct Symmetric Shapes using Planar Parameterization of 3D Surface."
    (IEEE International Conference on Computer Vision Workshops, 2019).

### [Classification](https://doc.cgal.org/5.2/Manual/packages.html#PkgClassification)

-   **Breaking change**: new IO format for the [`ETHZ::Random_Forest`](https://doc.cgal.org/5.2/Classification/classCGAL_1_1Classification_1_1ETHZ_1_1Random__forest__classifier.html) classifier:
    a conversion function from the outdated format to the new one is provided.

-   Added new functions to the class [`CGAL::Classification::Evaluation`](https://doc.cgal.org/5.2/Classification/classCGAL_1_1Classification_1_1Evaluation.html):
    [`append()`](https://doc.cgal.org/5.2/Classification/classCGAL_1_1Classification_1_1Evaluation.html#a20c5fc43af44c96ce0cae40375be934f)
    to enrich the evaluation with additional results;
    [`confusion()`](https://doc.cgal.org/5.2/Classification/classCGAL_1_1Classification_1_1Evaluation.html#a706a85bb1deefee350ce71855bc023e9)
    to access the confusion matrix;
    output functions to save the evaluation to and `ASCII` or `HTML` stream.
-   Added a new operator, [`CGAL::Classification::feature_cast<>`](https://doc.cgal.org/5.2/Classification/group__PkgClassificationFeature.html#gaf4b1504270f25061f63f05743a17e5d1),
    for easy conversions.
-   The classes [`CGAL::Classification::Feature_set`](https://doc.cgal.org/5.2/Classification/classCGAL_1_1Classification_1_1Feature__set.html)
    and [`CGAL::Classification::Label_set`](https://doc.cgal.org/5.2/Classification/classCGAL_1_1Classification_1_1Label__set.html)
    are now models of the concept [`Range`](https://doc.cgal.org/5.2/Circulator/classRange.html).
-   The class [`CGAL::Classification::Label`](https://doc.cgal.org/5.2/Classification/classCGAL_1_1Classification_1_1Label.html)
    now has attributes `index`, `standard_index` and `color`,
    with automatic selection if the ASPRS standard names are used.
-   Added new functions in [`CGAL::Classification::Point_set_feature_iterator`](https://doc.cgal.org/5.2/Classification/classCGAL_1_1Classification_1_1Point__set__feature__generator.html),
    to enable users to select which features should be generated.
-   Added a new function, [`CGAL::Classification::Label_set::is_valid_ground_truth()`](https://doc.cgal.org/5.2/Classification/classCGAL_1_1Classification_1_1Label__set.html#adeb3b046f640c091b1f123e982386e43),
    to help users check if a ground truth matches a given label set.

### [Point Set Processing](https://doc.cgal.org/5.2/Manual/packages.html#PkgPointSetProcessing3)

-   Added a function [`CGAL::scanline_orient_normals()`](https://doc.cgal.org/5.2/Point_set_processing_3/group__PkgPointSetProcessing3Algorithms.html#ga221d4efde44f42aefe153cb927138efe),
    which orients a point cloud by estimating a line of sight.

### [3D Convex Hulls](https://doc.cgal.org/5.2/Manual/packages.html#PkgConvexHull3)

-   Added the function [`CGAL::halfspace_intersection_interior_point_3()`](https://doc.cgal.org/5.2/Convex_hull_3/group__PkgConvexHull3Functions.html#ga9a1ead3126e42fbf46ef269466cddc8f),
    which can be used to retrieve the point that is the most interior a convex closed volume
    defined by the intersection of a set of halfspaces.

### [3D Triangulations](https://doc.cgal.org/5.2/Manual/packages.html#PkgTriangulation3)

-   Added new classes and functions to visit the cells and simplices intersected by a line segment,
    see Sections [Segment Cell Iterator](https://doc.cgal.org/5.2/Triangulation_3/classCGAL_1_1Triangulation__3.html#amgrp0d087ed77bb99ca595c92d2cd2ab59b9)
    and [Segment Simplex Iterator](https://doc.cgal.org/5.2/Triangulation_3/classCGAL_1_1Triangulation__3.html#amgrp2447c1d2dce281951a0a4d8aecd3f35d), respectively.


[Release 5.1](https://github.com/CGAL/cgal/releases/tag/v5.1)
-----------

Release date: September 2020

### [Tetrahedral Remeshing](https://doc.cgal.org/5.1/Manual/packages.html#PkgTetrahedralRemeshing) (new package)

-   This package implements a tetrahedral isotropic remeshing algorithm,
    that improves the quality of tetrahedra in terms of dihedral angles,
    while targeting a given edge length.

    See also the associated [blog entry](https://www.cgal.org/2020/08/07/Tetrahedral-remeshing/).

### [Surface Mesh Topology](https://doc.cgal.org/5.1/Manual/packages.html#PkgSurfaceMeshTopologySummary) (new package)

-   This package enables the computation of some topological invariants of surfaces, such as:
    - test if two (closed) curves on a combinatorial surface are homotopic. Users can choose
      between free homotopy and homotopy with fixed endpoints;
    - test is a curve is contractible;
    - compute shortest non-contractible cycles on a surface, with or without weights on edges.

    See also the associated [blog entry](https://www.cgal.org/2020/05/08/Surface_mesh_topology/).

### [Optimal Bounding Box](https://doc.cgal.org/5.1/Manual/packages.html#PkgOptimalBoundingBox) (new package)

-   This package implements an optimization algorithm that aims to construct a close approximation
    of the *optimal bounding box* of a mesh or a point set, which is defined as the smallest
    (in terms of volume) bounding box that contains a given mesh or point set.

    See also the associated [blog entry](https://www.cgal.org/2020/04/20/Optimal_bounding_box/).

### Installation

-   The CGAL\_Core library no longer requires `Boost.Thread`, even if the g++ compiler is used.
-   The minimal supported version of Boost is now 1.66.0.

### [Tutorials](https://doc.cgal.org/5.1/Manual/tutorials.html)

-   Two new, detailed tutorials have been added:
    - [Surface Reconstruction from Point Clouds](https://doc.cgal.org/5.1/Manual/tuto_reconstruction.html),
      which goes over a typical full processing pipeline in a CGAL environment.
    - [Geographic Information Systems (GIS)](https://doc.cgal.org/5.1/Manual/tuto_gis.html),
      which demonstrates usage of CGAL data structures and algorithms in the context of a typical GIS application.

    Both tutorials provide complete code.

### [2D and 3D Linear Geometry Kernel](https://doc.cgal.org/5.1/Manual/packages.html#PkgKernel23)

-   Added the functor [`CompareSignedDistanceToLine_2`](https://doc.cgal.org/5.1/Kernel_23/classKernel_1_1CompareSignedDistanceToLine__2.html)
    to the 2D/3D [`Kernel`](https://doc.cgal.org/5.1/Kernel_23/classKernel.html) concept to compare
    the signed distance of two points to a line, or the line passing through two given points.
    Corresponding functors in the model ([`Compare_signed_distance_to_line_2`](https://doc.cgal.org/5.1/Kernel_23/classKernel.html#a066d07dd592ac36ba7ee90988abd349f)) are also added.

### [dD Geometry Kernel](https://doc.cgal.org/5.1/Manual/packages.html#PkgKernelD)

-   The kernels [`Epick_d`](https://doc.cgal.org/5.1/Kernel_d/structCGAL_1_1Epick__d.html)
    and [`Epeck_d`](https://doc.cgal.org/5.1/Kernel_d/structCGAL_1_1Epeck__d.html) gain two new functors:
    [`Power_side_of_bounded_power_sphere_d`](https://doc.cgal.org/5.1/Kernel_d/classCGAL_1_1Epeck__d_1_1Power__side__of__bounded__power__sphere__d.html)
    and [`Compute_squared_radius_smallest_orthogonal_sphere_d`](https://doc.cgal.org/5.1/Kernel_d/classCGAL_1_1Epeck__d_1_1Compute__squared__radius__smallest__orthogonal__sphere__d.html).
    Those are essential for the computation of weighted alpha-complexes.

### [Surface Mesh](https://doc.cgal.org/5.1/Manual/packages.html#PkgSurfaceMesh)

-   **Breaking change**: The function [`CGAL::Surface_mesh::clear()`](https://doc.cgal.org/5.1/Surface_mesh/classCGAL_1_1Surface__mesh.html#a247d4ad3e6b106ae22e5306203812642)
    now removes all non-default properties instead of just emptying them.

### [CGAL and the Boost Graph Library (BGL)](https://doc.cgal.org/5.1/Manual/packages.html#PkgBGL)

-   Added the function [`CGAL::alpha_expansion_graphcut()`](https://doc.cgal.org/5.1/BGL/group__PkgBGLPartition.html#ga79c3f58b577af51d1140450729d38f22),
    which regularizes a multi-label partition over a user-defined graph.
-   Added the function [`CGAL::regularize_face_selection_borders()`](https://doc.cgal.org/5.1/BGL/group__PkgBGLSelectionFct.html#gac71322b0cc7d7d59447531d5e5e345b6),
    which uses this alpha expansion graphcut to regularize the borders of a selected faces on a triangle mesh.
-   Added the function [`CGAL::set_triangulation_ids()`](https://doc.cgal.org/5.1/BGL/group__BGLGraphExternalIndices.html#ga1a22cf8bdde32fcdf1a4a78966eed630),
    which must be used to initialize vertex, edge, and face indices of a triangulation meant to be used with BGL algorithms.

### [3D Fast Intersection and Distance Computation (AABB Tree)](https://doc.cgal.org/5.1/Manual/packages.html#PkgAABBTree)

-   The behavior of the internal search tree used to accelerate distance queries has changed:
    usage of the internal search tree will now be enabled by default, and its construction
    will be triggered by the first distance query. Automatic construction and usage can be disabled
    by calling [`CGAL::AABB_tree::do_not_accelerate_distance_queries()`](https://doc.cgal.org/5.1/AABB_tree/classCGAL_1_1AABB__tree.html#abde62f52ccdf411847151aa5000ba4a4)
    before the first distance query, and the tree can be built at any moment by calling
    [`CGAL::AABB_tree::accelerate_distance_queries()`](https://doc.cgal.org/5.1/AABB_tree/classCGAL_1_1AABB__tree.html#a5d3877d3f2afbd09341eb4b8c230080b).
-   **Breaking change**: [`CGAL::AABB_tree::accelerate_distance_queries()`](https://doc.cgal.org/5.1/AABB_tree/classCGAL_1_1AABB__tree.html#a5d3877d3f2afbd09341eb4b8c230080b)
    and [`CGAL::AABB_tree::do_not_accelerate_distance_queries()`](https://doc.cgal.org/5.1/AABB_tree/classCGAL_1_1AABB__tree.html#abde62f52ccdf411847151aa5000ba4a4)
    are no longer `const` functions.

### [2D Arrangements](https://doc.cgal.org/5.1/Manual/packages.html#PkgArrangementOnSurface2)

 -   Changed intersection return type from legacy [`CGAL::Object`](https://doc.cgal.org/5.1/STL_Extension/classCGAL_1_1Object.html)
     to modern `boost::variant` in all traits concepts and models.
     As there exists an implicit conversion from `boost::variant` to `CGAL::Object`, the
     new code is backward compatible. However, it is recommended that all calls
     to the intersection functions are fixed to use the new return type.

### [2D Regularized Boolean Set-Operations](https://doc.cgal.org/5.1/Manual/packages.html#PkgBooleanSetOperations2)

 -   Changed intersection return type from legacy [`CGAL::Object`](https://doc.cgal.org/5.1/STL_Extension/classCGAL_1_1Object.html)
     to modern `boost::variant` in the concept [`ArrDirectionalTraits::Intersect_2`](https://doc.cgal.org/5.1/Boolean_set_operations_2/namespaceArrDirectionalTraits.html)
     and its models.

### [2D Minkowski Sums](https://doc.cgal.org/5.1/Manual/packages.html#PkgMinkowskiSum2)

 -   Changed intersection return type from legacy [`CGAL::Object`](https://doc.cgal.org/5.1/STL_Extension/classCGAL_1_1Object.html)
     to modern `boost::variant` in the (internally used) model `Arr_labeled_traits_2`.

### [dD Spatial Searching](https://doc.cgal.org/5.1/Manual/packages.html#PkgSpatialSearchingD)

-   The kd-tree can now be built in parallel: [`CGAL::Kd_tree::build()`](https://doc.cgal.org/5.1/Spatial_searching/classCGAL_1_1Kd__tree.html#a8559dbe4d7136fbc8ebab5ee290cbe06)
    is given an optional template parameter `ConcurrencyTag` (default
    value remains [`CGAL::Sequential_tag`](https://doc.cgal.org/5.1/STL_Extension/structCGAL_1_1Sequential__tag.html)
    for backward compatibility).
-   Improved the performance of the kd-tree in some cases:
    - Not storing the points coordinates inside the tree usually
      generates a lot of cache misses, leading to non-optimal
      performance. This is the case for example
      when indices are stored inside the tree, or to a lesser extent when the points
      coordinates are stored in a dynamically allocated array (e.g., [`Epick_d`](https://doc.cgal.org/5.1/Kernel_d/structCGAL_1_1Epick__d.html)
      with dynamic dimension) &mdash; we says "to a lesser extent" because the points
      are re-created by the kd-tree in a cache-friendly order after its construction,
      so the coordinates are more likely to be stored in a near-optimal order
      on the heap.
      In these cases, the new `EnablePointsCache` template parameter of the
      [`CGAL::Kd_tree`](https://doc.cgal.org/5.1/Spatial_searching/classCGAL_1_1Kd__tree.html)
      class can be set to `CGAL::Tag_true`. The points coordinates
      will then be cached in an optimal way. This will increase memory
      consumption but provides better search performance. See the updated
      [`GeneralDistance`](https://doc.cgal.org/5.1/Spatial_searching/classGeneralDistance.html)
      and [`FuzzyQueryItem`](https://doc.cgal.org/5.1/Spatial_searching/classFuzzyQueryItem.html)
      concepts for additional requirements when using such a cache.
    - In most cases (e.g., Euclidean distance), the distance computation
      algorithm knows before its end that the distance will be greater
      than or equal to some given value. This is used in the (orthogonal)
      k-NN search to interrupt some distance computations before its end,
      saving precious milliseconds, in particular in medium-to-high dimension.

### [Intersecting Sequences of dD Iso-oriented Boxes](https://doc.cgal.org/5.1/Manual/packages.html#PkgBoxIntersectionD)

-   Added parallel versions of the functions
    [`CGAL::box_intersection_d()`](https://doc.cgal.org/5.1/Box_intersection_d/group__PkgBoxIntersectionD__box__intersection__d.html)
    and [`CGAL::box_self_intersection_d()`](https://doc.cgal.org/5.1/Box_intersection_d/group__PkgBoxIntersectionD__box__self__intersection__d.html).

### [Spatial Sorting](https://doc.cgal.org/5.1/Manual/packages.html#PkgSpatialSorting)

-   Added parallel versions of the functions
    [`CGAL::hilbert_sort()`](https://doc.cgal.org/5.1/Spatial_sorting/group__PkgSpatialSortingFunctions.html#ga9da67204747ac19dff65f9c9ff2fca9e)
    and [`CGAL::spatial_sort()`](https://doc.cgal.org/5.1/Spatial_sorting/group__PkgSpatialSortingFunctions.html#ga7c597c11a3b3859234ff68526cead84d)
    in 2D and 3D when the median policy is used.
    The parallel versions use up to four threads in 2D, and up to eight threads in 3D.

### [3D Convex Hulls](https://doc.cgal.org/5.1/Manual/packages.html#PkgConvexHull3)

-   A new overload for [`CGAL::convex_hull_3()`](https://doc.cgal.org/5.1/Convex_hull_3/group__PkgConvexHull3Functions.html#gaa02a3013808fc9a2e5e2f42b9fde8e30)
    that takes a model of [`VertexListGraph`](https://doc.cgal.org/5.1/BGL/classVertexListGraph.html) has been added.
-   The long-deprecated function `CGAL::convex_hull_3_to_polyhedron_3()` has been removed.
    The function [`CGAL::convex_hull_3_to_face_graph()`](https://doc.cgal.org/5.1/Convex_hull_3/group__PkgConvexHull3Functions.html#ga2750f7f197588ed643679835c748c671)
    should be used instead.

### [Polygon Mesh Processing](https://doc.cgal.org/5.1/Manual/packages.html#PkgPolygonMeshProcessing)

-   Added the function [`CGAL::Polygon_mesh_processing::volume_connected_component()`](https://doc.cgal.org/5.1/Polygon_mesh_processing/group__PMP__orientation__grp.html#ga133e58280959c152770525f27bb42b91),
    which can be used to get information about the nesting of the connected components of a given triangle mesh and about
    the volumes defined.
-   Added the function [`CGAL::Polygon_mesh_processing::remove_connected_components_of_negligible_size()`](https://doc.cgal.org/5.1/Polygon_mesh_processing/group__PMP__repairing__grp.html#gac544fcaba1d59d330a3a1536caff392a),
    which can be used to remove connected components whose area or volume is under a certain threshold.
    Area and volume thresholds are either specified by the user or deduced from the bounding box of the mesh.
-   Added a new named parameter for [`CGAL::Polygon_mesh_processing::keep_large_connected_components()`](https://doc.cgal.org/5.1/Polygon_mesh_processing/group__keep__connected__components__grp.html#ga48e7b3e6922ee78cf8ce801e3e325d9a)
    and [`CGAL::Polygon_mesh_processing::remove_connected_components_of_negligible_size`](https://doc.cgal.org/5.1/Polygon_mesh_processing/group__PMP__repairing__grp.html#gac544fcaba1d59d330a3a1536caff392a),
    which can be used to perform a dry run of the operation, meaning that the function will return the number of connected
    components that would be removed with the specified threshold, but without actually removing them.
-   Added the function [`CGAL::Polygon_mesh_processing::split()`](https://doc.cgal.org/5.1/Polygon_mesh_processing/group__PMP__corefinement__grp.html#gaa491feee9e41f725332bea0ea1215578),
    which can be used to split meshes along a mesh or a plane.
-   Added the function [`CGAL::Polygon_mesh_processing::split_connected_components()`](https://doc.cgal.org/5.1/Polygon_mesh_processing/group__keep__connected__components__grp.html#ga9ddd1e4b915a4232b1ce5611985302aa)
    to split a single mesh containing several connected components into several meshes containing one connected component.
-   Added the functions [`CGAL::Polygon_mesh_processing::merge_reversible_connected_components()`](https://doc.cgal.org/5.1/Polygon_mesh_processing/group__PMP__orientation__grp.html#gae25c1198a89c53d5df2f29dd57fda5ca),
    [`CGAL::Polygon_mesh_processing::duplicate_non_manifold_edges_in_polygon_soup()`](https://doc.cgal.org/5.1/Polygon_mesh_processing/group__PMP__orientation__grp.html#ga2aa4f7b500dc51d1fc4747705a050946),
    and [`CGAL::Polygon_mesh_processing::orient_triangle_soup_with_reference_triangle_mesh()`](https://doc.cgal.org/5.1/Polygon_mesh_processing/group__PMP__orientation__grp.html#ga31779672b3afd660664fc9a6c4fdf74d),
    which can be helpful when repairing a polygon soup.
-   Added the function [`CGAL::Polygon_mesh_processing::sample_triangle_soup()`](https://doc.cgal.org/5.1/Polygon_mesh_processing/group__PMP__distance__grp.html#gac7af41d13bf1a7c30852be266ac81db5),
    which generates points on a triangle soup surface.
-   Added parallel versions of the functions [`CGAL::Polygon_mesh_processing::does_self_intersect()`](https://doc.cgal.org/5.1/Polygon_mesh_processing/group__PMP__intersection__grp.html#gad9fe5d8b433545b69154f43935a11a3b)
    and [`CGAL::Polygon_mesh_processing::self_intersections()`](https://doc.cgal.org/5.1/Polygon_mesh_processing/group__PMP__intersection__grp.html#gaf19c80ec12cbff7ebe9e69453f1d40b8).
-   The function [`CGAL::Polygon_mesh_processing::stitch_borders()`](https://doc.cgal.org/5.1/Polygon_mesh_processing/group__PMP__repairing__grp.html#ga8ae4352e67d2b099994ac8990c13bd41)
    now returns the number of halfedge pairs that were stitched.
-   Added the function [`CGAL::Polygon_mesh_processing::polygon_mesh_to_polygon_soup()`](https://doc.cgal.org/5.1/Polygon_mesh_processing/group__PMP__repairing__grp.html#ga76648a509409ff3c3ad3f71eff8ce9d9).
-   The function [`CGAL::Polygon_mesh_processing::polygon_soup_to_polygon_mesh`](https://doc.cgal.org/5.1/Polygon_mesh_processing/group__PMP__repairing__grp.html#ga0dec58e8a0112791f72ebbe77bac074b)
    now allows passing a point map (for the point range) and a vertex point map (for the polygon mesh) via named parameters.

### [Point Set Processing](https://doc.cgal.org/5.1/Manual/packages.html#PkgPointSetProcessing3)

-   **Breaking change:** [`CGAL::remove_outliers()`](https://doc.cgal.org/5.1/Point_set_processing_3/group__PkgPointSetProcessing3Algorithms.html#ga1ab1dcee59caadde50572c5a504cc41a)
    has been parallelized and thus has a new template parameter `ConcurrencyTag`.
    To update your code simply add as first template parameter `CGAL::Sequential_tag` or `CGAL::Parallel_tag`
    when calling this function.
-   Add a function [`CGAL::cluster_point_set()`](https://doc.cgal.org/5.1/Point_set_processing_3/group__PkgPointSetProcessing3Algorithms.html#gafee41d60b5a257ae034e9157d0af8e46)
    that segments a point cloud into connected components based on a distance threshold.
-   Added wrapper functions for registration:
    - [`CGAL::OpenGR::compute_registration_transformation()`](https://doc.cgal.org/5.1/Point_set_processing_3/group__PkgPointSetProcessing3Algorithms.html#gab81663c718960780ddb176aad845e8cd),
      which computes the registration transformation for two point sets using the Super4PCS algorithm
      implemented in the third party library [OpenGR](https://storm-irit.github.io/OpenGR/index.html).
    - [`CGAL::OpenGR::register_point_sets()`](https://doc.cgal.org/5.1/Point_set_processing_3/group__PkgPointSetProcessing3Algorithms.html#ga6194087f512e4e23dd945a9364d0931d),
      which computes the registration transformation for two point sets using the Super4PCS algorithm
      implemented in the third party library [OpenGR](https://storm-irit.github.io/OpenGR/index.html),
      and registers the points sets by transforming the data point set using the computed transformation.
    - [`CGAL::pointmatcher::compute_registration_transformation()`](https://doc.cgal.org/5.1/Point_set_processing_3/group__PkgPointSetProcessing3Algorithms.html#gaf75af5c1634fa83fa05a33e95570b127)
      computes the registration transformation for two point sets using ICP algorithm implemented
      in the third party library [libpointmatcher](https://github.com/ethz-asl/libpointmatcher).
    - [`CGAL::pointmatcher::register_point_sets()`](https://doc.cgal.org/5.1/Point_set_processing_3/group__PkgPointSetProcessing3Algorithms.html#gaa222278e20a3ce41930d37326cd54ef9),
      which computes the registration transformation for two point sets using ICP algorithm implemented
      in the third party library [libpointmatcher](https://github.com/ethz-asl/libpointmatcher), and registers
      the points sets by transforming the data point set using the computed transformation.

### [2D Triangulations](https://doc.cgal.org/5.1/Manual/packages.html#PkgTriangulation2)

-   To fix an inconsistency between code and documentation and to clarify which types of intersections
    are truly allowed in constrained Delaunay triangulations, the tag [`CGAL::No_intersection_tag`](https://doc.cgal.org/5.1/Triangulation_2/structCGAL_1_1No__intersection__tag.html)
    has been deprecated in favor of two new tags: [`CGAL::No_constraint_intersection_tag`](https://doc.cgal.org/5.1/Triangulation_2/structCGAL_1_1No__constraint__intersection__tag.html)
    and [`CGAL::No_constraint_intersection_requiring_constructions_tag`](https://doc.cgal.org/5.1/Triangulation_2/structCGAL_1_1No__constraint__intersection__requiring__constructions__tag.html).
    The latter is equivalent to the now-deprecated `CGAL::No_intersection_tag`, and allows constraints
    to intersect as long as no new point has to be created to represent that intersection (for example,
    the intersection of two constraint segments in a 'T'-like junction is an existing point
    and as such does not require any new construction). The former tag, `CGAL::No_constraint_intersection_tag`,
    does not allow any intersection, except for the configuration of two constraints having a single
    common endpoints, for convenience.
-   Added the function [`CGAL::split_subconstraint_graph_into_constraints()`](https://doc.cgal.org/5.1/Triangulation_2/classCGAL_1_1Constrained__triangulation__plus__2.html#adea77f5db5cd4dfae302e4502f1caa85)
    to [`Constrained_triangulation_plus_2`](https://doc.cgal.org/5.1/Triangulation_2/classCGAL_1_1Constrained__triangulation__plus__2.html) to initialize the constraints
    from a soup of disconnected segments that should first be split into polylines.

### [3D Triangulations](https://doc.cgal.org/5.1/Manual/packages.html#PkgTriangulation3)

-   The member function [`CGAL::Triangulation_3::file_input()`](https://doc.cgal.org/5.1/Triangulation_3/group__PkgIOTriangulation3.html#gadd94d0613e2dd9cdd2e88d2c74d5b1c8)
    have been added. It allows to load a [`CGAL::Triangulation_3`](https://doc.cgal.org/5.1/Triangulation_3/classCGAL_1_1Triangulation__3.html)
    from an input stream, using functors to create vertices and cells.

### [3D Triangulation Data Structure](https://doc.cgal.org/5.1/Manual/packages.html#PkgTDS3)

-   The member function [`CGAL::TDS_3::file_input()`](https://doc.cgal.org/5.1/TDS_3/group__PkgIOTDS3.html#ga381446a02a9240cc83e79c48b37cd119)
    have been added. It allows to load a [`CGAL::Triangulation_data_structure_3`](https://doc.cgal.org/5.1/TDS_3/classCGAL_1_1Triangulation__data__structure__3.html)
    from an input stream, using functors to create vertices and cells.

### [Surface Mesh Simplification](https://doc.cgal.org/5.1/Manual/packages.html#PkgSurfaceMeshSimplification)

-   Added a [new simplification method](https://doc.cgal.org/5.1/Surface_mesh_simplification/classCGAL_1_1Surface__mesh__simplification_1_1GarlandHeckbert__policies.html)
    based on the quadric error defined by Garland and Heckbert.
-   The concept `EdgeProfile` has been removed. This concept was not actually in use as the CGAL-provided model [`CGAL::Edge_profile`](https://doc.cgal.org/5.1/Surface_mesh_simplification/classCGAL_1_1Surface__mesh__simplification_1_1Edge__profile.html)
    was imposed to the user. Other concepts have been clarified to reflect the fact that the API uses this particular class.

### [STL Extensions for CGAL](https://doc.cgal.org/5.1/Manual/packages.html#PkgSTLExtension)

-   Added a new concurrency tag: [`CGAL::Parallel_if_available_tag`](https://doc.cgal.org/5.1/STL_Extension/structCGAL_1_1Parallel__if__available__tag.html).
    This tag is a convenience typedef to [`CGAL::Parallel_tag`](https://doc.cgal.org/5.1/STL_Extension/structCGAL_1_1Parallel__tag.html)
    if the third party library TBB has been found and linked with, and to
    [`CGAL::Sequential_tag`](https://doc.cgal.org/5.1/STL_Extension/structCGAL_1_1Sequential__tag.html) otherwise.


[Release 5.0](https://github.com/CGAL/cgal/releases/tag/releases%2FCGAL-5.0)
-----------

Release date: November 2019

### General changes

- CGAL 5.0 is the first release of CGAL that requires a C++ compiler
  with the support of C++14 or later. The new list of supported
  compilers is:
  - Visual C++ 14.0 (from Visual Studio 2015 Update 3) or later,
  - Gnu g++ 6.3 or later (on Linux or MacOS),
  - LLVM Clang version 8.0 or later (on Linux or MacOS), and
  - Apple Clang compiler versions 7.0.2 and 10.0.1 (on MacOS).
- Since CGAL 4.9, CGAL can be used as a header-only library, with
  dependencies. Since CGAL 5.0, that is now the default, unless
  specified differently in the (optional) CMake configuration.
- The section "Getting Started with CGAL" of the documentation has
  been updated and reorganized.
- The minimal version of Boost is now 1.57.0.


### [Polygonal Surface Reconstruction](https://doc.cgal.org/5.0/Manual/packages.html#PkgPolygonalSurfaceReconstruction) (new package)

 -   This package provides a method for piecewise planar object reconstruction from point clouds.
     The method takes as input an unordered point set sampled from a piecewise planar object
     and outputs a compact and watertight surface mesh interpolating the input point set.
     The method assumes that all necessary major planes are provided (or can be extracted from
     the input point set using the shape detection method described in Point Set Shape Detection,
     or any other alternative methods).The method can handle arbitrary piecewise planar objects
     and is capable of recovering sharp features and is robust to noise and outliers. See also
     the associated [blog entry](https://www.cgal.org/2019/08/05/Polygonal_surface_reconstruction/).

### [Shape Detection](https://doc.cgal.org/5.0/Manual/packages.html#PkgShapeDetection) (major changes)
 -   **Breaking change:** The concept `ShapeDetectionTraits` has been renamed to [`EfficientRANSACTraits`](https://doc.cgal.org/5.0/Shape_detection/classEfficientRANSACTraits.html).
 -   **Breaking change:** The `Shape_detection_3` namespace has been renamed to [`Shape_detection`](https://doc.cgal.org/5.0/Shape_detection/annotated.html).
 -   Added a new, generic implementation of region growing. This enables for example applying region growing to inputs such as 2D and 3D point sets,
     or models of the [`FaceGraph`](https://doc.cgal.org/5.0/BGL/classFaceGraph.html) concept. Learn more about this new algorithm with this [blog entry](https://www.cgal.org/2019/07/30/Shape_detection/).

### [dD Geometry Kernel](https://doc.cgal.org/5.0/Manual/packages.html#PkgKernelD)
 -   A new exact kernel, [`Epeck_d`](https://doc.cgal.org/5.0/Kernel_d/structCGAL_1_1Epeck__d.html), is now available.

### [2D and 3D Linear Geometry Kernel](https://doc.cgal.org/5.0/Manual/packages.html#PkgKernel23)
 -   Added a new concept, [`ComputeApproximateAngle_3`](https://doc.cgal.org/5.0/Kernel_23/classKernel_1_1ComputeApproximateAngle__3.html),
     to the 3D Kernel concepts to compute the approximate angle between two 3D vectors. Corresponding functors
     in the model ([`Compute_approximate_angle_3`](https://doc.cgal.org/5.0/Kernel_23/classKernel.html#a183c9ac358a4ccddc04e680f8ed16c0b))
     and free function ([`approximate_angle`](https://doc.cgal.org/5.0/Kernel_23/group__approximate__angle__grp.html))
     have also been added.
 -   The following objects are now hashable and thus trivially usable
     with [`std::unordered_set`](https://en.cppreference.com/w/cpp/container/unordered_set)
     and [`std::unordered_map`](https://en.cppreference.com/w/cpp/header/unordered_map):
     `CGAL::Aff_transformation_2`, `CGAL::Aff_transformation_3`,
     `CGAL::Bbox_2`, `CGAL::Bbox_3`, `CGAL::Circle_2`,
     `CGAL::Iso_cuboid_3`, `CGAL::Iso_rectangle_2`, `CGAL::Point_2`,
     `CGAL::Point_3`, `CGAL::Segment_2`, `CGAL::Segment_3`,
     `CGAL::Sphere_3`, `CGAL::Vector_2`, `CGAL::Vector_3`,
     `CGAL::Weighted_point_2` and `CGAL::Weighted_point_3`.

### [Polygon Mesh Processing](https://doc.cgal.org/5.0/Manual/packages.html#PkgPolygonMeshProcessing)
 -   Introduced a [wide range of new functions](https://doc.cgal.org/5.0/Polygon_mesh_processing/index.html#title36)
     related to location of queries on a triangle mesh,
     such as [`CGAL::Polygon_mesh_processing::locate(Point, Mesh)`](https://doc.cgal.org/5.0/Polygon_mesh_processing/group__PMP__locate__grp.html#gada09bd8740ba69ead9deca597d53cf15).
     The location of a point on a triangle mesh is expressed as the pair of a face and the barycentric
     coordinates of the point in this face, enabling robust manipulation of locations
     (for example, intersections of two 3D segments living within the same face).
 -   Added the mesh smoothing function [`smooth_mesh()`](https://doc.cgal.org/5.0/Polygon_mesh_processing/group__PMP__meshing__grp.html#gaa0551d546f6ab2cd9402bea12d8332a3),
     which can be used to improve the quality of triangle elements based on various geometric characteristics.
 -   Added the shape smoothing function [`smooth_shape()`](https://doc.cgal.org/5.0/Polygon_mesh_processing/group__PMP__meshing__grp.html#gaaa083ec78bcecf351e04d1bbf460b4a2),
     which can be used to smooth the surface of a triangle mesh, using the mean curvature flow to perform noise removal.
     (See also the new entry in the [User Manual](https://doc.cgal.org/5.0/Polygon_mesh_processing/index.html#title8))
 -   Added the function [`CGAL::Polygon_mesh_processing::centroid()`](https://doc.cgal.org/5.0/Polygon_mesh_processing/group__measure__grp.html#ga6da5119ce2c50729fda11a90ae7fb9ba),
     which computes the centroid of a closed triangle mesh.
 -   Added the functions [`CGAL::Polygon_mesh_processing::stitch_boundary_cycle()`](https://doc.cgal.org/5.0/Polygon_mesh_processing/group__PMP__repairing__grp.html#ga9c12c4878c08a117b3733bb45f1a34cf)
     and [`CGAL::Polygon_mesh_processing::stitch_boundary_cycles()`](https://doc.cgal.org/5.0/Polygon_mesh_processing/group__PMP__repairing__grp.html#ga24d5ae37f62064b3fc576ba48a4ccc63),
     which can be used to try and merge together geometrically compatible but combinatorially different halfedges
     that belong to the same boundary cycle.
 -   It is now possible to pass a face-size property map to [`CGAL::Polygon_mesh_processing::keep_large_connected_components()`](https://doc.cgal.org/5.0/Polygon_mesh_processing/group__keep__connected__components__grp.html#ga48e7b3e6922ee78cf8ce801e3e325d9a)
     and [`CGAL::Polygon_mesh_processing::keep_largest_connected_components()`](https://doc.cgal.org/5.0/Polygon_mesh_processing/group__keep__connected__components__grp.html#ga68c6c29dfc6a26a6a2f8befe6944f19d), enabling users to define
     how the size of a face is computed (the size of the connected component is the sum of the sizes of its faces).
     If no property map is passed, the behavior is unchanged to previous versions: the size
     of a connected component is the number of faces it contains.
 -   Added the function [`CGAL::Polygon_mesh_processing::non_manifold_vertices()`](https://doc.cgal.org/5.0/Polygon_mesh_processing/group__PMP__repairing__grp.html#ga36098d2415efd0604b7b996163bc22db),
     which can be used to collect all the non-manifold vertices (i.e. pinched vertices,
     or vertices appearing in multiple umbrellas) of a mesh.

### [3D Point Set](https://doc.cgal.org/5.0/Manual/packages.html#PkgPointSet3)
 -   The [PLY IO functions](https://doc.cgal.org/5.0/Point_set_3/group__PkgPointSet3IO.html) now take an additional optional parameter to
     read/write comments from/in the PLY header.

### [Point Set Processing](https://doc.cgal.org/5.0/Manual/packages.html#PkgPointSetProcessing3)
 -   **Breaking change**: the API using iterators and overloads for optional parameters (deprecated since
     CGAL 4.12) has been removed. The current (and now only) API uses ranges and Named Parameters.
 -   Added the possibility to use the named parameter
     [`neighbor_radius`](https://doc.cgal.org/5.0/Point_set_processing_3/group__psp__namedparameters.html#PSP_neighbor_radius)
     to use spherical neighbor queries instead of K-nearest neighbors queries for the following functions:
     [`CGAL::bilateral_smooth_point_set()`](https://doc.cgal.org/5.0/Point_set_processing_3/group__PkgPointSetProcessing3Algorithms.html#ga4f82723e2f0bb33f3677e29e0208a256),
     [`CGAL::jet_estimate_normals()`](https://doc.cgal.org/5.0/Point_set_processing_3/group__PkgPointSetProcessing3Algorithms.html#ga0cd0f87de690d4edf82740e856efa491),
     [`CGAL::jet_smooth_point_set()`](https://doc.cgal.org/5.0/Point_set_processing_3/group__PkgPointSetProcessing3Algorithms.html#ga549402c0a8a8b6b71875181e93961521),
     [`CGAL::mst_orient_normals()`](https://doc.cgal.org/5.0/Point_set_processing_3/group__PkgPointSetProcessing3Algorithms.html#ga50c98d5c5ae5535bce6f32eddbd03f33),
     [`CGAL::pca_estimate_normals()`](https://doc.cgal.org/5.0/Point_set_processing_3/group__PkgPointSetProcessing3Algorithms.html#ga8c642da96a025ab32445aeb6cc219b0b) and
     [`CGAL::remove_outliers()`](https://doc.cgal.org/5.0/Point_set_processing_3/group__PkgPointSetProcessing3Algorithms.html#gafd0b5a21ec5042e4bca09cb43f1847f9).

### [2D Triangulations](https://doc.cgal.org/5.0/Manual/packages.html#PkgTriangulation2)
 -   **Breaking change**: Removed the deprecated functions `CGAL::Constrained_triangulation_plus_2::
     vertices_in_constraint_{begin/end}(Vertex_handle va, Vertex_handle vb) const;`,
     and `CGAL::Constrained_triangulation_plus_2::remove_constraint(Vertex_handle va, Vertex_handle vb)`,
     that is a pair of vertex handles is no longer a key for a polyline constraint.
     Users must use a version prior to 5.0 if they need this functionality.
 -   **Breaking change**: Removed the deprecated classes `CGAL::Regular_triangulation_euclidean_traits_2`,
     `CGAL::Regular_triangulation_filtered_traits_2`. Users must use a version prior to 5.0 if they need these classes.
 -   **Breaking change**: The [graph traits](https://doc.cgal.org/5.0/BGL/group__PkgBGLTraits.html) enabling CGAL's 2D triangulations to be used as a parameter
     for any graph-based algorithm of CGAL (or boost) have been improved to fully model the [`FaceGraph`](https://doc.cgal.org/5.0/BGL/classFaceGraph.html) concept.
     In addition, only the finite simplicies (those not incident to the infinite vertex) of the 2D triangulations
     are now visible through this scope. The complete triangulation can still be accessed as a graph,
     by using the graph traits of the underlying triangulation data structure (usually,
     [`CGAL::Triangulation_data_structure_2`](https://doc.cgal.org/5.0/TDS_2/classCGAL_1_1Triangulation__data__structure__2.html)).
 -   **Breaking change**: The `insert()` function
     of
     [`CGAL::Triangulation_2`](https://doc.cgal.org/5.0/Triangulation_2/classCGAL_1_1Triangulation__2.html)
     which takes a range of points as argument is now guaranteed to
     insert the points following the order of `InputIterator`.  Note
     that this change only affects the base class `Triangulation_2`
     and not any derived class, such as `Delaunay_triangulation_2`.
-   Added a new [constructor](https://doc.cgal.org/5.0/Triangulation_2/classCGAL_1_1Triangulation__2.html#a6cfa7d3aaa375a25d217858b49e2eb07=)
     and [`insert()`](https://doc.cgal.org/5.0/Triangulation_2/classCGAL_1_1Triangulation__2.html#ac5e9bc8adef80dc01a0b31c2d0234545)
     function to [`CGAL::Triangulation_2`](https://doc.cgal.org/5.0/Triangulation_2/classCGAL_1_1Triangulation__2.html)
     that takes a range of points with info.
 -   Introduced a new face base class, [`Triangulation_face_base_with_id_2`](https://doc.cgal.org/5.0/BGL/classCGAL_1_1Triangulation__face__base__with__id__2.html)
     which enables storing user-defined integer IDs in the face of any 2D triangulation, a precondition to use some
     BGL algorithms.
 -   Added range types and functions that return ranges, for example for all vertices, enabling the use of `C++11` `for`-loops.
     See [this new example](https://doc.cgal.org/5.0/Triangulation_2/Triangulation_2_2for_loop_2_8cpp-example.html) for a usage demonstration.

### [3D Triangulations](https://doc.cgal.org/5.0/Manual/packages.html#PkgTriangulation3)
 -   **Breaking change**: The [constructor](https://doc.cgal.org/5.0/Triangulation_3/classCGAL_1_1Triangulation__3.html#a63f67cf6aaadcee14318cf56a36d247a)
     and the [`insert()`](https://doc.cgal.org/5.0/Triangulation_3/classCGAL_1_1Triangulation__3.html#ad3353128386bbb51f79d0263e7f67337)
     function of [`CGAL::Triangulation_3`](https://doc.cgal.org/5.0/Triangulation_3/classCGAL_1_1Triangulation__3.html)
     which take a range of points as argument are now guaranteed to
     insert the points following the order of `InputIterator`. Note
     that this change only affects the base class `Triangulation_3`
     and not any derived class, such as `Delaunay_triangulation_3`.
 -   Added constructor and [`insert()`](https://doc.cgal.org/5.0/Triangulation_3/classCGAL_1_1Triangulation__3.html#a8aa85f88733d30aa3ec5385538e13ace)
     function to `CGAL::Triangulation_3` that takes a range of points with info.
 -   Added range types and functions that return ranges, for example for all vertices, which enables to use C++11 for-loops.
     See [this new example](https://doc.cgal.org/5.0/Triangulation_3/Triangulation_3_2for_loop_8cpp-example.html) for a usage demonstration.

### [Surface Mesh](https://doc.cgal.org/5.0/Manual/packages.html#PkgSurfaceMesh)
 -   Introduced new functions to read and write using the PLY format,
     [`CGAL::read_ply()`](https://doc.cgal.org/5.0/Surface_mesh/group__PkgSurface__mesh.html#ga42f6ad486ddab74e13d3dc53f511c343)
     and [`CGAL::write_ply()`](https://doc.cgal.org/5.0/Surface_mesh/group__PkgSurface__mesh.html#ga77bbb79d449c981895eedb6c3c23bd14),
     enabling users to save and load additional property maps of the surface mesh.

###  [CGAL and Solvers](https://doc.cgal.org/5.0/Manual/packages.html#PkgSolverInterface)
 -   Added [concepts](https://doc.cgal.org/5.0/Solver_interface/group__PkgSolverInterfaceConcepts.html)
     and [models](https://doc.cgal.org/5.0/Solver_interface/group__PkgSolverInterfaceRef.html)
     for solving Mixed Integer Programming (MIP) problems with or without constraints.

### [3D Boolean Operations on Nef Polyhedra](https://doc.cgal.org/5.0/Manual/packages.html#PkgNef3)
 -   Added a function to convert a Nef_polyhedron_3 to a polygon soup: [`CGAL::convert_nef_polyhedron_to_polygon_soup()`](https://doc.cgal.org/5.0/Nef_3/group__PkgNef3IOFunctions.html#ga28a9eb4da0cd6153f0c16f7f9eaf6665)

### [IO Streams](https://doc.cgal.org/5.0/Manual/packages.html#PkgStreamSupport)
- **Breaking change:** The API of [`CGAL::Color`](https://doc.cgal.org/5.0/Stream_support/classCGAL_1_1Color.html) has been cleaned up.
- Added new functions to support some parts of the WKT file format:
    * [`CGAL::read_WKT()`](https://doc.cgal.org/5.0/Stream_support/group__PkgStreamSupportRef.html#gad2872abfe6fcf17d705d38567fdd6248)
    * [`CGAL::read_point_WKT()`](https://doc.cgal.org/5.0/Stream_support/group__PkgStreamSupportRef.html#gadbd2705b183e467507abd2f167446eba)
    * [`CGAL::read_multi_point_WKT()`](https://doc.cgal.org/5.0/Stream_support/group__PkgStreamSupportRef.html#ga4fb72e49a1fd385bbed35ea20297aa8d)
    * [`CGAL::read_linestring_WKT()`](https://doc.cgal.org/5.0/Stream_support/group__PkgStreamSupportRef.html#gaaa236308b9da5dbf217ef281fdb55de4)
    * [`CGAL::read_multi_linestring_WKT()`](https://doc.cgal.org/5.0/Stream_support/group__PkgStreamSupportRef.html#gad6046c7f9d36512b8a014be82c1e2220)
    * [`CGAL::read_polygon_WKT()`](https://doc.cgal.org/5.0/Stream_support/group__PkgStreamSupportRef.html#gaa36ccd3ac4b3fe3e3fd8a76715c56b9a)
    * [`CGAL::read_multi_polygon_WKT()`](https://doc.cgal.org/5.0/Stream_support/group__PkgStreamSupportRef.html#ga4ceaa71b9cb3b3f7984bed19afff6fc6)
    * [`CGAL::write_point_WKT()`](https://doc.cgal.org/5.0/Stream_support/group__PkgStreamSupportRef.html#gab1a2d277b43c218bf128a2056eb53ced)
    * [`CGAL::write_polygon_WKT()`](https://doc.cgal.org/5.0/Stream_support/group__PkgStreamSupportRef.html#gab5365a4726893aa4f51739ede63f5a09)
    * [`CGAL::write_linestring_WKT()`](https://doc.cgal.org/5.0/Stream_support/group__PkgStreamSupportRef.html#gaa37ed77d1a01567b93c872a48198efa6)
    * [`CGAL::write_multi_point_WKT()`](https://doc.cgal.org/5.0/Stream_support/group__PkgStreamSupportRef.html#ga98de4b4e5cccb370febe5daf66bb582d)
    * [`CGAL::write_multi_polygon_WKT()`](https://doc.cgal.org/5.0/Stream_support/group__PkgStreamSupportRef.html#ga4ded40ab50f57e0b410640e28964935e)
    * [`CGAL::write_multi_linestring_WKT()`](https://doc.cgal.org/5.0/Stream_support/group__PkgStreamSupportRef.html#ga219987f7a9c0b871c1733aa0c38f26b3)


Release 4.14
------------

Release date: March 2019

### 2D Periodic Hyperbolic Triangulations (new package)

 -   This package allows the computation of Delaunay triangulations of
     the Bolza surface.  The Bolza surface is the most symmetric
     hyperbolic surface of genus 2. Its fundamental domain is the
     regular hyperbolic octagon with angles π/4 centered at the origin
     of the Poincaré disk. Triangulations of the Bolza surface can be
     seen as triangulations of the hyperbolic plane that are periodic
     in the four directions defined by the sides of this regular
     octagon.

### 2D Hyperbolic Triangulations (new package)

 -   This package allows the computation of Delaunay Triangulations of
     sets of points in the Poincaré disk, which is one of the
     conformal models for the hyperbolic plane.

### The Heat Method (new package)

-   This package provides an algorithm that solves the single- or
    multiple-source shortest path problem by returning an
    approximation of the geodesic distance for all vertices of a
    triangle mesh to the closest vertex in a given set of source
    vertices.

### Triangulated Surface Mesh Approximation (new package)

-   This package implements the Variational Shape Approximation method
    to approximate an input surface triangle mesh by a simpler surface
    triangle mesh.

### Polygon Mesh Processing package

-   Added the following new functions to detect and repair issues in
    polygon soups:
    - `CGAL::Polygon_mesh_processing::remove_isolated_points_in_polygon_soup()`,
       which detects and removes points that are not used in any
       polygon of the soup.
    - `CGAL::Polygon_mesh_processing::merge_duplicate_points_in_polygon_soup()`,
       which detects and merges points that share the same geometric
       position.
    - `CGAL::Polygon_mesh_processing::merge_duplicate_polygons_in_polygon_soup()`,
       which detects and merges polygons that are identical.
    - `CGAL::Polygon_mesh_processing::repair_polygon_soup()`, which
       applies a number of repairing steps (a subset of which are the
       functions above) to clean and repair a polygon soup.

-   Added the following new functions to detect and repair
    degeneracies in polygon meshes:
    - `CGAL::Polygon_mesh_processing::degenerate_edges()`
    - `CGAL::Polygon_mesh_processing::degenerate_faces()`
    - `CGAL::Polygon_mesh_processing::is_non_manifold_vertex()`
    - `CGAL::Polygon_mesh_processing::is_degenerate_triangle_face()`
    - `CGAL::Polygon_mesh_processing::is_degenerate_edge()`
    - `CGAL::Polygon_mesh_processing::is_needle_triangle_face()`
    - `CGAL::Polygon_mesh_processing::is_cap_triangle_face()`
    - `CGAL::Polygon_mesh_processing::duplicate_non_manifold_vertices()`
    - `CGAL::Polygon_mesh_processing::extract_boundary_cycles()`
    - `CGAL::Polygon_mesh_processing::merge_duplicated_vertices_in_boundary_cycle()`
    - `CGAL::Polygon_mesh_processing::merge_duplicated_vertices_in_boundary_cycles()`

-   Added the class `CGAL::Rigid_triangle_mesh_collision_detection` to
    detect intersections between meshes and volumes undergoing affine
    transformations.

### Regularized Boolean Set Operations in 2D package

-   Fixed the validation of orientation of relative simple polygons.

### Point Set Processing

-   `CGAL::mst_orient_normals()` can now be called with a set of
    user-selected seed points that are known to be already oriented. A
    new optional named parameter `point_is_constrained_map` is added
    for this purpose. The original behavior (using one unique and
    automatically selected seed) is kept if this parameter is not
    used.

### Classification

-   Added a new experimental classifier
    `TensorFlow::Neural_network_classifier`.

-   For uniformity, `ETHZ_random_forest_classifier` is renamed
    `ETHZ::Random_forest_classifier` and
    `OpenCV_random_forest_classifier` is renamed
    `OpenCV::Random_forest_classifier`.

-   The training algorithm of `ETHZ::Random_forest_classifier` was
    parallelized.

-   Added a constructor to copy a `ETHZ::Random_forest_classifier`
    using a different data set as input.

-   Added 3 new geometric features, `Height_above`, `Height_below` and
    `Vertical_range`.

### 3D Fast Intersection and Distance Computation

-   The primitives `AABB_face_graph_triangle_primitive` and
    `AABB_halfedge_graph_segment_primitive` now use as `Id` a pair of
    descriptor and graph pointer in the case they are configured to
    deal with a possible different graph per primitive (configuration
    set using a template tag).

### 2D Arrangements

-   Fixed a bug in the surface-sweep framework (`Surface_sweep_2`)
    that ensures that an event is never left without (left or right)
    curves.

-   Fixed a constructor of `Arr_counting_traits.h`. (In particular,
    added missing const of a parameter).

-   Fixed zone computation of a curve in cases where the lexicographic
    smallest end of the curve lies on the parameter space.

-   Implemented missing function object `Compare_x_near_boundary` of
    `Arr_polyline_traits_2`, `Arr_polycurve_traits_2`, and
    `Arr_polycurve_basic_traits_2`.

### 2D and 3D Mesh Generation

-   Added two functions for writing in XML VTK formats:
    - `CGAL::write_vtu()`, that writes a 2D mesh in a `.vtu` file,
    - `CGAL::output_to_vtu()`, that writes a 3D mesh in a `.vtu` file.

### 2D Minkowski Sums

-   Fixed a bug in the function that computed the Minkowski sum using
    the reduced-convolution method. In particular, correctly handled
    the case where one of the summands does not have an outer
    boundary.

### 3D Point Set

-   Added a method `copy_properties()` that allows to copy the
    properties from a point set to another one (without copying the
    content);

-   Added a method `insert(const Point_set&, const Index&)` to copy a
    point along with all its associated properties from another point
    set;

-   `remove()` methods now only invalidate the `end()` iterator
    instead of invalidating all iterators;

-   Added a method `is_removed()` that takes an index as argument;

-   Added a method `cancel_removals()` to restore removed points (if
    no point was inserted since then an garbage was not collected);

-   **Breaking change:** unified API of method `add_normal_map()` with
    `add_property_map()`: it now returns a pair of property map + bool
    (that tells if the property was added) instead of just the
    property map;

-   Added a method `properties_and_types()` in addition to
    `properties()`: this new one returns pairs of `std::string` +
    `std::type_info` in order to also know the type of each property.

### CGAL and the Boost Graph Library (BGL)

-   Added function `write_wrl()` for writing into VRML 2.0 format.
-   Added functions `CGAL::write_vtp()` for writing a triangulated
      face graph in a `.vtp` file (XML VTK format).


Release 4.13
------------

Release date: October 2018

### 3D Periodic Mesh Generation (new package)

-   This package generates 3-dimensional periodic meshes. It computes
    isotropic simplicial meshes for domains described through implicit
    functional boundaries over the flat torus (which can also seen in
    the Euclidean space as a periodic cube). The output is a periodic
    3D mesh of the domain volume and conformal surface meshes for all
    the boundary and subdividing surfaces.  The package is closely
    related to the 3D Mesh Generation package, with similar concepts,
    classes, and API.

### Installation

-   The library `CGAL_Qt5` now contains a fork of the version 2.7.0 of
    `libQGLViewer`.  The corresponding code is in the package
    `GraphicsView`.  The dependency for the external library
    `libQGLViewer` is therefore dropped for all demos.

### General

 -  A new function `CGAL::draw()` is added in the packages Polyhedral
    Surface, Surface Mesh, Linear Cell Complex, 2D Triangulations, and
    3D Triangulations, enabling to draw the corresponding data
    structures.

### 2D and 3D Linear Geometry Kernel

-   An `operator()` that takes a `Ray_3` has been added to the concept
    `ConstructProjectedPoint_3`.

### Convex hull 3

-   Added the function `extreme_points_3()` computing the points on
    the convex hull without underlying connectivity.

-   Added a traits adapter called `Extreme_points_traits_adapter_3`
    that enables the use of the function `extreme_points_3()` on a
    range of keys, each key being associated to 3D point using a
    property map.  This can be used to get the vertices of a mesh that
    are on it convex hull, or the indices of points in a range that
    are on it convex hull.

-   Fix a bug in the computation of the 3D convex hull that was
    leaving extra points within subset of coplanar points that do not
    belong to the minimal convex hull.


### 2D and 3D Triangulations

-   Added a new type of intersection to handle the insertion of
    intersecting constraints in a `Constrained_triangulation_2`.

-   **Breaking change:** The long-deprecated class
    `Triangulation_cell_base_with_circumcenter_3` and its associated
    concept have been removed. Users should use the classes
    `Delaunay_cell_base_with_circumcenter_3` or
    `Regular_cell_base_with_circumcenter_3`, depending on which type
    of triangulation they are using.

-   **Breaking change:** The deprecated functions `mirror_index` and
    `mirror_vertex` of the class `Triangulation_face_base_2` have been
    removed. Users should use the equivalent functions from the class
    `Triangulation_2`.

### 3D Mesh Generation

-   **Breaking change:** The template parameters of the class template
    `Labeled_mesh_domain_3` have been simplified. The three
    constructors of that class template have been replaced by a new
    unique constructor using Boost named parameters. Three new static
    template member functions that act as named constructors have been
    added:
      - `create_gray_image_mesh_domain()`, to create a domain from a 3D
        gray image,
      - `create_labeled_image_mesh_domain()`, to create a domain from a 3D
        labeled image, and
      - `create_implicit_mesh_domain()`, to create a domain from an
        implicit function.

-   The class templates `Implicit_mesh_domain_3`,
    `Gray_image_mesh_domain_3`, and `Labeled_image_mesh_domain_3` are
    now deprecated.

-   **Breaking change:** The headers
    `<CGAL/Mesh_3/Implicit_to_labeled_function_wrapper.h>` and
    `<CGAL/Mesh_3/Labeled_mesh_domain_3.h>`, that were deprecated
    since CGAL 4.5, have been removed.

-   **Breaking change:** the concepts `MeshCellCriteria_3` and
    `MeshFacetCriteria_3` now require the triangulation to be passed
    in their `operator()`.  Models of these concepts that are provided
    by CGAL have been modified accordingly.

-   **Breaking change:** It is no longer possible to use the
    deprecated, pre-CGAL 3.8 specifications in `MeshCellCriteria_3`
    and `MeshFacetCriteria_3` (that is, using `Facet_badness` and
    `Cell_badness` instead of `Is_facet_bad` and `Is_cell_bad`).

-   The concept `MeshFacetCriteria_3` no longer requires the function
    `operator()(Cell_handle c, int i)`.

-   The concept `MeshEdgeCriteria_3` no longer requires the function
    `operator()(const Edge& e)`.

-   The concept `MeshComplexWithFeatures_3InTriangulation_3` no longer
    requires the functions `number_of_edges(Curve_index index)` and
    `number_of_corners(Corner_index index)`.

-   Introduced the concept `MeshTriangulationTraits_3`, which covers
    the needs of the traits class used in `Mesh_3` (and
    `Periodic_3_mesh_3`). The traits class used as template parameter
    of `Mesh_triangulation_3` and `Periodic_3_mesh_triangulation_3`
    must be a model of this concept.

-   Added the function
    `Mesh_domain_with_polyline_features_3::add_corner()`, which allows
    users to add a single corner (that is not incident to any
    polyline) to the mesh complex.

-   **Breaking change**: `CGAL::lloyd_optimize_mesh_3` now depends on
    the _Eigen_ library.

### Polygon Mesh Processing

-   Added a named parameter in stitching functions that allows to
    choose whether the operation should be performed per connected
    component or globally.

-   Added a function, `CGAL::Polygon_mesh_processing::transform()`, to
    apply a transformation to a mesh.

-   Added a named parameter `visitor` in corefinement-related
    functions that makes it possible to pass a visitor to the function
    in order to track the creation of new faces.

-   Added a named parameter `throw_on_self_intersection` in all
    corefinement-related functions, which enables to check for
    self-intersecting faces involved in the intersection before trying
    to corefine the input meshes. This new parameter replaces the
    `bool` parameter in `corefine()`.

-   Added the function `corefine_and_compute_boolean_operations()`,
    which can be used to compute the result of several Boolean
    operations between two volumes at the same time.

-   Added the function `clip()`, which can be used to clip a
    triangulated surface mesh by a plane or a clipping volume.

-   Constrained vertices are now guaranteed to be kept in the mesh
    after calling `isotropic_remeshing()` (and not only the points
    associated to constrained vertices, as it was before).

-   Added a function, `CGAL::Polygon_mesh_processing::extrude_mesh()`,
    to perform an extrusion of an open polygon mesh.

### Estimation of Local Differential Properties of Point-Sampled Surfaces Reference

-   **Breaking change**: `CGAL::Monge_via_jet_fitting` now depends on
    the _Eigen_ library.

### Point Set Processing

-   Added a callback mechanism to the following functions:
    `CGAL::bilateral_smooth_point_set()`,
    `CGAL::compute_average_spacing()`,
    `CGAL::grid_simplify_point_set()`,
    `CGAL::hierarchy_simplify_point_set()`,
    `CGAL::jet_estimate_normals()`, `CGAL::jet_smooth_point_set()`,
    `CGAL::pca_estimate_normals()`, `CGAL::remove_outliers()` and
    `CGAL::wlop_simplify_and_regularize_point_set()`.


### Classification

-   Added data structures to handle classification of Surface Meshes
    and of Clusters.

-   Added public API to compute features in parallel.

-   **Breaking change**: features based on products/divisions of
    eigenvalues are replaced by simple eigenvalue features. Features
    based on statistics on the HSV color channels are replaced by
    simple HSV color channel features.

-   **Breaking change**: the API of
    `CGAL::Classification::Point_set_feature_generator` has been
    simplified.


### Bounding Volumes

-   **Breaking change**: `CGAL::Approximate_min_ellipsoid_d` now
    depends on the _Eigen_ library.

### Interpolation

-   The output of the natural and regular neighbor functions
    (resp. the gradient fitting functions) is no longer restricted to
    a Point/Coordinate pair (resp. Point/Vector pair). Instead, users
    can provide their own functor to format the output as they desire.

-   The interpolation functions can now operate on any combination of
    Type/Coordinate, provided that the values and gradients functors
    can also be evaluated using 'Type'.

    The combination of these two changes allow, for example, to
    operate with Vertex/Coordinate pairs, which enables a more
    efficient access to values and gradients by storing information
    directly in the vertex.

-   The concepts `InterpolationTraits` and `GradientFittingTraits`
    have been updated to reflect the real needs of the code (some
    types and operators were used in the code but did not appear in
    the concepts).

### CGAL and the Boost Graph Library (BGL)

-   Added a helper function, `CGAL::is_valid_polygon_mesh`, that
    checks the validity of a polygon mesh using BGL functions.

-   Improved the function `CGAL::Euler::collapse_edge` such that the
    target vertex of the collapsed edge is now always kept after the
    collapse.

-   The function `copy_face_graph()` now uses named parameters, some
    allowing it to use property maps instead of output iterators.

-   Addition of the following named parameters :
    -   vertex_to_vertex_output_iterator
    -   halfedge_to_halfedge_output_iterator
    -   face_to_face_output_iterator
    -   vertex_to_vertex_map
    -   halfedge_to_halfedge_map
    -   face_to_face_map

### CGAL and Solvers

-   **Breaking change**: `CGAL::Diagonalize_traits` is now deprecated
    and should not be used. The class `CGAL::Eigen_diagonalize_traits`
    (along with the _Eigen_ library) should be used instead.

### CGAL and Boost Property Maps

-   Added a read-write property map to convert on-the-fly geometric
    objects from Cartesian kernels.

### 2D Arrangements

-   Refracted and fixed the `graph_traits` for the dual of an arrangement of the
    following types:
    `Arrangement_on_surface_2`,
    `Arrangement_2`,
    `Arrangement_on_surface_with_history_2`, and
    `Arrangement_with_history_2`.

-   **Breaking change**: The old `<CGAL/graph_traits_Dual_Arrangement_2.h>`
    header file has been replaced by the four header files below; each defines
    the `graph_traits` for dual of the corresponding arrangement type.
    `<CGAL/graph_traits_dual_arrangement_on_surface_2.h>`,
    `<CGAL/graph_traits_dual_arrangement_2.h>`,
    `<CGAL/graph_traits_dual_arrangement_on_surface_with_history_2.h>`, and
    `<CGAL/graph_traits_dual_arrangement_with_history_2.h`.


Release 4.12
------------

Release date: April 2018


### Important Notice

-   The CMake scripts used by CGAL have been changed to use modern patterns
    introduced by CMake 2.8.12 and CMake 3.0: instead of setting CMake
    variables, the script now defines imported targets and uses link
    interfaces.

    That is mostly backward-compatible with existing usages of CGAL CMake
    scripts. The only non-compatible effect is that the `CMAKE_BUILD_TYPE`
    and compilation flags are no longer copied from the `CGAL_DIR` to the
    project using it. Note also that the `CMAKE_BUILD_TYPE` is no longer
    set to `Release` by default. For a developer using the Visual Studio
    IDE or the Xcode IDE, the change should be transparent. Developers using
    makefiles or the Ninja build-system should set the `CMAKE_BUILD_TYPE`
    to `Release` manually, to avoid using CGAL libraries without any
    compile-time optimization.

### Header-only Mode

-   Since CGAL-4.9, it has been possible to use CGAL by configuring it
    using CMake, but without compiling the CGAL libraries. With CGAL-4.12,
    it is now possible to use CGAL header-only, without even configuring
    it. CMake is then used only to configure programs using CGAL.

### Compiler Support

-   The Microsoft Visual C++ 2017 version 15.3 has introduced support for
    C++17, with the compilation flag `/std:c++17`. CGAL 4.12 has an initial
    support for that flag: the code will compile, but a lot of deprecation
    warnings will remain. Note that Boost version 1.67 is the first version
    of Boost supporting `/std:c++17`.

-   The compilation flag `/permissive-` of Visual C++ is now supported.

### 2D Movable Separability of Sets (new package)

-   A new package called "2D Movable Separability of Sets" has been
    introduced. It handles a class of problems that deal with moving
    sets of objects in the plane; the challenge is to avoid collisions
    between the objects while considering different kinds of motions and
    various definitions of separation.

    At this point this package consists of the implementations of
    various predicates and constructions related to castings of
    polygonal objects. In particular, it can be used to determine
    whether a feasible mold for a polygonal object does exist. If a mold
    exists, the package can also be used to compute all possible
    orientations of the feasible molds and the corresponding motions
    needed to remove the casted object from the mold.

### Classification (new package)

-   This package offers an algorithm that classifies a data set into a
    user-defined set of labels (such as ground, vegetation, buildings,
    etc.). A flexible API is provided so that users can classify any
    type of data, compute their own local features on the input data
    set, and define their own labels.

### Kinetic Data Structures (removed package)

-   This package has been removed from CGAL-4.12. Users of the package
    will have to keep using the source code available in CGAL-4.11 or
    earlier.


### 3D Convex Hull

-   **Breaking change**: The header `<CGAL/convex_hull_3.h>` no longer
    includes `<CGAL/Polyhedron_3.h>`, as the convex hull function works
    with any model of the concept `MutableFaceGraph`.

### 2D Arrangements

-   When removing an edge from an arrangement and the user has requested to
    remove the end-vertices in case they become redundant (either isolated or
    approach infinity), defer the removal of the such end-vertices to occur
    after the observer is notified that the edge has been removed. This is
    symmetric (opposite) to the order of notification when an edge is inserted.

    The user can restore old (non-symmetric) behavior by defining the macro:

    `CGAL_NON_SYMETRICAL_OBSERVER_EDGE_REMOVAL_BACKWARD_COMPATIBILITY`

### 2D Periodic Triangulations

-   **Breaking change**: The class
    `Periodic_2_triangulation_hierarchy_vertex_base_2` (and its
    corresponding header) have been removed. Users should directly use
    the class `Triangulation_hierarchy_vertex_base_2`, which is
    identical.
-   **Breaking change**: The functions `circumcenter()`,
    `side_of_oriented_circle()`, and `is_extensible_in_1_sheet_h[12]()`
    are related to Delaunay triangulations and have been moved from
    `Periodic_2_triangulation_2` to
    `Periodic_2_Delaunay_triangulation_2`.

### 2D Alpha Shapes

-   It is now possible to use `CGAL::Periodic_2_triangulation_2` as
    underlying triangulation for `Alpha_shape_2`.

### 3D Surface Mesh Generation

-   Add the function `facets_in_complex_2_to_triangle_mesh()` that
    exports `Surface_mesh_complex_2_in_triangulation_3` facets into
    a `MutableFaceGraph`.

### 3D Mesh Generation

-   Add the function `facets_in_complex_3_to_triangle_mesh()` that
    exports `Mesh_complex_3_in_triangulation_3` facets into a
    `MutableFaceGraph`.
-   **Breaking change:** The concept `MeshDomainWithFeatures_3` has been
    modified, to improve the performance and the reliability of the
    sampling of 1D curves of the domain.
-   Add the ability to ensure that the output mesh surface describes a
    manifold, when the input surface is a manifold. New named parameters
    `manifold()`, `manifold_with_boundary()`, and `non_manifold()` are
    added.

### Optimal Transportation Curve Reconstruction

-   New method `run_under_wasserstein_tolerance()` which allows the
    user to perform curve reconstruction by relying on a threshold on
    the Wasserstein distance. This is useful when the number of edges
    in the expected output reconstruction is not known.

### Polygon Mesh Processing

-   Added two functions for orienting connected components :
    -   `CGAL::Polygon_mesh_processing::orient()`
    -   `CGAL::Polygon_mesh_processing::orient_to_bound_a_volume()`

-   Added a new function for intersection tests between triangle meshes
    and/or polylines or range of polylines, and another one to report
    all the pairs of meshes intersecting from a range of meshes:
    -   `CGAL::Polygon_mesh_processing::do_intersect()`
    -   `CGAL::Polygon_mesh_processing::intersecting_meshes()`

-   Added new functions for feature detection and feature-guided
    segmentation:
    -   `CGAL::Polygon_mesh_processing::detect_sharp_edges()`
    -   `CGAL::Polygon_mesh_processing::detect_vertex_incident_patches()`
    -   `CGAL::Polygon_mesh_processing::sharp_edges_segmentation()`

### Point Set Shape Detection

-   **Breaking change**:
    `CGAL::Shape_detection_3::Efficient_RANSAC_traits` is now called
    `CGAL::Shape_detection_3::Shape_detection_traits`.
-   New algorithm: `CGAL::Region_growing`. This is a deterministic
    alternative to RANSAC for plane detection.
-   **Breaking change**: the API of `CGAL::regularize_planes()` is
    generalized to accept other types of input than the RANSAC output.
-   Add a callback mechanism for both `CGAL::Efficient_RANSAC` and
    `CGAL::Region_growing`.

### Point Set Processing

-   **Breaking change**: the API of `CGAL::structure_point_set()` is
    generalized to accept other types of input than the RANSAC output.
-   **Breaking change**: the API of all functions of Point Set
    Processing is modified to use ranges (instead of iterators) and
    Named Parameters (similarly to the API of Polygon Mesh
    Processing). The old API is kept as deprecated.

### CGAL and the Boost Graph Library (BGL)

-   Add helper function `CGAL::expand_face_selection_for_removal` that
    expands a face selection to avoid creating a non manifold mesh when
    removing the selected faces.

-   Added support for dynamic property maps.

-   Added an interface to the [METIS library], which allows to partition
    any mesh that is a model of `FaceListGraph`.  Wrappers to the
    METIS functions `METIS_PartMeshNodal` and `METIS_PartMeshDual` are
    offered.

    [METIS library]: http://glaros.dtc.umn.edu/gkhome/metis/metis/overview


Release 4.11
------------

Release date: September 2017

### 3D Periodic Regular Triangulations (new feature)

-   Added the class `Periodic_3_regular_triangulation_3`, which provides
    functionality for 3D periodic weighted Delaunay triangulations. The
    construction is fully dynamic: it provides both point insertion and
    vertex removal.

### dD Regular Triangulations (new feature)

-   Added the class `Regular_triangulation`, which provides
    functionality for dD weighted Delaunay triangulations. Note that the
    removal of points is not yet supported.

### 2D and 3D Linear Geometry Kernel (breaking change)

-   **Breaking change**: The dangerous implicit conversions between
    weighted points and points in the concept `Kernel` have been
    disabled. Constructors offering to build a weighted point from a
    point (and reversely) are still requested by the concept `Kernel`
    but must now be marked with the `explicit` specifier.
-   **Breaking change**: The removal of implicit conversions between
    points and weighted points in the concept `Kernel` has incidentally
    created various minor breaking changes in the following packages: 2D
    Alpha Shapes, 2D and 3D Triangulations, and 3D Mesh Generation. See
    the full changelog for details.

### Surface Mesh

-   **Breaking change**:
    `operator >>(std::istream&,       Surface_mesh&)` no longer clears
    the surface mesh.

### Triangulated Surface Mesh Parameterization (breaking change)

-   **Breaking change**: The package has been rewritten and can operate
    on any model of the `MutableFaceGraph` concept. All previous
    parameterization methods are still offered, although with a
    different, simpler API. The documentation has been updated and
    offers a gentle introduction to the new API. Users who wish to use
    the former API must use a version prior to 4.11.
-   **Breaking change**: The adapter to add virtual seams is now the
    class `CGAL::Seam_mesh` in the package *CGAL and the BGL*.
-   **Breaking change**: The package has been restructured and most
    headers have been moved. In a general manner, users should replace
    `<CGAL/XXX.h>` with `<CGAL/Surface_mesh_parameterization/XXX.h>`
-   Add the *As Rigid As Possible Parameterization* method. This
    parameterization allows the user to prioritize angle preservation,
    shape preservation, or a balance of both.
-   Add the *Orbifold Tutte Embedding* method. This parameterization
    method allows to parameterize meshes that are topological spheres.

### 3D Surface Subdivision Methods (breaking changes)

-   The subdivision algorithms now work on any model of a
    `MutableFaceGraph`. A new API to the subdivision methods is offered,
    which uses optional named parameters to pass the number of
    iterations and a vertex property map.
-   **Breaking change**: Removed the headers
    `<CGAL/Subdivision_method_3.h>` and `<CGAL/Subdivision_mask_3.h>`.
    The headers `<CGAL/Subdivision_method_3/subdivision_methods_3.h>`
    and `<CGAL/Subdivision_method_3/subdivision_masks_3.h>` should
    respectively be used instead.
-   Sqrt3 subdivision can now handle input surfaces with a border.

### Scale-Space Surface Reconstruction (breaking change)

-   **Breaking change**: the API was rewritten to separate the smoothing
    and meshing algorithm and making it possible for the user to use
    different ones. The default algorithms used are the same as before
    this API change, but methods are moved to the classes
    `Weighted_PCA_smoother` and `Alpha_shape_mesher`.
-   Alternative smoothing and meshing methods are provided:
    `Jet_smoother` and `Advancing_front_mesher`.

### 2D Alpha Shapes

-   **Breaking change**: Mirrored the concepts of the 2D alpha shape
    package with those of the 3D Alpha Shapes package. Consequently, a
    new concept, `WeightedAlphaShapeTraits_2`, is introduced to provide
    requirements on the traits class for 2D weighted alpha shapes. All
    models of the concept `Kernel` are models of this new concept.
-   The concept `AlphaShapeTraits_2` now provides requirements on the
    traits class for 2D basic alpha shapes, and refines
    `DelaunayTriangulationTraits_2`.

### Interpolation

-   **Breaking change**: The concept `GradientFittingTraits` now
    additionally requests a weighted point type `Weighted_point_d` and a
    functor `Construct_point_d`. The model
    `CGAL::Interpolation_gradient_fitting_traits_2` has been
    appropriately modified to still be a model of the concept
    `GradientFittingTraits`.

### 2D and 3D Triangulations

-   **Breaking change**: Added a new functor requirement,
    `Construct_point_2`, to the concepts `TriangulationTraits_2` and
    `RegularTriangulationTraits_2` and a new functor requirement,
    `Construct_point_3`, to the concepts `TriangulationTraits_3` and
    `RegularTriangulationTraits_3`. All models of the concept `Kernel`
    already provide these functors.
-   **Breaking change**: Introduced the concepts
    `RegularTriangulationVertexBase_2` and
    `RegularTriangulationVertexBase_3`. These concepts describe the
    requirements on classes meant to represent a vertex of a regular
    triangulation. Concepts that previously refined
    `TriangulationVertexBase_2` or `TriangulationVertexBase_3` but
    described in fact a vertex class used in a regular triangulation,
    such as the concept `MeshVertexBase_3` in the 3D mesh generation
    package, now refine the corresponding new regular vertex concept.
-   **Breaking change**: Uniformized the point type across all vertex
    and cell concepts. The triangulation point type name is now always
    `Point`. Note that this does not change the requirements but only
    the name: `Point` is still expected to be equal to
    `Traits::Point_[23]` for basic and Delaunay triangulations or to
    `Traits::Weighted_point_[23]` for regular triangulations.
    Consequently:
    -   The concept `RegularTriangulationVertexBase_2` now requests a
        `Point` type (equal to `Traits::Weighted_point_2`)
    -   The concept `RegularTriangulationCellBase_3` now requests a
        `Point` type instead of a `Weighted_point` type (but still equal
        to `Traits::Weighted_point_3`)
    -   The concept `DelaunayTriangulationCellBase_3` now requests a
        `Point` type instead of a `Point_3` type (but still equal to
        `Traits::Point_3`).
-   Introduced a new concept,
    `RegularTriangulationCellBaseWithWeightedCircumcenter_3`, which
    describes the requirements on a cell of a regular triangulation that
    caches its circumcenter. The existing class
    `Regular_triangulation_cell_base_with_weighted_circumcenter_3` is
    the default model of this concept.
-   Added a new 3D traits class,
    `Robust_weighted_circumcenter_filtered_traits_3` which provides
    robust versions of the kernel functors
    `Construct_weighted_circumcenter_3`, `Compute_squared_radius_3`, and
    `Compute_squared_radius_smallest_orthogonal_sphere_3`. This class
    can be used as traits class in the `Mesh_3` package to
    efficiently yet robustly generate 3D meshes.
-   Add a new type of polyhedral domain with features,
    `Polyhedral_complex_mesh_domain_3`. The domain is defined by a
    collection of triangulated surfaces, forming a complex.

### 3D Periodic Triangulations

-   Added new locate and geometric access functions for 3D periodic
    triangulations.
-   The class `Periodic_3_Delaunay_triangulation_traits_3` now inherits
    `Periodic_3_triangulation_traits_3`.
-   **Breaking change**: Some geometric access functions in
    `Periodic_3_triangulation_3` were renamed. The introduction of
    `Periodic_3_regular_triangulation_3` required to distinguish between
    functions such as `segment()` returning a segment of weightless
    points, or a segment of weighted points. As a general rule, previous
    geometrical access functions will return objects with point type
    that of the triangulation (thus, weighted objects when using
    weighted triangulations) and functions containing `construct` in the
    name will always return weightless geometrical objects.
-   **Breaking change**: The concept `Periodic_3TriangulationTraits_3`
    now requests a domain getter: `get_domain()`.
-   Introduced a new concept,
    `RegularTriangulationCellBaseWithWeightedCircumcenter_3`, which
    describes the requirements on a cell of a regular triangulation that
    caches its circumcenter. The existing class
    `Regular_triangulation_cell_base_with_weighted_circumcenter_3` is
    the default model of this concept.

### 3D Mesh Generation

-   **Breaking change**: The type of the surface center in the concept
    `MeshCellBase_3` has been changed from `Triangulation::Point` to
    `TriangulationTraits::Point_3` to reflect that it is a weightless
    point.
-   **Breaking change**: The function `invalidate_circumcenter()` of the
    concept `MeshCellBase_3` is renamed to
    `invalidate_weighted_circumcenter_cache()` and moved to the new
    concept `RegularTriangulationCellBaseWithWeightedCircumcenter_3`,
    which the concept `MeshCellBase_3` now refines.

### Poisson Surface Reconstruction

-   A new global function
    `CGAL::poisson_surface_reconstruction_delaunay()` is provided in
    addition to the current class-based API in order to make it easier
    to use.

### Point Set Processing

-   New functions to read from and write to LAS/LAZ files (LIDAR
    format), with or without taking additional properties into account.
-   **Breaking change:** The API of the PLY function to read points with
    properties is modified for unification with LAS (see
    `CGAL::read_ply_points_with_properties()`). A new function to write
    PLY with properties is provided
    (`CGAL::write_ply_points_with_properties()`).

### Spatial Searching

-   Add function `Kd_tree::remove(Point)`.

### 3D Fast Intersection and Distance Computation

-   Add a template parameter to `AABB_traits` for a property map that
    associates a bounding box to a primitive

### CGAL and the Boost Graph Library

-   Add a partial specialization for the class
    `CGAL::Linear_cell_complex_for_combinatorial_map` so that it is a
    model of the graph concepts `BidirectionalGraph` and
    `EdgeAndVertexListGraph` and of the concept `MutableFaceGraph`. This
    class can thus now be used in all BGL functions and algorithms.
-   Helper functions to create an icosahedron, a regular prism and a
    pyramid have been added.
-   Add class `CGAL::Face_filtered_graph` that wraps an existing graph
    and hide all simplices that are not in the selected connected
    components.
-   Added the class `CGAL::Seam_mesh`. The `Seam_mesh` is a graph
    adaptor which allows to create virtual borders when marking edges as
    seam edges.
-   Add the functions `read_off()` and `write_off()`.

Release 4.10
------------

Release date: May 2017

### Installation

-   The minimum required version of CMake is now 3.1. All CMake versions
    up to 3.7 are supported.
-   The compilation of some demo may require a C++11 compiler. The CGAL
    library itself still support C++03 compilers.
-   The shell script `cgal_create_cmake_script` now enables C++14 by
    default.
-   A new mechanism to check which packages of CGAL are used have been
    added. It is particularly interesting for commercial users to ensure
    they have a valid commercial license for the packages they used.
    This can also be used to make sure only LGPL header files are used.
-   Because of a bug in the g++ compiler about the C++11 keyword
    `thread_local`, the CGAL\_Core library now always requires
    `Boost.Thread` if the g++ compiler is used.

### Generalized Maps (new package)

-   This package implements Generalized Maps in d dimensions. A
    generalized map is a data structure enabling to represent an
    orientable or non orientable subdivided object by describing all the
    cells of the subdivision (for example in 3D vertices, edges, faces,
    volumes) and all the incidence and adjacency relationships between
    these cells. This data structure is the generalization of the
    combinatorial maps in order to be able to represent non orientable
    objects.

### 3D Point Set (new package)

-   This package provides a flexible data structure `CGAL::Point_set_3`
    that allows the user to easily handle point sets with an arbitrary
    number of attributes (such as normal vectors, colors, labeling,
    etc.).

### Combinatorial Maps and Linear cell complex

-   **Breaking change**: the requirements of the item class used to
    customize a combinatorial map and a linear cell complex changed.
    Instead of defining the type of darts used, you have to define the
    information you want to add in each dart. You can define the
    `CGAL_CMAP_DART_DEPRECATED` macro to keep the old behavior.

### Triangulated Surface Mesh Shortest Paths

-   **Breaking change**: Rename all functions, types, and enums using
    *barycentric coordinate* to *barycentric coordinates*.

### CGAL and the Boost Graph Library (BGL)

-   **Breaking change**: Addition of a free function `reserve()` in the
    concept `MutableFaceGraph`. Models provided by CGAL have been
    updated.

### 2D and 3D Linear Geometry Kernel

-   **Breaking change**: The function `compare_slopes()` was renamed
    `compare_slope`.
-   Added a 2D and 3D weighted point class and predicates and
    constructions.
-   Add functions `l_infinity_distance()` for 2D and 3D.
-   Add a new functor in CGAL Kernel concept to compare the slope of two
    3D segments. All models of the Kernel concept now provide the
    functor `Compare_slope_3`, and the free function `compare_slope()`
    is available.
-   Add an operator in CGAL Kernel concept `Angle_3` to qualify the
    angle between the normal of the triangle given by three points, and
    a vector.

### 3D Convex Hull

-   The convex hull function can also produce a `Surface_mesh`, and
    generally speaking any model of the concept `MutableFaceGraph`
-   The function `convex_hull_3_to_polyhedron_3()` is deprecated and
    `convex_hull_3_to_face_graph.h` should be used instead.
-   The class `Convex_hull_traits_3` now documents a nested type
    `Polygon_mesh` instead of `Polyhedron_3`. The other nested type is
    kept for backward compatibility.
-   Remove the function `CGAL::convex_hull_incremental_3()` deprecated
    since CGAL 4.6.

### 3D Boolean Operations on Nef Polyhedra

-   Add a new constructor from a face graph model

### Linear cell complex

-   Deprecate class `Linear_cell_complex` which is now renamed
    `Linear_cell_complex_for_combinatorial_map_dart`.

### 2D Triangulation data structure

-   Add function `insert_in_hole`.

### 2D Triangulations

-   **Breaking change**: Removed the arbitrary dimensional weighted
    point class. Users must use a version prior to 4.9 if they need this
    class.
-   **Breaking change**:The number type of weighted points in regular
    triangulations is no longer a template parameter but the field type
    of the geometric traits class. Users who need this feature must use
    a version prior to 4.9
-   The class `Regular_triangulation_filtered_traits_2` deprecated since
    CGAL 3.6 has been removed.
-   Deprecate the class `Regular_triangulation_euclidean_traits_2`, as
    the weighted point and the function objects for weighted points are
    part of the concept `Kernel`/
-   The class `Regular_triangulation_2` can take a kernel as template
    argument, that is one no longer has to use
    `Regular_triangulation_euclidea_traits_2`, although this still
    works.

### 3D Triangulations

-   **Breaking change**: The number type of weighted points in regular
    triangulations is no longer a template parameter but the field type
    of the geometric traits class. Users who need this feature must use
    a version prior to 4.9.
-   The class `Regular_triangulation_filtered_traits_3` deprecated since
    CGAL 3.6 has been removed.
-   Deprecate the class `Regular_triangulation_euclidean_traits_3`, as
    the weighted point and the function objects for weighted points are
    part of the concept `Kernel`/
-   The class `Regular_triangulation_3` can take a kernel as template
    argument, that is one no longer has to use
    `Regular_triangulation_euclidean_traits_3`, although this still
    works.
-   Add function `link_to_face_graph()` to copy the set of faces
    incident to a vertex into a model of `FaceGraph`.

### 3D Mesh Generation

-   The constructor
    `CGAL::Polyhedral_mesh_domain_with_features_3(std::string)` is
    deprecated.

### Polygon Mesh Processing

-   Add fast and robust corefinement and Boolean operation functions for
    triangulated surface meshes:
    -   `CGAL::Polygon_mesh_processing::corefine_and_compute_union()`
    -   `CGAL::Polygon_mesh_processing::corefine_and_compute_difference()`
    -   `CGAL::Polygon_mesh_processing::corefine_and_compute_intersection()`
    -   `CGAL::Polygon_mesh_processing::corefine()`
    -   `CGAL::Polygon_mesh_processing::does_bound_a_volume()`
    -   `CGAL::Polygon_mesh_processing::surface_intersection()`
-   Add functions to compute approximated Hausdorff distances between
    two meshes, a mesh and a point set, or a point set and a mesh:
    `sample_triangle_mesh()`, `approximated_Hausdorff_distance()`,
    `approximated_symmetric_Hausdorff_distance()`,
    `max_distance_to_triangle_mesh()`, `max_distance_to_point_set()`.
-   The function `CGAL::Polygon_mesh_processing::bbox_3()` has been
    renamed `CGAL::Polygon_mesh_processing::bbox()`.

### Point Set Processing

-   Function `CGAL::remove_outliers()` has an additional parameter based
    on a distance threshold to make it easier and more intuitive to use.
-   New functions for automatic scale estimations: either a global scale
    or multiple local scales can be estimated for both 2D and 3D point
    sets based on the assumption that they sample a curve in 2D or a
    surface in 3D.

### CGAL and the Boost Graph Library (BGL)

-   Add function `CGAL::convert_nef_polyhedron_to_polygon_mesh()` to
    convert a `Nef_polyhedron_3` to any model of the `MutableFaceGraph`
    concept.
-   Add class `CGAL::Graph_with_descriptor_with_graph` that wraps an
    existing graph and provides a reference to the said graph to all of
    its descriptors.

### Cone Based Spanners

-   Add a parameter to compute half Tao graph and half Theta graph.
-   Add an ipelet for this package.

### Geometric Object Generators

-   Add point random generators
    -   in a 3D triangle mesh model of the concept `FaceListGraph`
        (`CGAL::Random_points_in_triangle_mesh_3`),
    -   on the boundary of a tetrahedral mesh
        (`CGAL::Random_points_in_tetrahedral_mesh_boundary_3`),
    -   in a tetrahedral mesh
        (`CGAL::Random_points_in_tetrahedral_mesh_3`),
    -   in a 2D triangle mesh
        (`CGAL::Random_points_in_triangle_mesh_2`),
    -   in a range of 2D or 3D triangles
        (`CGAL::Random_points_in_triangles_3` and
        `CGAL::Random_points_in_triangles_2`).
    -   on a 3D segment (`CGAL::Random_points_on_segment_3`).

Release 4.9
-----------

Release date: Sept 2016

### Header-only mode

-   CGAL can now be used in headers only mode, i.e. without compiling
    the CGAL libraries and linking with these libraries when compiling
    examples, tests and demos. Note that running CMake on CGAL is still
    required in order to generate some configuration files.

### Cone Based Spanners (new package)

-   This package provides algorithms for constructing two kinds of
    cone-based spanners: Yao graph and Theta graph, given a set of
    vertices on the plane and the directions of cone boundaries.

### 2D Minkowski Sums

-   Introduce a convex decomposition strategy, namely
    `Polygon_nop_decomposition_2`, that merely passed the input polygon
    to the list of output polygons.
-   Introduce overloads of the function `minkowski_sum_2()`, which
    accepts 2 decomposition strategies.
-   Introduce an overloaded function called
    `minkowski_sum_by_decomposition_2(P, Q, decom_no_holes,     decomp_with_holes)`,
    which computes the 2D Minkowski sum using optimal choices of
    decomposition strategies.

### Combinatorial Maps

-   Deprecate global functions (`make_combinatorial_hexahedron()`,
    `make_combinatorial_polygon()`, `make_combinatorial_tetrahedron()`,
    `make_edge()`, `insert_cell_0_in_cell_1()`,
    `insert_cell_0_in_cell_2()`, `insert_cell_1_in_cell_2()`,
    `insert_cell_2_in_cell_3()`, `insert_dangling_cell_1_in_cell_2()`,
    `is_insertable_cell_1_in_cell_2()`,
    `is_insertable_cell_2_in_cell_3()`, `is_removable()`,
    `remove_cell()`) which are now member functions in the
    `CombinatorialMap` concept.
-   It is not longer possible to use the old API switched on by defining
    the macro `CGAL_CMAP_DEPRECATED`. This API was deprecated since CGAL
    4.4.

### Point Set Processing

-   New function `CGAL::read_ply_custom_points()` that allows the user
    to read any additional point attribute from a PLY input point set.
-   `CGAL::structure_point_set()`: new algorithm that takes advantage of
    detected planes to produce a structured point set (with flat
    regions, sharp edges and vertices).

### Point Set Shape Detection

-   New post-processing algorithm: `CGAL::regularize_planes()`. This
    allows the user to favor parallelism, orthogonality, coplanarity
    and/or axial symmetry between detected planes.

### Polygon Mesh Processing

-   Add the function
    `CGAL::Polygon_mesh_processing::is_polygon_soup_a_polygon_mesh()` to
    check whether a polygon soup is a polygon mesh.
-   Add some new features to `CGAL::isotropic_remeshing()`:
    -   It is now possible to select fixed vertices that survive the
        remeshing process, and to keep face attributes such as colors
        valid after remeshing.
    -   The user can choose the number of relaxation steps happening at
        each loop, and to run 1-dimensional relaxation along constrained
        polylines.
-   The functions `CGAL::Polygon_mesh_processing::triangulate_face()`
    and `CGAL::Polygon_mesh_processing::triangulate_faces()` now
    indicate whether some faces have not been triangulated.

### Surface Mesh Deformation

-   Add a new tag `SRE_ARAP` to use the Smoothed Rotation Enhanced
    As-Rigid-As-Possible deformation algorithm.

### 3D Fast Intersection and Distance Computation

-   Add the functions `AABB_tree::first_intersection()` and
    `AABB_tree::first_intersected_primitive()` that compute the
    intersection which is closest to the source of a ray

### CGAL and the Boost Graph Library (BGL)

-   Add a helper function `CGAL::copy_face_graph()` to copy a source
    FaceListGraph into another FaceListGraph of different type.
-   Add a class `CGAL::Dual` that creates the dual view of a `FaceGraph`
    and a creation function `CGAL::dual(primal)`.

#### CGAL and Boost Property Maps

-   It is not longer possible to use the old API of the property maps
    provided by CGAL, switched on by defining the macro
    `CGAL_USE_PROPERTY_MAPS_API_V1`. This API was deprecated since CGAL
    4.3.

Release 4.8
-----------

Release date: April 2016

### General

-   The support for Qt3 is dropped and all demos using it got removed.

### Installation

-   Starting with Visual C++ 2015 we no longer require `Boost.Thread` as
    we use the C++11 keyword `thread_local` and the C+11 class
    `std::mutex` .
-   The same holds for g++ 4.8 or later when the C++11 standard is used.

### Optimal Transportation Curve Reconstruction (new package)

-   This package implements a method to reconstruct and simplify 2D
    point sets. The input is a set of 2D points with mass attributes,
    possibly hampered by noise and outliers. The output is a set of line
    segments and isolated points which approximate the input points.

### 2D Regularized Boolean Set-Operations

-   Improve the performance of operations in some settings.
    **Breaking change**: This improvement requires changes of the face
    and halfedge type of the underlying arrangement Dcel. See the
    concepts `GeneralPolygonSetDcelHalfedge` and
    `GeneralPolygonSetDcelFace` for more details. If you use a different
    simplex types, inheriting your simplices from `CGAL::Gps_face_base`
    and `CGAL::Gps_halfedge_base` is sufficient to accommodate for the
    update.

### 3D Boolean Operations on Nef Polyhedra

-   Add 3 new constructors: from a point range, from a point, and from a
    segment.

### Combinatorial Maps

-   **Breaking change**: Change the type of Boolean marks, old type is
    int, new type is `size_type`. If no more mark is available,
    `get_new_mark` throws an exception, instead of returning `-1`.

### 2D Arrangements

-   Speed up the edge removal in case the incident faces contains many
    holes.
-   Set the format of polylines and polycurves. The format of a general
    polyline or polycurve consists of the sequence of subcurves that
    comprise the original curve. The format of a polyline of linear
    segments consists of the sequence of points that define the original
    curve. (The latter restores the format used before polycurves were
    introduced in 4.7.) Fix the extraction from istream and insertion
    into ostream operators of polylines and polycurves accordingly.
-   Fix the traits class that handles Bezier curves. In particular, fix
    the case where the curve is closed (i.e, the first and last control
    points coincide).

### 3D Mesh Generation

-   Add support of 3D gray level images as input for the tetrahedral
    mesh generation.
-   **Breaking change:** All models of the concept `MeshDomain_3` must
    now provide a member function `bbox()`.

### Advancing Front Surface Reconstruction

-   Optional template functor `Filter` is replaced by another optional
    template functor `Priority`. This allows to change the way facets
    are prioritized by the algorithm instead of having a simple option
    to reject some facets.
    **Breaking change**: Programs using the old `Filter` API will not
    compile anymore as it must be replaced with the `Priority` API as
    described in the manual. Codes using the default behavior are not
    impacted.

### Polygon Mesh Processing

-   Add a new triangle-based isotropic remeshing algorithm for
    triangulated surface meshes,
    `CGAL::Polygon_mesh_processing::isotropic_remeshing()` and a helper
    function for isotropic remeshing :
    `CGAL::Polygon_mesh_processing::split_long_edges()`
-   Add the function `CGAL::Polygon_mesh_processing::border_halfedges()`
    to collect the border of a given face range
-   Add the function
    `CGAL::Polygon_mesh_processing::remove_isolated_vertices()` to be
    used on any polygon mesh
-   Add the function `CGAL::Polygon_mesh_processing::triangulate_face()`
    to triangulate a single face of a polygon mesh
-   Add an overload for
    `CGAL::Polygon_mesh_processing::triangulate_faces()` to triangulate
    a range of faces of a polygon mesh
-   Add function `keep_large_connected_components()`
-   Add measuring functions for polygon meshes, to compute length, area,
    and volume of simplices or group of simplices of a polygon mesh.
-   Add function `bbox_3()` to compute the bounding box of a polygon
    mesh.

### Point Set Processing

-   **Breaking change:** new template parameter `Concurrency_tag` for
    the functions `compute_average_spacing()`,
    `edge_aware_upsample_point_set()`, `jet_estimate_normals()`,
    `jet_smooth_point_set()`, and `pca_estimate_normals()`. To update
    your code simply add as first template parameter
    `CGAL::Sequential_tag` or `CGAL::Parallel_tag` when calling one of
    these functions.
-   `CGAL::Parallel_tag` can no longer be used in Point Set Processing
    algorithms if TBB is not available.
-   Add a new simplification algorithm based on hierarchical clustering:
    `CGAL::hierarchy_simplify_point_set()`. It allows either to
    uniformly simplify the point set or to automatically adapt the local
    density of points to the local variation of the input computed by
    principal component analysis.
-   New IO functions for PLY format (Polygon File Format):
    `CGAL::read_ply_points()`, `CGAL::read_ply_points_and_normals()`,
    `CGAL::write_ply_points()` and
    `CGAL::write_ply_points_and_normals()`.

### Surface Mesh Parameterization

-   `LSCM_parameterizer_3` now uses by default Eigen instead of OpenNL
    as a model of `SparseLinearAlgebraTraits_d`.

### Spatial Searching

-   Add function to find any point in a range query, that is neither all
    points, nor the closest one.

### Principal Component Analysis

-   Add a template parameter `DiagonalizeTraits` for functions
    `CGAL::linear_least_squares_fitting_2()` and
    `CGAL::linear_least_squares_fitting_3()`. This allows to either
    choose the legacy internal diagonalization code from CGAL or the
    Eigen implementation (or any class that is a model of
    `DiagonalizeTraits`). Variants of the function that automatically
    deduce the kernel also automatically select the diagonalizer, so the
    API is mostly preserved.

### CGAL and Solvers

-   This package now includes all CGAL concepts for solvers with models
    using the third party Eigen library.

### CGAL and the Boost Graph Library (BGL)

-   Add function `CGAL::split_graph_into_polylines()` that allows to
    extract from a soup of segments given as a graph, polylines with
    nodes of degree at most 2. In addition a functor can be passed to
    the function to specify additional polyline endpoints.
-   New functions to manipulate selection of faces, edges and vertices
    in a halfedge graph are added: `CGAL::expand_face_selection()`,
    `CGAL::reduce_face_selection()`, `CGAL::expand_edge_selection()`,
    `CGAL::reduce_edge_selection()` `CGAL::expand_vertex_selection()`,
    `CGAL::reduce_vertex_selection()` and
    `CGAL::select_incident_faces()`.
-   Add a helper function `CGAL::clear` which clears a MutableFaceGraph
    efficiently and generically.

Release 4.7
-----------

Release date: October 2015

### Installation

-   The minimum required version of CMake is now 2.8.11. CMake versions
    3.1, 3.2, and 3.3 are supported.
-   All Qt4 demos have been updated and now require Qt5 to be compiled.
    Qt5 version 5.3 or higher is required. The support for Qt4 is
    dropped. To compile libCGAL\_Qt5 and demos, you must set the cmake
    or environment variable `Qt5_DIR` to point to the path to the
    directory containing the file `Qt5Config.cmake` created by your Qt5
    installation. If you are using the open source edition it should be
    `/path-to/qt-everywhere-opensource-src-<version>/qtbase/lib/cmake/Qt5`.
-   The code of the 3D demos now uses modern OpenGL, with shaders,
    instead of the fixed pipeline API of OpenGL-1.
-   The Microsoft Windows Visual C++ compiler 2015 (VC14) is now
    supported. However, since this compiler is not officially supported
    by Intel TBB 4.4 and Qt 5.5 (the latest versions available at the
    time of this release), the parallelism features of CGAL and Qt5
    demos will not work.

### L Infinity Segment Delaunay Graphs (new package)

-   The package provides the geometric traits for constructing the
    segment Delaunay graph in the max-norm (L Infinity). The traits also
    contain methods to draw the edges of the dual of the segment
    Delaunay graph in the max-norm i.e., the segment Voronoi diagram in
    the max-norm. The algorithm and traits rely on the segment Delaunay
    graph algorithm and traits under the Euclidean distance. The segment
    Voronoi diagram in the max-norm has applications in VLSI CAD.

### Advancing Front Surface Reconstruction (new package)

-   This package provides a greedy algorithm for surface reconstruction
    from an unorganized point set. Starting from a seed facet, a
    piecewise linear surface is grown by adding Delaunay triangles one
    by one. The most plausible triangles are added first, in a way that
    avoids the appearance of topological singularities.

### Triangulated Surface Mesh Shortest Paths (new package)

-   The package provides methods for computing shortest path on
    triangulated surface meshes. Given a set of source points on the
    surface, this package provides a data structure that can efficiently
    provides the shortest path from any point on the surface to the
    sources points. There is no restriction on the genus or the number
    of connected components of the mesh.

### Triangulated Surface Mesh Skeletonization (new package)

-   This package provides a (1D) curve skeleton extraction algorithm for
    a triangulated polygonal mesh without borders based on the mean
    curvature flow. The particularity of this skeleton is that it
    captures the topology of the input. For each skeleton vertex one can
    obtain its location and its corresponding vertices from the input
    mesh. The code is generic and works with any model of the
    \`FaceListGraph\` concept.

### 3D Point-Set Shape Detection (new package)

-   This package implements the efficient RANSAC method for shape
    detection, contributed by Schnabel et al. From an unstructured point
    set with unoriented normals, the algorithm detects a set of shapes.
    Five types of primitive shapes are provided by this package: plane,
    sphere, cylinder, cone and torus. Detecting other types of shapes is
    possible by implementing a class derived from a base shape.

### 2D Visibility (new package)

-   This package provides several variants to compute the visibility
    area of a point within polygonal regions in two dimensions.

### Polygon Mesh Processing (new package)

-   This package implements a collection of methods and classes for
    polygon mesh processing, ranging from basic operations on simplices,
    to complex geometry processing algorithms. The implementation of
    this package mainly follows algorithms and references given in
    Botsch et al.'s book on polygon mesh processing.

### General

-   Support for unordered sets and maps of the stdlib and of boost for
    handle and index classes.

### Approximation of Ridges and Umbilics on Triangulated Surface Meshes

-   This package now supports any model of the concept `FaceGraph`.
-   **Breaking change:** The package no longer supports models of
    `TriangulatedSurfaceMesh` which are not at the same time models of
    the concept `FaceGraph`.

### dD Geometry Kernel

-   Epick\_d gains 3 new functors: `Construct_circumcenter_d`,
    `Compute_squared_radius_d`, `Side_of_bounded_sphere_d`. Those are
    essential for the computation of alpha-shapes.

### 2D Arrangements

-   Introduced a new traits class, called
    `Arr_polycurve_traits_2<SubcurveTraits>`, which handles general
    piece-wise (polycurve) curves. The pieces do not necessarily have to
    be linear.
-   Introduced two new concepts called `ArrangementApproximateTraits_2`
    and `ArrangementConstructXMonotoneCurveTraits_2`.
    -   The existing `ArrangementLandmarkTraits_2` concept, which has
        two requirements, now refines the two respective concepts above.
    -   The template parameter of the existing
        `Arr_polyline_traits_2<SegmentTraits>` template must be
        substituted with a traits class that is a model of the
        `ArrangementConstructXMonotoneTraits_2` concept among the other
        when `Arr_polyline_traits_2` is instantiated.

### 2D Minkowski Sums

-   Added support for polygons with holes and optimized the construction
    of Minkowski sums.
    -   Introduced an implementation of the "reduced convolution"
        method, a variant of the method described in "2D Minkowski Sum
        of Polygons Using Reduced Convolution" by Behar and Lien. The
        new method supports polygons with holes and in many cases out
        performs the implementation of the existing (full) convolution
        method.
    -   Introduced two new classes that decompose polygons into convex
        pieces (models of the `PolygonConvexDecomposition_2` concept)
        based on vertical decomposition and constrained Delaunay
        triangulation, respectively. These new models also support the
        convex decomposition of polygons with holes.

### 3D Periodic Triangulations

-   Rename `Periodic_3_triangulation_traits_3` to
    `Periodic_3_Delaunay_triangulation_traits_3`.
-   Rename the concept `Periodic_3TriangulationTraits_3` to
    `Periodic_3DelaunayTriangulationTraits_3`.
-   Create `Periodic_3_triangulation_traits_3` and the concept
    `Periodic_3TriangulationTraits_3`.

### 2D Conforming Triangulations and Meshes

-   Add an optimization method `CGAL::lloyd_optimize_mesh_2()` that
    implements the Lloyd (or Centroidal Voronoi Tessellation)
    optimization algorithm in a Constrained Delaunay Triangulation. For
    optimization, the triangulation data structure on which the mesher
    relies needs its `VertexBase` template parameter to be a model of
    the new concept `DelaunayMeshVertexBase_2`.

### Point Set Processing and Surface Reconstruction from Point Sets

-   Add the function `CGAL::compute_vcm()` for computing the Voronoi
    Covariance Measure (VCM) of a point set. The output of this function
    can be used with the function `CGAL::vcm_is_on_feature_edge()` to
    determine whether a point is on or close to a feature edge. The
    former function is also internally used by
    `CGAL::vcm_estimate_normals()` to estimate the normals of a point
    set and it is particularly suited to point sets with noise.

### Spatial Sorting

-   Add the possibility to sort points on a sphere along a space-filling
    curve using the functions `CGAL::hilbert_sort_on_sphere` and
    `CGAL::spatial_sort_on_sphere`.

### Geometric Object Generators

-   Add new random generator of points in a 2D and 3D triangle and in a
    tetrahedron (`CGAL::Random_points_in_triangle_2`,
    `CGAL::Random_points_in_triangle_3`,
    `CGAL::Random_points_in_tetrahedron_3`).

Release 4.6.2
-------------

Release date: August 2015

This release only fixes bugs. See the list of fixed bugs on Github:

<https://github.com/CGAL/cgal/issues?q=milestone%3A4.6.2>

Release 4.6.1
-------------

Release date: June 2015

This release only fixes bugs. See the list of fixed bugs on Github:

<https://github.com/CGAL/cgal/issues?q=milestone%3A4.6.1+-label%3Ainvalid>

Release 4.6
-----------

Release date: April 2015

### Installation

-   The required version of Boost is now 1.48 or higher.

### 2D Polyline Simplification (new package)

-   This package enables to simplify polylines with the guarantee that
    the topology of the polylines does not change. This can be done for
    a single polyline as well as for a set of polyline constraints in a
    constrained triangulation. The simplification can be controlled with
    cost and stop functions.

### 2D Generalized Barycentric Coordinates (new package)

-   This package offers an efficient and robust implementation of
    two-dimensional closed-form generalized barycentric coordinates
    defined for simple two-dimensional polygons.

### Scale-Space Surface Reconstruction (new package)

-   This new package provides a class gathering a dedicated smoothing
    algorithm and some convenience functions to help the creation of a
    surface out of a point set using the 3D Alpha Shapes package. The
    particularity of this reconstruction pipeline is that the input
    point are in the output and no new points are created. Note that in
    the current version, the output is a triangle soup that is not
    necessarily a valid (manifold) polyhedral surface.

### Surface Mesh (new package)

-   The surface mesh class provided by this package is an implementation
    of the halfedge data structure allowing to represent polyhedral
    surfaces. It is an alternative to the packages `CGAL::Polyhedron_3`
    and `CGAL::HalfedgeDS`.

### dD Triangulation (new package)

-   This new package provides classes for manipulating triangulations in
    Euclidean spaces whose dimension can be specified at compile-time or
    at run-time. It also provides a class that represents Delaunay
    triangulations.

### dD Convex Hulls and Delaunay Triangulations

-   This package is deprecated and the new package Triangulation should
    be used instead.

### dD Geometry Kernel

-   It has been reported that the recently introduced `Epick_d` kernel
    may not work with Intel C++ Compiler prior to version 15.
    Documentation has been updated.

### 3D Convex Hulls

-   Add functions `halfspace_intersection_3` and
    `halfspace_intersection_with_constructions_3` to compute the
    intersection of halfspaces defining a closed polyhedron.
-   Fix a bug introduced in CGAL 4.5 that can appear while computing the
    convex hull of coplanar points.
-   Fix a robustness issue in `Convex_hull_traits_3`. This traits is
    used by default with the kernel
    `Exact_predicates_inexact_constructions_kernel`.
-   The function `CGAL::convex_hull_incremental_3` is deprecated and the
    function `convex_hull_3` should be used instead.

### Combinatorial Maps and Linear Cell Complex

-   Added `correct_invalid_attributes`,
    `set_automatic_attributes_management` and
    `are_attributes_automatically_managed` methods in `CombinatorialMap`
    concept. This allows high level operations to not update non void
    attributes during massive calls of these operations, but only after
    the end of their executions.

### 2D Triangulations

-   The class `Constrained_triangulation_plus_2` now can handle
    polylines as constraints.
-   As a consequence a `Constraint_id` has been introduced which
    replaces `pair<Vertex_handle,Vertex_handle>` as identifier of a
    constraint.

### 3D Mesh Generation

-   Add member functions `output_boundary_to_off` and
    `output_facets_in_complex_to_off` in the class
    `CGAL::Mesh_complex_3_in_triangulation_3` to export the boundary of
    a domain or a subdomain.

### 3D Fast Intersection and Distance Computation

-   Add new constructors to `AABB_halfedge_graph_segment_primitive` and
    `AABB_face_graph_triangle_primitive` in order to be able to build
    primitives one by one.

### Spatial Searching

-   Fixed a bug in `CGAL::Splitters.h` sliding midpoint rule, where
    degenerated point sets (e.g.,points on segment) caused the kd-tree
    to get linear.
-   Improved performance of `Orthogonal_k_neighbor_search`. Note that VC
    2013 does not compile `boost::container::deque` of Boost 1\_55 and
    does hence have a workaround which does not have the improvement.
-   **Breaking change:** The concept `OrthogonalDistance` has new
    function overloads for `min_distance_to_rectangle` and
    `max_distance_to_rectangle` with an additional reference parameter
    `std::vector`.
-   **Breaking change:** The order of the points in the iterator range
    `[tree.begin(),tree.end()]` is not the order of insertion of the
    points into the tree. This was not guaranteed before but might have
    been observed and exploited by users.
-   Derived `kd_tree_leaf_node` and `kd_tree_internal_node` from
    `kd_tree_node` to save memory.

### Geometric Object Generators

-   Add a new function `random_convex_hull_in_disc_2` that efficiently
    generates a random polygon as the convex hull of uniform random
    points chosen in a disc.

Release 4.5.2
-------------

Release date: February 2015

### General

-   Fix a bug that prevented the compilation with recent versions of
    Boost (&gt;=1.56) when explicit conversions operators (from C++11)
    are supported. That prevented the compilation with Microsoft Visual
    Studio 2013.

### 3D Convex Hulls

-   Fix a non-robust predicate bug that was showing up when input points
    where lexicographically sorted.

### 3D Mesh Generation

-   Fix a bug in the sliver perturbation optimization method. It could
    create some holes on the surface of the mesh.

Release 4.5.1
-------------

Release date: December 2014

### 3D Mesh Generation

-   Fix a bug in the sliver exudation preservation of boundaries.

Release 4.5
-----------

Release date: October 2014

### Installation

-   Changes in the set of supported platforms:
    -   The Microsoft Windows Visual C++ compiler 2008 (VC9) is no
        longer supported since CGAL-4.5.
-   Since CGAL version 4.0, Eigen was the recommended third-party
    library to use with *Planar Parameterization of Triangulated Surface
    Meshes*, *Surface Reconstruction from Point Sets*, *Approximation of
    Ridges and Umbilics on Triangulated Surface Meshes*, and *Estimation
    of Local Differential Properties of Point-Sampled Surfaces*
    packages. From CGAL version 4.5, Taucs, Blas and Lapack are no
    longer supported.
-   CGAL is now compatible with the new CMake version 3.0.

### Triangulated Surface Mesh Deformation (new package)

-   This package allows to deform a triangulated surface mesh under
    positional constraints of some of its vertices without requiring any
    additional structure other than the surface mesh itself. The methods
    provided implements an as-rigid-as-possible deformation. Note that
    the main class name has changed between the 4.5-beta1 and the 4.5
    releases to better match the CGAL naming conventions (from
    `CGAL::Deform_mesh` to `CGAL::Surface_mesh_deformation`).

### CGAL and the Boost Graph Library (major changes)

-   Cleanup of the `HalfedgeGraph` concept. In particular:
    -   Introduction of the notion of `halfedge_descriptor` in the
        specialization of the class `boost::graph_traits`.
    -   Deprecation of `halfedge_graph_traits`.
    -   A model of `HalfedgeGraph` is considered as an undirected graph.
        Thus any call to `edges()` should be replaced by `halfedges()`
        and `num_edges()` now returns the number of (undirected) edges.
    -   **Breaking change:** `is_border_edge` and `is_border_halfedge`
        properties are removed. The free functions `is_border()` and
        `is_border_edge()` should be used instead.
    -   Renaming of `HalfedgeGraph` specific free functions.
-   Introduction of the `FaceGraph` concept.
-   Adaptation of the package *Triangulated Surface Mesh Simplification*
    and of the class `AABB_halfedge_graph_segment_primitive` from the
    package *3D Fast Intersection and Distance Computation* to the API
    change.
-   Update of the package *Triangulated Surface Mesh Segmentation* and
    of the class `AABB_face_graph_triangle_primitive` from the package
    *3D Fast Intersection and Distance Computation* to accept model of
    the newly introduced concepts.
-   Offer *Euler* operations as free functions for models of the graph
    concepts provided by CGAL.
-   Specialization of `boost::graph_traits` for
    `OpenMesh::PolyMesh_ArrayKernelT` as proof of concept. A
    `OpenMesh::PolyMesh_ArrayKernelT` becomes a model of the
    aforementioned concepts when including
    `CGAL/boost/graph/graph_traits_PolyMesh_ArrayKernelT.h`.

### dD Geometry Kernel

-   A new model `Epick_d` of the `Kernel_d` concept is introduced. It
    provides better performance through arithmetic filtering and
    specializations for fixed dimensions. It may not work with compilers
    as old as gcc-4.2, but was tested with gcc-4.4.

### 3D Convex Hulls

-   Clean up the documentation of the concepts

### 2D Arrangements

-   Fixed a bug in removing an unbounded curve (e.g., a ray) from an
    arrangement induced by unbounded curves.

### 2D Snap Rounding

-   Replaced use of private `kd_tree` with CGAL's official `Kd_tree`
    from `Spatial_searching` package; results in a small performance
    gain. Removed the private `kd_tree` package.

### 3D Triangulations

-   Add an experimental parallel version of the Delaunay triangulation
    and the regular triangulation algorithms, which allows parallel
    insertion and removal of point ranges.
-   Add caching of circumcenters to `Regular_triangulation_cell_base_3`.
    The cache value is computed when `cell->circumcenter()` or
    `rt.dual(cell)` functions are called.

### 3D Periodic Triangulations

-   Add a method to locate point with inexact predicates.

### 3D Mesh Generation

-   Add a new constructor for the class `Labeled_mesh_domain_3` which
    takes an `Iso_cuboid_3`.
-   Add a new labeling function wrapper for meshing multi-domain.
-   The meshing functionality in the Qt demos in `demo/Polyhedron/` and
    `demo/Mesh_3/` can now use the handling of 1d-features, that exists
    in CGAL since version 3.8.
-   Add an experimental parallel version of the 3D mesh refinement and
    mesh optimization methods.

### Point Set Processing and Surface Reconstruction from Point Sets

-   The former demo has been removed and is fully merge in the
    Polyhedron demo.

### Point Set Processing

-   Workaround a bug in dijsktra shortest path of boost 1.54 by shipping
    and using the boost header from the 1.55 release. This header will
    be used only if you are using the version 1.54 of boost.

### Triangulated Surface Mesh Simplification

-   **Breaking change:** Due to the cleanup of the concepts of the
    package *CGAL and the Boost Graph Library*, the named parameter
    `edge_is_border_map` has been removed, and the named parameter
    `edge_is_constrained_map` now expects a property map with an edge
    descriptor as key type (vs. halfedge descriptor before).
-   Add some optimization in the code making the implementation faster
    (depending on the cost and the placement chosen). However, for an
    edge which collapse is not topologically valid, the vector of
    vertices of the link provided by its profile might contains
    duplicates, thus also breaking the orientation guarantee in the
    vector. This must not be a problem for users as the edge is not
    collapsible anyway but if it is a absolute requirement for user
    defined cost/placement, defining the macro
    `CGAL_SMS_EDGE_PROFILE_ALWAYS_NEED_UNIQUE_VERTEX_IN_LINK` will
    restore the former behavior.

### dD Spatial Searching

-   Added methods `reserve(size_t size)` and `size_t       capacity()`
    to class `Kd_tree` to allocate memory to store `size` points and to
    report that number (STL compliance).

### STL Extensions for CGAL

-   Add `Compact_container::operator[]`, allowing a direct access to the
    ith element of a compact container.
-   Add `Concurrent_compact_container`, a compact container which allows
    concurrent insertion and removal.

Release 4.4
-----------

Release date: April 2014

### Installation

-   Additional supported platforms:
    -   The Apple Clang compiler version 5.0 is now supported on
        OS X Mavericks.
    -   The Microsoft Windows Visual C++ compiler 2013 (VC12) is now
        supported.

### Triangulated Surface Mesh Segmentation (new package)

-   This package implements the segmentation of triangulated surface
    meshes based on the Shape Diameter Function (SDF). In addition, it
    also provides functions to generate segmentations based on a user
    defined alternative to the SDF.

### Number Types

-   A new class `CGAL::Mpzf` is introduced on some platforms for exact
    ring operations. It is used to improve the speed of the evaluation
    of predicates in degenerate situations.

### 2D and 3D Geometry Kernel

-   Fix a bug introduced in CGAL 4.3 when computing the intersection of
    two 3D triangles.

### 2D Polygon Partitioning

-   Bug fix to make the partition algorithms working with a Lazy kernel
    such as `Exact_predicates_exact_constructions_kernel`.

### 2D Regularized Boolean Set-Operations

-   Fix two memory leaks in `CGAL::General_polygon_set_2`.

### Combinatorial Maps and Linear Cell Complex

-   `null_dart_handle` is no longer a static data member in the
    `CombinatorialMap` concept. This implies to move the following
    methods of `Dart` concept into `CombinatorialMap` concept:
    `is_free`, `highest_nonfree_dimension`, `opposite` and
    `other_extremity`. We also transform the static methods
    `vertex_attribute` and `point` of `Linear_cell_complex` class into
    non static methods. You can define the CGAL\_CMAP\_DEPRECATED macro
    to keep the old behavior.

### 2D Arrangements

-   Revise the API of **polylines**. In particular, *construction* is
    now done using functors and *iteration* is possible only on the
    segments of a polyline.
-   Fix a bug in the *Landmark* point-location strategy.

### 2D Snap Rounding

-   Fix a memory leak

### 2D Triangulations

-   Add different overloads of the function `insert_constraints` that
    inserts a range of points and segments, or a range of segments.
    These functions uses the spatial sorting in order to speed up the
    time needed for the insertion.

### 3D Alpha Shapes

-   Add member functions in `CGAL::Alpha_shape_3` to give access to the
    alpha status of edges and facets (`get_alpha_status())`.
-   Add another filtration method (`filtration_with_alpha_values()`)
    that reports the alpha value at which each face appears in the
    filtration.

### 3D Mesh Generation

-   Fix the access to functions `number_of_facets` and `number_of_cells`
    in `Mesh_complex_3_in_triangulation_3`.
-   Change the internal API of the sliver perturber, to make possible
    for developers to optimize another criterion than the (default)
    minimal dihedral angle. Developers can also define a new
    perturbation vector (for angles we had gradient of squared
    circumradius, gradient of volume, gradient of minimal dihedral
    angle, and random) which is better suitable to optimize their
    criterion.
-   Improve the use of cache values in `Mesh_cell_base_3` to (re)compute
    circumcenters and sliver criterion values only when needed.

### Triangulated Surface Mesh Simplification

-   Fix a bug in the way edges can be marked as non-removable by adding
    a named-parameter `edge_is_constrained_map` to the function
    `edge_collapse`

### dD Spatial Searching

-   Fix a documentation bug: The property map passed as template
    parameter to the classes `Search_traits_adapter` and
    `Distance_adapter` must be a lvalue property map. To avoid incorrect
    usage, a static assertion has been added in the CGAL code to prevent
    the user from instantiating these classes with an incorrect property
    map type.

### CGAL ipelets

-   Better description of the demo ipelets in the user manual
-   New ipelet for pencils of circles
-   New ipelet for hyperbolic geometry in Poincaré model
-   The generator ipelet now generates point in a selected zone
-   Hilbert sort ipelet implements two policies

Release 4.3
-----------

Release date: October 2013

### The CGAL Manual

-   The documentation of CGAL is now generated with Doxygen.

### 2D Periodic Triangulations (new package)

-   This package allows to build and handle triangulations of point sets
    in the two dimensional flat torus. Triangulations are built
    incrementally and can be modified by insertion or removal of
    vertices. They offer point location facilities. The package provides
    Delaunay triangulations and offers nearest neighbor queries and
    primitives to build the dual Voronoi diagrams.

### API Changes

#### 2D and 3D Geometry Kernel

-   The intersection functions and functors used to return a
    `CGAL::Object` in order to deal with the different possible return
    types. However, depending on the arguments it is possible to reduce
    the possible return types to a small set. For this reason and to
    take advantage of the type safety, we decided to use
    `boost::variant` instead of `CGAL::Object`. The `result_of` protocol
    is now even more useful to determine the return type of the
    intersection functions and functors. The change should be relatively
    transparent to the user thanks to the implicit constructor added to
    `CGAL::Object`. However, it is recommended to upgrade your code. The
    previous behavior can be restored by defining the macro
    `CGAL_INTERSECTION_VERSION` to 1.

#### 2D Arrangements

-   The type of the result of point location queries changed to
    `boost::variant` (from `CGAL::Object`). For convenience, the
    previous behavior can be restored by defining the macro
    `CGAL_ARR_POINT_LOCATION_VERSION` to 1.
-   Introduced an optimization for operations on large and dense
    arrangements.

#### 3D Fast Intersection and Distance Computation

-   Following the intersection API change, `Object_and_primitive_id` has
    been replaced by a template class
    `Intersection_and_primitive_id<Query>` to determine the type
    depending on the query object type.

#### CGAL and Boost Property Maps

-   The `key_type` of the property maps provided by CGAL used to be an
    iterator. In order to be more easily reused, the `key_type` has
    been changed to be the `value_type` of the iterator. The packages
    that have been updated to match these changes are **Point Set
    Processing** and **Surface Reconstruction from Point Sets**.
    However, for most users this change should be transparent if the
    default property maps were used. For convenience, the former
    behavior can be enabled by defining the macro
    `CGAL_USE_PROPERTY_MAPS_API_V1`.

### Algebraic Foundations

-   For convenience, add an overload of `make_rational()` taking a pair
    of numbers.

### 2D and 3D Geometry Kernel

-   A `Iso_rectangle_2` can now be constructed from a `Bbox_2` and an
    `Iso_cuboid_3` from a `Bbox_3`.
-   The implementation of `CGAL::Object` has been updated and now uses
    `boost::shared_ptr` and `boost::any`. This implementation is faster.
-   Add to `Bbox_2` and `Bbox_3` a `+=` operator as well as free
    functions to get the bounding box of a range of geometric objects.

### Combinatorial Maps

-   Two bug fixes: do not use the 2 least significant bits for cell
    attribute without dart support; share the mark when copying a
    CMap\_cell\_iterator.
-   Add a constructor taking a given combinatorial map as argument,
    possibly with different dimension and/or different attributes. This
    allows to transform a combinatorial map.
-   Add operator= and swap method.
-   Add dynamic onmerge/onsplit functions that can be associated
    dynamically to i-attributes and which are automatically called when
    i-cells are split/merged.
-   Add a function allowing to reverse the orientation of a
    combinatorial map, and another one to reverse one connected
    component of a combinatorial map.

### 3D Boolean Operations on Nef Polyhedra

-   Bug-fix in IO when using `Lazy_exact_nt` as number type or
    `Exact_predicates_exact_constructions_kernel` as kernel.

### 2D Triangulations

-   Extend the concept `TriangulationDataStructure_2` to require a more
    general `copy_tds` function that allows a copy between TDS of
    different types. The CGAL model has been updated.
-   Add a way to efficiently insert a range of points with information
    into the 2D constrained Delaunay triangulations.

### 3D Triangulations

-   Extend the concept `TriangulationDataStructure_3` to require a more
    general `copy_tds` function that allows a copy between TDS of
    different types. The CGAL model has been updated.
-   Add an advanced function to set the infinite vertex of the
    triangulation for low level operations
-   Fix a bug in the function inserting a range of points with info when
    the `Fast_location` tag is used

### 2D Segment Delaunay Graph

-   Add functions `insert_points` and `insert_segments` to insert a
    range of points and segments. These functions uses the spatial
    sorting in order to speed up the time needed for the insertion. The
    function
    `insert(Input_iterator first, Input_iterator beyond,       Tag_true)`
    has been updated to dispatch the input when possible to these
    functions.

### 2D Apollonius Graphs

-   Modified insertion algorithm so that the code can handle
    pseudo-circles as well.
-   Updated implementation of the vertex conflict predicate by a faster
    version.

### 3D Mesh Generation

-   Speed-up `Mesh_3` and in particular the global optimizers (Lloyd and
    ODT) by introducing a parameter `do_freeze` to prevent from moving
    vertices which would move of very small displacements.
-   Introduce new data structures and options for speed-up and
    compacity. Note that `Compact_mesh_cell_base_3` and
    `Mesh_vertex_base_3` are now our favored implementations of the
    concepts MeshCellBase\_3 and MeshVertexBase\_3.
-   Introduce a new constructor for `Polyhedral_mesh_domain_3` that
    takes a bounding polyhedron to be meshed along with a polyhedral
    surface entirely included in it. This allows the user to mesh a
    polyhedral domain with internal surface(s) which can be
    non-watertight and even non-manifold.
-   Several documentation bug fixes.
-   Provide the ability to plug in custom cell\_base/vertex\_base
    classes into the Mesh\_triangulation\_3 class.

### Triangulated Surface Mesh Simplification

-   Fix a segmentation fault that was happening when some edges of
    length 0 were in the input mesh.

### 3D Fast Intersection and Distance Computation

-   Following the intersection API change, `Object_and_primitive_id` has
    been replaced by a template class
    `Intersection_and_primitive_id<Query>` to determine the type
    depending on the query object type.
-   Introduce the class `AABB_halfedge_graph_segment_primitive`, which
    replaces the class `AABB_polyhedron_segment_primitive` (which is now
    deprecated). The new class is more general and can be used with any
    model of `HalfedgeGraph`.
-   Introduce the class `AABB_face_graph_triangle_primitive` which
    replaces the class `AABB_polyhedron_triangle_primitive` (which is
    now deprecated).
-   Document the classes `AABB_segment_primitive` and
    `AABB_triangle_primitive` that were already used in some examples.
-   Add a generic primitive class `AABB_primitive` that allows to define
    a primitive type by defining only two property maps.
-   Introduce a new concept of primitive `AABBPrimitiveWithSharedData`.
    It allows to have some data shared between the primitives stored in
    a `AABB_tree`. With this you can, for example have a primitive
    wrapping an integer which refers to the position of a geometric
    object in a `std::vector`. Only one reference to this vector will be
    stored in the traits of the tree. The concept `AABBTraits`, its
    model `AABB_traits` and the class `AABB_tree` have been updated
    accordingly. However, everything is backward compatible.
-   Fix a memory leak in the destructor of the class `AABB-tree`

### STL Extensions for CGAL

-   Add to `Dispatch_output_iterator` and
    `Dispatch_or_drop_output_iterator` an operator to accept and
    dispatch a tuple of values.

### Concurrency in CGAL

-   Add a `FindTBB` CMake module so that one can easily link with TBB to
    write shared-memory parallel code.
-   Introduce two new tags: Sequential\_tag and Parallel\_tag

Release 4.2
-----------

Release date: March 2013

### Installation

-   Additional supported platforms:
    -   The Microsoft Windows Visual C++ compiler 2012 (VC11) is now
        supported.
-   With Microsoft Visual C++ (all supported versions), the compiler
    flags `/bigobj` and `/wd4503` are added by CGAL CMake scripts.
-   This is the last release whose "`UseCGAL.cmake`" file (if using CGAL
    in a CMake build environment) contains the line

          link_libraries(${CGAL_LIBRARIES_DIR} ${CGAL_3RD_PARTY_LIBRARIES_DIRS})

    as this is a deprecated CMake command. The correct way to link with
    CGAL's libraries (as for required 3rd party libraries) is to use
    '`target_link_libraries`' which specifies for each build target
    which libraries should be linked. The following serves as example:

          find_package(CGAL)
          include(${CGAL_USE_FILE})
          add_executable(myexe main.cpp)
          target_link_libraries(myexe ${CGAL_LIBRARIES}
                                      ${CGAL_3RD_PARTY_LIBRARIES})

    We also expect further changes in CGAL's CMake setup (change of
    variable names, consistency of filename and output, removing
    essential libraries, building executables, removal of
    '`${CGAL_3RD_PARTY_LIBRARIES}`').

### 2D Arrangements

-   Enhanced the 2D-arrangements demonstration program and ported it to
    Qt4. The new demonstration program makes use of the CGAL Graphics
    View framework, in which the 2D primitives are individually
    represented as objects in a scene. (The implementations of several
    demos in CGAL already make use of this framework.) This project was
    carried out as part of the 2012 Google Summer of Code program.
-   Fixed a bug in the Walk-Along-A-Line point location strategy for
    arrangements induced by unbounded curves.

### 2D Circular Geometry Kernel

-   Fix the intersection type computed when intersecting two identical
    circles.
-   Forward correctly the result type of the linear kernel functors

### 2D Triangulations

-   Add mechanism to avoid call stack overflow in
    `Delaunay_triangulation_2` and
    `Constrained_Delaunay_triangulation_2`.
-   Add a constructor for `Regular_triangulation_2` and
    `Delaunay_triangulation_2` from a range of points or a range of
    points with info.

### 2D Voronoi Diagram Adaptor

-   Bug-fix: Add ccb() method in face type as documented.

### 3D Minkowski Sum of Polyhedra

-   Fix a memory leak.

### 3D Fast Intersection and Distance Computation

-   Update requirements of the concepts `AABBTraits` and
    `AABBGeomTraits` to match the implementation of the package.

### Generator

-   Addition of the `Combination_enumerator`

### STL Extensions

-   Introduction of `CGAL::cpp11::result_of` as an alias to the tr1
    implementation from boost of the `result_of` mechanism. When all
    compilers supported by CGAL will have a Standard compliant
    implementation of the C++11 `decltype` feature, it will become an
    alias to `std::result_of`.

### Surface Reconstruction from Point Sets

-   Performance improvements and addition of an option to better
    reconstruct undersampled zones. The poisson reconstruction plugin of
    the Polyhedron demo has an option to switch it on.

Release 4.1
-----------

Release date: October 2012

### Installation

-   Additional supported platforms:
    -   The Apple Clang compiler versions 3.1 and 3.2 are now supported
        on Mac OS X.
-   Improved configuration for essential and optional external third
    party software
-   Added more general script to create CMakeLists.txt files:
    `cgal_create_CMakeLists`
-   Availability tests for C++11 features are now performed with the
    help of [Boost.Config](https://www.boost.org/libs/config). A Boost
    version of 1.40.0 or higher is needed to use C++11 features.

### 2D Arrangement

-   Improved the implementation of the incremental randomized
    trapezoidal decomposition point-location strategy. The new
    implementation enables point location in unbounded arrangements. It
    constructs a search structure of guaranteed linear size with
    guaranteed logarithmic query time.

### 2D Convex Hulls and Extreme Points

-   Speed up the preprocessing stage of the Akl-Toussaint implementation
    (used by the free function `convex_hull_2` when forward iterators
    are provided as input).

### Combinatorial Maps

-   Minor bugfix; replace some functors by methods.

### Linear Cell Complex

-   Improve the demo: add a widget showing all the volumes and an
    operation to create a Menger sponge.

### Kernels

-   All Kernel functors now support the result\_of protocol.

### STL\_Extensions for CGAL

-   The namespace `cpp0x` has been renamed `cpp11`. The old name is
    still available for backward compatibility.

Release 4.0.2
-------------

Release date: Jul 2012

This is a bug fix release. It fixes a bug in the `CMakeLists.txt` for
CGAL-4.0.1, that prevented even building the libraries.

Release 4.0.1
-------------

Release date: Jul 2012

This is a bug fix release. Apart various minor fixes in the
documentation, the following has been changed since CGAL-4.0:

### 2D Voronoi Diagram Adaptor (re-added)

-   The package *2D Voronoi Diagram Adaptor* was temporarily removed
    from the CGAL distribution because of license issues. That package
    is now back into CGAL.

### 2D and 3D Geometry Kernel

-   Fix a bug in the `Segment_3-Triangle_3` intersection function in the
    case the segment is collinear with a triangle edge.
-   Fix a bug in the `Projection_traits_.._3` class in the case a
    segment was parallel to the x-axis.

### Algebraic Kernel

-   Avoid the linking error "duplicate symbols" when two compilation
    units using the algebraic kernel are linked.

### 3D Boolean Operations on Nef Polygons Embedded on the Sphere

-   Fix a memory leak due to the usage of an internal mechanism that has
    been replaced by `boost::any`. This also influences the packages 2D
    Boolean Operations on Nef Polygons, 3D Boolean Operations on Nef
    Polyhedra, Convex Decomposition of Polyhedra, and 3D Minkowski Sum
    of Polyhedra.

### 2D Arrangement

-   Fix several memory leaks.

### 2D Mesh Generation

-   Fix a compilation error in the header
    `<CGAL/Mesh_2/Do_not_refine_edges.h>` when g++ version 4.7 is used.

### Surface Mesh Generation and 3D Mesh Generation

-   Fix an important bug in the `CGAL_ImageIO` library, that could lead
    to wrong result when meshing from a 3D image.
-   Fix the compilation of the demo in `demo/Surface_mesher`, when Boost
    version 1.48 or 1.49 is used.

### Surface Mesh Parameterization

-   Fix a memory leak.
-   Fix a compatibility issue with Eigen-3.1 of `Eigen_solver_traits`.
    This fix also affects the usage of that class in the package
    *Surface Reconstruction from Point Sets*.

Release 4.0
-----------

Release date: March 2012

CGAL 4.0 offers the following improvements and new functionality :

### License Changes

The whole CGAL-3.x series was released under a combination of LGPLv2
(for the foundations of CGAL), and QPL (for the high-level packages).
QPL was the former license of the graphical toolkit Qt, but that license
is not supported by any major free software project. Furthermore, the
terms of the LGPLv2 license are ambiguous for a library of C++
templates, like CGAL.

The CGAL project, driven by the CGAL Editorial Board, has decided to
change the license scheme of CGAL. We increased the major number of the
CGAL version to '4' in order to reflect this license change. The
CGAL-4.x series is released under:

-   LGPLv3+ (that is LGPL *"either version 3 of the License, or (at your
    option) any later version"*), for the foundations of CGAL, instead
    of LGPLv2,
-   GPLv3+ for the high-level packages, instead of QPL.

### General

-   On Windows, CGAL libraries are now built by default as shared
    libraries (also called DLL). To run applications that use .dll files
    of CGAL, you must either copy the .dll files into the directory of
    the application, or add the path of the directory that contains
    those .dll files into the PATH environment variable.
-   On Windows, the CMake scripts of CGAL now search for shared version
    of the Boost libraries. You must ensure that the .dll files of Boost
    are found by the dynamic linker. You can, for example, add the path
    to the Boost .dll files to the PATH environment variable.
-   On Windows, CMake version 2.8.6 or higher is now required.
-   Eigen version 3.1 or later is now the recommended third party
    library to use in *Planar Parameterization of Triangulated Surface
    Meshes*, *Surface Reconstruction from Point Sets*, *Approximation of
    Ridges and Umbilics on Triangulated Surface Meshes*, and *Estimation
    of Local Differential Properties of Point-Sampled Surfaces*
    packages. If you use Eigen you no longer need Taucs, Lapack or Blas
    to use those packages (and any other in CGAL).

### Linear Cell Complex (new package)

-   This package implements linear cell complexes, objects in
    d-dimension with linear geometry. The combinatorial part of objects
    is described by a combinatorial map, representing all the cells of
    the object plus the incidence and adjacency relations between cells.
    Geometry is added to combinatorial maps simply by associating a
    point to each vertex of the map. This data structure can be seen as
    the generalization in dD of the `Polyhedron_3`.

### 2D Voronoi Diagram Adaptor (temporarily removed)

-   As the copyright holder of this package has not granted the right to
    switch from QPL to GPL, this package is removed from the
    distribution. Note that it is "only" an adapter, that is the
    functionality of point/segment/disk Voronoi diagram is offered
    through the Delaunay triangulation, segment Delaunay graph, and
    Apollonius graph.

### AABB Tree

-   Document constness of member functions of the `AABB_tree` class.
-   The class `AABB_tree` is now guaranteed to be read-only thread-safe.
    As usual in CGAL, this small overhead introduced for thread-safety
    can be deactivated by defining `CGAL_HAS_NO_THREADS`.

### 2D Alpha Shapes

-   Add an extra template parameter to the class `Alpha_shape_2` that
    allows a certified construction using a traits class with exact
    predicates and inexact constructions.
-   An object of type `Alpha_shape_2` can now be constructed from a
    triangulation.

### 3D Alpha Shapes

-   Add an extra template parameter to the class `Alpha_shape_3` that
    allows a certified construction using a traits class with exact
    predicates and inexact constructions.

### Geometric Object Generators

-   `Random_points_in_iso_box_d` (deprecated since 3.8) has been
    removed. Use `Random_points_in_cube_d` instead.

### Linear and Quadratic Programming Solver

-   Minor bugfix.

### Spatial Searching

-   The const-correctness of this package have been worked out. The
    transition for users should be smooth in general, however adding few
    const in user code might be needed in some cases.
-   The class `Kd_tree` is now guaranteed to be read-only thread-safe.
    As usual in CGAL, this small overhead introduced for thread-safety
    can be deactivated by defining `CGAL_HAS_NO_THREADS`.
-   Bug-fix in `Orthogonal_incremental_neighbor_search` and
    `Incremental_neighbor_search` classes. Several calls to `begin()`
    now allow to make several nearest neighbor search queries
    independently.

### STL Extension

-   `CGAL::copy_n` is now deprecated for `CGAL::cpp0x::copy_n` which
    uses `std::copy_n`, if available on the platform.
-   `CGAL::successor` and `CGAL::predecessor` are now deprecated for
    `CGAL::cpp0x::next` and `CGAL::cpp0x::prev`. These functions use the
    standard versions if available on the platform. Otherwise,
    `boost::next` and `boost::prior` are used.

### Triangulation\_2

-   Fix a thread-safety issue in `Delaunay_triangulation_2` remove
    functions. As usual in CGAL, the small overhead introduced for
    thread-safety can be deactivated by defining `CGAL_HAS_NO_THREADS`.
-   Add extraction operator for the class `Constrained_triangulation_2`
    (and thus to all inheriting classes).

Release 3.9
-----------

Release date: September 2011

CGAL 3.9 offers the following improvements and new functionality :

### General

-   The class `Root_of_2` is now deprecated. It is recommended to use
    the class `Sqrt_extension` instead.
-   The class `Sqrt_extension` is now used everywhere in CGAL where an
    algebraic number of degree 2 is needed. This change has been done in
    the `Root_of_traits` mechanism (indirectly packages 2D Circular
    kernel and 3D Spherical kernel) and the packages 2D Segment Delaunay
    Graphs and 2D Arrangements.
-   Various fixes in the manual.

### Combinatorial Maps (new package)

-   This package provides a new combinatorial data structure allowing to
    describe any orientable subdivided object whatever its dimension. It
    describes all cells of the subdivision and all the incidence and
    adjacency relations between these cells. For example it allows to
    describe a 3D object subdivided in vertices, edges, faces and
    volumes. This data structure can be seen as the generalization in dD
    of the halfedge data structure.

### 3D Convex Hull (major performance improvement)

-   The quickhull implementation of CGAL (`CGAL::convex_hull_3`) has
    been worked out to provide very better performances.
-   The function `CGAL::convex_hull_3` no longer computes the plane
    equations of the facets of the output polyhedron. However an example
    is provided to show how to compute them easily.
-   A global function `convex_hull_3_to_polyhedron_3` is now provided to
    extract the convex hull of a 3D points set from a triangulation of
    these points.

### dD Spatial Searching (major new feature added)

-   A traits-class and distance adapter that together with a point
    property map, allow to make nearest neighbor queries on keys instead
    of points have been added.
-   Few bug fixes in the documentation have revealed some
    inconsistencies that have been corrected. Two traits class concept
    are now documented (`RangeSearchTraits` and `SearchTraits`). Most
    other changes concerns only classes documented as advanced. One
    issue that user can encounter is due to an additional requirement on
    the nested class `Construct_cartesian_const_iterator_d` defined in
    the concept SearchTraits that must provide a nested type
    `result_type`.

### Spatial Sorting (major new feature added)

-   General dimension is now supported.
-   Hilbert sorting admits now two policies: splitting at median or at
    middle (see user manual).
-   Using a property map, sorting on keys instead of points is now
    easier

### dD Kernel

-   The d-dimensional kernel concept and models have been modified to
    additionally provide two new functors `Less_coordinate_d` and
    `Point_dimension_d`.

### 2D Arrangements

-   A new geometry-traits class that handles rational arcs, namely
    `Arr_rational_function_traits_2`, has been introduced. It replaced
    an old traits class, which handled the same family of curves, but it
    was less efficient. The new traits exploits CGAL algebraic kernels
    and polynomials, which were not available at the time the old traits
    class was developed.
-   A new geometry traits concept called
    `ArrangementOpenBoundaryTraits_2` has been introduced. A model of
    this concept supports curves that approach the open boundary of an
    iso-rectangular area called parameter space, which can be unbounded
    or bounded. The general code of the package, however, supports only
    the unbounded parameter space. We intend to enhance the general code
    to support also bounded parameter spaces in a future release.
-   The deprecated member function `is_at_infinity()` of
    `Arrangement_2::Vertex` has been removed. It has been previously
    replaced new function `is_at_open_boundary()`.
-   The tags in the geometry traits that indicate the type of boundary
    of the embedding surface were replaced by the following new tags:

                 Left_side_category
                 Bottom_side_category
                 Top_side_category
                 Right_side_category

    It is still possible not to indicate the tags at all. Default values
    are assumed. This however will produce warning messages, and should
    be avoided.

Release 3.8
-----------

Release date: April 2011

CGAL 3.8 offers the following improvements and new functionality :

### General

-   Boost version 1.39 at least is now required.
-   Initial support for the LLVM Clang compiler (prereleases of version
    2.9).
-   Full support for the options -strict-ansi of the Intel Compiler 11,
    and -ansi of the GNU g++ compiler.
-   Adding a concept of ranges. In the following releases, it will be
    the way to provide a set of objects (vs. a couple of iterators).
-   Fix a memory leak in CORE polynomials.
-   Various fixes in the manual.

### 3D Mesh Generation (major new feature added)

-   Adding the possibility to handle sharp features: the 3D Mesh
    generation package now offers the possibility to get in the final
    mesh an accurate representation of 1-dimensional sharp features
    present in the description of the input domain.

### 2D Triangulations (major new feature added)

-   Add a way to efficiently insert a range of points with information
    into a 2D Delaunay and regular triangulation.
-   Add member function mirror\_edge taking an edge as parameter.
-   Fix an infinite loop in constrained triangulation.

### 3D Triangulations (major new feature added)

-   Add a way to efficiently insert a range of points with information
    into a 3D Delaunay and regular triangulation.
-   Add a member function to remove a cluster of points from a Delaunay
    or regular triangulation.
-   function vertices\_in\_conflict is renamed
    vertices\_on\_conflict\_zone\_boundary for Delaunay and regular
    triangulation. Function vertices\_inside\_conflict\_zone is added to
    regular triangulation.
-   Structural filtering is now internally used in locate function of
    Delaunay and regular triangulation. It improves average construction
    time by 20%.
-   Added demo.

### 3D Alpha Shapes (major new feature added)

-   The new class Fixed\_alpha\_shape\_3 provides a robust and faster
    way to compute one alpha shape (with a fixed value of alpha).

### AABB tree

-   Adding the possibility to iteratively add primitives to an existing
    tree and to build it only when no further insertion is needed.

### 2D and 3D Kernel

-   Better handling of 2D points with elevation (3D points projected
    onto trivial planes). More general traits classes
    (Projection\_traits\_xy\_3,
    Projection\_traits\_yz\_3,Projection\_traits\_yz\_3) are provided to
    work with triangulations, algorithms on polygons, alpha-shapes,
    convex hull algorithm... Usage of former equivalent traits classes
    in different packages is now deprecated.
-   Exact\_predicates\_exact\_constructions\_kernel now better use the
    static filters which leads to performance improvements.
-   Add an overload for the global function angle, taking three 3D
    points.
-   In the 2D and 3D kernel concept, the constant Boolean
    Has\_filtered\_predicates is now deprecated. It is now required to
    use Has\_filtered\_predicates\_tag (being either Tag\_true or
    Tag\_false).
-   Compare\_distance\_2 and Compare\_distance\_3 provide additional
    operators for 3 and 4 elements.
-   Add intersection test and intersection computation capabilities
    between an object of type Ray\_3 and either an object of type
    Line\_3, Segment\_3 or Ray\_3.
-   Improve intersection test performance between an object of type
    Bbox\_3 and an object of type Plane\_3 or Triangle\_3 by avoiding
    arithmetic filter failures.

### 2D Envelope

-   Env\_default\_diagram\_1 is deprecated, Envelope\_diagram\_1 should
    be used instead.

### 3D Envelope

-   A new demo program called `L1_Voronoi_diagram_2` has been
    introduced. It demonstrates how 2D Voronoi diagrams of points under
    the L1 metric are constructed using lower envelopes.

### dD Kernel

-   Add functor Compute\_coordinate\_d to Kernel\_d concept.

### Geometric Object Generators

-   CGAL::Random uses boost::rand48 instead of std::rand.
-   Adding to CGAL::Random a way to generate random integers.
-   Adding generators for dD points.

### Algebraic Foundations

-   Algebraic\_structure\_traits now provides an Inverse functor for
    Fields. There is also a new global function inverse.

### Bounding Volumes

-   dD Min sphere of spheres has a new traits class for the min sphere
    of points.

### Triangulated Surface Mesh Simplification

-   The priority queue internally used to prioritize edge
    simplifications is no longer a relaxed heap but a binomial heap.
    This fix guarantees that all edges satisfying a simplification
    criteria are removed (if possible).

### 3D Boolean Operations on Nef Polyhedra

-   Allow construction of a 3D nef polyhedron from a 3D polyhedron with
    normals.

### 2D Arrangements

-   Fix a bug in the method insert\_at\_vertices of the Arrangement\_2
    class.
-   Fix several bugs in the traits class Arr\_Bezier\_curve\_traits\_2
    for arrangement of Bezier curves.

### 2D Minkowski Sums

-   A bug in the convolution method was fixed.

Release 3.7
-----------

Release date: October 2010

CGAL 3.7 offers the following improvements and new functionality :

### General

-   The configuration of CGAL libraries now requires CMake&gt;=2.6.
-   Changes in the set of supported platforms:
    -   GNU g++ 4.5 supported (with or without the compilation option
        -std=c++0x).
    -   Initial support for the option -strict-ansi of the Intel
        Compiler 11. The CGAL libraries compile with that option, and
        most CGAL headers have been fixed. The packages "3D Boolean
        Operations on Nef Polyhedra" (Nef\_3), "Convex Decomposition of
        Polyhedra" (Convex\_decomposition\_3), and "3D Minkowski Sum of
        Polyhedra" (Minkowski\_sum\_3) are known to still fail to
        compile with that compiler flag.
    -   The Microsoft Windows Visual C++ compiler 2010 (VC10), that was
        experimentally supported by CGAL-3.6.1, is now fully supported.
        Note that CMake&gt;=2.8.2 is required for that support.
    -   The Microsoft Windows Visual C++ compiler 2005 (VC8) is no
        longer supported by the CGAL project since CGAL-3.7.
    -   With Microsoft Windows Visual C++ (VC9 and VC10), the optional
        dependencies Gmp, Mpfr, Blas, Lapack, Taucs no longer use
        Boost-style name mangling. Only one variant is now provided by
        the CGAL Windows installer (release, with dynamic runtime).
-   Some demos now require a version of Qt4 &gt;= 4.3.
-   CGAL\_PDB is no longer provided with CGAL. An alternative solution
    for people interested in reading PDB files is to use ESBTL
    (https://esbtl.sourceforge.net/).
-   Fix issues of the CGAL wrappers around the CORE library, on 64 bits
    platforms.

### Arithmetic and Algebra

-   New models Algebraic\_kernel\_d\_1 and Algebraic\_kernel\_d\_2 for
    the corresponding concepts. They provide generic support for various
    coefficient types

### Arrangements

-   A new model Arr\_algebraic\_segment\_traits\_2 of
    ArrangementTraits\_2 that supports algebraic curves of arbitrary
    degree in the plane

### 2D Triangulations

-   The Delaunay and regular 2D triangulations now use a symbolic
    perturbation to choose a particular triangulation in co-circular
    cases.
-   The return type of the template member function insert(It beg, It
    end), taking an iterator range of points, has been changed from int
    to std::ptrdiff\_t.
-   Classes Triangulation\_euclidean\_traits\_xy\_3,
    Triangulation\_euclidean\_traits\_yz\_3 and
    Triangulation\_euclidean\_traits\_xz\_3 are now model of the concept
    ConstrainedTriangulationTraits\_2. They can be used with and without
    intersection of constraints.
-   2D Delaunay and basic triangulations now provide vertex relocation
    by the mean of these two new methods: move and
    move\_if\_no\_collision. The methods are also available for the
    hierarchy (Triangulation\_hierarchy\_2).

### 3D Triangulations

-   The return type of the template member function insert(It beg, It
    end), taking an iterator range of points, has been changed from int
    to std::ptrdiff\_t.
-   3D Delaunay triangulations now provide vertex relocation by the mean
    of these two new methods: move and move\_if\_no\_collision. This
    works in both Compact\_policy and Fast\_policy.

### 2D and 3D Alpha Shapes

-   The type int in the API has been changed to std::size\_t so that
    CGAL can deal with large data sets (64 bit addresses).

### 2D Mesh Generation

-   The execution of the 2D mesh generator is now deterministic (same at
    each run).

### 3D Mesh Generation

-   The efficiency of the 3D mesh generator has been improved (the
    number of calls to the oracle per inserted vertex has globally
    decrease). This is achieved through a slight change of the mesh
    generator strategy which implies that a surface component that is
    not detected at the surface mesher level will never be discovered by
    chance, owing to the refinement of some tetrahedra, as it could
    happen before. Please note that defining the macro
    CGAL\_MESH\_3\_USE\_OLD\_SURFACE\_RESTRICTED\_DELAUNAY\_UPDATE
    switches back to the old behavior.
-   A demo program is now available.

### Surface Reconstruction from Point Sets

-   Improved performance and minor bug fix.

### 2D Range and Neighbor Search

-   The type int in the API has been changed to std::size\_t so that
    CGAL can deal with large data sets (64 bit addresses).

Release 3.6.1
-------------

Release date: June 2010

This is a bug fix release. The following has been changed since
CGAL-3.6:

### General

-   Fix compilation errors with recent Boost versions (since 1.40).
-   Initial support for the Microsoft Visual C++ compiler 10.0 (MSVC
    2010). For that support, CMake&gt;=2.8.2 is required. Note also that
    the compiler option "/bigobj" is necessary to compile some CGAL
    programs with MSVC 2010.

### Polynomial

-   Fix compilation errors with the Microsoft Visual C++ compiler and
    the Intel C++ compiler.

### Polyhedron

-   Fix a compilation errors in demo/Polyhedron/:
-   issue with the location of qglobal.h of Qt4 on MacOS X,
-   missing texture.cpp, if TAUCS is used,
-   Fix the location of built plugins of demo/Polyhedron/, when CGAL is
    configured with WITH\_demos=ON

### 3D Periodic Triangulations

-   Fixed bug in the triangulation hierarchy for periodic
    triangulations.

### 2D Mesh Generation

-   Fix a bug that lead to precondition violation.
-   Improve the user manual about the member function is\_in\_domain()
    of the Face type.
-   The 2D meshing process is now deterministic (sorting of bad faces no
    longer relies on pointers comparisons).

### 3D Mesh Generation

-   Fix a linking errors (duplicate symbols) when
    `<CGAL/refine_mesh_3.h>` is included in different compilation units.

### Spatial Searching

-   Fix a bug in `<CGAL/Orthogonal_k_neighbor_search.h>` when several
    nearest neighbors are at the same distance from the query point.

### IO Streams

-   Fix a bug in `<CGAL/IO/VRML_2_ostream.h>` that generated VRML 2
    files with an invalid syntax for IndexedFaceSet nodes.

### Triangulation\_2

-   Add missing Compare\_distance\_2 functor in trait classes
    Triangulation\_euclidean\_traits\_xy\_3
    Triangulation\_euclidean\_traits\_yz\_3 and
    Triangulation\_euclidean\_traits\_xz\_3. This was preventing calling
    member function nearest\_vertex of Delaunay\_triangulation\_2
    instantiated with one of these traits.

Release 3.6
-----------

Release date: March 2010

CGAL 3.6 offers the following improvements and new functionality :

### General

-   Boost version 1.34.1 at least is now required.

### Arithmetic and Algebra

#### Algebraic Kernel (new package)

-   This new package is targeted to provide black-box implementations of
    state-of-the-art algorithms to determine, compare and approximate
    real roots of univariate polynomials and bivariate polynomial
    systems. It includes models of the univariate algebraic kernel
    concept, based on the library RS.

#### Number Types

-   Two new arbitrary fixed-precision floating-point number types have
    been added: the scalar type Gmpfr and the interval type Gmpfi, based
    on the MPFR and MPFI libraries respectively.

### Geometry Kernels

#### 2D and 3D Geometry Kernel

-   Add new do\_intersect() and intersection() overloads:
    -   do\_intersect(Bbox\_3, Bbox\_3/Line\_3/Ray\_3/Segment\_3)
    -   intersection(Triangle\_3, Line\_3/Ray\_3/Segment\_3)

### Polygons

#### 2D Regularized Boolean Set-Operations

-   Fixed General\_polygon\_set\_2::arrangement() to return the proper
    type of object.

### Arrangement

#### 2D Arrangements

-   Fixed passing a (const) traits object to the constructor of
    Arrangement\_2.
-   Introduced Arrangement\_2::fictitious\_face(), which returns the
    fictitious face in case of an unbounded arrangement.
-   Fixed a bug in Bezier-curve handling.
-   Added (back) iterator, number\_of\_holes(), holes\_begin(), and
    holes\_end() to the default DCEL for backward compatibility.
-   Added (simple) versions of the free overlay() function. It employs
    the default overlay-traits, which practically does nothing.

### Polyhedron

-   Fix a compilation errors in demo/Polyhedron/:
    -   issue with the location of qglobal.h of Qt4 on MacOS X,
    -   missing texture.cpp, if TAUCS is used,
-   Fix the location of built plugins of demo/Polyhedron/, when CGAL is
    configured with WITH\_demos=ON
-   Fix a bug in test\_facet function of the incremental builder: the
    function did not test if while a new facet makes a vertex manifold,
    no other facet incident to that vertex breaks the manifold property.

### Triangulations and Delaunay Triangulations

#### 2D/3D Regular Triangulations

-   Weighted\_point now has a constructor from Cartesian coordinates.

#### 3D Triangulations

-   Regular\_triangulation\_3 : semi-static floating-point filters are
    now used in its predicates, which can speed up its construction by a
    factor of about 3 when
    Exact\_predicates\_inexact\_constructions\_kernel is used.
-   The class Regular\_triangulation\_filtered\_traits\_3 is deprecated,
    the class Regular\_triangulation\_euclidean\_traits\_3 must be used
    instead. The predicates of that traits will be filtered if the
    kernel given as template parameter of that traits is itself a
    filtered kernel.
-   Triangulation\_hierarchy\_3 is now deprecated, and replaced by a
    simpler CGAL::Fast\_location policy template parameter of
    Delaunay\_triangulation\_3.
-   The old version of remove() (enabled with
    CGAL\_DELAUNAY\_3\_OLD\_REMOVE) has been deleted.

#### 3D Periodic Triangulations

-   New demo: 3D periodic Lloyd algorithm.
-   New functionality for Voronoi diagrams: dual of an edge and of a
    vertex, volume and centroid of the dual of a vertex.
-   The package can now be used with the 3D Alpha Shapes package to
    compute periodic alpha shapes.

#### 3D Alpha shapes

-   The class Weighted\_alpha\_shape\_euclidean\_traits\_3 is
    deprecated, the class Regular\_triangulation\_euclidean\_traits\_3
    must be used instead.
-   The package can now be used together with the 3D Periodic
    Triangulation package to compute periodic alpha shapes.

#### 2D/3D Triangulations, 2D Segment Delaunay Graph, 2D Apollonius Graph, and 3D Periodic Triangulations

-   The constructor and insert function taking ranges now produce
    structures whose iterator orders is now deterministic (same at each
    run).

### Mesh Generation

#### 2D Mesh Generation

-   The 2D mesh generator can now be used with a constrained Delaunay
    triangulation with constraints hierarchy
    (Constrained\_triangulation\_plus\_2).
-   In some cases (refinement of a constrained edge that is on the
    convex hull), the 2D mesh generator from CGAL-3.4 and CGAL-3.5 could
    create invalid triangulations. This bug is now fixed.

#### 3D Mesh Generation

-   The mesh generator has been enriched with an optimization phase to
    provide 3D meshes with well shaped tetrahedra (and in particular no
    slivers). The optimization phase involves four different
    optimization processes: two global optimization processes (ODT and
    Lloyd), a perturber and an exuder. Each of these processes can be
    activated or not, and tuned to the users needs and to available
    computer resources.

### Support library

#### CGAL ipelets

-   Add support for version 7 of Ipe.

Release 3.5.1
-------------

Release date: December 2009

This is a bug fix release.

### Documentation

-   Fixes in the documentation (the online documentation of CGAL-3.5 is
    now based on CGAL-3.5.1).
-   Fixes to the bibliographic references.

### Windows installer

-   The Windows installer of CGAL-3.5.1 fixes an issue with downloading
    of precompiled binaries of the external library TAUCS.

### Bug fixes in the following CGAL packages

#### AABB tree

-   Fix a linker issue in do\_intersect(Bbox\_3,Bbox\_3).
-   Fix compilation issue in do\_intersect(Bbox\_3,Ray\_3) when using
    the parameters in this order.

#### 3D Mesh Generation

-   Fix a bug in initial points construction of a polyhedral surface.

Release 3.5
-----------

Release date: October 2009

CGAL releases will now be published about every six months. As a
transition release, CGAL-3.5 has been developed during 9 months from the
release CGAL-3.4.

Version 3.5 differs from version 3.4 in the platforms that are supported
and in functionality. There have also been a number of bug fixes for
this release.

### General

-   Additional supported platforms:
    -   GNU g++ 4.4 supported.
    -   Intel Compiler 11 supported on Linux
-   Fixed ABI incompatibilities when mixing CGAL and Boost Program
    Options on Windows/Visual C++ (the compilation flag
    -D\_SECURE\_SCL=0 is not longer use in Debug mode).

### Geometry Kernels

#### 3D Spherical Geometry Kernel

-   Add functionalities to manipulate circles, circular arcs and points
    that belong to the same sphere.

### Polygons

#### 2D Regularized Boolean Set-Operations

-   The polygon validation operations were enhanced and their interface
    was improved. They are now offered as free functions and applied
    properly.

#### 2D Straight Skeleton and Polygon Offsetting

-   Updated the manual to document the new partial skeletons feature
    (already in the code since 3.4)

### Arrangements

#### 2D Arrangements

-   The member function is\_at\_infinity() of Arrangement\_2::Vertex was
    replaced by the new function is\_at\_open\_boundary(). The former is
    deprecated. While still supported in version 3.5, It will not be
    supported in future releases. The member functions
    boundary\_type\_in\_x() and boundary\_type\_in\_y() were permanently
    replaced by the functions parameter\_space\_in\_x() and
    parameter\_space\_in\_y(), respectively. The 2 new functions return
    an enumeration of a new type, namely Arr\_parameter\_space.
-   The tags in the geometry traits that indicate the type of boundary
    of the embedding surface were replaced by the following new tags:
    Arr\_left\_side\_tag Arr\_bottom\_side\_tag Arr\_top\_side\_tag
    Arr\_right\_side\_tag In addition, the code was change, and now it
    is possible not to indicate the tags at all. Default values are
    assumed. This however will produce warning messages, and should be
    avoided.
-   All operations of the geometry traits-class were made 'const'. This
    change was reflected in the code of this package and all other
    packages that are based on it. Traits classes that maintain state,
    should declare the data members that store the state as mutable.

#### Envelopes of Surfaces in 3D

-   A few bugs in the code that computes envelopes were fixed, in
    particular in the code that computes the envelopes of planes.

### Triangulations and Delaunay Triangulations

#### 3D Periodic Triangulations (new package)

-   This package allows to build and handle triangulations of point sets
    in the three dimensional flat torus. Triangulations are built
    incrementally and can be modified by insertion or removal of
    vertices. They offer point location facilities.

### Mesh Generation

#### Surface Reconstruction from Point Sets (new package)

-   This CGAL package implements an implicit surface reconstruction
    method: Poisson Surface Reconstruction. The input is an unorganized
    point set with oriented normals.

#### 3D Mesh Generation (new package)

-   This package generates 3 dimensional meshes. It computes isotropic
    simplicial meshes for domains or multidomains provided that a domain
    descriptor, able to answer queries from a few different types on the
    domain, is given. In the current version, Mesh\_3 generate meshes
    for domain described through implicit functional, 3D images or
    polyhedral boundaries. The output is a 3D mesh of the domain volume
    and conformal surface meshes for all the boundary and subdividing
    surfaces.

### Geometry Processing

#### Triangulated Surface Mesh Simplification

-   BREAKING API change in the passing of the visitor object.
-   Fixed a bug in the link\_condition test
-   Added a geometric test to avoid folding of facets
-   Fixed a bug in the handling of overflow in the LindstromTurk
    computations
-   Updated the manual to account for the new visitor interface

#### Point Set Processing (new package)

-   This packages implements a set of algorithms for analysis,
    processing, and normal estimation and orientation of point sets.

### Spatial Searching and Sorting

#### AABB tree (new package)

-   This package implements a hierarchy of axis-aligned bounding boxes
    (a AABB tree) for efficient intersection and distance computations
    between 3D queries and sets of input 3D geometric objects.

### Support Library

#### CGAL\_ipelets (new package):

-   Object that eases the writing of Ipe's plugins that use CGAL.
    Plugins for CGAL main 2D algorithm are provided as demo.

Release 3.4
-----------

Release date: January 2009

Version 3.4 differs from version 3.3.1 in the platforms that are
supported and in functionality. There have also been a number of bug
fixes for this release.

### General

-   GNU g++ 4.3 supported. Support for g++ 3.3 is dropped.
-   Visual 9 supported. Support for Visual 7 is dropped.
-   Boost version 1.33 at least is now required.
-   CGAL now depends on Boost.Threads, which implies to link against a
    compiled part of Boost.
-   The new macro CGAL\_NO\_DEPRECATED\_CODE can be defined to disable
    deprecated code, helping users discover if they rely on code that
    may be removed in subsequent releases.
-   Assertion behavior: It is not possible anymore to set the CONTINUE
    mode for assertion failures. Functions that allow to change the
    assertion behavior are now declared in
    `<CGAL/assertions_behaviour.h>`.
-   Qt3 based demos are still there but the documentation has been
    removed as the CGAL::Qt\_Widget will be deprecated.
-   Qt4 based demos use the Qt GraphicsView framework and the
    libQGLViewer.

### Installation

-   install\_cgal has been replaced by CMake.

### Polynomial (new package)

-   This package introduces a concept Polynomial\_d, a concept for
    multivariate polynomials in d variables.

### Modular Arithmetic (new package)

-   This package provides arithmetic over finite fields.

### Number Types

-   the counter Interval\_nt::number\_of\_failures() has been removed,
    replaced by a profiling counter enabled with CGAL\_PROFILE.
-   Fix of a bug in CORE/Expr.h; as a consequence, the arrangement demo
    works properly when handling arrangements of conics, for example,
    when defining an arc with 5 points.

### 3D Spherical Geometry Kernel (new package)

-   This package is an extension of the linear CGAL Kernel. It offers
    functionalities on spheres, circles, circular arcs and line segments
    in the 3D space.

### Linear Kernel

-   We recommend that you use the object\_cast() function instead of
    assign() to extract an object from a CGAL::Object, for efficiency
    reasons.
-   The Kernel archetypes provided by the 2D/3D linear kernel have been
    removed.
-   The deprecated linear kernel functors Construct\_supporting\_line\_2
    and Construct\_supporting\_line\_3 have been removed.
-   Ambiant\_dimension and Feature\_dimenison have been added to
    retrieve the potentially compile-time dimension of a space or of an
    object.
-   barycenter() functions have been added.
-   The geometric object Circle\_3 as well as predicates and
    constructions have been added to the kernel
-   The missing intersection/do\_intersect between Line\_3 and Line\_3
    has been added as well.

### 3D Triangulations

-   Removed the deprecated functions Cell:mirror\_index() and
    Cell::mirror\_vertex().
-   Derecursification of two functions that in some cases lead to stack
    overflows

### 3D Nef Polyhedron

-   n-ary union/intersection
-   intersection with halfspace under standard kernel
-   constructor for polylines

### CGAL and the Qt4 GraphicsView (new package)

-   2D CGAL Kernel objects and many data structures have can be rendered
    in a QGraphicsView

### STL Extensions:

-   The functor adaptors for argument binding and composition (bind\_\*,
    compose, compose\_shared, swap\_\*, negate, along with the helper
    functions set\_arity\_\* and Arity class and Arity\_tag typedefs)
    which were provided by `<CGAL/functional.h>` have been removed.
    Please use the better boost::bind mechanism instead. The concept
    AdaptableFunctor has been changed accordingly such that only a
    nested result\_type is required.
-   The accessory classes Twotuple, Threetuple, Fourtuple and Sixtuple
    are also deprecated (use CGAL::array instead).
-   CGAL::Triple and CGAL::Quadruple are in the process of being
    replaced by boost::tuple. As a first step, we strongly recommend
    that you replace the direct access to the data members (.first,
    .second, .third, .fourth), by the get&lt;i&gt;() member function;
    and replace the make\_triple and make\_quadruple maker functions by
    make\_tuple.
    This way, in a further release, we will be able to switch to
    boost::tuple more easily.
-   The class CGAL::Uncertain&lt;&gt; has been documented. It is
    typically used to report uncertain results for predicates using
    interval arithmetic, and other filtering techniques.

### 2D Arrangements

-   Changed the name of the arrangement package from Arrangement\_2 to
    Arrangement\_on\_surface\_2 to reflect the potential capabilities of
    the package to construct and maintain arrangements induced by curves
    embedded on two dimensional surfaces in three space. Most of these
    capabilities will become available only in future releases though.
-   Enhanced the geometry traits concept to handle arrangements embedded
    on surfaces. Each geometry-traits class must now define the
    'Boundary\_category' tag.
-   Fixed a bug in Arr\_polyline\_traits\_2.h, where the operator that
    compares two curves failed to evaluate the correct result (true)
    when the curves are different, but their graphs are identical.
-   Permanently removed IO/Arr\_postscript\_file\_stream.h and
    IO/Polyline\_2\_postscript\_file\_stream.h, as they depend on
    obsolete features and LEDA.
-   Fixed several bugs in the arrangement demo and enhanced it. e.g.,
    fixed background color change, allowed vertex coloring , enabled
    "smart" color selection, etc.
-   Enhanced the arrangement demo with new features, such as allowing
    the abortion of the merge function (de-select), updated the how-to
    description, etc.
-   Replace the functions CGAL::insert\_curve(), CGAL::insert\_curves(),
    CGAL::insert\_x\_monotone\_curve(), and
    CGAL::insert\_x\_monotone\_curves() with a single overloaded
    function CGAL::insert(). The former 4 functions are now deprecated,
    and may no longer be supported in future releases.

### Envelopes of Surfaces in 3D

-   Fixed a bug in the computation of the envelope of unbounded planes
    caused by multiple removals of vertices at infinity.

### 2D Regularized Boolean Set-Operations

-   Fixed a bug in connect\_holes() that caused failures when connecting
    holes touching the outer boundary.
-   Fixed the concept GeneralPolygonSetTraits\_2. Introduced two new
    concepts GpsTraitsGeneralPolygon\_2 and
    GpsTraitsGeneralPolygonWithHoles\_2. Fixed the definition of the two
    nested required types Polygon\_2 and Polygon\_with\_holes\_2 of the
    GeneralPolygonSetTraits\_2 concept. They must model now the two new
    concepts above.
-   Added a default template parameter to 'General\_polygon\_set\_2' to
    allow users to pass their specialized DCEL used to instantiate the
    underlying arrangement.
-   Enhanced the BOP demo to use multiple windows.

### 2D Minkowski Sums

-   Fixed a few bugs in the approximate offset function, making it
    robust to highly degenerate inputs.
-   Fixed a bug in the exact Minkowski sum computation when processing
    degenerate inputs that induce overlapping of contiguous segments in
    the convolution cycles.
-   Optimized the approximate offset function (reduced time consumption
    up to a factor of 2 in some cases).
-   Added functionality to compute the offset (or to approximate the
    offset) of a Polygon\_with\_holes\_2 (and not just of a Polygon\_2).
-   Added the functionality to compute (or to approximate) the inner
    offset of a polygon.

Release 3.3.1
-------------

Release date: August 2007

This is a bug fix release.

### General

-   Intel C++ 9 was wrongly recognized as unsupported by install\_cgal.
-   Added autolink (for Visual C++) for the CGALImageIO and CGALPDB
    libraries.
-   Fixed bug in Memory\_sizer when using more than 4GB of memory
    (64bit).

### Number Types

-   Fixed bug in FPU rounding mode macros (affected only the alpha
    architecture).
-   Fixed bug in MP\_Float constructor from double for some particular
    values.
-   Fixed bug in to\_double(Lazy\_exact\_nt) sometimes returning NaN.

### Kernel

-   Fixed forgotten derivation in Circular\_kernel\_2::Has\_on\_2
-   Added some missing functions in Bbox\_3 compared to Bbox\_2.

### Skin Surface Meshing

-   The new Skin Surface Meshing package had been forgotten in the list
    of changes and the release announcement of CGAL 3.3: This package
    allows to build a triangular mesh of a skin surface. Skin surfaces
    are used for modeling large molecules in biological computing.

### Arrangements

-   Fixed a bug in the Arrangement\_2 package in dual arrangement
    representation for Boost graphs when reporting all halfedges of a
    face.
-   Fixed a bug in the Arrangement sweep-line when using a specific
    polyline configuration.
-   Fixed bug in Arrangement\_2 in walk along a line point location for
    unbounded curves.
-   Fixed bug in aggregated insertion to Arrangement\_2.
-   Fixed bug in Arrangement\_2 class when inserting an unbounded curve
    from an existing vertex.
-   Fixed bug when dealing with a degenerate conic arc in
    Arr\_conic\_traits\_2 of the Arrangement package, meaning a line
    segment which is part of a degenerate parabola/hyperbola.
-   Fixed bug in the Bezier traits-class: properly handle line segments.
    properly handle comparison near a vertical tangency.

### 2D Polygon

-   Fixed bug in degenerate case of Polygon\_2::is\_convex() for equal
    points.

### 2D Triangulations

-   Fixed bug in Regular\_triangulation\_2.

### 3D Triangulations

-   Added a circumcenter() function in the default Cell type parameter
    Triangulation\_ds\_cell\_base\_3, so that the .dual() member
    function of Delaunay still work as before, without requiring the
    explicit use of Triangulation\_cell\_base.
-   Added missing operator-&gt;() to Facet\_circulator.

### Interpolation

-   Fixed bug in Interpolation 3D about the normalization coefficient
    initialization.

### 3D Boolean Operations on Nef Polyhedra

-   Fixed bug in construction of Nef\_polyhedron\_3 from off-file. Now,
    always the inner volume is selected.
-   Fixed bug in conversion from Nef\_polyhedron\_3 to Polyhedron\_3.
    Polyhedron\_3 was not cleared at the beginning.
-   Fixed bug in Nef\_polyhedron\_3 in update of indexes for
    construction of external structure.

### Third Party Libraries Shipped with CGAL

-   TAUCS supports now 64 bits platforms.
-   CAUTION: Since version 3.3.1, CGAL is no longer compatible with the
    official release of TAUCS (currently 2.2). Make sure to use the
    version modified by the CGAL project and available from the download
    section of https://www.cgal.org.

Release 3.3
-----------

Release date: May 2007

Version 3.3 differs from version 3.2.1 in the platforms that are
supported and in functionality. There have also been a number of bug
fixes for this release.

Additional supported platforms

-   GNU g++ 4.1 and 4.2
-   Intel C++ compiler 9
-   Microsoft Visual C++ compiler 8.0

The following platforms are no longer supported:

-   Intel 8

CGAL now supports Visual C++ "Checked iterators" as well as the debug
mode of GNU g++'s STL (-D\_GLIBCXX\_DEBUG).

CGAL now works around the preprocessor macros 'min' and 'max' defined in
`<windows.h>` which were clashing with min/max functions.

### Installation

-   On Windows the libraries built in Developer Studio now have names
    which encode the compiler version, the runtime and whether it was
    built in release or debug mode. The libraries to link against are
    chosen with linker pragmas in header files.
-   On all platforms but Windows shared and static versions of the
    libraries are generated

### Manuals

-   The Package Overview page now also hosts the precompiled demos.

### Algebraic Foundations

-   Algebraic Foundations (new package)
    This package defines what algebra means for CGAL, in terms of
    concepts, classes and functions. The main features are: (i) explicit
    concepts for interoperability of types (ii) separation between
    algebraic types (not necessarily embeddable into the reals), and
    number types (embeddable into the reals).
-   Number Types
    Fixed\_precision\_nt and Filtered\_exact number types have been
    removed.

### Kernels

-   2D Circular Kernel
    Efficiency improved through geometric filtering of predicates,
    introduced with the filtered kernel
    Filtered\_bbox\_circular\_kernel\_2&lt;.&gt;, and also chosen for
    the predefined kernel Exact\_circular\_kernel\_2.
-   Linear Kernel
    Exact\_predicates\_exact\_constructions\_kernel memory and run-time
    improvements through usage of lazy geometric constructions instead
    of lazy arithmetic.

### Data Structures and Algorithms

-   Surface Mesh Simplification (new package)
    This package provides a mesh simplification framework using edge
    collapse operations, and provides the Turk/Lindstrom simplification
    algorithm.
-   Skin Surface Meshing (new package)
    This package allows to build a triangular mesh of a skin surface.
    Skin surfaces are used for modeling large molecules in biological
    computing. The surface is defined by a set of balls, representing
    the atoms of the molecule, and a shrink factor that determines the
    size of the smooth patches gluing the balls together.
-   Estimation of Local Differential Properties (new package)
    This package allows to compute local differential quantities of a
    surface from a point sample
-   Approximation of Ridges and Umbilics on Triangulated Surface Meshes
    (new package)
    This package enables the approximation of differential features on
    triangulated surface meshes. Such curvature related features are
    lines: ridges or crests, and points: umbilics.
-   Envelopes of Curves in 2D (new package)
    This package contains two sets of functions that construct the lower
    and upper envelope diagram for a given range of bounded or unbounded
    curves.
-   Envelopes of Surfaces in 3D (new package)
    This package contains two sets of functions that construct the lower
    and upper envelope diagram for a given range of bounded or unbounded
    surfaces. The envelope diagram is realized as a 2D arrangement.
-   Minkowski Sums in 2D (new package)
    This package contains functions for computing planar Minkowski sums
    of two closed polygons, and for a polygon and a disc (an operation
    also known as offsetting or dilating a polygon). The package also
    contains an efficient approximation algorithm for the offset
    computation, which provides a guaranteed approximation bound while
    significantly expediting the running times w.r.t. the exact
    computation procedure.
-   Surface Mesh Parametrization
    Added Jacobi and SSOR preconditioners to OpenNL solver, which makes
    it much faster and more stable.
-   2D Arrangements
    -   Added support for unbounded curves.
    -   Added a traits class that supports bounded and unbounded linear
        objects, namely lines, rays and line segments.
    -   Added traits classes that handle circular arcs based on the
        circular kernel.
    -   Added a traits class that supports Bezier curves.
    -   Enhanced the traits class that supports rational functions to
        handle unbounded (as well as bounded) arcs
    -   Added a free function called decompose() that produces the
        symbolic vertical decomposition of a given arrangement,
        performing a batched vertical ray-shooting query from all
        arrangement vertices.
    -   Fixed a memory leak in the sweep-line code.
    -   Fixed a bug in computing the minor axis of non-degenerate
        hyperbolas.
-   Boolean Set Operations
    -   Added the DCEL as a default template parameter to the
        General\_polygon\_set\_2 and Polygon\_set\_2 classes. This
        allows users to extend the DCEL of the underlying arrangement.
    -   Added a function template called connect\_holes() that connects
        the holes in a given polygon with holes, turning it into a
        sequence of points, where the holes are connected to the outer
        boundary using zero-width passages.
    -   Added a non-const function member to General\_polygon\_set\_2
        that obtains the underlying arrangement.
-   2D and 3D Triangulations
    -   The constructors and insert member functions which take an
        iterator range perform spatial sorting in order to speed up the
        insertion.
-   Optimal Distances
    -   Polytope\_distance\_d: has support for homogeneous points;
        bugfix in fast exact version.
-   Bounding Volumes
    -   Min\_annulus\_d has support for homogeneous points; bugfix in
        fast exact version.

### Support Library

-   CGAL and the Boost Graph Library (BGL) (new package)
    This package provides the glue layer for several CGAL data
    structures such that they become models of the BGL graph concept.
-   Spatial Sorting (new package)
    This package allows to sort points and other objects along a Hilbert
    curve which can improve the performance of algorithms like
    triangulations. It is used by the constructors of the triangulation
    package which have an iterator range of points as argument.
-   Linear and Quadratic Programming Solver (new package)
    This package contains algorithms for minimizing linear and convex
    quadratic functions over polyhedral domains, described by linear
    equations and inequalities.

Release 3.2.1
-------------

Release date: July 2006

This is a bug fix release

### Number Types

-   Fix MP\_Float constructor which crashed for some values.

### Kernel

-   Rename Bool to avoid a clash with a macro in X11 headers.

### Arrangement

-   Derived the Arr\_segment\_traits\_2 Arrangement\_2 traits class from
    the parameterized Kernel. This allows the use of this traits class
    in an extended range of applications that require kernel objects and
    operations on these objects beyond the ones required by the
    Arrangement\_2 class itself.
-   Fixed a compilation bug in the code that handles overlay of
    arrangements instantiated with different DCEL classes.
-   Fixed a couple of bugs in the implementation of the Trapezoidal RIC
    point-location strategy

### Triangulation, Alpha Shapes

-   Qualify calls to filter\_iterator with "CGAL::" to avoid overload
    ambiguities with Boost's filter\_iterator.

### Surface Mesher

-   Fixed a bug in iterators of the class template
    Surface\_mesh\_complex\_2\_in\_triangulation\_3

### Surface Mesh Parametrisation

-   Updated the precompiled taucs lib

### Kinetic Data Structures

-   Fixed problems caused by old versions of gcc being confused by
    operator! and operator int()
-   Added point removal support to the Active\_objects\_vector

Release 3.2
-----------

Release date: May 2006

Version 3.2 differs from version 3.1 in the platforms that are supported
and in functionality. There have also been a number of bug fixes for
this release.

The following platforms are no longer supported:

-   SunPro CC versions 5.4 and 5.5 on Solaris
-   SGI Mips Pro

For Visual C++ the installation scripts choose the multi-threaded
dynamically linked runtime (/MD). Before it was the single-threaded
static runtime (/ML).

### Installation

-   The install tool tries to find third party libraries at "standard"
    locations.
-   Installers for Apple, Windows, and rpms.

### Manuals

-   User and Reference manual pages of a package are in the same chapter

### Kernels

-   2D Circular Kernel (new package)
    This package is an extension of the linear CGAL Kernel. It offers
    functionalities on circles, circular arcs and line segments in the
    plane.

### Data Structures and Algorithms

-   2D Regularized Boolean Set-Operations (new package)
    This package consists of the implementation of Boolean
    set-operations on point sets bounded by weakly x-monotone curves in
    2-dimensional Euclidean space. In particular, it contains the
    implementation of regularized Boolean set-operations, intersection
    predicates, and point containment predicates.
-   2D Straight Skeleton and Polygon Offsetting (new package)
    This package implements an algorithm to construct a halfedge data
    structure representing the straight skeleton in the interior of 2D
    polygons with holes and an algorithm to construct inward offset
    polygons at any offset distance given a straight skeleton.
-   2D Voronoi Diagram Adaptor (new package)
    This package provides an adaptor that adapts a 2-dimensional
    triangulated Delaunay graph to the corresponding Voronoi diagram,
    represented as a doubly connected edge list (DCEL) data structure.
    The adaptor has the ability to automatically eliminate, in a
    consistent manner, degenerate features of the Voronoi diagram, that
    are artifacts of the requirement that Delaunay graphs should be
    triangulated even in degenerate configurations. Depending on the
    type of operations that the underlying Delaunay graph supports, the
    adaptor allows for the incremental or dynamic construction of
    Voronoi diagrams and can support point location queries.
-   3D Surface Mesher (new package)
    This package provides functions to generate surface meshes that
    interpolate smooth surfaces. The meshing algorithm is based on
    Delaunay refinement and provides some guarantees on the resulting
    mesh: the user is able to control the size and shape of the mesh
    elements and the accuracy of the surface approximation. There is no
    restriction on the topology and number of components of input
    surfaces. The surface mesher may also be used for non smooth
    surfaces but without guarantee.

    Currently, implementations are provided for implicit surfaces
    described as the zero level set of some function and surfaces
    described as a gray level set in a three-dimensional image.

-   3D Surface Subdivision Methods (new package)
    Subdivision methods recursively refine a control mesh and generate
    points approximating the limit surface. This package consists of
    four popular subdivision methods and their refinement hosts.
    Supported subdivision methods include Catmull-Clark, Loop, Doo-Sabin
    and sqrt(3) subdivisions. Their respective refinement hosts are PQQ,
    PTQ, DQQ and sqrt(3) refinements. Variations of those methods can be
    easily extended by substituting the geometry computation of the
    refinement host.
-   Planar Parameterization of Triangulated Surface Meshes (new
    package)
    Parameterizing a surface amounts to finding a one-to-one mapping
    from a suitable domain to the surface. In this package, we focus on
    triangulated surfaces that are homeomorphic to a disk and on
    piecewise linear mappings into a planar domain. This package
    implements some of the state-of-the-art surface mesh
    parameterization methods, such as least squares conformal maps,
    discrete conformal map, discrete authalic parameterization, Floater
    mean value coordinates or Tutte barycentric mapping.
-   Principal Component Analysis (new package)
    This package provides functions to compute global information on
    the shape of a set of 2D or 3D objects such as points. It provides
    the computation of axis-aligned bounding boxes, centroids of point
    sets, barycenters of weighted point sets, as well as linear least
    squares fitting for point sets in 2D, and point sets as well as
    triangle sets in 3D.
-   2D Placement of Streamlines (new package)
    Visualizing vector fields is important for many application domains.
    A good way to do it is to generate streamlines that describe the
    flow behavior. This package implements the "Farthest Point Seeding"
    algorithm for placing streamlines in 2D vector fields. It generates
    a list of streamlines corresponding to an input flow using a
    specified separating distance. The algorithm uses a Delaunay
    triangulation to model objects and address different queries, and
    relies on choosing the centers of the biggest empty circles to start
    the integration of the streamlines.
-   Kinetic Data Structures (new package)
    Kinetic data structures allow combinatorial structures to be
    maintained as the primitives move. The package provides
    implementations of kinetic data structures for Delaunay
    triangulations in two and three dimensions, sorting of points in one
    dimension and regular triangulations in three dimensions. The
    package supports exact or inexact operations on primitives which
    move along polynomial trajectories.
-   Kinetic Framework (new package)
    Kinetic data structures allow combinatorial geometric structures to
    be maintained as the primitives move. The package provides a
    framework to ease implementing and debugging kinetic data
    structures. The package supports exact or inexact operations on
    primitives which move along polynomial trajectories.
-   Smallest Enclosing Ellipsoid (new package)
    This algorithm is new in the chapter Geometric Optimization.
-   2D Arrangement (major revision)
    This package can be used to construct, maintain, alter, and display
    arrangements in the plane. Once an arrangement is constructed, the
    package can be used to obtain results of various queries on the
    arrangement, such as point location. The package also includes
    generic implementations of two algorithmic frameworks, that are,
    computing the zone of an arrangement, and line-sweeping the plane,
    the arrangements is embedded on.

    Arrangements and arrangement components can also be extended to
    store additional data. An important extension stores the
    construction history of the arrangement, such that it is possible to
    obtain the originating curve of an arrangement subcurve.

-   Geometric Optimization (major revision)
    The underlying QP solver which is the foundation for several
    algorithms in the Geometric Optimization chapter has been completely
    rewritten.
-   3D Triangulation (new functionality)
    Regular\_triangulation\_3 now offers vertex removal.

Release 3.1
-----------

Release date: December 2004

Version 3.1 differs from version 3.0 in the platforms that are supported
and in functionality. There have also been a number of bug fixes for
this release.

Additional supported platforms:

-   MS Visual C++, version 7.3. and 8.0
-   Intel 8.0
-   SunPro CC versions 5.4 and 5.5 on Solaris
-   GNU g++ versions 3.4 on Linux, Solaris, Irix, cygwin, FreeBSD, and
    MacOS X
-   Darwin (MacOS X) and IA64/Linux support.

The following platforms are no longer supported:

-   MS Visual C++, version 7.0

The following functionality has been added or changed:


### All

-   The CORE 1.7 library for exact real arithmetic.
-   Updated GMP to 4.1.3.
-   Added Mpfr a library for multiple-precision floating-point
    computations with exact rounding.
-   Added Boost 1.32.0 (only include files).

### Installation

-   new option --disable-shared to omit building libCGAL.so.

### Manuals

-   Merged all major manuals in one multi-part manual, which provides
    now cross-links between the CGAL Kernel, the CGAL Basic Library, and
    the CGAL Support Library HTML manuals.
-   Improved layout.

### Kernels

-   Improved efficiency of filtered kernels.
-   More predicates and constructions.

### Basic Library

-   2D Segment Voronoi Diagram (new package)
    A data structure for Voronoi diagrams of segments in the plane under
    the Euclidean metric. The Voronoi edges are arcs of straight lines
    and parabolas. The algorithm provided in this package is
    incremental.
-   2D Conforming Triangulations and Meshes (new package)
    An implementation of Shewchuk's algorithm to construct conforming
    triangulations and 2D meshes.
-   3D Boolean Operations on Nef Polyhedra (new package)
    A new class (Nef\_polyhedron\_3) representing 3D Nef polyhedra, a
    boundary representation for cell-complexes bounded by halfspaces
    that supports boolean operations and topological operations in full
    generality including unbounded cells, mixed dimensional cells (e.g.,
    isolated vertices and antennas). Nef polyhedra distinguish between
    open and closed sets and can represent non-manifold geometry.
-   2D and Surface Function Interpolation (new package)
    This package implements different methods for scattered data
    interpolation: Given measures of a function on a set of discrete
    data points, the task is to interpolate this function on an
    arbitrary query point. The package further offers functions for
    natural neighbor interpolation.
-   Planar Nef polyhedra embedded on the sphere (new package)
    A new class (Nef\_polyhedron\_S2) designed and supported mainly to
    represent sphere neighborhoods around vertices of the three-
    dimensional Nef polyhedra.
-   Box\_intersection\_d (new package)
    A new efficient algorithm for finding all intersecting pairs for
    large numbers of iso-oriented boxes, i.e., typically these will be
    bounding boxes of more complicated geometries. Useful for (self-)
    intersection tests of surfaces etc.
-   2D Snap Rounding (new package)
    Snap Rounding is a well known method for converting
    arbitrary-precision arrangements of segments into a fixed-precision
    representation. In the study of robust geometric computing, it can
    be classified as a finite precision approximation technique.
    Iterated Snap Roundingis a modification of Snap Rounding in which
    each vertex is at least half-the-width-of-a-pixel away from any
    non-incident edge. This package supports both methods.
-   3D Triangulations
    -   Triangulation\_3: added operator==(),removed push\_back() and
        copy\_triangulation().
    -   Delaunay\_3 : added nearest\_vertex(), move\_point(),
        vertices\_in\_conflict().
    -   Regular\_3 : added filtered traits class, and
        nearest\_power\_vertex().
-   Planar\_map and Arrangement\_2
    -   The interface of the two traits functions that compute the
        intersection of two given curves changed. The functions
        nearest\_intersection\_to\_right() and
        nearest\_intersection\_to\_left() return an object of type
        CGAL::Object that represents either an empty intersection, a
        point, or an overlapping subcurve.
    -   Requirements to define two binary tags were added to the traits
        concept of the Planar\_map as follows: *Has\_left\_category* -
        indicates whether the functions
        curves\_compare\_y\_at\_x\_left() and
        nearest\_intersection\_to\_left() are implemented in the traits
        model. *Has\_reflect\_category* - indicates whether the
        functions point\_reflect\_in\_x\_and\_y() and
        curve\_reflect\_in\_x\_and\_y() are implemented in the traits
        model. They can be used as an alternative to the two function in
        the previous item.
    -   A new constructor of the Segment\_cached\_2 type that represents
        a segment in the Arr\_segment\_cached\_traits\_2 traits class
        was introduced. The new constructor accepts the segment
        endpoints as well as the coefficients of the underlying line.
    -   A new version of the conic-arc traits, based on CORE version 1.7
        was introduced. This new traits class makes use of CORE's
        rootOf() operator to compute the intersection points in the
        arrangement, making its code much simpler and more elegant than
        the previous version. In addition, new constructors for conic
        arcs are provided. The new traits class usually performs about
        30% faster than the version included in CGAL 3.0
    -   The traits class that handles continuous piecewise linear
        curves, namely Arr\_polyline\_traits\_2, was rewritten. The new
        class is parametrized with a traits class that handles segments,
        say Segment\_traits. The polyline curve defined within the
        Arr\_polyline\_traits\_2 class is implemented as a vector of
        segments of type Segment\_traits::Curve\_2.
    -   A meta traits class, namely Arr\_curve\_data\_traits\_2, that
        extends the curve type of the planar-map with arbitrary
        additional data was introduced. It should be instantiated with a
        regular traits-class and a class that contains all extraneous
        data associated with a curve.
    -   The class that represents the trapezoidal-decomposition point
        location strategy was renamed to
        Pm\_trapezoid\_ric\_point\_location.
    -   The Arrangement demo was rewritten. It covers many more
        features, has a much better graphical user interface, and comes
        with online documentation.
    -   Few bugs in the sweep-line module related to overlapping
        vertical segments were fixed. This module is used by the
        aggregate insert method that inserts a collection of curves at
        once.
-   Triangulation\_2
    -   added a filtered trait class in the regular triangulation
    -   added split and join operations in the triangulation data
        structure class
-   Alpha\_shapes\_3
    -   major changes in the implementation of the class
        Alpha\_shapes\_3.
    -   New implementation results in a true GENERAL mode allowing null
        and negative alpha-values. It also fixed the edges
        classification bug and introduces a classification of vertices.
-   Min\_ellipse\_2
    -   made access to approximate double representation public
    -   fixed bugs in conversion to double representation
    -   added `is_circle()` method
    -   minor performance improvements
-   Min\_sphere\_of\_spheres\_d:
    -   The models
        `Min_sphere_of_spheres_d_traits_2<K,FT,UseSqrt,Algorithm>`,
        `Min_sphere_of_spheres_d_traits_3<K,FT,UseSqrt,Algorithm>`, and
        `Min_sphere_of_spheres_d_traits_d<K,FT,Dim,UseSqrt,Algorithm>`
        of concept `MinSphereOfSpheresTraits` now represent a sphere as
        a `std::pair<Point,Radius>` (and not any more as a
        `CGAL::Weighted_point<Point,Weight>`)
    -   Internal code cleanup; in particular, implementation details
        don't pollute the namespace CGAL anymore
-   Polyhedron\_3
    -   New Tutorial on CGAL Polyhedron for Subdivision Algorithms with
        interactive demo viewer in source code available.
    -   Added example program for efficient self-intersection test. -
        Added small helper functions, such as vertex\_degree,
        facet\_degree, edge\_flip, and is\_closed.
-   Apollonius Graph (Voronoi of Circles)
    -   Reduced memory requirements by approximately a factor of two.

Release 3.0.1
-------------

Release date: February 2004

This is a bug-fix release. No new features have been added in 3.0.1.
Here is the list of bug-fixes.

### Polyhedral Surface

-   Fixed wrong include files for output support. Added example.

### Planar\_map

-   Fixed the so called "Walk-along-a-line" point-location strategy to
    correctly handle a degenerate case.

### 2D Triangulation

-   added missing figure in html doc
-   in Line\_face\_circulator\_2.h:
    Fixed changes made to support handles with a typedef to iterator.
    The fix concerns operator== and !=.

### Alpha\_shapes\_3

-   fixed classify member function for edges.

### Number types

-   Lazy\_exact\_nt:
    -   added the possibility to select the relative precision of
        `to_double()` (by default 1e-5). This should fix reports that
        some circumcenters computations have poor coordinates, e.g.
        nan).
    -   when exact computation is triggered, the interval is recomputed,
        this should speed up some kinds of computations.
-   `to_interval(Quotient<MP_Float>)`: avoid spurious overflows.

### Kernel

-   missing acknowledgment in the manual and minor clarification of
    `intersection()` documentation.

Release 3.0
-----------

Release date: October 2003

Version 3.0 differs from version 2.4 in the platforms that are supported
and in functionality. There have also been a number of bug fixes for
this release.

The license has been changed to either the LGPL (GNU Lesser General
Public License v2.1) or the QPL (Q Public License v1.0) depending on
each package. So CGAL remains free of use for you, if your usage meets
the criteria of these licenses, otherwise, a commercial license has to
be purchased from GeometryFactory.

Additional supported platforms:

-   MS Visual C++, version 7.1.
-   SunPro CC versions 5.4 and 5.5 on Solaris
-   GNU g++ versions 3.2 and 3.3 on Linux, Solaris, Irix, cygwin, and
    FreeBSD.
-   MipsPRO CC 7.30 and 7.40 with both the n32 and n64 ABIs.

The following platforms are no longer supported:

-   MS Visual C++, version 6.
-   GNU g++ 2.95.2 (2.95.3 is still supported)
-   Kai C++ and Borland C++, all versions

The following functionality has been added or changed:

**All**

-   The CORE library for exact computations is now distributed as part
    of CGAL as well.

### Kernels

-   3 typedefs have been added to ease the choice of a robust and fast
    kernel:
    -   Exact\_predicates\_inexact\_constructions\_kernel
    -   Exact\_predicates\_exact\_constructions\_kernel
    -   Exact\_predicates\_exact\_constructions\_kernel\_with\_sqrt
-   Progress has been made towards the complete adaptability and
    extensibility of our kernels.
-   New faster Triangle\_3 intersection test routines.
    *(see Erratum)*
-   Added a Kernel concept archetype to check that generic algorithms
    don't use more functionality than they should.
-   A few more miscellaneous functions.

### Basic Library

-   2D Apollonius Graph (new package)
    Algorithms for computing the Apollonius graph in two dimensions. The
    Apollonius graph is the dual of the Apollonius diagram, also known
    as the additively weighted Voronoi diagram. The latter can be
    thought of as the Voronoi diagram of a set of circles under the
    Euclidean metric, and it is a generalization of the standard Voronoi
    diagram for points. The algorithms provided are dynamic.
-   dD Min Sphere of Spheres (new package)
    Algorithms to compute the smallest enclosing sphere of a given set
    of spheres in R<sup>d</sup>. The package provides an algorithm with
    maximal expected running time *O(2<sup>O(d)</sup> n)* and a fast and
    robust heuristic (for dimension less than 30).
-   Spatial Searching (new package)
    Provides exact and approximate distance browsing in a set of points
    in *d*-dimensional space using implementations of algorithms
    supporting:
    -   both nearest and furthest neighbor searching
    -   both exact and approximate searching
    -   (approximate) range searching
    -   (approximate) *k*-nearest and *k*-furthest neighbor searching
    -   (approximate) incremental nearest and incremental furthest
        neighbor searching
    -   query items representing points and spatial objects.
-   **Kd-tree**
    this package is deprecated, its documentation is removed. It is
    replaced by the Spatial Searching package.
-   Largest\_empty\_rectangle\_2
    Given a set of points P in the plane, the class
    Largest\_empty\_iso\_rectangle\_2 is a data structure that maintains
    an iso-rectangle with the largest area among all iso-rectangles that
    are inside a given iso-rectangle bounding box, and that do not
    contain any point of the point set P.
-   2D Triangulation and 3D Triangulation
    -   The classes Triangulation\_data\_structure\_2 (and 3), which
        implements the data structure for 2D triangulation class, now
        makes use of CGAL::Compact\_container (see Support Library
        section below).
    -   The triangulation classes use a Rebind mechanism to provide the
        full flexibility on Vertex and Face base classes. This means
        that it is possible for the user to derive its own Face of
        Vertex base class, adding a functionality that makes use of
        types defined by the triangulation data structure like
        Face\_handle or Vertex\_handle.
    -   New classes Triangulation\_vertex\_base\_with\_info\_2 (and 3)
        and Triangulation\_face\_base\_with\_info\_2 (and 3) to make
        easier the customization of base classes in most cases.
-   2D Triangulation
    -   Regular triangulation provides an easy access to hidden points.
    -   The Triangulation\_hierarchy\_2, which provide an efficient
        location data structure, can now be used with any 2D
        triangulation class plugged in (including Regular
        triangulations).
-   3D Triangulation
    -   faster vertex removal function in Delaunay\_triangulation\_3.
    -   Delaunay\_triangulation\_3 is now independent of the order of
        insertions of the points (in case of degenerate cosphericity).
    -   Regular\_triangulation\_3 now hides vertices (and updates
        itself) when inserting a coinciding point with greater weight.
        This required a new predicate.
    -   deprecated functions: copy\_triangulation(), push\_back(),
        set\_number\_of\_vertices().
    -   Triangulation\_3 now gives non-const access to the data
        structure.
-   Interval Skip List (new package)
    An interval skip list is a data structure for finding all intervals
    that contain a point, and for stabbing queries, that is for
    answering the question whether a given point is contained in an
    interval or not.
-   Planar Maps and Arrangements
    The changes concern mainly the traits classes.
    1.  New traits hierarchy and interface: The set of requirements was
        made sound and complete. A couple of requirements were
        eliminated, few others were redefined, and some were renamed. A
        hierarchy of three traits classes for the Planar\_map\_2,
        Planar\_map\_with\_intersections\_2, and Arrangement\_2 types
        was established to include only the necessary requirements at
        each level. It was determined that for the aggregate insertion-
        operation based on a sweep-line algorithm only a subset of the
        requirements is needed. Preconditions were added where
        appropriate to tighten the requirements further.

        The following functions have been renamed:

        -   point\_is\_same() renamed to point\_equal()
        -   curve\_is\_same() renamed to curve\_equal()
        -   curve\_is\_in\_x\_range() renamed to point\_in\_x\_range()
        -   curve\_compare\_at\_x() renamed to
            curves\_compare\_y\_at\_x() Furthermore, a precondition has
            been added that the reference point is in the x-range of
            both curves.
        -   curve\_compare\_at\_x\_right() renamed to
            curves\_compare\_y\_at\_x\_to\_right(). Furthermore, a
            precondition has been added that both curves are equal at
            the reference point and defined to its right.
        -   curve\_compare\_at\_x\_left() renamed to
            curves\_compare\_y\_at\_x\_to\_left(). Furthermore, a
            precondition has been added that both curves are equal at
            the reference point and defined to its right.
        -   curve\_get\_point\_status() renamed to
            curve\_compare\_y\_at\_x(). Furthermore, a precondition has
            been added that the point is in the x-range of the curve.
            Consequently, the function now returns a Comparison\_result
            (instead of a special enum).
        -   make\_x\_monotone() renamed to curve\_make\_x\_monotone()
            See more details below.
        -   curve\_flip() renamed to curve\_opposite()

        The following functions have been removed:

        -   curve\_is\_between\_cw()
        -   point\_to\_left()
        -   point\_to\_right()
        -   is\_x\_monotone()
        -   point\_reflect\_in\_x\_and\_y()
        -   curve\_reflect\_in\_x\_and\_y()
        -   do\_intersect\_to\_right()
        -   do\_intersect\_to\_left()

        Most functions, are required by the PlanarMapTraits\_2 concept,
        except for the make\_x\_monotone(),
        nearest\_intersection\_to\_right(),
        nearest\_intersection\_to\_left(), curves\_overlap() and
        curve\_opposite(). PlanarMapWithIntersectionsTraits\_2 requires
        all these functions, except curve\_opposite(), needed only by
        the ArrangementTraits\_2 concept.

        Furthermore, the two functions curve\_compare\_at\_x\_left() and
        nearest\_intersection\_to\_left() can be omitted, if the two
        functions point\_reflect\_in\_x() and curve\_reflect\_in\_x()
        are implemented. Reflection can be avoided, if the two \_left
        functions are supplied.

    2.  The type X\_curve\_2 of the PlanarMapWithIntersectionsTraits\_2
        concept was renamed to X\_monotone\_curve\_2, and the
        distinction between this type and the Curve\_2 type was made
        firm. The method is\_x\_monotone() of the
        PlanarMapWithIntersectionsTraits\_2 concept was removed. The
        related method curve\_make\_x\_monotone() is now called for each
        input curve of type Curve\_2 when curves are inserted into a
        Planar\_map\_with\_intersections\_2 to subdivide the input curve
        into x-monotone sub-curves (and in case the curve is already
        x-monotone, this function is responsible for casting it to an
        x-monotone curve).
    3.  New and improved traits classes:
    4.  Conic traits - Arr\_conic\_traits\_2 Support finite segments of
        ellipses, hyperbolas and parabolas, as well as line segments.
        The traits require an exact real number- type, such as
        leda\_real or CORE::Expr.
    5.  Segment cached traits - Arr\_segment\_cached\_traits\_2 This
        class uses an improved representation for segments that helps
        avoiding cascaded computations, thus achieving faster running
        times. To work properly, an exact rational number-type should be
        used.
    6.  Polyline traits - Arr\_polyline\_traits\_2 The polyline traits
        class has been reimplemented to work in a more efficient,
        generic manner. The new class replaces the obsolete
        Arr\_polyline\_traits class. It is parameterized with a segment
        traits class.
    7.  Hyperbola and segment traits - Arr\_hyper\_segment\_traits\_2
        Supports line segments and segments of canonical hyperbolas.
        This is the type of curves that arise when projecting segments
        in three-space rotationally around a line onto a plane
        containing the line. Such projections are often useful in
        CAD/CAM problems.
    8.  Removed old traits class:
        -   The models of the PlanarMapWithIntersectionsTraits\_2
            concept below became obsolete, as the new conic traits,
            namely Arr\_conic\_traits\_2, supports the same
            functionality and is much more efficient.
            -   Arr\_circles\_real\_traits
            -   Arr\_segment\_circle\_traits
        -   The segment traits class and the new polyline traits class
            were reimplemented using standard CGAL-kernel calls. This
            essentially eliminated the corresponding leda traits
            classes, namely:
            -   Pm\_leda\_segment\_traits\_2
            -   Arr\_leda\_segment\_traits\_2
            -   Arr\_leda\_polyline\_traits

            With the use of the Leda\_rat\_kernel new external package
            the same functionality can be achieved with less overhead
            and more efficiency.
    9.  Sweep Line
        -   The Sweep\_line\_2 package was reimplemented. As a
            consequence it is much more efficient, its traits is tighter
            (namely neither the two \_left nor the reflection functions
            are required), and its interface has changed a bit.
            1.  The following global functions have been removed:
                -   sweep\_to\_produce\_subcurves\_2()
                -   sweep\_to\_produce\_points\_2()
                -   sweep\_to\_construct\_planar\_map\_2()

                Instead, the public methods of the Sweep\_line\_2 class
                listed below were introduced:
                -   get\_subcurves() - Given a container of curves, this
                    function returns a list of curves that are created
                    by intersecting the input curves.
                -   get\_intersection\_points() - Given a range of
                    curves, this function returns a list of points that
                    are the intersection points of the curves.
                -   get\_intersecting\_curves() - Given a range of
                    curves, this function returns an iterator to the
                    beginning of a range that contains the list of
                    curves for each intersection point between any two
                    curves in the specified range.

            2.  It is possible to construct a planar map with
                intersections (or an arrangement) by inserting a range
                of curves into an empty map. This will invoke the
                sweep-line process to construct the map more
                efficiently.
        -   New interface functions to the
            Planar\_map\_with\_intersections\_2 class. The
            Planar\_map\_with\_intersections\_2 class maintains a planar
            map of input curves that possibly intersect each other and
            are not necessarily x-monotone. If an input curve, or a set
            of input curves, are known to be x-monotone and pairwise
            disjoint, the new functions below can be used to insert them
            into the map efficiently.

-   Polyhedral Surface
    -   The old design that was deprecated since CGAL 2.3 has been
        removed.
    -   Class `Polyhedron_incremental_builder_3`:
        -   Renamed local enum `ABSOLUTE` to `ABSOLUTE_INDEXING`, and
            `RELATIVE` to `RELATIVE_INDEXING` to avoid conflicts with
            similarly named macros of another library.
        -   Changed member functions `add_vertex()`, `begin_facet()`,
            and `end_facet()` to return useful handles.
        -   Added `test_facet()` to check facets for validity before
            adding them.
        -   Added `vertex( size_t i)` to return `Vertex_handle` for
            index `i`.
-   Halfedge Data Structure
    -   The old design that was deprecated since CGAL 2.3 has been
        removed.

### Support Library

-   New container class Compact\_container, which (roughly) provides the
    flexibility of std::list, with the memory compactness of
    std::vector.
-   Geomview\_stream: added a function gv.draw\_triangles(InputIterator
    begin, InputIterator end) which draws a set of triangles much more
    quickly than one by one.
-   Number types:
    -   number types are now required to provide a function:
        std::pair&lt;double, double&gt; to\_interval(const NT &).
    -   number types are now required to provide mixed operators with
        "int".
    -   CLN support removed.
    -   faster square() for MP\_Float.
    -   added Gmp\_q.
-   Qt\_widget:
    -   New classes:
        -   Qt\_help\_window: provides a simple way to show some helpful
            information about a demo as an HTML page.
        -   Qt\_widget\_history: provides basic functionality to
            manipulate intervals of Qt\_widget class. The current
            visible area of Qt\_widget is mapped to an interval. Each
            interval could be stored in the Qt\_widget\_history object.
            So you can use this object to navigate in history. It is
            mostly used by Qt\_widget\_standard\_toolbar.
    -   Changes:
        -   Qt\_widget\_standard\_toolbar: is derived from QToolBar
            class, so pay attention to modify your code, if you used
            this class. Some public methods were introduced to control
            the history object that the toolbar use to navigate.
        -   the icons are now part of libCGALQt.
    -   Deprecated members of Qt\_widget:
        -   add\_to\_history(), clear\_history(), back(), forth(): use
            forward(), back() and clear\_history() of the
            Qt\_widget\_standard\_toolbar instead.
        -   custom\_redraw(): use redraw\_on\_back() and
            redraw\_on\_front() instead.
    -   Optimizations: the output operators of the following classes
        have been optimized:
        -   CGAL::Segment\_2 (now tests for intersection with the
            drawing area)
        -   CGAL::Triangle\_2 (now tests for intersection with the
            drawing area)
        -   CGAL::Triangulation\_2 (is optimized for faster display on
            zooming)

### Erratum in the Kernel manual

-   Intersection test routines

    The documentation of CGAL::do\_intersect should mention, for the 3D
    case:
    Also, in three-dimensional space *Type1* can be

    -   either *Plane\_3&lt;Kernel&gt;*
    -   or *Triangle\_3&lt;Kernel&gt;*

    and *Type2* any of

    -   *Plane\_3&lt;Kernel&gt;*
    -   *Line\_3&lt;Kernel&gt;*
    -   *Ray\_3&lt;Kernel&gt;*
    -   *Segment\_3&lt;Kernel&gt;*
    -   *Triangle\_3&lt;Kernel&gt;*

    In the same way, for *Kernel::DoIntersect\_3*:
    for all pairs *Type1* and *Type2*, where the type *Type1* is

    -   either *Kernel::Plane\_3*
    -   or *Kernel::Triangle\_3*

    and *Type2* can be any of the following:

    -   *Kernel::Plane\_3*
    -   *Kernel::Line\_3*
    -   *Kernel::Ray\_3*
    -   *Kernel::Segment\_3*
    -   *Kernel::Triangle\_3*

    Philippe Guigue (INRIA Sophia-Antipolis) should be mentioned as one
    of the authors.

Release 2.4
-----------

Release date: May 2002

Version 2.4 differs from version 2.3 in the platforms that are supported
and in functionality. There have also been a number of bug fixes for
this release.

Additional supported platforms:

-   Microsoft Visual C++, version 7.
-   SunPro 5.3 (with patch 111685-05) on Solaris
-   g++ 3.1 on Linux and Solaris

The following functionality has been added or changed:


### Kernels

-   Point\_d has been removed from the 2D and 3D kernels. This type is
    now available from the d-dimensional kernel only.

### Basic Library

-   2D Polygon Partitioning
    Traits requirements for optimal partitioning have been changed
    slightly.

-   2D Sweep line
    A new package that implements a sweep-line algorithm to compute
    arrangements of curves for different families of curves, which are
    not necessarily line segments (e.g., it also works for circular
    arcs). The resulting output can be the list of vertex points, the
    resulting subcurves or a planar map.

-   Planar Maps and Arrangements
    -   New quicker insertion functions of Planar\_map\_2 for cases
        where more precomputed information is available regarding the
        position of the inserted curve in the map.
    -   New query function for planar maps that determines whether a
        given point is within a given face of the planar map.
    -   New iterator over edges of planar maps in addition to the
        existing iterator over halfedges.
    -   New copy constructor and assignment operator for arrangements.



-   Polyhedral Surface
    -   new design introduced with release 2.3 now supported by VC7
        compiler
    -   Extended functionality of Polyhedron\_incremental\_builder:
        absolute indexing allows one to add new surfaces to existing
        ones.



-   2D Triangulation
    -   There is a new triangulation data structure replacing the two
        previous ones. This new data structure is coherent with the 3d
        triangulation data structure and offer the advantages of both
        previous ones. Backward compatibility is ensured and this change
        is transparent for the user of triangulation classes.
    -   Constrained and Delaunay constrained triangulations are now able
        to handle intersecting input constraints. The behavior of
        constrained triangulations with respect to intersection of input
        constraints can be customized using an intersection tag.
    -   A new class Constrained\_triangulation\_plus offers a
        constrained hierarchy on top of a constrained triangulations.
        This additional data structure describes the subdivision of the
        original constraints into edges of the triangulations.



-   3D Triangulation
    -   Running time improved by a better and more compact management of
        memory allocation
    -   Various improvements and small functionalities added:
        -   Triangulation\_3&lt;GT,Tds&gt;::triangle() returns a
            triangle oriented towards the outside of the cell c for
            facet (c,i)
        -   New function insert(Point, Locate\_type, Cell\_handle, int,
            int) which avoids the location step.
        -   New function to get access to cells in conflict in a
            Delaunay insertion : find\_conflicts() and
            insert\_in\_hole()
        -   New function TDS::delete\_cells(begin, end).
        -   New functions : degree(v), reorient(),
            remove\_decrease\_dimension(), remove\_from\_simplex().
    -   Changes of interface:
        -   vertices and cells are the same for the triangulation data
            structure and the geometric triangulation
        -   the triangulation data structure uses Vertex\_handle (resp
            Cell\_handle) instead of Vertex\* (resp Cell\*).
        -   incident\_cells() and incident\_vertices() are templated by
            output iterators
        -   changes in the iterators and circulators interface:
            -   Iterators and circulators are convertible to handles
                automatically, no need to call "-&gt;handle()" anymore.
            -   Vertex\_iterator split into All\_vertices\_iterator and
                Finite\_vertices\_iterator (and similar for cells...).
            -   TDS::Edge/Facet iterators now support operator-&gt;.



-   2D Search structures
    Additional range search operations taking a predicate functor have
    been added

### Support Library

-   Qt\_widget
    -   We have added a new class for visualization of 2D CGAL objects.
        It is derived from Trolltech's Qt class QWidget and privdes a
        used to scale and pan.
    -   Some demos were developed for the following packages: 2D Alpha
        shapes, 2D Convex Hull, Largest empty 2D rectangle, Maximum
        k-gon, Minimum ellipse, Minimum 2D quadrilateral, 2D polygon
        partitioning 2D regular and constrained triangulation.
    -   Tutorials are available to help users get used to Qt\_widget



-   Timer
    Fixed Timer class (for user process time) to have no wrap-around
    anymore on Posix-compliant systems.

The following functionality is no longer supported:

-   Planar maps of infinite curves (the so-called planar map
    bounding-box).

Bugs in the following packages have been fixed: 3D Convex hull, 2D
Polygon partition, simple polygon generator

Also attempts have been made to assure compatibility with the upcoming
LEDA release that introduces the leda namespace.

### Known problems

-   2D Nef Polyhedra contains a memory leak. Memory problems are also
    the likely cause of occasional run-time errors on some platforms.
-   The d-dimensional convex hull computation produces run-time errors
    on some platforms because of memory management bugs.
-   The new Halfedge Data Structure design introduced with release 2.3
    does not work on VC6. See the release notes in the manual for more
    information.
-   The following deficiencies relate to planar maps, planar maps of
    intersecting curves (pmwx), arrangements and sweep line.
    -   On KCC, Borland and SunPro we guarantee neither compilation nor
        correct execution for all of the packages above.
    -   On VC6 and VC7 we guarantee neither compilation nor correct
        execution of the sweep line package.
    -   On CC (on Irix 6.5) the trapezoidal decomposition point location
        strategy is problematic when used with planar maps, pmwx, or
        arrangements (mind that this is the default for planar maps).
    -   On CC (on Irix 6.5) sweep line with polyline traits does not
        compile (mind that the so-called leda polyline traits does
        compile).
    -   On g++ (on Irix 6.5) the segment-circle
        (Arr\_segment\_circle\_traits\_2) traits does not compile for
        either of the above packages.

Release 2.3
-----------

Release date: August 2001

Version 2.3 differs from version 2.2 in the platforms that are supported
and in functionality.

Additional supported platform:

-   Gnu g++ 3.0 on Solaris and Linux

The following functionality has been added:


### Kernels

-   The 2D and 3D kernels now serve as models of the new kernel concept
    described in the recent paper, "An Adaptable and Extensible Geometry
    Kernel" by Susan Hert, Micheal Hoffmann, Lutz Kettner, Sylvain Pion,
    and Michael Seel to be presented at WAE 2001 (and soon available as
    a technical report). This new kernel is completely compatible with
    the previous design but is more flexible in that it allows geometric
    predicates as well as objects to be easily exchanged and adapted
    individually to users' needs.
-   A new kernel called `Simple_homogeneous` is available. It is
    equivalent to `Homogeneous` but without reference-counted objects.
-   A new kernel called `Filtered_kernel` is available that allows one
    to build kernel traits classes that use exact and efficient
    predicates.
-   There are two classes, `Cartesian_converter` and
    `Homogeneous_converter` that allows one to convert objects between
    different Cartesian and homogeneous kernels, respectively.
-   A new d-dimensional kernel, `Kernel_d` is available. It provides
    diverse kernel objects, predicates and constructions in d dimensions
    with two representations based on the kernel families `Cartesean_d`
    and `Homogeneous_d`

### Basic Library

Almost all packages in the basic library have been adapted to the new
kernel design to realize the flexibility this design makes possible. In
several packages, this means that the traits class requirements have
changed to conform to the function objects offered in the kernels so the
kernels themselves can be used as traits classes in many instances.
-   2D Convex Hull
    The traits requirements have changed slightly to bring them in line
    with the CGAL kernels.
-   3D Convex Hull
    -   The function `convex_hull_3` now uses a new implementation of
        the quickhull algorithm and no longer requires LEDA.
    -   A new `convex_hull_incremental_3` function based on the new
        d-dimensional convex hull class is available for comparison
        purposes.


-   `Convex_hull_d, Delaunay_d`
    Two new application classes offering the calculation of
    d-dimensional convex hulls and delaunay triangulations

-   Polygons and Polygon Operations
    -   The traits class requirements have been changed.
    -   The simplicity test has a completely new implementation.
    -   Properties like convexity, simplicity and area can now be cached
        by polygons. You need to set a flag to select this behavior.




-   Planar Nef Polyhedra
    A new class (`Nef_polyhedron_2`) representing planar Nef polyhedra =
    rectilinearly bounded points sets that are the result of binary and
    topological operations starting from halfplanes.

-   A new package offering functions to partition planar polygons into
    convex and y-monotone pieces is available.

-   Planar Maps and Arrangements
    -   A new class `Planar_map_with_intersections_2<Planar_map>` for
        planar maps of possibly intersecting, possibly non-x-monotone,
        possibly overlapping curves (like `Arrangement_2` but without
        the hierarchy tree).
    -   I/O utilities for planar maps and arrangements for textual and
        graphical streams. (It is possible to save and later reload
        built planar maps or arrangements.)
    -   New arrangement traits class for line segments and circular arcs
        (`Arr_segment_circle_traits<NT>`).
    -   New faster traits for polylines specialized for using the LEDA
        rational kernel (`Arr_leda_polylines_traits`). The LEDA traits
        for segments was also made faster.
    -   A new point location strategy
        (`Pm_simple_point_location<Planar_map>`).



-   Halfedge Data Structure

    The halfedge data structure has been completely revised. The new
    design is more in line with the STL naming scheme and it provides a
    safe and coherent type system throughout the whole design (no void\*
    pointers anymore), which allows for better extendibility. A user can
    add new incidences in the mesh easily. The new design also uses
    standard allocators with a new template parameter that has a
    suitable default.

    The old design is still available, but its use is deprecated, see
    the manual of deprecated packages for its documentation. Reported
    bugs in copying the halfedge data structure (and therefore also
    polyhedral surfaces) have been fixed in both designs. Copying a
    list-based representation is now based on hash maps instead of
    std::map and is therefore considerably faster.

-   Polyhedral Surface

    The polyhedral surface has been rewritten to work with the new
    halfedge data structure design. The user level interface of the
    `CGAL::Polyhedron_3` class is almost backwards compatible with the
    previous class. The exceptions are the template parameter list,
    everything that relies on the flexibility of the underlying halfedge
    data structure, such as a self-written facet class, and that the
    distinction between supported normals and supported planes has been
    removed. Only planes are supported. See the manuals for suggestions
    how to handle normals instead of planes.

    More example programs are provided with polyhedral surfaces, for
    example, one about Euler operator and one computing a subdivision
    surface given a control mesh as input.

    The old design is still available for backwards compatibility and to
    support older compiler, such as MSVC++6.0. For the polyhedral
    surface, old and new design cannot be used simultaneously (they have
    identical include file names and class names). The include files
    select automatically the old design for MSVC++6.0 and the new design
    otherwise. This automatism can be overwritten by defining
    appropriate macros before the include files. The old design is
    selected with the `CGAL_USE_POLYHEDRON_DESIGN_ONE` macro. The new
    design is selected with the `CGAL_USE_POLYHEDRON_DESIGN_TWO`
    macro.

-   2D Triangulation
    -   The geometric traits class requirements have been changed to
        conform to the new CGAL kernels. CGAL kernel classes can be used
        as traits classes for all 2D triangulations except for regular
        triangulations.
    -   Additional functionality:
        -   dual method for regular triangulations (to build a power
            diagram)
        -   unified names and signatures for various "find\_conflicts()"
            member functions in Delaunay and constrained Delaunay
            triangulation.
        -   As an alternative to the simple insert() member function,
            insertion of points in those triangulation can be performed
            using the combination of find\_conflicts() and star\_hole()
            which eventually allows the user to keep track of deleted
            faces.
    -   More demos and examples


-   3D Triangulation
    -   Major improvements
        -   A new class `Triangulation_hierarchy_3` that allows a faster
            point location, and thus construction of the Delaunay
            triangulation
        -   A new method for removing a vertex from a Delaunay
            triangulation that solves all degenerate cases
        -   Running time of the usual location and insertion methods
            improved
    -   A bit more functionality, such as
        -   New geomview output
        -   dual methods in Delaunay triangulations to draw the Voronoi
            diagram
    -   More demos and examples
    -   Changes in interface
        -   Traits classes requirements have been modified
        -   The kernel can be used directly as a traits class (except
            for regular triangulation)
        -   insert methods in `Triangulation_data_structure` have a new
            interface


-   A new class (`Alpha_shapes_3`) that computes Alpha shapes of point
    sets in 3D is available.

-   The traits requirements for matrix search and minimum quadrilaterals
    have been changed to bring them in line with the CGAL kernels.

-   Point\_set\_2
    -   now independent of LEDA; based on the CGAL Delaunay
        triangulation
    -   traits class requirements adapted to new kernel concept.
    -   function template versions of the provided query operations are
        available

### Support Library

-   Number types:
    -   `Lazy_exact_nt<NT>` is a new number type wrapper to speed up
        exact number types.
    -   `MP_Float` is a new multiprecision floating point number type.
        It can do exact additions, subtractions and multiplications over
        floating point values.
-   `In_place_list` has a new third template parameter (with a suitable
    default) for an STL-compliant allocator.
-   `Unique_hash_map` is a new support class.
-   `Union_find` is a new support class.
-   `Geomview_stream` :
    -   Geomview version 1.8.1 is now required.
    -   no need to have a `~/.geomview` file anymore.
    -   new output operators for triangulations.
    -   new output operators for `Ray_2`, `Line_2`, `Ray_3`, `Line_3`,
        `Sphere_3`.
    -   various new manipulators.
-   Window stream In cooperation with Algorithmic Solutions, GmBH
    (distributors of the LEDA library), we can now offer a visualization
    package downloadable in binary form that supports visualization on a
    ported version of the LEDA window lib.

Release 2.2
-----------

Release date: October 2000

Version 2.2 differs from version 2.1 in the platforms that are supported
and in functionality.

Additional supported platforms:

-   the KAI compiler (4.0) on Solaris 5.8
-   Borland C++ (5.5)

The following functionality has been added:

-   There is a new, non-reference-counted kernel, Simple\_cartesian.
    Because reference counting is not used, and thus coordinates are
    stored within a class, debugging is easier using this kernel. This
    kernel can also be faster in some cases than the reference-counted
    Cartesian kernel.
-   New optimization algorithms
    -   Min\_annulus\_d - Algorithm for computing the smallest enclosing
        annulus of points in arbitrary dimension
    -   Polytope\_distance\_d - Algorithm for computing the (squared)
        distance between two convex polytopes in arbitrary dimension
    -   Width\_3 - Algorithm for computing the (squared) width of points
        sets in three dimensions
-   2D Triangulations
    -   There are now two triangulation data structures available in
        CGAL. The new one uses a list to store the faces and allows one
        to represent two-dimensional triangulations embedded in three
        spaces as well as planar triangulations.
    -   The triangulation hierarchy which allows fast location query is
        now available.
-   Infinite objects can now be included in planar maps.
-   Removal as well as insertions of vertices for 3D Delaunay
    triangulations is now possible.
-   A generator for \`\`random'' simple polygons is now available.
-   In directory demo/Robustness, programs that demonstrate typical
    robustness problems in geometric computing are presented along with
    the solutions to these problems that CGAL provides.

The following functionality has been removed:

-   The binary operations on polygons (union, intersection ...) have
    been removed. Those operations were not documented in the previous
    release (2.1). Arrangements can often be used as a substitute.

Release 2.1
-----------

Release date: January 2000

Version 2.1 differs from version 2.0 in the platforms that are supported
and in functionality.

Supported platforms:

-   the newest gnu compiler (2.95.2) on Sun, SGI, Linux and Windows.
-   the Microsoft Visual C++ compiler, version 6.
-   the mips CC compiler version 7.3 under Irix.

Support for the old g++ compiler (2.8) and for mips CC 7.2 has been
dropped.

The following functionality has been added:
-   Alpha shapes and weighted alpha shapes in 2D. Alpha shapes are a
    generalization of the convex hull of a point set.
-   Arrangements in 2D. Arrangements are related to and based on planar
    maps. The major difference between the two is that curves are
    allowed to intersect in the case of arrangements.
-   Extensions to triangulations in 2D. Constrained triangulations are
    now dynamic: they support insertions of new constraint as well as
    removal of existing constraints. There are also constrained Delaunay
    triangulations.
-   Triangulations in 3D were added, both Delaunay triangulations and
    regular triangulations.
-   Min\_quadrilateral optimizations have been added. These are
    algorithms to compute the minimum enclosing rectangle/parallelogram
    (arbitrary orientation) and the minimum enclosing strip of a convex
    point set.
-   2d Point\_set is a package for 2d range search operations, Delaunay
    triangulation, nearest neighbor queries. This package works only if
    LEDA is installed.
-   Support for GeoWin visualization library. This also depends on LEDA.
-   Support for using the CLN number type together with CGAL.

Release 2.0
-----------

Release date: June 1999

The main difference from release 1.2 is the introduction of namespaces
-- namespace `std` for code from the standard library and namespace
`CGAL` for the CGAL library.

Release 1.2
-----------

Release date: January 1999

Additions to release 1.1 include:

-   topological map
-   planar map overlay
-   regular and constrained triangulations

Release 1.1
-----------

Release date: July 1998

Additions to release 1.0 include:

-   3D intersections
-   kD points
-   3D convex hull
-   kD smallest enclosing sphere

Release 1.0
-----------

Release date: April 1998

Additions to release 0.9 include:

-   Polyhedral surfaces
-   Halfedge Data Structure
-   Planar maps

Release 0.9
-----------

Release date: June 1997

Initial (beta) release of the CGAL library.<|MERGE_RESOLUTION|>--- conflicted
+++ resolved
@@ -3,9 +3,14 @@
 
 ## [Release 6.1](https://github.com/CGAL/cgal/releases/tag/v6.1)
 
-<<<<<<< HEAD
 ### General Changes
 - The minimal supported version of Boost is now 1.74.0.
+
+### 2D Triangulations on Hyperbolic Surfaces (new package)
+-   This package enables building and handling triangulations of closed orientable hyperbolic surfaces.
+    It offers functions for the generation of the triangulation from a convex fundamental domain,
+    the Delaunay flip algorithm and the construction of a portion of the lift of the triangulation
+    in the Poincaré disk. A method is offered that generates such domains in genus two.
 
 ### [Polygon Mesh Processing](https://doc.cgal.org/6.1/Manual/packages.html#PkgPolygonMeshProcessing)
 - Added the function `CGAL::Polygon_mesh_processing::discrete_mean_curvature` and `CGAL::Polygon_mesh_processing::discrete_Guassian_curvature` to evaluate the discrete curvature at a vertex of a mesh.
@@ -16,16 +21,6 @@
     to remesh triangle meshes. This remeshing algorithm uses clustering on polygonal meshes as to
     approximate a Centroidal Voronoi Diagram construction, and can move vertices as to recover
     sharp features and corners.
-=======
-### 2D Triangulations on Hyperbolic Surfaces (new package)
-
--   This package enables building and handling triangulations of closed orientable hyperbolic surfaces.
-    It offers functions for the generation of the triangulation from a convex fundamental domain,
-    the Delaunay flip algorithm and the construction of a portion of the lift of the triangulation
-    in the Poincaré disk. A method is offered that generates such domains in genus two.
-
-### [Algebraic Kernel](https://doc.cgal.org/6.1/Manual/packages.html#PkgAlgebraicKernelD)
->>>>>>> 19a0e6e2
 
 ### [Point Set Processing](https://doc.cgal.org/6.1/Manual/packages.html#PkgPointSetProcessing3)
 - Added `poisson_eliminate()` to downsample a point cloud to a target size while providing Poisson disk property, i.e., a larger minimal distance between points.
