--- conflicted
+++ resolved
@@ -7,18 +7,16 @@
 
 -   **Breaking change**: Classes based on the RS Library are no longer provided.
 
-<<<<<<< HEAD
+### [2D Arrangements](https://doc.cgal.org/6.1/Manual/packages.html#PkgArrangementOnSurface2)
+
+-   Introduces two traits decorators, namely `Arr_tracing_traits_2` and `Arr_counting_traits_2`, which can be used to extract debugging and informative metadata about the traits in use while a program is being executed.
+
 ### [3D Mesh Generation](https://doc.cgal.org/6.1/Manual/packages.html#PkgMesh3)
 
 -   Added two new meshing parameters that enable mesh initialization customization :
   - `initial_points_generator` : enables the user to specify a functor that generates initial points,
   - `initial_points` : enables the user to specify a `Range` of initial points.
 
-=======
-### [2D Arrangements](https://doc.cgal.org/6.1/Manual/packages.html#PkgArrangementOnSurface2)
-
--   Introduces two traits decorators, namely `Arr_tracing_traits_2` and `Arr_counting_traits_2`, which can be used to extract debugging and informative metadata about the traits in use while a program is being executed.
->>>>>>> 5cd4d63d
 
 ## [Release 6.0.1](https://github.com/CGAL/cgal/releases/tag/v6.0.1)
 
