<!DOCTYPE HTML PUBLIC "-//W3C//DTD HTML 4.01 Transitional//EN" "http://www.w3.org/TR/html4/loose.dtd">
<!-- $Id$
     $URL$
-->
<html lang="en-US">
<HEAD>
  <META HTTP-EQUIV="Content-Type" CONTENT="text/html; charset=utf-8">
  <LINK TITLE="CGAL style" REL=stylesheet TYPE="text/css" HREF="cgal.css">
  <style type="text/css">
    h2 { margin-left: 0; }
  </style>

<!--
  <style type="text/css">
    h2
    {
      counter-reset:section;
    }

    h3
    {
      counter-reset:subsection;
    }

    h3:before
    {
      content:counter(section) ". ";
      counter-increment:section;
    }

    h4:before
    {
      counter-increment:subsection;
      content:counter(section) "." counter(subsection) " ";
    }
  </style>
-->
  <TITLE>CGAL - Release History</TITLE>
</HEAD>

<!--#config timefmt="%d %B %y" -->

<BODY>
<table>
<tr>

<!--#include virtual="menu.inc.html" -->



<td valign="top">
<H1>Release History</H1>

<HR>

<table>
<tr>
<td width="2%">
<td width="28%">

<table CELLSPACING=0>
<tr><td><a href="#release4.7">4.7</a>&nbsp;<td> (October 2015)
<tr><td><a href="#release4.6.2">4.6.2</a>&nbsp;<td> (August 2015)
<tr><td><a href="#release4.6.1">4.6.1</a>&nbsp;<td> (June 2015)
<tr><td><a href="#release4.6">4.6</a>&nbsp;<td> (April 2015)
<tr><td><a href="#release4.5.2">4.5.2</a>&nbsp;<td> (February 2015)
<tr><td><a href="#release4.5.1">4.5.1</a>&nbsp;<td> (December 2014)
<tr><td><a href="#release4.5">4.5</a>&nbsp;<td> (October 2014)
<tr><td><a href="#release4.4">4.4</a>&nbsp;<td> (April 2014)
<tr><td><a href="#release4.3">4.3.1</a>&nbsp;<td> (November 2013)
<tr><td><a href="#release4.3">4.3</a>&nbsp;<td> (October 2013)
<tr><td><a href="#release4.2">4.2</a>&nbsp;<td> (March 2013)
<tr><td><a href="#release4.1">4.1</a>&nbsp;<td> (September 2012)
<tr><td><a href="#release4.0.2">4.0.2</a>&nbsp;<td> (July 2012)
<tr><td><a href="#release4.0.1">4.0.1</a>&nbsp;<td> (July 2012)
<tr><td><a href="#release4.0">4.0</a>&nbsp;<td> (March 2012)
<tr><td><a href="#release3.9">3.9</a>&nbsp;<td> (September 2011)
<tr><td><a href="#release3.8">3.8</a>&nbsp;<td> (April 2011)
<tr><td><a href="#release3.7">3.7</a>&nbsp;<td> (October 2010)
<tr><td><a href="#release3.6.1">3.6.1</a>&nbsp;<td> (June 2010)
<tr><td><a href="#release3.6">3.6</a>&nbsp;<td> (March 2010)
<tr><td><a href="#release3.5.1">3.5.1</a>&nbsp;<td> (December 2009)
<tr><td><a href="#release3.5">3.5</a>&nbsp;<td> (October 2009)
<tr><td><a href="#release3.4">3.4</a>&nbsp;<td> (January 2009)
<tr><td><a href="#release3.3.1">3.3.1</a><td> (August 2007)
<tr><td><a href="#release3.3">3.3</a><td> (May 2007)
<tr><td><a href="#release3.2.1">3.2.1</a><td> (July 2006)
<tr><td><a href="#release3.2">3.2</a><td> (May 2006)
<tr><td><a href="#release3.1">3.1</a><td> (December 2004)
<tr><td><a href="#release3.0.1">3.0.1</a><td> (February 2004)
<tr><td><a href="#release3.0">3.0</a><td> (October 2003)
<tr><td><a href="#release2.4">2.4</a><td> (May 2002)
<tr><td><a href="#release2.3">2.3</a><td> (August 2001)
<tr><td><a href="#release2.2">2.2</a><td> (October 2000)
<tr><td><a href="#release2.1">2.1</a><td> (January 2000)
<tr><td><a href="#release2.0">2.0</a><td> (June 1999)
<tr><td><a href="#release1.2">1.2</a><td> (January 1999)
<tr><td><a href="#release1.1">1.1</a><td> (July 1998)
<tr><td><a href="#release1.0">1.0</a><td> (April 1998)
<tr><td><a href="#release0.9">0.9</a><td> (June 1997)
</table>

<td width="60%">
<table>
<caption align=BOTTOM>
Number of lines of code of CGAL<br>
(using <a href="http://www.dwheeler.com/sloccount/"> David A. Wheeler's
'SLOCCount'</a>, restricted to the <code>include/CGAL/</code>
and <code>src/</code> directories).
</caption>
<tr><td><img src="images/release_history_sloccount.png" alt="Releases size graph">
</table>
<td width="10%">
</table>

<HR>
<h2 id="release4.8">Release 4.8 </h2>
<div>
  <p>Release date:  </p>

<!-- Installation (and general changes) -->
<!-- New packages -->
<!-- Major and breaking changes -->
<!-- Arithmetic and Algebra -->
<!-- Combinatorial Algorithms -->
<!-- Geometry Kernels -->
<!-- Convex Hull Algorithms -->
<!-- Polygons -->
<!-- Cell Complexes and Polyhedra -->
<!-- Arrangements -->
<!-- Triangulations and Delaunay Triangulations -->
<!-- Voronoi Diagrams -->
<!-- Mesh Generation -->
<!-- Surface Reconstruction -->
<!-- Geometry Processing -->
<!-- Spatial Searching and Sorting -->
<!-- Geometric Optimization -->
  <h3>Principal Component Analysis</h3>
  <ul>
    <li>
      Add a template parameter <code>DiagonalizeTraits</code> for
      functions <code>CGAL::linear_least_squares_fitting_2()</code>
      and <code>CGAL::linear_least_squares_fitting_3()</code>. This
      allows to either choose the legacy internal diagonalization code
      from CGAL or the Eigen implementation (or any class that is a
      model of <code>DiagonalizeTraits</code>). Variants of the
      function that automatically deduce the kernel also automatically
      select the diagonalizer, so the API is mostly preserved.
    </li>
  </ul>
<!-- Interpolation -->
<!-- Kinetic Data Structures -->
<!-- Support Library -->
<<<<<<< HEAD
=======
  <h3>CGAL and Solvers</h3>
  <ul>
    <li>
      This package now includes all CGAL concepts for solvers with
      models using the third party Eigen library.
    </li>
  </ul>
>>>>>>> 3d346952
<!-- Visualization -->

<!-- end of the div for 4.8 -->
</div>

<<<<<<< HEAD
=======

>>>>>>> 3d346952
<h2 id="release4.7">Release 4.7 </h2>
<div>
  <p>Release date: October 2015 </p>

  <h3>Installation</h3>
  <ul>
    <li>The minimum required version of CMake is now 2.8.11. CMake versions
      3.1, 3.2, and 3.3 are supported.</li>
    <li>All Qt4 demos have been updated and now require Qt5 to be
      compiled. Qt5 version 5.3 or higher is required.  The support for Qt4
      is dropped. To compile libCGAL_Qt5 and demos, you must set the cmake
      or environment variable <code>Qt5_DIR</code> to point to the path to
      the directory containing the file <code>Qt5Config.cmake</code>
      created by your Qt5 installation.  If you are using the open source
      edition it should be
    <code>/path-to/qt-everywhere-opensource-src-&lt;version&gt;/qtbase/lib/cmake/Qt5</code>.
    </li>
    <li>The code of the 3D demos now use modern OpenGL, with shaders,
    instead of the fixed pipeline API of OpenGL-1.</li>
    <li>The Microsoft Windows Visual C++ compiler 2015 (VC14) is now
      supported.  However, since this compiler is not officially supported
      by Intel TBB 4.4 and Qt 5.5 (the latest versions available at the
      time of this release), the parallelism features of CGAL and Qt5 demos
      will not work.
    </li>
  </ul>

  <h3>L Infinity Segment Delaunay Graphs (new package)</h3>
  <ul>
    <li>
      The package provides the geometric traits for constructing the
      segment Delaunay graph in the max-norm (L Infinity).  The traits also
      contain methods to draw the edges of the dual of the segment Delaunay
      graph in the max-norm i.e., the segment Voronoi diagram in the
      max-norm. The algorithm and traits rely on the segment Delaunay graph
      algorithm and traits under the Euclidean distance. The segment
      Voronoi diagram in the max-norm has applications in VLSI CAD.
    </li>
  </ul>

  <h3>Advancing Front Surface Reconstruction (new package)</h3>
  <ul>
    <li>
      This package provides a greedy algorithm for surface reconstruction
      from an unorganized point set. Starting from a seed facet, a
      piecewise linear surface is grown by adding Delaunay triangles one by
      one. The most plausible triangles are added first, in a way that
      avoids the appearance of topological singularities.
    </li>
  </ul>

  <h3>Triangulated Surface Mesh Shortest Paths (new package)</h3>
  <ul>
    <li>
      The package provides methods for computing shortest path on
      triangulated surface meshes. Given a set of source points
      on the surface, this package provides a data structure that
      can efficiently provides the shortest path from any point on
      the surface to the sources points.
      There is no restriction on the genus or the number of connected
      components of the mesh.
    </li>
  </ul>

  <h3>Triangulated Surface Mesh Skeletonization (new package)</h3>
  <ul>
    <li>
      This package provides a (1D) curve skeleton extraction algorithm for
      a triangulated polygonal mesh without borders based on the mean
      curvature flow.  The particularity of this skeleton is that it
      captures the topology of the input.  For each skeleton vertex one can
      obtain its location and its corresponding vertices from the input
      mesh.  The code is generic and works with any model of the
      `FaceListGraph` concept.
    </li>
  </ul>

  <h3>3D Point-Set Shape Detection (new package)</h3>
  <ul>
    <li>
      This package implements the efficient RANSAC method for shape
      detection, contributed by Schnabel et al. From an unstructured point
      set with unoriented normals, the algorithm detects a set of
      shapes. Five types of primitive shapes are provided by this package:
      plane, sphere, cylinder, cone and torus. Detecting other types of
      shapes is possible by implementing a class derived from a base shape.
    </li>
  </ul>

  <h3>2D Visibility (new package)</h3>
  <ul>
    <li>This package provides several variants to compute the visibility
      area of a point within polygonal regions in two dimensions.
    </li>
  </ul>

  <h3>Polygon Mesh Processing (new package)</h3>
  <ul>
    <li> This package implements a collection of methods and classes for
      polygon mesh processing, ranging from basic operations on simplices,
      to complex geometry processing algorithms.  The implementation of
      this package mainly follows algorithms and references given in Botsch
      et al.'s book on polygon mesh processing.
    </li>
  </ul>


  <h3>General</h3>
  <ul>
    <li>Support for unordered sets and maps of the stdlib and of boost for
      handle and index classes.
    </li>
  </ul>

  <h3>Approximation of Ridges and Umbilics on Triangulated Surface Meshes</h3>
  <ul>
    <li> This package now supports any model of the
      concept <code>FaceGraph</code>.
    <li> <b>Breaking change:</b> The package no longer support models
      of <code>TriangulatedSurfaceMesh</code> which are not at the same
      time model of the concept <code>FaceGraph</code>.
    </li>
  </ul>

  <h3>dD Geometry Kernel</h3>
  <ul>
    <li>
      Epick_d gains 3 new functors: <code>Construct_circumcenter_d</code>,
      <code>Compute_squared_radius_d</code>,
      <code>Side_of_bounded_sphere_d</code>.
      Those are essential for the computation of alpha-shapes.
    </li>
  </ul>

  <h3>2D Arrangements</h3>
  <ul>
    <li>Introduced a new traits class, called
      <code>Arr_polycurve_traits_2&lt;SubcurveTraits&gt;</code>, which
      handles general piece-wise (polycurve) curves. The pieces do not
      necessarily have to be linear.</li>
    <li>Introduced two new concepts called
      <code>ArrangementApproximateTraits_2</code> and
      <code>ArrangementConstructXMonotoneCurveTraits_2</code>.
      <ul>
	<li>The existing <code>ArrangementLandmarkTraits_2</code> concept,
	  which has two requirements, now refines the two respective
	  concepts above.</li>
	<li>The template parameter of the exsting
	  <code>Arr_polyline_traits_2&lt;SegmentTraits&gt;</code> template
	  must be substituted with a traits class that is a model of
	  the <code>ArrangementConstructXMonotoneTraits_2</code> concept
	  among the other when <code>Arr_polyline_traits_2</code> is
	  instantiated.
        </li>
      </ul>
    </li>
  </ul>

  <h3>2D Minkowski Sums</h3>
  <ul>
    <li>Added support for polygons with holes and optimized the
      construction of Minkowski sums.
      <ul>
        <li>Introduced an implementation of the "reduced convolution"
	  method, a variant of the method described in "2D Minkowski Sum of
	  Polygons Using Reduced Convolution" by Behar and Lien. The new
	  method supports polygons with holes and in many cases out
	  pergorms the implementation of the exsisting (full) convolution
	  method.</li>
        <li>Introduced two new classes that decompose polygons into convex
	  pieces (models of the <code>PolygonConvexDecomposition_2</code>
	  concept) based on vertical decomposition and constrained Delaunay
	  triangulation, respectively. These new models also support the
	  convex decomposition of polygons with holes.
        </li>
      </ul>
    </li>
  </ul>

  <h3>3D Periodic Triangulations</h3>
  <ul>
    <li>Rename <code>Periodic_3_triangulation_traits_3</code> to
      <code>Periodic_3_Delaunay_triangulation_traits_3</code>.
    </li>
    <li>Rename the concept <code>Periodic_3TriangulationTraits_3</code> to
          <code>Periodic_3DelaunayTriangulationTraits_3</code>.
    </li>
    <li>Create <code>Periodic_3_triangulation_traits_3</code> and the
      concept <code>Periodic_3TriangulationTraits_3</code>.
    </li>
  </ul>

  <h3>2D Conforming Triangulations and Meshes</h3>
  <ul>
    <li>
      Add an optimization method <code>CGAL::lloyd_optimize_mesh_2()</code>
      that implements the Lloyd (or Centroidal Voronoi Tesselation)
      optimization algorithm in a Constrained Delaunay Triangulation.  For
      optimization, the triangulation data structure on which the mesher
      relies needs its <code>VertexBase</code> template parameter to be a
      model of the new concept <code>DelaunayMeshVertexBase_2</code>.
    </li>
  </ul>

  <h3>Point Set Processing and Surface Reconstruction from Point Sets</h3>
  <ul>
    <li>
      Add the function <code>CGAL::compute_vcm()</code> for computing the
      Voronoi Covariance Measure (VCM) of a point set. The output of this
      function can be used with the
      function <code>CGAL::vcm_is_on_feature_edge()</code> to determine
      whether a point is on or close to a feature edge. The former function
      is also internally used by <code>CGAL::vcm_estimate_normals()</code>
      to estimate the normals of a point set and it is particularly suited
      to point set with noise.
    </li>
  </ul>

  <h3>Spatial Sorting</h3>
  <ul>
    <li>Add the possibility to sort points on a sphere along
      a space-filling curve using the functions
      <code>CGAL::hilbert_sort_on_sphere</code> and
      <code>CGAL::spatial_sort_on_sphere</code>.</li>
  </ul>

  <h3>Geometric Object Generators</h3>
  <ul>
    <li>Add new random generator of points in a 2D and 3D triangle and in a
        tetrahedron
        (<code>CGAL::Random_points_in_triangle_2</code>,
        <code>CGAL::Random_points_in_triangle_3</code>,
        <code>CGAL::Random_points_in_tetrahedron_3</code>).
    </li>
  </ul>

<!-- end of the div for 4.7 -->
</div>

<h2 id="release4.6.2">Release 4.6.2 </h2>
<div>
  <p>Release date: August 2015 </p>

  <p>This release only fixes bugs. See the list of fixed bugs on Github:</p>
  <p><a href="https://github.com/CGAL/cgal/issues?q=milestone%3A4.6.2">
    https://github.com/CGAL/cgal/issues?q=milestone%3A4.6.2
  </a></p>
</div>

<h2 id="release4.6.1">Release 4.6.1 </h2>
<div>
  <p>Release date: June 2015 </p>

  <p>This release only fixes bugs. See the list of fixed bugs on Github:</p>
  <p><a href="https://github.com/CGAL/cgal/issues?q=milestone%3A4.6.1+-label%3Ainvalid">
    https://github.com/CGAL/cgal/issues?q=milestone%3A4.6.1+-label%3Ainvalid
  </a></p>
</div>

<h2 id="release4.6">Release 4.6 </h2>
<div>
  <p>Release date: April 2015 </p>

<!-- Installation (and general changes) -->
  <h3>Installation</h3>
  <ul>
    <li>The required version of Boost is now 1.48 or higher.</li>
  </ul>
<!-- New packages -->
  <h3>2D Polyline Simplification (new package)</h3>
  <ul>
    <li>This package enables to simplify polylines with the guarantee
        that the topology of the polylines does not change. This can be
        done for a single polyline as well as for a set of polyline
        constraints in a constrained triangulation. The simplification
        can be controlled with cost and stop functions.</li>
  </ul>

  <h3>2D Generalized Barycentric Coordinates (new package)</h3>
  <ul>
    <li>This package offers an efficient and robust implementation of
        two-dimensional closed-form generalized barycentric coordinates
        defined for simple two-dimensional polygons.</li>
  </ul>

  <h3>Scale-Space Surface Reconstruction (new package)</h3>
  <ul>
    <li>This new package provides a class gathering a dedicated smoothing
        algorithm and some convenience functions to help the creation of
        a surface out of a point set using the 3D Alpha Shapes package.
        The particularity of this reconstruction pipeline is that the
        input point are in the output and no new points are created.
        Note that in the current version, the output is a triangle soup
        that is not necessarily a valid (manifold) polyhedral surface.
    </li>
  </ul>

  <h3>Surface Mesh (new package)</h3>
  <ul>
    <li>The surface mesh class provided by this package is an implementation
        of the halfedge data structure allowing to represent polyhedral surfaces.
        It is an alternative to the packages <code>CGAL::Polyhedron_3</code>
        and <code>CGAL::HalfedgeDS</code>. </li>
  </ul>

  <h3>dD Triangulation (new package)</h3>
  <ul>
    <li>This new package provides classes for manipulating triangulations
        in Euclidean spaces whose dimension can be specified at
        compile-time or at run-time. It also provides a class that
        represents Delaunay triangulations.</li>
  </ul>

<!-- Major and breaking changes -->
  <h3>dD Convex Hulls and Delaunay Triangulations</h3>
  <ul>
    <li>This package is deprecated and the new package Triangulation should be used instead.</li>
  </ul>
<!-- Arithmetic and Algebra -->
<!-- Combinatorial Algorithms -->
<!-- Geometry Kernels -->
  <h3>dD Geometry Kernel</h3>
  <ul>
    <li> It has been reported that the recently introduced <code>Epick_d</code>
      kernel may not work with Intel C++ Compiler prior to version 15.
      Documentation has been updated.</li>
  </ul>
<!-- Convex Hull Algorithms -->
  <h3>3D Convex Hulls</h3>
  <ul>
    <li>Add functions <code>halfspace_intersection_3</code> and
        <code>halfspace_intersection_with_constructions_3</code> to compute
        the intersection of halfspaces defining a closed polyhedron.</li>
    <li>Fix a bug introduced in CGAL 4.5 that can appear while computing
        the convex hull of coplanar points.</li>
    <li>Fix a robustness issue in <code>Convex_hull_traits_3</code>.
        This traits is used by default with the kernel
        <code>Exact_predicates_inexact_constructions_kernel</code>.</li>
    <li>The function <code>CGAL::convex_hull_incremental_3</code> is deprecated and
        the function <code>convex_hull_3</code> should be used instead.</li>
  </ul>
<!-- Polygons -->
<!-- Cell Complexes and Polyhedra -->
  <h3>Combinatorial Maps and Linear Cell Complex</h3>
  <ul>
    <li>Added <code>correct_invalid_attributes</code>,
      <code>set_automatic_attributes_management</code> and
      <code>are_attributes_automatically_managed</code> methods in
      <code>CombinatorialMap</code> concept. This allows high level
      operations to not update non void attributes during massive calls
      of these operations, but only after the end of their executions.
    </li>
  </ul>
<!-- Arrangements -->
<!-- Triangulations and Delaunay Triangulations -->
 <h3>2D Triangulations</h3>
  <ul>
    <li>The class <code>Constrained_triangulation_plus_2</code> now
        can handle polylines as constraints.</li>
    <li>As a consequence a <code>Constraint_id</code> has been introduced
        which replaces <code>pair&lt;Vertex_handle,Vertex_handle&gt;</code> as
        identifier of a constraint.
  </ul>
<!-- Voronoi Diagrams -->
<!-- Mesh Generation -->
  <h3>3D Mesh Generation</h3>
  <ul>
    <li>Add member functions <code>output_boundary_to_off</code> and
        <code>output_facets_in_complex_to_off</code>
        in the class <code>CGAL::Mesh_complex_3_in_triangulation_3</code>
        to export the boundary of a domain or a subdomain.</li>
  </ul>
<!-- Geometry Processing -->
<!-- Spatial Searching and Sorting -->
  <h3>3D Fast Intersection and Distance Computation</h3>
  <ul>
    <li>Add new constructors
    to <code>AABB_halfedge_graph_segment_primitive</code> and
    <code>AABB_face_graph_triangle_primitive</code> in order to be able to
    build primitives one by one.</li>
  </ul>
  <h3>Spatial Searching</h3>
  <ul>
    <li>
      Fixed a bug in <code>CGAL::Splitters.h</code> sliding midpoint rule,
      where degenerated point sets (e.g.,points on segment)
      caused the kd-tree to get linear.
    </li>
    <li>
      Improved performance of <code>Orthogonal_k_neighbor_search</code>.
      Note that VC 2013 does not
      compile <code>boost::container::deque</code> of Boost 1_55 and does
      hence have a workaround which does not have the improvement.
    </li>
    <li>
      <b>Breaking change:</b> The concept <code>OrthogonalDistance</code> has
      new function overloads for <code>min_distance_to_rectangle</code> and
      <code>max_distance_to_rectangle</code> with an additional reference
      parameter <code>std::vector</code>.
    </li>
    <li>
      <b>Breaking change:</b> The order of the points in the iterator range
      <code>[tree.begin(),tree.end()]</code> is not the order of
      insertion of the points into the tree.  This was not guaranteed before
      but might have been observed and exploited by users.
    </li>
    <li>
      Derived <code>kd_tree_leaf_node</code>
      and <code>kd_tree_internal_node</code> from <code>kd_tree_node</code>
      to save memory.
    </li>
  </ul>
<!-- Geometric Optimization -->
<!-- Interpolation -->
<!-- Support Library -->
  <h3>Geometric Object Generators</h3>
  <ul>
    <li>Add a new function <code>random_convex_hull_in_disc_2</code> that
        efficiently generates a random polygon as the convex hull of
        uniform random points chosen in a disc.</li>
  </ul>
<!-- end of the div for 4.6 -->
</div>

<h2 id="release4.5.2">Release 4.5.2</h2>
<div>
  <p>Release date: February 2015</p>

  <h3>General</h3>
  <ul>
    <li> Fix a bug that prevented the compilation with recent versions of
    Boost (>=1.56) when explicit conversions operators (from C++11) are
    supported. That prevented the compilation with Microsoft Visual Studio
    2013.
  </ul>
  <h3>3D Convex Hulls</h3>
  <ul>
    <li> Fix a non-robust predicate bug that was showing up when input
    points where lexicographically sorted.</li>
  </ul>
  <h3>3D Mesh Generation</h3>
  <ul>
    <li>Fix a bug in the sliver perturbation optimization method.  It could
      create some holes on the surface of the mesh.</li>
  </ul>
</div>

<h2 id="release4.5.1">Release 4.5.1 </h2>
<div>
  <p>Release date: December 2014 </p>

  <h3>3D Mesh Generation</h3>
  <ul>
    <li>Fix a bug in the sliver exudation preservation of boundaries. </li>
  </ul>
</div>

<h2 id="release4.5">Release 4.5 </h2>
<div>
  <p>Release date: October 2014 </p>

<!-- Installation (and general changes) -->
  <h3>Installation</h3>
  <ul>
    <li>Changes in the set of supported platforms:
      <ul>
        <li>The Microsoft Windows Visual C++ compiler 2008 (VC9) is no
          longer supported since CGAL-4.5.</li>
      </ul>
    </li>
    <li>Since CGAL version 4.0, Eigen was the recommended third-party
      library to use with <i>Planar Parameterization of Triangulated
      Surface Meshes</i>, <i>Surface Reconstruction from Point
      Sets</i>, <i>Approximation of Ridges and Umbilics on Triangulated
      Surface Meshes</i>, and <i>Estimation of Local Differential
      Properties of Point-Sampled Surfaces</i> packages. From CGAL
      version 4.5, Taucs, Blas and Lapack are no longer supported.
    </li>
    <li>CGAL is now compatible with the new CMake version 3.0.</li>
  </ul>

<!-- New packages -->
  <h3>Triangulated Surface Mesh Deformation (new package)</h3>
  <ul>
    <li> This package allows to deform a triangulated surface mesh
      under positional constraints of some of its vertices without
      requiring any additional structure other than the surface mesh itself.
      The methods provided implements an as-rigid-as-possible deformation.
      Note that the main class name has changed between the 4.5-beta1 and the 4.5
      releases to better match the CGAL naming conventions
      (from <code>CGAL::Deform_mesh</code> to <code>CGAL::Surface_mesh_deformation</code>).
    </li>
  </ul>

<!-- Major and breaking changes -->
  <h3>CGAL and the Boost Graph Library (major changes)</h3>
  <ul>
    <li>Cleanup of the <code>HalfedgeGraph</code> concept. In particular:
    <ul>
      <li>Introduction of the notion of <code>halfedge_descriptor</code> in
        the specialization of the
        class <code>boost::graph_traits</code>.</li>
      <li>Deprecation of <code>halfedge_graph_traits</code>.</li>
      <li>A model of <code>HalfedgeGraph</code> is considered as an
        undirected graph. Thus any call to <code>edges()</code> should be
        replaced by <code>halfedges()</code> and <code>num_edges()</code>
        now returns the number of (undirected) edges.
      <li><b>Breaking change:</b> <code>is_border_edge</code>
        and <code>is_border_halfedge</code> properties are removed.  The
        free functions <code>is_border()</code>
        and <code>is_border_edge()</code> should be used instead.</li>
      <li>Renaming of <code>HalfedgeGraph</code> specific free
        functions.</li>
    </ul>
    </li>
    <li>Introduction of the <code>FaceGraph</code> concept.</li>
    <li>Adaptation of the package <em>Triangulated Surface Mesh
      Simplification</em> and of the
      class <code>AABB_halfedge_graph_segment_primitive</code> from the
      package <em>3D Fast Intersection and Distance Computation</em> to
      the API change.</li>
    <li>Update of the package <em>Triangulated Surface Mesh
      Segmentation</em> and of the class
      <code>AABB_face_graph_triangle_primitive</code> from the
      package <em>3D Fast Intersection and Distance Computation</em> to
      accept model of the newly introduced concepts.</li>
    <li>Offer <em>Euler</em> operations as free functions for models of the
      graph concepts provided by CGAL.</li>
    <li>Specialization of <code>boost::graph_traits</code>
      for <code>OpenMesh::PolyMesh_ArrayKernelT</code> as proof of
      concept.  A <code>OpenMesh::PolyMesh_ArrayKernelT</code> becomes a
      model of the aforementioned concepts when including
      <code>CGAL/boost/graph/graph_traits_PolyMesh_ArrayKernelT.h</code>.</li>
  </ul>

<!-- Geometry Kernels -->
  <h3>dD Geometry Kernel</h3>
  <ul>
    <li> A new model <code>Epick_d</code> of the <code>Kernel_d</code>
      concept is introduced. It provides better performance through
      arithmetic filtering and specializations for fixed dimensions. It may
      not work with compilers as old as gcc-4.2, but was tested with
      gcc-4.4.</li>
  </ul>

<!-- Convex Hull Algorithms -->
  <h3>3D Convex Hulls</h3>
  <ul>
    <li> Clean up the documentation of the concepts</li>
  </ul>

<!-- Arrangements -->
  <h3>2D Arrangements</h3>
  <ul>
    <li>Fixed a bug in removing an unbounded curve (e.g., a ray) from
      an arrangement induced by unbounded curves.</li>
  </ul>

  <h3>2D Snap Rounding</h3>
  <ul>
    <li> Replaced use of private <code>kd_tree</code> with CGAL's
      official <code>Kd_tree</code> from <code>Spatial_searching</code>
      package; results in a small performance gain. Removed the
      private <code>kd_tree</code> package.
    </li>
  </ul>

<!-- Triangulations and Delaunay Triangulations -->
  <h3>3D Triangulations</h3>
  <ul>
    <li> Add an experimental parallel version of the Delaunay triangulation
      and the regular triangulation algorithms, which allows parallel
      insertion and removal of point ranges.</li>
    <li>Add caching of circumcenters to
      <code>Regular_triangulation_cell_base_3</code>. The cache value is
      computed when <code>cell->circumcenter()</code>
      or <code>rt.dual(cell)</code> functions are called.
    </li>
  </ul>

  <h3>3D Periodic Triangulations</h3>
  <ul>
    <li>Add a method to locate point with inexact predicates.
    </li>
  </ul>

<!-- Mesh Generation -->
  <h3>3D Mesh Generation</h3>
  <ul>
    <li>Add a new constructor for the
      class <code>Labeled_mesh_domain_3</code> which takes
      an <code>Iso_cuboid_3</code>.</li>
    <li>Add a new labeling function wrapper for meshing multi-domain.</li>
    <li>The meshing functionality in the Qt demos
      in <code>demo/Polyhedron/</code> and <code>demo/Mesh_3/</code> can
      now use the handling of 1d-features, that exists in CGAL since
      version 3.8.
    <li> Add an experimental parallel version of the 3D mesh refinement and
      mesh optimization methods.
    </li>
  </ul>

<!-- Geometry Processing -->
  <h3>Point Set Processing and Surface Reconstruction from Point Sets</h3>
  <ul>
    <li>The former demo has been removed and is fully merge in the
    Polyhedron demo.</li>
  </ul>

  <h3>Point Set Processing</h3>
  <ul>
    <li>Workaround a bug in dijsktra shortest path of boost 1.54 by
      shipping and using the boost header from the 1.55 release. This
      header will be used only if you are using the version 1.54 of
      boost.
    </li>
  </ul>

  <h3>Triangulated Surface Mesh Simplification</h3>
  <ul>
    <li>
      <b>Breaking change:</b> Due to the cleanup of the concepts of the
      package <em>CGAL and the Boost Graph Library</em>, the named
      parameter <code>edge_is_border_map</code> has been removed, and the
      named parameter
      <code>edge_is_constrained_map</code> now expects a property map with
      an edge descriptor as key type (vs. halfedge descriptor before).
    </li>
    <li>Add some optimization in the code making the implementation faster
      (depending on the cost and the placement chosen). However, for an
      edge which collapse is not topologically valid, the vector of
      vertices of the link provided by its profile might contains
      duplicates, thus also breaking the orientation guarantee in the
      vector.  This must not be a problem for users as the edge is not
      collapsible anyway but if it is a absolute requirement for user
      defined cost/placement, defining the
      macro <code>CGAL_SMS_EDGE_PROFILE_ALWAYS_NEED_UNIQUE_VERTEX_IN_LINK</code>
      will restore the former behavior.
    </li>
  </ul>

<!-- Spatial Searching and Sorting -->
  <h3>dD Spatial Searching</h3>
  <ul>
    <li> Added methods <code>reserve(size_t size)</code> and <code>size_t
      capacity()</code> to class <code>Kd_tree</code> to allocate memory
      to store <code>size</code> points and to report that number (STL
      compliance).
    </li>
  </ul>

<!-- Support Library -->
  <h3>STL Extensions for CGAL</h3>
  <ul>
    <li> Add <code>Compact_container::operator[]</code>, allowing a direct
      access to the ith element of a compact container.</li>
    <li> Add <code>Concurrent_compact_container</code>, a compact container
      which allows concurrent insertion and removal.</li>
  </ul>

<!-- end of the div for 4.5 -->
</div>

<h2 id="release4.4">Release 4.4 </h2>
<div>
  <p>Release date: April 2014 </p>
  <h3>Installation</h3>
  <ul>
    <li>Additional supported platforms:
      <ul>
        <li>The Apple Clang compiler version 5.0 is now supported on
          OS X Mavericks.</li>
        <li>The Microsoft Windows Visual C++ compiler 2013 (VC12) is now
          supported.</li>
      </ul>
    </li>
  </ul>
  <h3>Triangulated Surface Mesh Segmentation (new package)</h3>
  <ul>
    <li> This package implements the segmentation of triangulated surface meshes
         based on the Shape Diameter Function (SDF). In addition, it also provides
         functions to generate segmentations based on a user defined alternative
         to the SDF.
    </li>
  </ul>


  <h3>Number Types</h3>
  <ul>
    <li> A new class <code>CGAL::Mpzf</code> is introduced on some platforms
      for exact ring operations. It is used to improve the speed of the
      evaluation of predicates in degenerate situations.</li>
  </ul>

  <h3>2D and 3D Geometry Kernel </h3>
  <ul>
    <li> Fix a bug introduced in CGAL 4.3 when computing the intersection
         of two 3D triangles.</li>
  </ul>

  <h3>2D Polygon Partitioning</h3>
  <ul>
    <li>Bug fix to make the partition algorithms working with a Lazy kernel such as
        <code>Exact_predicates_exact_constructions_kernel</code>.
    </li>
  </ul>

  <h3>2D Regularized Boolean Set-Operations</h3>
  <ul>
    <li>Fix two memory leaks in
      <code>CGAL::General_polygon_set_2</code>.
    </li>
  </ul>

  <h3>Combinatorial Maps and Linear Cell Complex</h3>
  <ul>
    <li> <code>null_dart_handle</code> is no longer a static data member in
      the <code>CombinatorialMap</code> concept. This implies to move the
      following methods of <code>Dart</code> concept
      into <code>CombinatorialMap</code>
      concept: <code>is_free</code>, <code>highest_nonfree_dimension</code>,
      <code>opposite</code> and <code>other_extremity</code>. We also
      transform the static methods <code>vertex_attribute</code>
      and <code>point</code> of <code>Linear_cell_complex</code> class into
      non static methods. You can define the CGAL_CMAP_DEPRECATED macro to
      keep the old behavior.
    </li>
  </ul>

  <h3>2D Arrangements</h3>
  <ul>
    <li> Revise the API of <b>polylines</b>. In particular,
      <i>construction</i> is now done using functors
      and <i>iteration</i> is possible only on the segments of a
      polyline.
    <li>Fix a bug in the <i>Landmark</i> point-location strategy.</li>
  </ul>

  <h3>2D Snap Rounding</h3>
  <ul>
    <li>Fix a memory leak</li>
  </ul>

  <h3>2D Triangulations</h3>
  <ul>
    <li>Add different overloads of the function <code>insert_constraints</code>
        that inserts a range of points and segments, or a range of segments.
        These functions uses the spatial sorting in order to speed
        up the time needed for the insertion.
    </li>
  </ul>

  <h3>3D Alpha Shapes</h3>
  <ul>
    <li> Add member functions in <code>CGAL::Alpha_shape_3</code> to give
         access to the alpha status of edges and facets
         (<code>get_alpha_status())</code>.</li>
    <li> Add another filtration method
          (<code>filtration_with_alpha_values()</code>) that reports the
          alpha value at which each face appears in the filtration.</li>
  </ul>

  <h3>3D Mesh Generation</h3>
  <ul>
    <li>Fix the access to functions <code>number_of_facets</code>
	and <code>number_of_cells</code> in
	<code>Mesh_complex_3_in_triangulation_3</code>.
    </li>
    <li>Change the internal API of the sliver perturber, to make possible
	for developers to optimize another criterion than the (default)
	minimal dihedral angle.  Developers can also define a new
	perturbation vector (for angles we had gradient of squared
	circumradius, gradient of volume, gradient of minimal dihedral
	angle, and random) which is better suitable to optimize their
	criterion.
    </li>
    <li>Improve the use of cache values in <code>Mesh_cell_base_3</code> to
          (re)compute circumcenters and sliver criterion values only when
          needed.
    </li>
  </ul>

  <h3>Triangulated Surface Mesh Simplification</h3>
  <ul>
    <li>Fix a bug in the way edges can be marked as non-removable by adding
        a named-parameter <code>edge_is_constrained_map</code> to the function
        <code>edge_collapse</code></li>
  </ul>

  <h3>dD Spatial Searching</h3>
  <ul>
    <li>Fix a documentation bug: The property map passed as template
      parameter to the classes
      <code>Search_traits_adapter</code> and <code>Distance_adapter</code>
      must be a lvalue property map. To avoid incorrect usage, a static
      assertion has been added in the CGAL code to prevent the user from
      instantiating these classes with an incorrect property map type.</li>
  </ul>

 <h3>CGAL ipelets</h3>
  <ul>
    <li> Better description of the demo ipelets in the user manual     </li>
    <li> New ipelet for pencils of circles</li>
    <li> New ipelet for hyperbolic geometry in Poincaré model</li>
    <li> The generator ipelet now generates point in a selected zone</li>
    <li> Hilbert sort ipelet implements two policies</li>
  </ul>
</div>

<h2 id="release4.3">Release 4.3 </h2>
<div>
  <p> Release date: October 2013 </p>

  <h3>The CGAL Manual</h3>
  <ul>
    <li>The documentation of CGAL is now generated with Doxygen.</li>
  </ul>

  <h3>2D Periodic Triangulations (new package)</h3>
  <ul>
    <li> This package allows to build and handle triangulations of point
      sets in the two dimensional flat torus. Triangulations are built
      incrementally and can be modified by insertion or removal of
      vertices. They offer point location facilities.  The package provides
      Delaunay triangulations and offers nearest neighbor queries and
      primitives to build the dual Voronoi diagrams.
    </li>
  </ul>

  <h3>API Changes</h3>
      <h4>2D and 3D Geometry Kernel </h4>
      <ul>
        <li> The intersection functions and functors used to return
          a <code>CGAL::Object</code> in order to deal with the different
          possible return types. However, depending on the arguments it is
          possible to reduce the possible return types to a small set. For
          this reason and to take advantage of the type safety, we decided
          to use <code>boost::variant</code> instead
          of <code>CGAL::Object</code>.  The <code>result_of</code>
          protocol is now even more useful to determine the return type of
          the intersection functions and functors. The change should be
          relatively transparent to the user thanks to the implicit
          constructor added to <code>CGAL::Object</code>. However, it is
          recommended to upgrade your code.  The previous behavior can be
          restored by defining the
          macro <code>CGAL_INTERSECTION_VERSION</code> to 1.
        </li>
      </ul>
      <h4>2D Arrangements</h4>
      <ul>
        <li> The type of the result of point location queries changed to
	  <code>boost::variant</code> (from <code>CGAL::Object</code>).
	  For convenience, the previous behavior can be restored by defining
	  the macro <code>CGAL_ARR_POINT_LOCATION_VERSION</code> to 1.
	<li> Introduced an optimization for operations on large and dense
	  arrangements.
        </li>
      </ul>
      <h4>3D Fast Intersection and Distance Computation</h4>
      <ul>
        <li>Following the intersection API
          change, <code>Object_and_primitive_id</code> has been replaced by
          a template class
          <code>Intersection_and_primitive_id&lt;Query&gt;</code> to determine
          the type depending on the query object type.
        </li>
      </ul>
      <h4>CGAL and Boost Property Maps</h4>
      <ul>
        <li>The <code>key_type</code> of the property maps provided by CGAL
          used to be an iterator. In order to be more easily re-used,
          the <code>key_type</code> has been changed to be
          the <code>value_type</code> of the iterator.  The packages that
          have been updated to match these changes are <b>Point Set
          Processing</b> and <b>Surface Reconstruction from Point Sets</b>.
          However, for most users this change should be transparent if the
          default property maps were used.  For convenience, the former
          behavior can be enabled by defining the
          macro <code>CGAL_USE_PROPERTY_MAPS_API_V1</code>.
    </li>
  </ul>

  <h3>Algebraic Foundations</h3>
  <ul>
    <li>For convenience, add an overload of <code>make_rational()</code>
    taking a pair of numbers.</li>
  </ul>

  <h3>2D and 3D Geometry Kernel </h3>
  <ul>
    <li>A <code>Iso_rectangle_2</code> can now be constructed from
      a <code>Bbox_2</code> and an <code>Iso_cuboid_3</code> from
      a <code>Bbox_3</code>. </li>
    <li> The implementation of <code>CGAL::Object</code> has been updated
      and now uses <code>boost::shared_ptr</code>
      and <code>boost::any</code>. This implementation is faster.
    </li>
    <li>Add to <code>Bbox_2</code> and <code>Bbox_3</code>
      a <code>+=</code> operator as well as free functions to get the
      bounding box of a range of geometric objects.
    </li>
  </ul>

  <h3>Combinatorial Maps</h3>
  <ul>
    <li>Two bug fixes: do not use the 2 least significant bits for cell
      attribute without dart support; share the mark when copying a
      CMap_cell_iterator.</li>
    <li>Add a constructor taking a given combinatorial map as argument,
      possibly with different dimension and/or different attributes. This
      allows to transform a combinatorial map.</li>
    <li>Add operator= and swap method.</li>
    <li>Add dynamic onmerge/onsplit functions that can be associated
      dynamically to i-attributes and which are automatically called when
      i-cells are split/merged.</li>
    <li>Add a function allowing to reverse the orientation of a
      combinatorial map, and another one to reverse one connected component
      of a combinatorial map.</li>
  </ul>

  <h3>3D Boolean Operations on Nef Polyhedra</h3>
  <ul>
    <li>Bug-fix in IO when using <code>Lazy_exact_nt</code> as number type
      or <code>Exact_predicates_exact_constructions_kernel</code> as
      kernel.</li>
  </ul>

  <h3>2D Triangulations</h3>
  <ul>
    <li>Extend the concept <code>TriangulationDataStructure_2</code> to
      require a more general <code>copy_tds</code> function that allows a
      copy between TDS of different types. The CGAL model has been
      updated.</li>
    <li>Add a way to efficiently insert a range of points with information
      into the 2D constrained Delaunay triangulations.
  </ul>

  <h3>3D Triangulations</h3>
  <ul>
    <li>Extend the concept <code>TriangulationDataStructure_3</code> to
      require a more general <code>copy_tds</code> function that allows a
      copy between TDS of different types. The CGAL model has been
      updated.</li>
    <li>Add an advanced function to set the infinite vertex of the
      triangulation for low level operations</li>
    <li>Fix a bug in the function inserting a range of points with info
      when the <code>Fast_location</code> tag is used</li>
  </ul>

  <h3>2D Segment Delaunay Graph</h3>
  <ul>
    <li>Add functions <code>insert_points</code>
      and <code>insert_segments</code> to insert a range of points and
      segments. These functions uses the spatial sorting in order to speed
      up the time needed for the insertion. The
      function <code>insert(Input_iterator first, Input_iterator beyond,
      Tag_true)</code> has been updated to dispatch the input when possible
      to these functions.
    </li>
  </ul>

  <h3>2D Apollonius Graphs</h3>
  <ul>
    <li>Modified insertion algorithm so that the code can handle
      pseudo-circles as well.</li>
    <li>Updated implementation of the vertex conflict predicate by a
      faster version.</li>
  </ul>

  <h3>3D Mesh Generation</h3>
  <ul>
    <li>Speed-up <code>Mesh_3</code> and in particular the global
      optimizers (Lloyd and ODT) by introducing a
      parameter <code>do_freeze</code> to prevent from moving vertices
      which would move of very small displacements.</li>
    <li> Introduce new data structures and options for speed-up and
      compacity. Note that <code>Compact_mesh_cell_base_3</code> and
      <code>Mesh_vertex_base_3</code> are now our favoured implementations
      of the concepts MeshCellBase_3 and MeshVertexBase_3.
    </li>
    <li>Introduce a new constructor
      for <code>Polyhedral_mesh_domain_3</code> that takes a bounding
      polyhedron to be meshed along with a polyhedral surface entirely
      included in it.  This allows the user to mesh a polyhedral domain
      with internal surface(s) which can be non-watertight and even
      non-manifold.
    </li>
    <li> Several documentation bug fixes.</li>
    <li> Provide the ability to plug in custom cell_base/vertex_base
      classes into the Mesh_triangulation_3 class. </li>
  </ul>

  <h3>Triangulated Surface Mesh Simplification</h3>
  <ul>
    <li>Fix a segmentation fault that was happening when some edges of length 0
        were in the input mesh.</li>
  </ul>
  <h3>3D Fast Intersection and Distance Computation</h3>
  <ul>
    <li>Following the intersection API
      change, <code>Object_and_primitive_id</code> has been replaced by a
      template class
      <code>Intersection_and_primitive_id&lt;Query&gt;</code> to determine
      the type depending on the query object type.
    </li>
    <li>Introduce the
      class <code>AABB_halfedge_graph_segment_primitive</code>, which
      replaces the class <code>AABB_polyhedron_segment_primitive</code>
      (which is now deprecated).  The new class is more general and can be
      used with any model of <code>HalfedgeGraph</code>.</li>
    <li>Introduce the class <code>AABB_face_graph_triangle_primitive</code>
      which replaces the
      class <code>AABB_polyhedron_triangle_primitive</code> (which is now
      deprecated).</li>
    <li>Document the classes <code>AABB_segment_primitive</code>
      and <code>AABB_triangle_primitive</code> that were already used in
      some examples.</li>
    <li>Add a generic primitive class <code>AABB_primitive</code> that
      allows to define a primitive type by defining only two property
      maps.</li>
    <li>Introduce a new concept of
      primitive <code>AABBPrimitiveWithSharedData</code>. It allows to have
      some data shared between the primitives stored in
      a <code>AABB_tree</code>.  With this you can, for example have a
      primitive wrapping an integer which refers to the position of a
      geometric object in a <code>std::vector</code>.  Only one reference
      to this vector will be stored in the traits of the tree.  The
      concept <code>AABBTraits</code>, its model <code>AABB_traits</code>
      and the class <code>AABB_tree</code> have been updated accordingly.
      However, everything is backward compatible.</li>
    <li> Fix a memory leak in the destructor of the
    class <code>AABB-tree</code></li>
  </ul>

  <h3>STL Extensions for CGAL</h3>
  <ul>
    <li>Add to <code>Dispatch_output_iterator</code>
      and <code>Dispatch_or_drop_output_iterator</code> an operator to
      accept and dispatch a tuple of values.
    </li>
  </ul>

  <h3>Concurrency in CGAL</h3>
  <ul>
    <li>Add a <code>FindTBB</code> CMake module so that one can easily link
      with TBB to write shared-memory parallel code.</li>
    <li>Introduce two new tags: Sequential_tag and Parallel_tag</li>
  </ul>
</div>

<h2 id="release4.2">Release 4.2 </h2>
<div>
  <p> Release date: March 2013 </p>

  <h3>Installation</h3>
  <ul>
    <li>Additional supported platforms:
      <ul>
        <li>The Microsoft Windows Visual C++ compiler 2012 (VC11) is now
        supported.</li>
      </ul>
    </li>
    <li>With Microsoft Visual C++ (all supported versions), the compiler
      flags <code>/bigobj</code> and <code>/wd4503</code> are added by CGAL
      CMake scripts.
    </li>
    <li>This is the last release whose "<tt>UseCGAL.cmake</tt>" file (if
      using CGAL in a CMake build environment) contains the line
<pre>
  link_libraries(${CGAL_LIBRARIES_DIR} ${CGAL_3RD_PARTY_LIBRARIES_DIRS})
</pre>
      as this is a deprecated CMake command. The correct way to link with
      CGAL's libraries (as for required 3rd party libraries) is to use
      '<code>target_link_libraries</code>' which specifies for each build
      target which libraries should be linked. The following serves as
      example:
<pre>
  find_package(CGAL)
  include(${CGAL_USE_FILE})
  add_executable(myexe main.cpp)
  target_link_libraries(myexe ${CGAL_LIBRARIES}
                              ${CGAL_3RD_PARTY_LIBRARIES})
</pre>
      We also expect further changes in CGAL's CMake setup (change of
      variable names, consistency of filename and output, removing
      essential libraries, building executables, removal of
      '<code>${CGAL_3RD_PARTY_LIBRARIES}</code>').
    </li>
  </ul>

  <h3>2D Arrangements</h3>
  <ul>
    <li> Enhanced the 2D-arrangements demonstration program and ported it
      to Qt4. The new demonstration program makes use of the CGAL Graphics
      View framework, in which the 2D primitives are individually
      represented as objects in a scene. (The implementations of several
      demos in CGAL already make use of this framework.) This project was
      carried out as part of the 2012 Google Summer of Code program.</li>
    <li>Fixed a bug in the Walk-Along-A-Line point location strategy for
      arrangements induced by unbounded curves.</li>
  </ul>

  <h3>2D Circular Geometry Kernel</h3>
  <ul>
    <li>Fix the intersection type computed when intersecting two identical circles.</li>
    <li>Forward correctly the result type of the linear kernel functors</li>
  </ul>

  <h3>2D Triangulations</h3>
  <ul>
    <li> Add mechanism to avoid call stack overflow
    in <code>Delaunay_triangulation_2</code>
    and <code>Constrained_Delaunay_triangulation_2</code>.
    <li> Add a constructor for <code>Regular_triangulation_2</code>
    and <code>Delaunay_triangulation_2</code> from a range of points or a
    range of points with info.
  </ul>

  <h3>2D Voronoi Diagram Adaptor</h3>
  <ul>
    <li> Bug-fix: Add ccb() method in face type as documented.
  </ul>

  <h3>3D Minkowski Sum of Polyhedra</h3>
  <ul>
    <li> Fix a memory leak.
  </ul>

  <h3>3D Fast Intersection and Distance Computation</h3>
  <ul>
    <li> Update requirements of the concepts <code>AABBTraits</code>
    and <code>AABBGeomTraits</code> to match the implementation of the
    package.
  </ul>

  <h3>Generator</h3>
  <ul>
    <li> Addition of the <code>Combination_enumerator</code>
  </ul>

  <h3>STL Extensions</h3>
  <ul>
    <li>Introduction of <code>CGAL::cpp11::result_of</code> as an alias to
      the tr1 implementation from boost of the <code>result_of</code>
      mechanism.  When all compilers supported by CGAL will have a Standard
      compliant implemention of the C++11 <code>decltype</code> feature, it
      will become an alias to
      <code>std::result_of</code>.
    </li>
  </ul>

  <h3>Surface Reconstruction from Point Sets</h3>
  <ul>
    <li> Performance improvements and addition of an option to better
    reconstruct undersampled zones. The poisson reconstruction plugin
    of the Polyhedron demo has an option to switch it on.
  </ul>
</div>


<h2 id="release4.1">Release 4.1 </h2>
<div>
  <p> Release date: October 2012</p>

  <h3>Installation</h3>
  <ul>
    <li>Additional supported platforms:
      <ul>
        <li>The Apple Clang compiler versions 3.1 and 3.2 are now supported on
          Mac OS X.</li>
      </ul>
    </li>
    <li>Improved configuration for essential and optional external third party software</li>
    <li>Added more general script to create CMakeLists.txt files: <tt>cgal_create_CMakeLists</tt></li>
    <li>Availability tests for C++11 features are now performed with the help of <a href="http://www.boost.org/libs/config">Boost.Config</a>. A Boost version of 1.40.0 or higher is needed to use C++11 features.</li>
  </ul>

  <h3>2D Arrangement</h3>
  <ul>
    <li>Improved the implementation of the incremental randomized
      trapezoidal decomposition point-location strategy. The new
      implementation enables point location in unbounded arrangements. It
      constructs a search structure of guaranteed linear size with
      guaranteed logarithmic query time.
    </li>
  </ul>

  <h3>2D Convex Hulls and Extreme Points </h3>
  <ul>
    <li>Speed up the preprocessing stage of the Akl-Toussaint implementation (used by the free function <code>convex_hull_2</code> when forward iterators are provided as input).</li>
  </ul>

  <h3>Combinatorial Maps</h3>
  <ul>
    <li>Minor bugfix; replace some functors by methods.</li>
  </ul>

  <h3>Linear Cell Complex</h3>
  <ul>
    <li>Improve the demo: add a widget showing all the volumes and an operation to create a Menger sponge.</li>
  </ul>

  <h3>Kernels</h3>
  <ul>
    <li>All Kernel functors now support the result_of protocol.</li>
  </ul>

  <h3>STL_Extensions for CGAL</h3>
  <ul>
    <li>The namespace <code>cpp0x</code> has been renamed <code>cpp11</code>. The old name is still available for backward compatibility.</li>
  </ul>

</div>

<h2 id="release4.0.2">Release 4.0.2</h2>
<DIV>
<p>Release date: Jul 2012</p>

<p>
This is a bug fix release. It fixes a bug in
the <code>CMakeLists.txt</code> for CGAL-4.0.1, that prevented even
building the libraries.
</p>

</div>

<h2 id="release4.0.1">Release 4.0.1</h2>

<DIV>
<p>Release date: Jul 2012</p>

<p>
This is a bug fix release. Apart various minor fixes in the documentation,
the following has been changed since CGAL-4.0:</p>

<h3> 2D Voronoi Diagram Adaptor (re-added)</h3>
<ul>
  <li>The package <em>2D Voronoi Diagram Adaptor</em> was temporarily
  removed from the CGAL distribution because of license issues. That
  package is now back into CGAL.
  </li>
</ul>

<h3>2D and 3D Geometry Kernel </h3>
<ul>
  <li>Fix a bug in the <code>Segment_3-Triangle_3</code> intersection function in the case the segment is collinear with a triangle edge.</li>
  <li>Fix a bug in the <code>Projection_traits_.._3</code> class in the case a segment was parallel to the x-axis.</li>
</ul>

<h3>Algebraic Kernel</h3>
<ul>
  <li>Avoid the linking error "duplicate symbols" when two compilation units
    using the algebraic kernel are linked.</li>
</ul>

<h3>3D Boolean Operations on Nef Polygons Embedded on the Sphere</h3>
<ul>
<li>Fix a memory leak due to the usage of an internal mechanism that has
  been replaced by <code>boost::any</code>. This also influences the
  packages 2D Boolean Operations on Nef Polygons, 3D Boolean Operations on
  Nef Polyhedra, Convex Decomposition of Polyhedra, and 3D Minkowski Sum of
  Polyhedra.</li>
</ul>

<h3>2D Arrangement</h3>
<ul>
<li>Fix several memory leaks.</li>
</ul>

<h3>2D Mesh Generation</h3>
<ul>
  <li>Fix a compilation error in the
  header <code>&lt;CGAL/Mesh_2/Do_not_refine_edges.h&gt;</code> when g++
  version 4.7 is used.</li>
</ul>

<h3>Surface Mesh Generation and 3D Mesh Generation</h3>
<ul>
  <li>Fix an important bug in the <code>CGAL_ImageIO</code> library, that
  could lead to wrong result when meshing from a 3D image.</li>
  <li>Fix the compilation of the demo in <code>demo/Surface_mesher</code>,
  when Boost version 1.48 or 1.49 is used.</li>
</ul>

<h3>Surface Mesh Parameterization</h3>
<ul>
<li>Fix a memory leak.</li>
<li>Fix a compatibility issue with Eigen-3.1 of <code>Eigen_solver_traits</code>. This fix also affects the usage of
that class in the package <i>Surface Reconstruction from Point Sets</i>.</li>
</ul>

</DIV>

<h2 id="release4.0">Release 4.0 </h2>
<DIV>
<p> Release date: March 2012</p>

<p>
CGAL 4.0 offers the following improvements and new functionality :  </p>

<h3>License Changes</h3>
  <p>The whole CGAL-3.x series was released under a combination of LGPLv2 (for
  the foundations of CGAL), and QPL (for the high-level packages). QPL was
  the former license of the graphical toolkit Qt, but that license is not
  supported by any major free software project. Furthermore, the terms of
  the LGPLv2 license are ambiguous for a library of C++ templates, like
  CGAL.</p>

  <p>The CGAL project, driven by the CGAL Editorial Board, has decided to
  change the license scheme of CGAL. We increased the major number
  of the CGAL version to '4' in order to reflect this license change.
  The CGAL-4.x series is released under:</p>
  <ul>
    <li>LGPLv3+ (that is LGPL <em>"either version 3 of the License, or (at your
    option) any later version"</em>), for the foundations of CGAL, instead
    of LGPLv2,</li>
    <li>GPLv3+ for the high-level packages, instead of QPL.</li>
  </ul>

<h3>General</h3>
<ul>
  <li>On Windows, CGAL libraries are now built by default as shared
      libraries (also called DLL). To run applications that use .dll files
      of CGAL, you must either copy the .dll files into the directory of
      the application, or add the path of the directory that contains those
      .dll files into the PATH environment variable.
  </li>
  <li>On Windows, the CMake scripts of CGAL now search for shared version
      of the Boost libraries. You must ensure that the .dll files of Boost are
      found by the dynamic linker.  You can, for example, add the path to
      the Boost .dll files to the PATH environment variable.
  </li>
  <li>On Windows, CMake version 2.8.6 or higher is now required.
  </li>
  <li>Eigen version 3.1 or later is now the recommended third party library to use
      in  <i>Planar Parameterization of Triangulated Surface Meshes</i>,
      <i>Surface Reconstruction from Point Sets</i>,
      <i>Approximation of Ridges and Umbilics on Triangulated Surface Meshes</i>, and
      <i>Estimation of Local Differential Properties of Point-Sampled Surfaces</i>
      packages. If you use Eigen you no longer need Taucs, Lapack or Blas to use those
      packages (and any other in CGAL).
  </li>
</ul>


<h3>Linear Cell Complex (new package)</h3>
<ul>
  <li>This package implements linear cell complexes, objects in
    d-dimension  with linear geometry. The combinatorial part of
    objects is described by a combinatorial map, representing all the
    cells of the object plus the incidence and adjacency relations
    between cells. Geometry is added to combinatorial maps simply by
    associating a point to each vertex of the map.  This data
    structure can be seen as the generalization in dD of the
    <code>Polyhedron_3</code>.</li>
</ul>

<h3> 2D Voronoi Diagram Adaptor (temporarily removed)</h3>
<ul>
<li>  As the copyright holder of this package has not granted
  the right to switch from QPL to GPL, this package is
  removed from the distribution.

  Note that it is "only" an adapter, that is the functionality
  of point/segment/disk Voronoi diagram is offered through
  the Delaunay triangulation, segment Delaunay graph,
  and Apollonius graph.</li>
</ul>

<h3>AABB Tree</h3>
<ul>
  <li>Document constness of member functions of the <code>AABB_tree</code> class.</li>
  <li>The class <code>AABB_tree</code> is now guaranteed to be read-only thread-safe. As usual in CGAL,
      this small overhead introduced for thread-safety can be deactivated by defining <code>CGAL_HAS_NO_THREADS</code>.</li>
</ul>

<h3>2D Alpha Shapes</h3>
<ul>
  <li>Add an extra template parameter to the class <code>Alpha_shape_2</code> that allows a certified construction using
      a traits class with exact predicates and inexact constructions.</li>
  <li>An object of type <code>Alpha_shape_2</code> can now be constructed from a triangulation.</li>

</ul>

<h3>3D Alpha Shapes</h3>
<ul>
  <li>Add an extra template parameter to the class <code>Alpha_shape_3</code> that allows a certified construction using
      a traits class with exact predicates and inexact constructions.</li>
</ul>

<h3>Geometric Object Generators</h3>
<ul>
  <li> <code>Random_points_in_iso_box_d</code> (deprecated since 3.8) has been
  removed. Use <code>Random_points_in_cube_d</code> instead.
</ul>

<h3>Linear and Quadratic Programming Solver</h3>
<ul>
<li>Minor bugfix.</li>
</ul>

<h3>Spatial Searching</h3>
<ul>
  <li>The const-correctness of this package have been worked out. The transition for users should be smooth in
  general, however adding few const in user code might be needed in some cases.
  </li>
  <li>The class <code>Kd_tree</code> is now guaranteed to be read-only thread-safe. As usual in CGAL,
      this small overhead introduced for thread-safety can be deactivated by defining <code>CGAL_HAS_NO_THREADS</code>.</li>
  <li>Bug-fix in <code>Orthogonal_incremental_neighbor_search</code> and <code>Incremental_neighbor_search</code> classes. Several calls to <code>begin()</code>
      now allow to make several nearest neighbor search queries independently.</li>
</ul>

<h3>STL Extension</h3>
<ul>
  <li><code>CGAL::copy_n</code> is now deprecated for <code>CGAL::cpp0x::copy_n</code> which uses <code>std::copy_n</code>, if available on the platform.</li>
  <li><code>CGAL::successor</code> and <code>CGAL::predecessor</code> are now deprecated for <code>CGAL::cpp0x::next</code> and <code>CGAL::cpp0x::prev</code>. These functions
  use the standard versions if available on the platform. Otherwise, <code>boost::next</code> and <code>boost::prior</code> are used.</li>
</ul>

<h3>Triangulation_2</h3>
<ul>
  <li> Fix a thread-safety issue in <code>Delaunay_triangulation_2</code> remove functions.  As usual in CGAL,
      the small overhead introduced for thread-safety can be deactivated by defining <code>CGAL_HAS_NO_THREADS</code>.</li>
  <li> Add extraction operator for the class <code>Constrained_triangulation_2</code> (and thus to all inheriting classes).</li>
</ul>

</div>

<h2 id="release3.9">Release 3.9 </h2>
<DIV>
<p> Release date: September 2011</p>

<p>
CGAL 3.9 offers the following improvements and new functionality :  </p>

<h3>General</h3>
<ul>
  <li>The class <code>Root_of_2</code> is now deprecated. It is recommended to use the class <code>Sqrt_extension</code> instead.</li>
  <li>The class <code>Sqrt_extension</code> is now used everywhere in CGAL where an algebraic number of degree 2 is needed.
      This change has been done in the <code>Root_of_traits</code> mechanism (indirectly packages 2D Circular kernel and 3D Spherical kernel)
      and the packages 2D Segment Delaunay Graphs and 2D Arrangements.</li>
  <li>Various fixes in the manual.</li>
</ul>

<h3>Combinatorial Maps (new package)</h3>
<ul>
  <li>This package provides a new combinatorial data structure allowing to describe any orientable subdivided object whatever its dimension.
  It describes all cells of the subdivision and all the incidence and adjacency relations between these cells.
  For example it allows to describe a 3D object subdivided in vertices, edges, faces and volumes.
  This data structure can be seen as the generalization in dD of the halfedge data structure.</li>
</ul>

<h3>3D Convex Hull (major performance improvement)</h3>
<ul>
      <li>The quickhull implementation of CGAL (<code>CGAL::convex_hull_3</code>)
          has been worked out to provide very better performances.</li>
      <li>The function <code>CGAL::convex_hull_3</code> no longer computes the plane
          equations of the facets of the output polyhedron. However an example is
          provided to show how to compute them easily.</li>
      <li>A global function <code>convex_hull_3_to_polyhedron_3</code> is now provided to extract
      the convex hull of a 3D points set from a triangulation of these points.</li>
</ul>

<h3>dD Spatial Searching (major new feature added)</h3>
<ul>
      <li>A traits-class and distance adapter that together with a point property map,
       allow to make nearest neighbor queries on keys instead of points have been added.</li>
      <li>Few bug fixes in the documentation have revealed some inconsistencies
      that have been corrected. Two traits class concept are now documented (<code>RangeSearchTraits</code>
      and <code>SearchTraits</code>). Most other changes concerns only classes documented as advanced.
      One issue that user can encounter is due to an additional requirement on the nested
      class <code>Construct_cartesian_const_iterator_d</code> defined in the concept SearchTraits that must
      provide a nested type <code>result_type</code>.</li>
</ul>

<h3>Spatial Sorting  (major new feature added)</h3>
<ul>
      <li>General dimension is now supported.</li>
      <li>Hilbert sorting admits now two policies: splitting at
      median or at middle (see user manual).</li>
      <li>Using a property map, sorting on keys instead of points is now easier</li>
</ul>

<h3>dD Kernel</h3>
<ul>
      <li>The d-dimensional kernel concept and models have been modified
          to additionally provide two new functors <code>Less_coordinate_d</code> and <code>Point_dimension_d</code>.</li>
</ul>

<h3>2D Arrangements</h3>
<ul>
      <li>A new geometry-traits class that handles rational arcs, namely
	<code>Arr_rational_function_traits_2</code>, has been introduced.
	It replaced an old traits class, which handled the same family of
	curves, but it was less efficient. The new traits exploits CGAL
	algebraic kernels and polynomials, which were not available at
	the time the old traits class was developed.</li>
      <li>A new geometry traits concept called
	<code>ArrangementOpenBoundaryTraits_2</code> has been introduced.
	A model of this concept supports curves that approach the open
	boundary of an iso-rectangular area called parameter space, which can
	be unbounded or bounded. The general code of the package, however,
	supports only the unbounded parameter space. We intend to enhance the
	general code to support also bounded parameter spaces in a future
	release.</li>
      <li>The deprecated member function <code>is_at_infinity()</code> of
        <code>Arrangement_2::Vertex</code> has been removed. It has been previously
        replaced new function <code>is_at_open_boundary()</code>.

      <li> The tags in the geometry traits that indicate the type of boundary of
       the embedding surface were replaced by the following new tags:
<pre>
         Left_side_category
         Bottom_side_category
         Top_side_category
         Right_side_category
</pre>
       It is still possible not to indicate the tags at all. Default values are assumed. This however will
       produce warning messages, and should be avoided.</li>
</ul>
</div>


<h2 id="release3.8">Release 3.8 </h2>
<DIV>
<p> Release date: April 2011</p>

<p>
CGAL 3.8 offers the following improvements and new functionality :  </p>

<h3>General</h3>
<ul>
  <li>Boost version 1.39 at least is now required.</li>
  <li>Initial support for the LLVM Clang compiler (prereleases of version 2.9).</li>
  <li>Full support for the options -strict-ansi of the Intel Compiler 11,
  and -ansi of the GNU g++ compiler.</li>
  <li>Adding a concept of ranges. In the following releases, it will be the
      way to provide a set of objects (vs. a couple of iterators).</li>
  <li>Fix a memory leak in CORE polynomials.</li>
  <li>Various fixes in the manual.</li>
</ul>

<h3>3D Mesh Generation (major new feature added)</h3>
<ul>
  <li>Adding the possibility to handle sharp features: the 3D Mesh
 generation package now offers the possibility to get in the final mesh an
 accurate representation of 1-dimensional sharp features present in the
 description of the input domain.
</ul>

<h3>2D Triangulations (major new feature added)</h3>
<ul>
  <li>Add a way to efficiently insert a range of points with information
      into a 2D Delaunay and regular triangulation.
  <li>Add member function mirror_edge taking an edge as parameter.
  <li>Fix an infinite loop in constrained triangulation.
</ul>

<h3>3D Triangulations (major new feature added)</h3>
<ul>
  <li>Add a way to efficiently insert a range of points with information into
      a 3D Delaunay and regular triangulation.
  <li>Add a member function to remove a cluster of points from a Delaunay or
      regular triangulation.
  <li>function vertices_in_conflict is renamed vertices_on_conflict_zone_boundary
      for Delaunay and regular triangulation. Function vertices_inside_conflict_zone
      is added to regular triangulation.
  <li>Structural filtering is now internally used in locate function of Delaunay
      and regular triangulation. It improves average construction time by 20%.
  <li>Added demo.
</ul>

<h3>3D Alpha Shapes (major new feature added)</h3>
<ul>
  <li> The new class Fixed_alpha_shape_3 provides a robust and
       faster way to compute one alpha shape (with a fixed value of alpha).
</ul>


<h3>AABB tree</h3>
<ul>
  <li>Adding the possibility to iteratively add primitives to an existing
      tree and to build it only when no further insertion is needed.
</ul>

<h3>2D and 3D Kernel</h3>
<ul>
  <li>Better handling of 2D points with elevation (3D points projected onto
      trivial planes). More general traits classes (Projection_traits_xy_3,
      Projection_traits_yz_3,Projection_traits_yz_3) are provided to work with
      triangulations, algorithms on polygons, alpha-shapes, convex hull algorithm...
      Usage of former equivalent traits classes in different packages is now deprecated.
  <li>Exact_predicates_exact_constructions_kernel now better use the static filters
      which leads to performance improvements.
  <li>Add an overload for the global function angle, taking three 3D points.
  <li>In the 2D and 3D kernel concept, the constant Boolean Has_filtered_predicates
      is now deprecated. It is now required to use Has_filtered_predicates_tag
      (being either Tag_true or Tag_false).
  <li>Compare_distance_2 and Compare_distance_3 provide additional operators
      for 3 and 4 elements.
  <li>Add intersection test and intersection computation capabilities
      between an object of type Ray_3 and either an object of type Line_3, Segment_3 or Ray_3.
  <li>Improve intersection test performance between an object of type Bbox_3 and an object of type
      Plane_3 or Triangle_3 by avoiding arithmetic filter failures.
</ul>

<h3>2D Envelope</h3>
<ul>
  <li>Env_default_diagram_1 is deprecated, Envelope_diagram_1 should be used instead.
</ul>

<h3>3D Envelope</h3>
<ul>
  <li>A new demo program called <tt>L1_Voronoi_diagram_2</tt> has been
    introduced. It demonstrates how 2D Voronoi diagrams of points under
    the L1 metric are constructed using lower envelopes.
</ul>


<h3>dD Kernel</h3>
<ul>
  <li>Add functor Compute_coordinate_d to Kernel_d concept.
</ul>

<h3>Geometric Object Generators</h3>
<ul>
  <li> CGAL::Random uses boost::rand48 instead of std::rand.
  <li>Adding to CGAL::Random a way to generate random integers.
  <li>Adding generators for dD points.
</ul>

<h3>Algebraic Foundations</h3>
<ul>
  <li>Algebraic_structure_traits now provides an Inverse functor for Fields.
      There is also a new global function inverse.
</ul>

<h3>Bounding Volumes</h3>
<ul>
  <li> dD Min sphere of spheres has a new traits class for the min sphere of points.
</ul>

<h3>Triangulated Surface Mesh Simplification</h3>
<ul>
  <li>The priority queue internally used to prioritize edge simplifications is no longer
      a relaxed heap but a binomial heap. This fix guarantees that all edges satisfying
      a simplification criteria are removed (if possible).
</ul>

<h3>3D Boolean Operations on Nef Polyhedra</h3>
<ul>
  <li>Allow construction of a 3D nef polyhedron from a 3D polyhedron with normals.
</ul>

<h3>2D Arrangements</h3>
<ul>
  <li>Fix a bug in the method insert_at_vertices of the Arrangement_2 class.
  <li>Fix several bugs in the traits class Arr_Bezier_curve_traits_2 for arrangement of Bezier curves.
</ul>

<h3>2D Minkowski Sums</h3>
<ul>
  <li>A bug in the convolution method was fixed.
</ul>
</DIV>

<h2 id="release3.7">Release 3.7 </h2>
<DIV>
<p> Release date: October 2010</p>

<p>
CGAL 3.7 offers the following improvements and new functionality :  </p>


<h3>General</h3>

  <ul>
  <li>The configuration of CGAL libraries now requires CMake>=2.6.

  <li>Changes in the set of supported platforms:
    <ul>
    <li>GNU g++ 4.5 supported (with or without the compilation option
      -std=c++0x).

    <li>Initial support for the option -strict-ansi of the Intel Compiler 11.
      The CGAL libraries compile with that option, and most CGAL headers
      have been fixed. The packages "3D Boolean Operations on Nef
      Polyhedra" (Nef_3), "Convex Decomposition of Polyhedra"
      (Convex_decomposition_3), and "3D Minkowski Sum of Polyhedra"
      (Minkowski_sum_3) are known to still fail to compile with that
      compiler flag.

    <li>The Microsoft Windows Visual C++ compiler 2010 (VC10), that was
      experimentally supported by CGAL-3.6.1, is now fully supported. Note
      that CMake>=2.8.2 is required for that support.

    <li>The Microsoft Windows Visual C++ compiler 2005 (VC8) is no longer
      supported by the CGAL project since CGAL-3.7.

    <li>With Microsoft Windows Visual C++ (VC9 and VC10), the optional
      dependencies Gmp, Mpfr, Blas, Lapack, Taucs no longer use Boost-style
      name mangling. Only one variant is now provided by the CGAL Windows
      installer (release, with dynamic runtime).
    </ul>
  <li>Some demos now require a version of Qt4 >= 4.3.

  <li>CGAL_PDB is no longer provided with CGAL. An alternative solution for
    people interested in reading PDB files is to use ESBTL
    (http://esbtl.sourceforge.net/).

  <li>Fix issues of the CGAL wrappers around the CORE library, on 64 bits
    platforms.
  </ul>


<h3>Arithmetic and Algebra</h3>
<ul>
  <li> New models Algebraic_kernel_d_1 and Algebraic_kernel_d_2 for the
    corresponding concepts. They provide generic support for various
    coefficient types
</ul>

<h3>Arrangements</h3>
<ul>
  <li> A new model Arr_algebraic_segment_traits_2 of ArrangementTraits_2 that
    supports algebraic curves of arbitrary degree in the plane
</ul>


<h3> 2D Triangulations</h3>
<ul>
  <li>The Delaunay and regular 2D triangulations now use a symbolic
    perturbation to choose a particular triangulation in co-circular cases.

  <li>The return type of the template member function
    insert(It beg, It end), taking an iterator range of points,
    has been changed from int to std::ptrdiff_t.

  <li>Classes Triangulation_euclidean_traits_xy_3, Triangulation_euclidean_traits_yz_3
    and Triangulation_euclidean_traits_xz_3 are now model of the concept
    ConstrainedTriangulationTraits_2. They can be used with and without intersection
    of constraints.

  <li>2D Delaunay and basic triangulations now provide vertex relocation by
    the mean of these two new methods: move and move_if_no_collision. The
    methods are also available for the hierarchy
    (Triangulation_hierarchy_2).

</ul>

<h3>3D Triangulations</h3>
   <ul>
  <li>The return type of the template member function
    insert(It beg, It end), taking an iterator range of points,
    has been changed from int to std::ptrdiff_t.
  <li>3D Delaunay triangulations now provide vertex relocation by the mean
    of these two new methods: move and move_if_no_collision. This works in
    both Compact_policy and Fast_policy.
</ul>

<h3>2D and 3D Alpha Shapes</h3>
  <ul>
  <li>The type int in the API has been changed to std::size_t
    so that CGAL can deal with large data sets (64 bit addresses).
  </ul>


<h3>2D Mesh Generation</h3>
  <ul>
  <li>The execution of the 2D mesh generator is now deterministic (same at
    each run).
  </ul>

<h3>3D Mesh Generation</h3>
  <ul>
  <li>The efficiency of the 3D mesh generator has been improved (the number
    of calls to the oracle per inserted vertex has globally decrease).
    This is achieved through a slight change of the mesh generator strategy
    which implies that a surface component that is not detected at the
    surface mesher level will never be discovered by chance, owing to the
    refinement of some tetrahedra, as it could happen before.
    Please note that defining the macro
    CGAL_MESH_3_USE_OLD_SURFACE_RESTRICTED_DELAUNAY_UPDATE switches back to
    the old behavior.

  <li>A demo program is now available.
  </ul>

<h3>Surface Reconstruction from Point Sets</h3>
  <ul>
  <li>Improved performance and minor bug fix.
  </ul>


<h3>2D Range and Neighbor Search</h3>
  <ul>
  <li>The type int in the API has been changed to std::size_t
    so that CGAL can deal with large data sets (64 bit addresses).
</ul>

</DIV>



<h2 id="release3.6.1">Release 3.6.1</h2>

<DIV>
<p>Release date: June 2010</p>

<p>
This is a bug fix release. The following has been changed
since CGAL-3.6:</p>

<h3>General</h3>

  <ul>
  <li> Fix compilation errors with recent Boost versions (since 1.40).

  <li> Initial support for the Microsoft Visual C++ compiler 10.0 (MSVC
    2010). For that support, CMake>=2.8.2 is required.
    Note also that the compiler option "/bigobj" is necessary to compile
    some CGAL programs with MSVC 2010.
</ul>


<h3>Polynomial</h3>
<ul>
  <li>Fix compilation errors with the Microsoft Visual C++ compiler and the
    Intel C++ compiler.
</ul>

<h3> Polyhedron</h3>
<ul>
  <li> Fix a compilation errors in demo/Polyhedron/:
     <li> issue with the location of qglobal.h of Qt4 on MacOS X,
     <li> missing texture.cpp, if TAUCS is used,
  <li> Fix the location of built plugins of demo/Polyhedron/, when CGAL is
    configured with WITH_demos=ON
</ul>

<h3> 3D Periodic Triangulations</h3>
<ul>
  <li> Fixed bug in the triangulation hierarchy for periodic triangulations.
</ul>

<h3> 2D Mesh Generation</h3>
<ul>
   <li> Fix a bug that lead to precondition violation.
  <li> Improve the user manual about the member function is_in_domain() of the
    Face type.
  <li> The 2D meshing process is now deterministic (sorting of bad faces no
    longer relies on pointers comparisons).
</ul>

<h3> 3D Mesh Generation</h3>
<ul>
  <li>Fix a linking errors (duplicate symbols) when <code>&lt;CGAL/refine_mesh_3.h&gt;</code> is
    included in different compilation units.
</ul>

<h3> Spatial Searching</h3>
<ul>
  <li> Fix a bug in <code>&lt;CGAL/Orthogonal_k_neighbor_search.h&gt;</code> when several
    nearest neighbors are at the same distance from the query point.
</ul>

<h3> IO Streams</h3>
<ul>
  <li>Fix a bug in <code>&lt;CGAL/IO/VRML_2_ostream.h&gt;</code> that generated VRML 2 files with
    an invalid syntax for IndexedFaceSet nodes.
</ul>

<h3> Triangulation_2</h3>
<ul>
  <li> Add missing Compare_distance_2 functor in trait classes Triangulation_euclidean_traits_xy_3
    Triangulation_euclidean_traits_yz_3 and Triangulation_euclidean_traits_xz_3.
    This was preventing calling member function nearest_vertex of Delaunay_triangulation_2
    instantiated with one of these traits.
    </ul>
</DIV>

<h2 id="release3.6">Release 3.6</h2>

<DIV>
<p>Release date: March 2010</p>

<p>
CGAL 3.6 offers the following improvements and new functionality : </p>

<h3>General</h3>

  <ul><li> Boost version 1.34.1 at least is now required.</ul>


<h3>Arithmetic and Algebra</h3>

<h4>Algebraic Kernel (new package)</h4>

  <ul>
    <li> This new package is targeted to provide black-box implementations of
    state-of-the-art algorithms to determine, compare and approximate real
    roots of univariate polynomials and bivariate polynomial systems. It
    includes models of the univariate algebraic kernel concept, based on
    the library RS.
  </ul>

<h4>Number Types</h4>

  <ul>
    <li>Two new arbitrary fixed-precision floating-point number types have been
    added: the scalar type Gmpfr and the interval type Gmpfi, based on the
    MPFR and MPFI libraries respectively.
  </ul>


<h3>Geometry Kernels</h3>

<h4>2D and 3D Geometry Kernel</h4>
<ul>
<li> Add new do_intersect() and intersection() overloads:
  <ul>
    <li> do_intersect(Bbox_3, Bbox_3/Line_3/Ray_3/Segment_3)
    <li> intersection(Triangle_3, Line_3/Ray_3/Segment_3)
  </ul>
</ul>

<h3>Polygons</h3>

<h4>2D Regularized Boolean Set-Operations</h4>
<ul>
<li> Fixed General_polygon_set_2::arrangement() to return the proper type
    of object.
</ul>


<h3>Arrangement</h3>

<h4>2D Arrangements</h4>

<ul><li> Fixed passing a (const) traits object to the constructor of Arrangement_2.

<li> Introduced Arrangement_2::fictitious_face(), which returns the fictitious
    face in case of an unbounded arrangement.

<li> Fixed a bug in Bezier-curve handling.

<li> Added (back) iterator, number_of_holes(), holes_begin(), and holes_end()
    to the default DCEL for backward compatibility.

<li> Added (simple) versions of the free overlay() function. It employs the
    default overlay-traits, which practically does nothing.
</ul>

<h3> Polyhedron</h3>
<ul>
  <li> Fix a compilation errors in demo/Polyhedron/:
   <ul>
     <li> issue with the location of qglobal.h of Qt4 on MacOS X,
     <li> missing texture.cpp, if TAUCS is used,
   </ul>
  <li> Fix the location of built plugins of demo/Polyhedron/, when CGAL is
    configured with WITH_demos=ON
  <li> Fix a bug in test_facet function of the incremental builder:
    the function did not test if while a new facet makes a vertex manifold,
    no other facet incident to that vertex breaks the manifold property.
</ul>

<h3>Triangulations and Delaunay Triangulations</h3>

<h4>2D/3D Regular Triangulations</h4>

<ul><li> Weighted_point now has a constructor from Cartesian coordinates.
</ul>

<h4>3D Triangulations</h4>

<ul><li> Regular_triangulation_3 : semi-static floating-point filters are now used
    in its predicates, which can speed up its construction by a factor of about 3
    when Exact_predicates_inexact_constructions_kernel is used.

<li> The class Regular_triangulation_filtered_traits_3 is deprecated, the class
    Regular_triangulation_euclidean_traits_3 must be used instead. The
    predicates of that traits will be filtered if the kernel given as template
    parameter of that traits is itself a filtered kernel.

<li> Triangulation_hierarchy_3 is now deprecated, and replaced by a simpler
    CGAL::Fast_location policy template parameter of Delaunay_triangulation_3.

<li> The old version of remove() (enabled with CGAL_DELAUNAY_3_OLD_REMOVE)
    has been deleted.
</ul>

<h4>3D Periodic Triangulations</h4>

<ul><li> New demo: 3D periodic Lloyd algorithm.

<li> New functionality for Voronoi diagrams: dual of an edge and of a vertex,
    volume and centroid of the dual of a vertex.

<li> The package can now be used with the 3D Alpha Shapes package to compute
    periodic alpha shapes.
</ul>

<h4>3D Alpha shapes</h4>

<ul><li> The class Weighted_alpha_shape_euclidean_traits_3 is deprecated, the class
    Regular_triangulation_euclidean_traits_3 must be used instead.

<li> The package can now be used together with the 3D Periodic Triangulation
    package to compute periodic alpha shapes.
</ul>

<h4>2D/3D Triangulations, 2D Segment Delaunay Graph, 2D Apollonius Graph,
  and 3D Periodic Triangulations</h4>

<ul><li>The constructor and insert function taking ranges now produce
    structures whose iterator orders is now deterministic (same at each
    run).
</ul>


<h3>Mesh Generation</h3>

<h4>2D Mesh Generation</h4>

<ul><li> The 2D mesh generator can now be used with a constrained Delaunay
    triangulation with constraints hierarchy
    (Constrained_triangulation_plus_2).
    <li> In some cases (refinement of a constrained edge that is on the
    convex hull), the 2D mesh generator from CGAL-3.4 and CGAL-3.5
    could create invalid triangulations. This bug is now fixed.
</ul>

<h4>3D Mesh Generation</h4>

<ul><li> The mesh generator has been enriched with an optimization phase to
    provide 3D meshes with well shaped tetrahedra (and in particular no
    slivers).  The optimization phase involves four different optimization
    processes: two global optimization processes (ODT and Lloyd), a
    perturber and an exuder. Each of these processes can be activated or
    not, and tuned to the users needs and to available computer resources.
</ul>

<h3>Support library</h3>

<h4>CGAL ipelets</h4>

<ul><li> Add support for version 7 of Ipe.
</ul>

</DIV>


<h2 id="release3.5.1">Release 3.5.1</h2>
<DIV>
<p>Release date: December 2009</p>
<p>
This is a bug fix release.</p>

<h3>Documentation</h3>
<ul>
  <li>Fixes in the documentation (the online documentation of CGAL-3.5 is now
    based on CGAL-3.5.1).
  <li>Fixes to the bibliographic references.
</ul>

<h3>Windows installer</h3>
<ul>
  <li>The Windows installer of CGAL-3.5.1 fixes an issue with downloading of
    precompiled binaries of the external library TAUCS.
</ul>

<h3>Bug fixes in the following CGAL packages</h3>
  <h4>AABB tree</h4>
  <ul>
    <li>Fix a linker issue in do_intersect(Bbox_3,Bbox_3).
    <li>Fix compilation issue in do_intersect(Bbox_3,Ray_3) when using the
      parameters in this order.
  </ul>
  <h4>3D Mesh Generation</h4>
  <ul>
    <li>Fix a bug in initial points construction of a polyhedral surface.
  </ul>
</DIV>



<h2  id="release3.5">Release 3.5</h2>
<DIV>
<p>Release date: October 2009</p>
<p>
  CGAL releases will now be published about every six months. As a transition
  release, CGAL-3.5 has been developed during 9 months from the release
  CGAL-3.4.</p>

<p>Version 3.5 differs from version 3.4 in the platforms that are supported and
  in functionality.  There have also been a number of bug fixes for this release.</p>

<h3>General</h3>
<ul>
  <li>Additional supported platforms:
    <ul>
      <li>GNU g++ 4.4 supported.
      <li>Intel Compiler 11 supported on Linux
    </ul>
  <li>Fixed ABI incompatibilities when mixing CGAL and Boost Program Options
    on Windows/Visual C++ (the compilation flag -D_SECURE_SCL=0 is not
    longer use in Debug mode).
</ul>

<h3>Geometry Kernels</h3>

<h4>3D Spherical Geometry Kernel</h4>
<ul>
  <li>
    Add functionalities to manipulate circles, circular arcs and points
    that belong to the same sphere.

</ul>
<h3>Polygons</h3>

<h4>2D Regularized Boolean Set-Operations</h4>
<ul>
  <li>The polygon validation operations were enhanced and their interface was
    improved. They are now offered as free functions and applied properly.

</ul>
<h4>2D Straight Skeleton and Polygon Offsetting </h4>
<ul>
  <li>Updated the manual to document the new partial skeletons feature
    (already in the code since 3.4)

</ul>

<h3>Arrangements</h3>

<h4>2D Arrangements</h4>
<ul>
  <li>The member function is_at_infinity() of Arrangement_2::Vertex was
    replaced by the new function is_at_open_boundary(). The former is
    deprecated. While still supported in version 3.5, It will not be
    supported in future releases. The member functions boundary_type_in_x()
    and boundary_type_in_y() were permanently replaced by the functions
    parameter_space_in_x() and parameter_space_in_y(), respectively. The 2
    new functions return an enumeration of a new type, namely
    Arr_parameter_space.

  <li> The tags in the geometry traits that indicate the type of boundary of
    the embedding surface were replaced by the following new tags:
    Arr_left_side_tag
    Arr_bottom_side_tag
    Arr_top_side_tag
    Arr_right_side_tag
    In addition, the code was change, and now it is possible not to
    indicate the tags at all. Default values are assumed. This however will
    produce warning messages, and should be avoided.

  <li> All operations of the geometry traits-class were made 'const'. This
    change was reflected in the code of this package and all other packages
    that are based on it. Traits classes that maintain state, should
    declare the data members that store the state as mutable.

</ul>
<h4>Envelopes of Surfaces in 3D</h4>
<ul>
  <li> A few bugs in the code that computes envelopes were fixed, in
    particular in the code that computes the envelopes of planes.

</ul>

<h3>Triangulations and Delaunay Triangulations</h3>

<h4>3D Periodic Triangulations (new package)</h4>

<ul>
  <li> This package allows to build and handle triangulations of point sets in
    the three dimensional flat torus. Triangulations are built
    incrementally and can be modified by insertion or removal of
    vertices. They offer point location facilities.

</ul>

<h3>Mesh Generation</h3>

<h4>Surface Reconstruction from Point Sets (new package)</h4>
<ul>
  <li> This CGAL package implements an implicit surface reconstruction method:
    Poisson Surface Reconstruction. The input is an unorganized point set
    with oriented normals.

</ul>
<h4>3D Mesh Generation (new package)</h4>
<ul>
  <li> This package generates 3 dimensional meshes.  It computes isotropic
    simplicial meshes for domains or multidomains provided that a domain
    descriptor, able to answer queries from a few different types on the
    domain, is given.  In the current version, Mesh_3 generate meshes for
    domain described through implicit functional, 3D images or polyhedral
    boundaries.  The output is a 3D mesh of the domain volume and conformal
    surface meshes for all the boundary and subdividing surfaces.

</ul>
<h3>Geometry Processing</h3>

<h4>Triangulated Surface Mesh Simplification</h4>

<ul>
  <li>  BREAKING API change in the passing of the visitor object.

  <li>  Fixed a bug in the link_condition test

  <li>  Added a geometric test to avoid folding of facets

  <li>  Fixed a bug in the handling of overflow in the LindstromTurk
    computations

  <li>  Updated the manual to account for the new visitor interface

</ul>
<h4>Point Set Processing (new package)</h4>

<ul>
  <li>  This packages implements a set of algorithms for analysis, processing,
    and normal estimation and orientation of point sets.

</ul>

<h3>Spatial Searching and Sorting</h3>

<h4>AABB tree (new package)</h4>

<ul>
  <li>This package implements a hierarchy of axis-aligned bounding boxes (a
    AABB tree) for efficient intersection and distance computations between
    3D queries and sets of input 3D geometric objects.

</ul>
<h3>Support Library</h3>

<h4>CGAL_ipelets (new package):</h4>
<ul>
  <li> Object that eases the writing of Ipe's plugins that use CGAL.
    Plugins for CGAL main 2D algorithm are provided as demo.


</ul>
</DIV>


<h2 id="release3.4">Release 3.4</h2>
<DIV>
<p>Release date: January 2009</p>

<p>Version 3.4 differs from version 3.3.1 in the platforms that are supported and
in functionality.  There have also been a number of bug fixes for this release.
</p>

<h3>General</h3>
<ul>
<li> GNU g++ 4.3 supported.  Support for g++ 3.3 is dropped.
<li> Visual 9 supported. Support for Visual 7 is dropped.

<li> Boost version 1.33 at least is now required.
<li> CGAL now depends on Boost.Threads, which implies to link against
    a compiled part of Boost.

<li> The new macro CGAL_NO_DEPRECATED_CODE can be defined to disable deprecated code,
    helping users discover if they rely on code that may be removed in
    subsequent releases.

<li> Assertion behaviour:
    It is not possible anymore to set the CONTINUE mode for assertion failures.
    Functions that allow to change the assertion behaviour are now declared in <code>&lt;CGAL/assertions_behaviour.h&gt;</code>.

<li>Qt3 based demos are still there but the documentation has been removed as the CGAL::Qt_Widget will be deprecated.

<li>Qt4 based demos use the Qt GraphicsView framework and the libQGLViewer.
</ul>

<h3> Installation</h3>

<ul>
<li> install_cgal has been replaced by CMake.
</ul>


<h3> Polynomial  (new package)</h3>
<ul>
<li> This package introduces a concept Polynomial_d, a concept for multivariate polynomials in d variables.
</ul>


<h3>Modular Arithmetic (new package)</h3>
<ul>
<li>  This package provides arithmetic over finite fields.
</ul>


<h3>Number Types</h3>
<ul>
<li> the counter Interval_nt::number_of_failures() has been removed, replaced by
    a profiling counter enabled with CGAL_PROFILE.


<li> Fix of a bug in CORE/Expr.h; as a consequence, the arrangement demo works properly when handling
     arrangements of conics, for example, when defining an arc with 5 points.

</ul>



<h3>3D Spherical Geometry Kernel  (new package)</h3>
<ul>
<li> This package is an extension of the linear CGAL Kernel. It offers functionalities on spheres,
    circles, circular arcs and line segments in the 3D space.
</ul>

<h3> Linear Kernel</h3>
<ul>
<li> We recommend that you use the object_cast() function instead of assign()
    to extract an object from a CGAL::Object, for efficiency reasons.
<li> The Kernel archetypes provided by the 2D/3D linear kernel have been removed.
<li> The deprecated linear kernel functors Construct_supporting_line_2 and
    Construct_supporting_line_3 have been removed.
<li> Ambiant_dimension and Feature_dimenison have been added to retrieve the
    potentially compile-time dimension of a space or of an object.
<li> barycenter() functions have been added.

<li> The geometric object Circle_3 as well as predicates and constructions have been added to the kernel

<li>The missing intersection/do_intersect between Line_3 and Line_3 has been added as well.
</ul>


<h3>3D Triangulations</h3>
<ul>
<li> Removed the deprecated functions Cell:mirror_index() and Cell::mirror_vertex().
<li> Derecursification of two functions that in some cases lead to stack overflows
</ul>


<h3>3D Nef Polyhedron</h3>
<ul>
<li> n-ary union/intersection
<li> intersection with halfspace under standard kernel
<li> constructor for polylines
</ul>


<h3>CGAL and the Qt4 GraphicsView (new package)</h3>
<ul>
<li> 2D CGAL Kernel objects and many data structures have can be rendered in a QGraphicsView
</ul>

<h3>STL Extensions:</h3>
<ul>
<li> The functor adaptors for argument binding and composition
    (bind_*, compose, compose_shared, swap_*, negate, along with the helper
    functions set_arity_* and Arity class and Arity_tag typedefs) which were provided
    by <code>&lt;CGAL/functional.h&gt;</code> have been removed.  Please use the better boost::bind
    mecanism instead.  The concept AdaptableFunctor has been changed accordingly
    such that only a nested result_type is required.
<li> The accessory classes Twotuple, Threetuple, Fourtuple and Sixtuple are also
    deprecated (use CGAL::array instead).
<li> CGAL::Triple and CGAL::Quadruple are in the process of being replaced by
    boost::tuple.  As a first step, we strongly recommend that you replace
    the direct access to the data members (.first, .second, .third, .fourth),
    by the get&lt;i&gt;() member function; and replace the make_triple and make_quadruple
    maker functions by make_tuple.<br>
    This way, in a further release, we will be able to switch to boost::tuple more easily.
<li> The class CGAL::Uncertain&lt;&gt; has been documented.  It is typically used to report
    uncertain results for predicates using interval arithmetic, and other filtering
    techniques.
</ul>


<h3>2D Arrangements</h3>
<ul>
  <li> Changed the name of the arrangement package from Arrangement_2 to Arrangement_on_surface_2
    to reflect the potential capabilities of the package to construct and maintain arrangements
    induced by curves embedded on two dimensional surfaces in three space. Most of these capabilities
    will become available only in future releases though.
  <li> Enhanced the geometry traits concept to handle arrangements embedded on surfaces. Each geometry-traits
    class must now define the 'Boundary_category' tag.
  <li> Fixed a bug in Arr_polyline_traits_2.h, where the operator that compares two curves failed to evaluate
    the correct result (true) when the curves are different, but their graphs are identical.
  <li> Permanently removed IO/Arr_postscript_file_stream.h and IO/Polyline_2_postscript_file_stream.h,
    as they depend on obsolete features and LEDA.
  <li> Fixed several bugs in the arrangement demo and enhanced it. e.g., fixed background color change,
    allowed vertex coloring , enabled "smart" color selection, etc.
  <li> Enhanced the arrangement demo with new features, such as allowing the abortion of the merge function
    (de-select), updated the how-to description, etc.
  <li> Replace the functions CGAL::insert_curve(), CGAL::insert_curves(), CGAL::insert_x_monotone_curve(),
    and CGAL::insert_x_monotone_curves() with a single overloaded function CGAL::insert(). The former
    4 functions are now deprecated, and may no longer be supported in future releases.
</ul>

<h3>Envelopes of Surfaces in 3D</h3>

<ul>
<li> Fixed a bug in the computation of the envelope of unbounded planes caused by multiple removals
    of vertices at infinity.
</ul>

<h3>2D Regularized Boolean Set-Operations</h3>
<ul>
  <li> Fixed a bug in connect_holes() that caused failures when connecting holes touching the outer boundary.
  <li> Fixed the concept GeneralPolygonSetTraits_2. Introduced two new concepts GpsTraitsGeneralPolygon_2
    and GpsTraitsGeneralPolygonWithHoles_2. Fixed the definition of the two nested required types Polygon_2
    and Polygon_with_holes_2 of the GeneralPolygonSetTraits_2 concept. They must model now the two new
    concepts above.
  <li> Added a default template parameter to 'General_polygon_set_2' to allow users to pass their specialized
    DCEL used to instantiate the underlying arrangement.
  <li> Enhanced the BOP demo to use multiple windows.
</ul>

<h3>2D Minkowski Sums</h3>
<ul>
 <li> Fixed a few bugs in the approximate offset function, making it robust to highly degenerate inputs.
  <li> Fixed a bug in the exact Minkowski sum computation when processing degenerate inputs that induce overlapping
    of contiguous segments in the convolution cycles.
  <li> Optimized the approximate offset function (reduced time consumption up to a factor of 2 in some cases).
  <li> Added functionality to compute the offset (or to approximate the offset) of a Polygon_with_holes_2
    (and not just of a Polygon_2).
  <li> Added the functionality to compute (or to approximate) the inner offset of a polygon.
</ul>

</DIV>


<h2 id="release3.3.1">Release 3.3.1</h2>
<DIV>
<p>Release date: August 2007</p>

<p>This is a bug fix release.
</p>

<h3>General</h3>
<ul>
<li> Intel C++ 9 was wrongly recognized as unsupported by install_cgal.
<li> Added autolink (for Visual C++) for the CGALImageIO and CGALPDB libraries.
<li> Fixed bug in Memory_sizer when using more than 4GB of memory (64bit).
</ul>

<h3>Number Types</h3>
<ul>
<li> Fixed bug in FPU rounding mode macros (affected only the alpha architecture).
<li> Fixed bug in MP_Float constructor from double for some particular values.
<li> Fixed bug in to_double(Lazy_exact_nt) sometimes returning NaN.
</ul>

<h3>Kernel</h3>
<ul>
<li> Fixed forgotten derivation in Circular_kernel_2::Has_on_2
<li> Added some missing functions in Bbox_3 compared to Bbox_2.
</ul>

<h3>Skin Surface Meshing</h3>
<ul>
<li> The new Skin Surface Meshing package had been forgotten in the list of
  changes and the release announcement of CGAL 3.3:
    This package allows to build a triangular mesh of a skin surface.
    Skin surfaces are used for modeling large molecules in biological computing.
</ul>

<h3>Arrangements</h3>
<ul>
<li> Fixed a bug in the Arrangement_2 package in dual arrangement representation
  for Boost graphs when reporting all halfedges of a face.
<li> Fixed a bug in the Arrangement sweep-line when using a specific polyline
  configuration.
<li> Fixed bug in Arrangement_2 in walk along a line point location for unbounded curves.
<li> Fixed bug in aggregated insertion to Arrangement_2.
<li> Fixed bug in Arrangment_2 class when inserting an unbounded curve from an existing vertex.
<li> Fixed bug when dealing with a degenerate conic arc in Arr_conic_traits_2 of
  the Arrangment package, meaning a line segment which is part of a degenerate
  parabola/hyperbola.
<li> Fixed bug in the Bezier traits-class:
    properly handle line segments.
    properly handle comparison near a vertical tangency.
</ul>

<h3>2D Polygon </h3>
<ul>
<li> Fixed bug in degenerate case of Polygon_2::is_convex() for equal points.
</ul>

<h3>2D Triangulations</h3>
<ul>
<li> Fixed bug in Regular_triangulation_2.
</ul>

<h3>3D Triangulations</h3>
<ul>
<li> Added a circumcenter() function in the default Cell type parameter
     Triangulation_ds_cell_base_3, so that the .dual() member function of
     Delaunay still work as before, without requiring the explicit use of
     Triangulation_cell_base.
<li> Added missing operator-&gt;() to Facet_circulator.
</ul>

<h3>Interpolation</h3>
<ul>
<li> Fixed bug in Interpolation 3D about the normalization coefficient initialization.
</ul>

<h3>3D Boolean Operations on Nef Polyhedra</h3>
<ul>
<li> Fixed bug in construction of Nef_polyhedron_3 from off-file. Now, always the
  inner volume is selected.
<li> Fixed bug in conversion from Nef_polyhedron_3 to Polyhedron_3. Polyhedron_3 was not cleared
  at the beginning.
<li> Fixed bug in Nef_polyhedron_3 in update of indexes for construction of external structure.
</ul>

<h3>Third Party Libraries Shipped with CGAL</h3>
<ul>
<li> TAUCS supports now 64 bits platforms.
<li> CAUTION: Since version 3.3.1, CGAL is no longer compatible with the official
           release of TAUCS (currently 2.2). Make sure to use the version
           modified by the CGAL project and available from the download section
           of http://www.cgal.org.
</ul>

</DIV>



<h2 id="release3.3">Release 3.3</h2>
<DIV>
<p>Release date: May 2007</p>

<p>
Version 3.3 differs from version 3.2.1 in the platforms that are supported and
in functionality.  There have also been a number of bug fixes for this release.
</p>

<p>Additional supported platforms
<ul>
<li> GNU g++ 4.1 and 4.2
<li> Intel C++ compiler 9
<li> Microsoft Visual C++ compiler 8.0
</ul>

<p>The following platforms are no longer supported:

<UL>
   <LI>Intel 8
</UL>

<p>CGAL now supports Visual C++ "Checked iterators" as well as the debug mode
of GNU g++'s STL (-D_GLIBCXX_DEBUG).</p>

<p>CGAL now works around the preprocessor macros 'min' and 'max' defined
in <code>&lt;windows.h&gt;</code> which were clashing with min/max functions.
</p>


<H3>Installation</H3>

<ul>
<li>On Windows the libraries built in Developer Studio now have names
  which encode the compiler version, the runtime and whether it was
  built in release or debug mode. The libraries to link against are
  chosen with linker pragmas in header files.
<li>On all platforms but Windows shared and static versions of the libraries are generated
</ul>

<h3>Manuals</h3>
<ul>
<li> The Package Overview page now also hosts the precompiled demos.
</ul>

<h3>Algebraic Foundations</h3>


<p>
<ul>
  <li>Algebraic Foundations (new package)<br>

This package defines what algebra means for CGAL, in terms of concepts, classes and functions. The main features are: (i) explicit concepts for interoperability of types (ii) separation between algebraic types (not necessarily embeddable into the reals), and number types (embeddable into the reals).

<p>
 <li>Number Types<br>
  Fixed_precision_nt and Filtered_exact number types have been removed.
</ul>

<h3>Kernels</h3>

<p>
<ul>
  <li> 2D Circular Kernel<br>
Efficiency improved through geometric filtering of predicates, introduced with
  the filtered kernel Filtered_bbox_circular_kernel_2<.>, and also chosen for the
  predefined kernel Exact_circular_kernel_2.

  <li> Linear Kernel<br>
 Exact_predicates_exact_constructions_kernel memory and run-time improvements
  through usage of lazy geometric constructions instead of lazy arithmetic.
</ul>

<h3> Data Structures and Algorithms</h3>

<p>
<ul>
<li> Surface Mesh Simplification  (new package)<br>

  This package provides a mesh simplification framework using edge collapse
  operations, and provides the Turk/Lindstrom simplification algorithm.

<p>
<li> Skin Surface Meshing  (new package)<br>

  This package allows to build a triangular mesh of a skin surface.
    Skin surfaces are used for modeling large molecules in biological
    computing. The surface is defined by a set of balls, representing
    the atoms of the molecule, and a shrink factor that determines the
    size of the smooth patches gluing the balls together.

<p>
<li>Estimation of Local Differential Properties  (new package)<br>

  This package allows to compute local differential quantities of a surface from a point sample

<p>
<li>Approximation of Ridges and Umbilics on Triangulated Surface Meshes   (new package)<br>

  This package enables the approximation of differential features on
  triangulated surface meshes. Such curvature related features are
  lines: ridges or crests, and points: umbilics.

<p>
<li>Envelopes of Curves in 2D  (new package)<br>

  This package contains two sets of functions that construct the lower and upper envelope diagram
  for a given range of bounded or unbounded curves.

<p>
<li>Envelopes of Surfaces in 3D  (new package)<br>

  This package contains two sets of functions that construct the lower and upper envelope diagram
  for a given range of bounded or unbounded surfaces. The envelope diagram is realized as a
  2D arrangement.

<p>
<li>Minkowski Sums in 2D  (new package)<br>

  This package contains functions for computing planar Minkowski sums of two closed polygons,
  and for a polygon and a disc (an operation also known as offsetting or dilating a polygon).
  The package also contains an efficient approximation algorithm for the offset computation,
  which provides a guaranteed approximation bound while significantly expediting the running
  times w.r.t. the exact computation procedure.

<p>
<li>Surface Mesh Parametrization<br>

  Added Jacobi and SSOR preconditioners to OpenNL solver, which makes it
  much faster and more stable.

<p>
<li>2D Arrangements<br>

<ul>
<li> Added support for unbounded curves.
<li> Added a traits class that supports bounded and unbounded linear objects,
  namely lines, rays and line segments.
<li> Added traits classes that handle circular arcs based on the circular kernel.
<li> Added a traits class that supports Bezier curves.
<li> Enhanced the traits class that supports rational functions to
  handle unbounded (as well as bounded) arcs
<li> Added a free function called decompose() that produces the symbolic vertical decomposition of a
  given arrangement, performing a batched vertical ray-shooting query from all arrangement vertices.
<li> Fixed a memory leak in the sweep-line code.
<li> Fixed a bug in computing the minor axis of non-degenerate hyperbolas.
</ul>

<li>Boolean Set Operations<br>
<ul>
<li> Added the DCEL as a default template parameter to the General_polygon_set_2 and Polygon_set_2 classes.
  This allows users to extend the DCEL of the underlying arrangement.
<li> Added a function template called connect_holes() that connects the holes in a given polygon with holes,
  turning it into a sequence of points, where the holes are connceted to the outer boundary using
  zero-width passages.
<li> Added a non-const function member to General_polygon_set_2 that obtains the underlying arrangement.
</ul>

<p>
<li>2D and 3D Triangulations<br>
<ul>
<li> The constructors and insert member functions which take an iterator range perform spatial sorting
  in order to speed up the insertion.
</ul>


<p>
<li>Optimal Distances
<br>
<ul>
<li>Polytope_distance_d:
  has support for homogeneous points; bugfix in fast exact version.
</ul>


<p>
<li>Bounding Volumes
<br>
<ul>
<li>Min_annulus_d has support for homogeneous points; bugfix in fast exact version.
</ul>

</ul>

<h3> Support Library</h3>

<ul>
<li>CGAL and the Boost Graph Library (BGL) (new package)<br>

This package provides the glue layer for several CGAL data structures such that
they become models of the BGL graph concept.

<p>
<li>Spatial Sorting  (new package)<br>

This package allows to sort points and other objects along a Hilbert curve
which can improve the performance of algorithms like triangulations.
It is used by the constructors of the triangulation package which have
an iterator range of points as argument.

<p>
<li>Linear and Quadratic Programming Solver  (new package)<br>
This package contains algorithms for minimizing linear and
convex quadratic functions over polyhedral domains, described by linear
equations and inequalities.
</ul>
</DIV>





<h2 id="release3.2.1">Release 3.2.1</h2>
<DIV>
<p>Release date: July 2006</p>

<p>
This is a bug fix release
</p>

<h3> Number Types</h3>
<ul>
  <li> Fix MP_Float constructor which crashed for some values.
</ul>

<h3> Kernel </H3>
<ul>
  <li> Rename Bool to avoid a clash with a macro in X11 headers.
</ul>
<h3> Arrangement</H3>

<ul>
  <li> Derived the Arr_segment_traits_2 Arrangement_2 traits class from the parameterized Kernel.
    This allows the use of this traits class in an extended range of applications that require
    kernel objects and operations on these objects beyond the ones required by the Arrangement_2
    class itself.
  <li> Fixed a compilation bug in the code that handles overlay of arrangements instantiated with
    different DCEL classes.
  <li> Fixed a couple of bugs in the implementation of the Trapezoidal RIC point-location strategy
</ul>

<h3> Triangulation, Alpha Shapes </H3>
<ul>
  <li> Qualify calls to filter_iterator with "CGAL::" to avoid overload ambiguities with
  Boost's filter_iterator.
</ul>

<h3> Surface Mesher</H3>
<ul>
  <li>  Fixed a bug in iterators of the class template Surface_mesh_complex_2_in_triangulation_3
</ul>

<h3> Surface Mesh Parametrisation </H3>
<ul>
  <li>   Updated the precompiled taucs lib
</ul>
<h3> Kinetic Data Structures</H3>
<ul>
  <li> Fixed problems caused by old versions of gcc being confused by operator! and operator int()
  <li> Added point removal support to the Active_objects_vector
</ul>

</DIV>


<h2 id="release3.2">Release 3.2</h2>
<DIV>
<p>Release date: May 2006</p>

<p>
Version 3.2 differs from version 3.1 in the platforms that are supported and
in functionality.  There have also been a number of bug fixes for this release.
</p>

<p>The following platforms are no longer supported:

<UL>
   <LI>SunPro CC versions 5.4 and 5.5 on Solaris
   <LI>SGI Mips Pro
</UL>

<p>
For Visual C++ the installation scripts choose the multi-threaded dynamically
linked runtime (/MD). Before it was the single-threaded static runtime (/ML).</p>


<H3>Installation</H3>

<ul>
<li>The install tool tries to find third party libraries
   at "standard" locations.
<li> Installers for Apple, Windows, and rpms.
</ul>

<h3>Manuals</h3>
<ul>
<li> User and Reference manual pages of a package are in the same chapter
</ul>


<h3>Kernels</h3>

<p>
<ul>
  <li> 2D Circular Kernel (new package)<br>
This package is an extension of the linear CGAL Kernel. It offers functionalities
on circles, circular arcs and line segments in the plane.
</ul>

<h3> Data Structures and Algorithms</h3>

<p>
<ul>
<li>  2D Regularized Boolean Set-Operations (new package)<br>

This package consists of the implementation of Boolean set-operations
on point sets bounded by weakly x-monotone curves in 2-dimensional
Euclidean space. In particular, it contains the implementation of
regularized Boolean set-operations, intersection predicates, and point
containment predicates.

<p>
<li> 2D Straight Skeleton and Polygon Offsetting  (new package)<br>

This package implements an algorithm to construct a halfedge data
structure representing the straight skeleton in the interior of 2D
polygons with holes and an algorithm to construct inward offset
polygons at any offset distance given a straight skeleton.


<p>
<li> 2D Voronoi Diagram Adaptor  (new package)<br>

This package provides an adaptor that adapts a
2-dimensional triangulated Delaunay graph to the corresponding
Voronoi diagram, represented as a doubly connected edge list (DCEL)
data structure. The adaptor has the ability to automatically
eliminate, in a consistent manner, degenerate features of the Voronoi
diagram, that are artifacts of the requirement that Delaunay graphs
should be triangulated even in degenerate configurations. Depending on
the type of operations that the underlying Delaunay graph supports,
the adaptor allows for the incremental or dynamic construction of
Voronoi diagrams and can support point location queries.


<p>
<li>3D Surface Mesher  (new package)<br>

This package provides functions to generate surface meshes that
interpolate smooth surfaces. The meshing algorithm is based on
Delaunay refinement and provides some guarantees on the resulting
mesh: the user is able to control the size and shape of the mesh
elements and the accuracy of the surface approximation. There is no
restriction on the topology and number of components of input
surfaces. The surface mesher may also be used for non smooth surfaces
but without guarantee.

<p>
Currently, implementations are provided for implicit surfaces
described as the zero level set of some function and surfaces
described as a gray level set in a three-dimensional image.</p>


<p>
<li> 3D Surface Subdivision Methods  (new package)<br>

Subdivision methods recursively refine a control mesh and generate
points approximating the limit surface. This package consists of four
popular subdivision methods and their refinement hosts. Supported
subdivision methods include Catmull-Clark, Loop, Doo-Sabin and sqrt(3)
subdivisions. Their respective refinement hosts are PQQ, PTQ, DQQ and
sqrt(3) refinements. Variations of those methods can be easily
extended by substituting the geometry computation of the refinement
host.


<p>
<li>  Planar Parameterization of Triangulated Surface Meshes  (new package)<br>

Parameterizing a surface amounts to finding a one-to-one mapping from
a suitable domain to the surface. In this package, we focus on
triangulated surfaces that are homeomorphic to a disk and on piecewise
linear mappings into a planar domain. This package implements some of
the state-of-the-art surface mesh parameterization methods, such as
least squares conformal maps, discrete conformal map, discrete
authalic parameterization, Floater mean value coordinates or Tutte
barycentric mapping.


<p>
<li> Principal Component Analysis  (new package)<br>

This package provides functions to compute global informations on the
shape of a set of 2D or 3D objects such as points. It provides the
computation of axis-aligned bounding boxes, centroids of point sets,
barycenters of weighted point sets, as well as linear least squares
fitting for point sets in 2D, and point sets as well as triangle sets
in 3D.


<p>
<li>2D Placement of Streamlines  (new package)<br>

Visualizing vector fields is important for many application domains. A
good way to do it is to generate streamlines that describe the flow
behaviour. This package implements the "Farthest Point Seeding"
algorithm for placing streamlines in 2D vector fields. It generates a
list of streamlines corresponding to an input flow using a specified
separating distance. The algorithm uses a Delaunay triangulation to
model objects and adress different queries, and relies on choosing the
centers of the biggest empty circles to start the integration of the
streamlines.


<p>
<li>  Kinetic Data Structures  (new package)<br>

Kinetic data structures allow combinatorial structures to be
maintained as the primitives move. The package provides
implementations of kinetic data structures for Delaunay triangulations
in two and three dimensions, sorting of points in one dimension and
regular triangulations in three dimensions. The package supports exact
or inexact operations on primitives which move along polynomial
trajectories.


<p>
<li>   Kinetic Framework  (new package)<br>

Kinetic data structures allow combinatorial geometric structures to be
maintained as the primitives move. The package provides a framework to
ease implementing and debugging kinetic data structures. The package
supports exact or inexact operations on primitives which move along
polynomial trajectories.


<p>
<li> Smallest Enclosing Ellipsoid   (new package)<br>

This algorithm is new in the chapter Geometric Optimisation.

<p>
<li>  2D Arrangement (major revision)<br>

This package can be used to construct, maintain, alter, and display
arrangements in the plane. Once an arrangement is constructed, the
package can be used to obtain results of various queries on the
arrangement, such as point location. The package also includes generic
implementations of two algorithmic frameworks, that are, computing the
zone of an arrangement, and line-sweeping the plane, the arrangements
is embedded on.

<p>
Arrangements and arrangement components can also be extended to store
additional data. An important extension stores the construction
history of the arrangement, such that it is possible to obtain the
originating curve of an arrangement subcurve.</p>


<p>
<li>   Geometric Optimisation (major revision)<br>

The underlying QP solver which is the foundation for several algorithms
in the Geometric Optimisation chapter has been completely rewritten.

<p>
<li>3D Triangulation (new functionality)<br>

Regular_triangulation_3 now offers vertex removal.

</ul>


</DIV>

<h2 id="release3.1">Release 3.1</h2>
<DIV>
<p>Release date: December 2004</p>
<p>Version 3.1 differs from version 3.0 in the platforms that are supported and
in functionality.  There have also been a number of bug fixes for this release.</p>


<p>
Additional supported platforms:
<UL>
   <LI> MS Visual C++, version 7.3. and 8.0
   <LI> Intel 8.0
   <LI> SunPro CC versions 5.4 and 5.5 on Solaris
   <LI> GNU g++ versions 3.4 on Linux, Solaris, Irix, cygwin, FreeBSD, and MacOS X
  <LI> Darwin (MacOS X) and IA64/Linux support.
</UL>
<p>
The following platforms are no longer supported:
<UL>
   <LI>MS Visual C++, version 7.0
</UL>

<p>
The following functionality has been added or changed:<BR><BR>

<H3>All</H3>
<UL>
    <LI> The  CORE 1.7 library for exact
      real arithmetic.
    <LI>Updated  GMP to 4.1.3.
    <LI>Added Mpfr a library for multiple-precision floating-point computations with exact rounding.
    <LI>Added Boost 1.32.0 (only include files).
</UL>

<H3>Installation</H3>
<UL>
   <LI> new option --disable-shared to omit building libCGAL.so.
</UL>


<H3>Manuals</H3>
<UL>
    <LI> Merged all major manuals in one multi-part manual, which provides
      now cross-links between the CGAL Kernel, the CGAL Basic Library,
      and the CGAL Support Library HTML manuals.

    <LI> Improved layout.
</UL>

<H3>Kernels</H3>

<UL>
   <LI> Improved efficiency of filtered kernels.
   <LI>More predicates and constructions.
</UL>


<H3>Basic Library</H3>


<UL>
  <LI> 2D Segment Voronoi Diagram (new package)<BR>

A data structure for Voronoi diagrams of segments in the plane under the Euclidean metric. The Voronoi edges
are arcs of straight lines and parabolas. The algorithm provided in this package is incremental.
</LI>

<LI>  2D Conforming Triangulations and Meshes (new package)<BR>

An implementation of Shewchuk's algorithm  to construct conforming triangulations and 2D meshes.
</LI>



  <LI> 3D Boolean Operations on  Nef Polyhedra (new package)<BR>
A new class (Nef_polyhedron_3) representing 3D Nef polyhedra, a
      boundary representation for cell-complexes bounded by halfspaces
      that supports boolean operations and topological operations in full
      generality including unbounded cells, mixed dimensional cells (e.g.,
      isolated vertices and antennas). Nef polyhedra distinguish between
      open and closed sets and can represent non-manifold geometry.

</LI>

<LI>  2D and Surface Function Interpolation (new package)<BR>

This package implements different methods for scattered data interpolation: Given
measures of a function on a set of discrete data points, the task is
to interpolate this function on an arbitrary query point. The package
further offers functions for natural neighbor interpolation.

</LI>

 <LI> Planar Nef polyhedra embedded on the sphere (new package)<BR>
      A new class (Nef_polyhedron_S2) designed and supported mainly to
      represent sphere neighborhoods around vertices of the three-
      dimensional Nef polyhedra.
</LI>

 <LI> Box_intersection_d (new package)<BR>

      A new efficient algorithm for finding all intersecting pairs for
      large numbers of iso-oriented boxes, i.e., typically these will be
      bounding boxes of more complicated geometries. Useful for (self-)
      intersection tests of surfaces etc.
</LI>


<LI>  2D Snap Rounding (new package)<BR>

Snap Rounding is a well known method for converting
arbitrary-precision arrangements of segments into a fixed-precision
representation. In the study of robust geometric
computing, it can be classified as a finite precision approximation
technique. Iterated Snap Roundingis a modification
of Snap Rounding in which each vertex is at least half-the-width-of-a-pixel away
from any non-incident edge. This package supports both
methods.
</LI>

<LI>3D Triangulations

<UL>
 <LI> Triangulation_3: added operator==(),removed push_back() and copy_triangulation().
<LI> Delaunay_3 : added nearest_vertex(), move_point(), vertices_in_conflict().
<LI> Regular_3 :  added filtered traits class, and nearest_power_vertex().
</UL>


<LI> Planar_map and Arrangement_2

<UL>
<LI> The interface of the two traits functions that compute the intersection of two given curves changed. The functions nearest_intersection_to_right() and nearest_intersection_to_left() return an object of type CGAL::Object that represents either an empty intersection, a point, or an overlapping subcurve.
<LI> Requirements to define two binary tags were added to the traits concept of the Planar_map as follows:
<EM>Has_left_category</EM> - indicates whether the functions curves_compare_y_at_x_left() and nearest_intersection_to_left() are implemented in the traits model.
<EM>Has_reflect_category</EM> - indicates whether the functions point_reflect_in_x_and_y() and curve_reflect_in_x_and_y() are implemented in the traits model. They can be used as an alternative to the two function in the previous item.
<LI> A new constructor of the Segment_cached_2 type that represents a segment in the Arr_segment_cached_traits_2 traits class was introduced. The new constructor accepts the segment endpoints as well as the coefficients of the underlying line.
<LI> A new version of the conic-arc traits, based on CORE version 1.7 was introduced. This new traits class makes use of CORE's rootOf() operator to compute the intersection points in the arrangement, making its code much simpler and more elegant than the previous version. In addition, new constructors for conic arcs are provided. The new traits class usually performs about 30% faster than the version included in CGAL 3.0
<LI> The traits class that handles continuous piecewise linear curves, namely Arr_polyline_traits_2, was rewritten. The new class is parametrized with a traits class that handles segments, say Segment_traits. The polyline curve defined within the Arr_polyline_traits_2 class is implemented as a vector of segments of type Segment_traits::Curve_2.
<LI> A meta traits class, namely Arr_curve_data_traits_2,  that extends the curve type of the planar-map with arbitrary additional data was introduced. It should be instantiated with a regular traits-class and a class that contains all extraneous data associated with a curve.
<LI>  The class that represents the trapezoidal-decomposition point location strategy was renamed to Pm_trapezoid_ric_point_location.
<LI> The Arrangement demo was rewritten. It covers many more features, has a much better graphical user interface, and comes with online documentation.
<LI> Few bugs in the sweep-line module related to overlapping vertical segments were fixed. This module is used by the aggregate insert method that inserts a collection of curves at once.
</UL>


<LI>Triangulation_2

<UL>
<LI> added a filtered trait class in the regular triangulation
<LI> added split and join operations in the triangulation data structure class
</UL>

<LI>Alpha_shapes_3

<UL>
<LI>major changes in the implementation of the class Alpha_shapes_3.
<LI>New implementation results in a true GENERAL mode
    allowing null and negative alpha-values. It also fixed the edges classification bug
    and introduces a classification of vertices.
</UL>

<LI>Min_ellipse_2

<UL>
 <LI> made access to approximate double representation public
 <LI> fixed bugs in conversion to double representation
 <LI> added <TT>is_circle()</TT> method
 <LI> minor performance improvements
</UL>

<LI>Min_sphere_of_spheres_d:

<UL>
<LI> The models

    <TT>Min_sphere_of_spheres_d_traits_2&lt;K,FT,UseSqrt,Algorithm&gt;</TT>,
    <TT>Min_sphere_of_spheres_d_traits_3&lt;K,FT,UseSqrt,Algorithm&gt;</TT>, and
    <TT>Min_sphere_of_spheres_d_traits_d&lt;K,FT,Dim,UseSqrt,Algorithm&gt;</TT>

  of concept <TT>MinSphereOfSpheresTraits</TT> now represent a sphere
  as a <TT>std::pair&lt;Point,Radius&gt;</TT> (and not any more as a
  <TT>CGAL::Weighted_point&lt;Point,Weight&gt;</TT>)
<LI> Internal code cleanup; in particular, implementation details
  don't pollute the namespace CGAL anymore
</UL>


<LI>Polyhedron_3

<UL>
      <LI> New Tutorial on CGAL Polyhedron for Subdivision Algorithms with
        interactive demo viewer in source code available.

      <LI> Added example program for efficient self-intersection test.
      - Added small helper functions, such as vertex_degree, facet_degree,
        edge_flip, and is_closed.
</UL>

<LI> Apollonius Graph (Voronoi of Circles)

 <UL>
       <LI> Reduced memory requirements by approximately a factor of two.
 </UL>

</UL>

</DIV>


<h2 id="release3.0.1">Release 3.0.1</h2>
<DIV>
<p>Release date: February 2004</p>

<p>This is a bug-fix release.
No new features have been added in 3.0.1.  Here is the list of bug-fixes.<p>

<H3> Polyhedral Surface</H3>

<ul>
  <li>Fixed wrong include files for output support. Added example.
</ul>

<H3>Planar_map</H3>

<ul>
  <li>Fixed the so called "Walk-along-a-line" point-location strategy to
      correctly handle a degenerate case.
</ul>

<H3>2D Triangulation</H3>

<ul>
  <li> added missing figure in html doc
  <li> in  Line_face_circulator_2.h:<br>
       Fixed changes made to support handles with a typedef to iterator.
       The fix concerns operator== and !=.
</ul>

<H3>Alpha_shapes_3</H3>

<ul>
  <li>fixed classify member function for edges.
</ul>


<H3>  Number types</H3>

<ul>
  <li>Lazy_exact_nt:
    <ul>
      <li>added the possibility to select the relative precision of
          <tt>to_double()</tt> (by default 1e-5).  This should fix reports
          that some circumcenters computations have poor coordinates,
          e.g. nan).
      <li>when exact computation is triggered, the interval is recomputed,
          this should speed up some kinds of computations.
    </ul>
  <li><tt>to_interval(Quotient&lt;MP_Float&gt;)</tt>: avoid spurious overflows.
</ul>

<H3>Kernel</H3>

<ul>
  <li>
  missing acknowledgment in the manual and minor clarification of

     <tt>intersection()</tt> documentation.
</ul>

</div>

<h2 id="release3.0">Release 3.0</h2>
<DIV>

<p>Release date: October 2003 </p>

<p>Version 3.0 differs from version 2.4 in the platforms that are supported and
in functionality.  There have also been a number of bug fixes for this release.</p>

<p>The license has been changed to either the LGPL (GNU Lesser General Public
License v2.1) or the QPL (Q Public License v1.0) depending on each package.
So CGAL remains free of use for you, if your usage meets the criteria of these
licenses, otherwise, a commercial license has to be purchased from
GeometryFactory.</p>

<p>
Additional supported platforms:
<UL>
   <LI> MS Visual C++, version 7.1.
   <LI> SunPro CC versions 5.4 and 5.5 on Solaris
   <LI> GNU g++ versions 3.2 and 3.3 on Linux, Solaris, Irix, cygwin, and FreeBSD.
   <LI> MipsPRO CC 7.30 and 7.40 with both the n32 and n64 ABIs.
</UL>
<p>
The following platforms are no longer supported:
<UL>
   <LI>MS Visual C++, version 6.
   <LI>  GNU g++ 2.95.2 (2.95.3 is still supported)
   <LI>  Kai C++ and Borland C++, all versions
</UL>

<p>
The following functionality has been added or changed:<BR><BR>

<B>All</B>
<UL>
    <LI> The  CORE library for exact
      computations is now distributed as part of CGAL as well.
</UL>


<H3>Kernels</H3>


<UL>
   <LI>3 typedefs have been added to ease the choice of a robust and fast kernel:
     <UL>
      <LI> Exact_predicates_inexact_constructions_kernel
      <LI> Exact_predicates_exact_constructions_kernel
      <LI> Exact_predicates_exact_constructions_kernel_with_sqrt
     </UL>
    <LI> Progress has been made towards the complete adaptability and
      extensibility of our kernels.
    <LI> New faster Triangle_3 intersection test routines.
		<br><i>(see Erratum)</i>
    <LI> Added a Kernel concept archetype to check that generic algorithms
      don't use more functionality than they should.
    <LI> A few more miscellaneous functions.
</UL>

<H3>Basic Library</H3>

<UL>
  <LI> 2D Apollonius Graph (new package)<BR>
Algorithms for computing the Apollonius
      graph in two dimensions.  The Apollonius graph is the dual of the
      Apollonius diagram, also known as the additively weighted Voronoi
      diagram.  The latter can be thought of as the Voronoi diagram of a set
      of circles under the Euclidean metric, and it is a generalization of the
      standard Voronoi diagram for points.  The algorithms provided are
      dynamic.

  <LI>dD Min Sphere of Spheres (new package)<BR>
      Algorithms to compute the smallest
      enclosing sphere of a given set of spheres in R<sup>d</sup>.
      The package provides
      an algorithm with maximal expected running time
      <i>O(2<sup>O(d)</sup> n)</i> and a
      fast and robust heuristic (for dimension less than 30).

<LI>Spatial Searching (new package)<BR>
Provides exact and approximate distance
      browsing in a set of points in <i>d</i>-dimensional space using
      implementations of algorithms supporting:
      <ul>
        <li> both nearest and furthest neighbor searching
        <li> both exact and approximate searching
        <li> (approximate) range searching
        <li> (approximate) <i>k</i>-nearest and <i>k</i>-furthest neighbor
             searching
        <li> (approximate) incremental nearest and incremental furthest neighbor
          searching
        <li> query items representing points and spatial objects.
      </ul>

 <LI><B>Kd-tree</b><br>
this package is deprecated, its documentation is removed.
      It is replaced by the Spatial Searching package.

  <LI>Largest_empty_rectangle_2<BR>
       Given a set of points P in the plane, the class
       Largest_empty_iso_rectangle_2 is a data structure that
       maintains an iso-rectangle with the largest area among all
       iso-rectangles that are inside a given iso-rectangle bounding box,
       and that do not contain any point of the point set P.

<LI> 2D Triangulation and
     3D Triangulation<BR>
     <UL>
      <LI> The classes Triangulation_data_structure_2 (and 3), which implements
        the data structure for 2D triangulation class, now makes use of
        CGAL::Compact_container (see Support Library section below).
      <LI> The triangulation classes use a Rebind mecanism to provide
        the full flexibility on Vertex and Face base classes.
        This means that it is possible for the user to derive its own Face
        of Vertex base class, adding a functionality that makes use of
        types defined by the triangulation data structure like Face_handle
        or Vertex_handle.
      <LI> New classes Triangulation_vertex_base_with_info_2 (and 3) and
	Triangulation_face_base_with_info_2 (and 3) to make easier the
        customisation of base classes in most cases.
     </UL>

<LI> 2D Triangulation<BR>
     <UL>
      <LI> Regular triangulation provides an easy access to hidden points.
      <LI> The Triangulation_hierarchy_2, which provide an efficient location
	data structure, can now be used with any 2D triangulation class plugged
        in (including Regular triangulations).
      </ul>

<LI> 3D Triangulation<BR>
     <UL>
     <LI> faster vertex removal function in Delaunay_triangulation_3.
      <LI> Delaunay_triangulation_3 is now independent of the order of insertions
        of the points (in case of degenerate cosphericity).
      <LI>Regular_triangulation_3 now hides vertices (and updates itself) when
        inserting a coinciding point with greater weight.  This required a new
        predicate.
      <LI> deprecated functions: copy_triangulation(), push_back(),
        set_number_of_vertices().
      <LI> Triangulation_3 now gives non-const access to the data structure.
     </UL>

<LI> Interval Skip List (new package)<BR>
An interval skip list is a data strucure for finding all intervals
      that contain a point, and for stabbing queries, that is for answering
      the question whether a given point is contained in an interval or not.

<LI>
       Planar Maps and

       Arrangements<BR>

 The changes concern mainly the traits classes.
      <OL>
        <LI> New traits hierarchy and interface:
           The set of requirements was made sound and complete. A couple of
	   requirements were eliminated, few others were redefined, and some
	   were renamed. A hierarchy of three traits classes for the
	   Planar_map_2, Planar_map_with_intersections_2, and Arrangement_2
	   types was established to include only the necessary requirements at
           each level. It was determined that for the aggregate insertion-
	   operation based on a sweep-line algorithm only a subset of the
	   requirements is needed. Preconditions were added where appropriate
	   to tighten the requirements further.

           <p>
           The following functions have been renamed:
           <UL>
           <LI> point_is_same() renamed to point_equal()
           <LI> curve_is_same() renamed to curve_equal()
           <LI> curve_is_in_x_range() renamed to point_in_x_range()
           <LI> curve_compare_at_x() renamed to curves_compare_y_at_x()
             Furthermore, a precondition has been added that the reference
	     point is in the x-range of both curves.
           <LI> curve_compare_at_x_right() renamed to
	     curves_compare_y_at_x_to_right().
             Furthermore, a precondition has been added that both curves are
	     equal at the reference point and defined to its right.
           <LI> curve_compare_at_x_left() renamed to
	     curves_compare_y_at_x_to_left().
             Furthermore, a precondition has been added that both curves are
	     equal at the reference point and defined to its right.
           <LI> curve_get_point_status() renamed to curve_compare_y_at_x().
             Furthermore, a precondition has been added that the point is in
	     the x-range of the curve. Consequently, the function now returns a
	     Comparison_result (instead of a special enum).
           <LI> make_x_monotone() renamed to curve_make_x_monotone()
             See more details below.
           <LI> curve_flip() renamed to curve_opposite()
           </UL>

           The following functions have been removed:
           <UL>
           <LI> curve_is_between_cw()
           <LI> point_to_left()
           <LI> point_to_right()
           <LI> is_x_monotone()
           <LI> point_reflect_in_x_and_y()
           <LI> curve_reflect_in_x_and_y()
           <LI> do_intersect_to_right()
           <LI> do_intersect_to_left()
           </ul>

           Most functions, are required by the PlanarMapTraits_2 concept,
	   except for the make_x_monotone(), nearest_intersection_to_right(),
           nearest_intersection_to_left(), curves_overlap() and
	   curve_opposite(). PlanarMapWithIntersectionsTraits_2 requires all
	   these functions, except curve_opposite(), needed only by the
	   ArrangementTraits_2 concept.
           <p>
           Furthermore, the two functions curve_compare_at_x_left() and
           nearest_intersection_to_left() can be omitted, if the two functions
	   point_reflect_in_x() and curve_reflect_in_x() are implemented.
	   Reflection can be avoided, if the two _left functions are supplied.

        <LI> The type X_curve_2 of the PlanarMapWithIntersectionsTraits_2
           concept was renamed to X_monotone_curve_2, and the distinction
	   between this type and the Curve_2 type was made firm. The method
	   is_x_monotone() of the PlanarMapWithIntersectionsTraits_2 concept
	   was removed. The related method curve_make_x_monotone() is now
	   called for each input curve of type Curve_2 when curves are inserted
           into a Planar_map_with_intersections_2 to subdivide the input curve
	   into x-monotone sub-curves (and in case the curve is already
	   x-monotone, this function is responsible for casting it to an
	   x-monotone curve).

        <LI> New and improved traits classes:
           <LI> Conic traits - Arr_conic_traits_2
             Support finite segments of ellipses, hyperbolas and parabolas, as
	     well as line segments. The traits require an exact real number-
	     type, such as leda_real or CORE::Expr.

           <LI> Segment cached traits - Arr_segment_cached_traits_2
	     This class uses an improved representation for segments that helps
	     avoiding cascaded computations, thus achieving faster running
	     times. To work properly, an exact rational number-type should be
	     used.

           <LI> Polyline traits - Arr_polyline_traits_2
             The polyline traits class has been reimplemented to work in a more
	     efficient, generic manner. The new class replaces the obsolete
	     Arr_polyline_traits class. It is parameterized with a segment
	     traits class.

           <LI> Hyperbola and segment traits - Arr_hyper_segment_traits_2
             Supports line segments and segments of canonical hyperbolas.
	     This is the type of curves that arise when projecting segments
	     in three-space rotationally around a line onto a plane containing
	     the line. Such projections are often useful in CAD/CAM problems.

        <LI> Removed old traits class:
           <UL>
            <LI> The models of the PlanarMapWithIntersectionsTraits_2 concept
	      below became obsolete, as the new conic traits, namely
	      Arr_conic_traits_2, supports the same functionality and is much
	      more efficient.
              <UL>
                <LI> Arr_circles_real_traits
                <LI> Arr_segment_circle_traits
              </UL>
           <LI> The segment traits class and the new polyline traits class were
	      reimplemented using standard CGAL-kernel calls. This essentially
	      eliminated the corresponding leda traits classes, namely:
              <UL>
                <LI> Pm_leda_segment_traits_2
                <LI> Arr_leda_segment_traits_2
                <LI> Arr_leda_polyline_traits
              </UL>
              With the use of the Leda_rat_kernel new external package the same
	      functionality can be achieved with less overhead and more
	      efficiency.
      </UL>

<LI> Sweep Line<BR>
      <UL>
       <LI> The Sweep_line_2 package was reimplemented. As a consequence it is much
        more efficient, its traits is tighter (namely neither the two _left nor
	the reflection functions are required), and its interface has changed a
	bit.
        <OL>
          <LI> The following global functions have been removed:
            <UL>
             <LI> sweep_to_produce_subcurves_2()
             <LI> sweep_to_produce_points_2()
             <LI> sweep_to_construct_planar_map_2()
            </UL>
           Instead, the public methods of the Sweep_line_2 class listed below
	   were introduced:
           <UL>
             <LI> get_subcurves() - Given a container of curves, this function
	     returns a list of curves that are created by intersecting the
	     input curves.

             <LI> get_intersection_points() - Given a range of curves, this function
	     returns a list of points that are the intersection points of the
	     curves.

             <LI> get_intersecting_curves() - Given a range of curves, this function
	     returns an iterator to the beginning of a range that contains the
	     list of curves for each intersection point between any two curves
	     in the specified range.
           </UL>
        <LI> It is possible to construct a planar map with intersections (or an
	   arrangement) by inserting a range of curves into an empty map. This
	   will invoke the sweep-line process to construct the map more
	   efficiently.
       </OL>
      <LI> New interface functions to the Planar_map_with_intersections_2 class.
        The Planar_map_with_intersections_2 class maintains a planar map of
	input curves that possibly intersect each other and are not necessarily
	x-monotone. If an input curve, or a set of input curves, are known to
	be x-monotone and pairwise disjoint, the new functions below can be
	used to insert them into the map efficiently.
       </UL>
  </OL>
<LI> Polyhedral Surface<BR>
     <UL>
      <LI> The old design that was deprecated since CGAL 2.3 has been removed.
      <LI> Class <tt>Polyhedron_incremental_builder_3</tt>:
	 <UL>
	  <LI>Renamed local enum <tt>ABSOLUTE</tt> to
              <tt>ABSOLUTE_INDEXING</tt>, and <tt>RELATIVE</tt> to
              <tt>RELATIVE_INDEXING</tt> to avoid conflicts with similarly
              named macros of another library.
	  <LI>Changed member functions <tt>add_vertex()</tt>,
              <tt>begin_facet()</tt>, and <tt>end_facet()</tt> to return
              useful handles.
          <LI>Added <tt>test_facet()</tt> to check facets for validity
              before adding them.
          <LI>Added <tt>vertex( size_t i)</tt> to return <tt>Vertex_handle</tt>
              for index <tt>i</tt>.
	 </ul>
     </ul>

<LI> Halfedge Data Structure<BR>
     <UL>
      <LI> The old design that was deprecated since CGAL 2.3 has been removed.
     </UL>

</UL>

<H3>Support Library</H3>

<ul>
    <li> New container class Compact_container, which (roughly) provides the
      flexibility of std::list, with the memory compactness of std::vector.

    <li> Geomview_stream: added a function
      gv.draw_triangles(InputIterator begin, InputIterator end)
      which draws a set of triangles much more quickly than one by one.

    <li> Number types:
      <ul>
      <li> number types are now required to provide a function:
        std::pair&lt;double, double&gt;  to_interval(const NT &).
      <li> number types are now required to provide mixed operators with "int".
      <li> CLN support removed.
      <li> faster square() for MP_Float.
      <li> added Gmp_q.
      </ul>

    <li> Qt_widget:
      <ul>
       <li> New classes:
        <ul>
	<li> Qt_help_window: provides a simple way to show some helpful
	  information about a demo as an HTML page.
	<li> Qt_widget_history: provides basic functionality to manipulate
	  intervals of Qt_widget class. The current visible area of Qt_widget
          is mapped to an interval. Each interval could be stored in the
	  Qt_widget_history object. So you can use this object to navigate in
          history.  It is mostly used by Qt_widget_standard_toolbar.
         </ul>
      <li> Changes:
        <ul>
	<li> Qt_widget_standard_toolbar: is derived from QToolBar class, so pay
	  attention to modify your code, if you used this class. Some public
	  methods were introduced to control the history object that the
          toolbar use to navigate.
	<li> the icons are now part of libCGALQt.
        </ul>
      <li> Deprecated members of Qt_widget:
        <ul>
        <li> add_to_history(), clear_history(), back(), forth(): use forward(),
          back() and clear_history() of the Qt_widget_standard_toolbar instead.
        <li> custom_redraw(): use redraw_on_back() and redraw_on_front() instead.
         </ul>
      <li> Optimizations:
        the output operators of the following classes have been optimized:
        <ul>
        <li> CGAL::Segment_2  (now tests for intersection with the drawing area)
        <li> CGAL::Triangle_2 (now tests for intersection with the drawing area)
        <li> CGAL::Triangulation_2 (is optimized for faster display on zooming)
        </ul>
      </ul>
</ul>

<p id="kernelerratum-3.0"><H3>Erratum in the Kernel manual</H3>

<ul>
<li> Intersection test routines
    <p>The documentation of
    CGAL::do_intersect
    should mention, for the 3D case:
    <br>
    Also, in three-dimensional space <i>Type1</i> can be
    <ul>
        <li>either
        <i>Plane_3&lt;Kernel&gt;</i>
        <li>or <i>Triangle_3&lt;Kernel&gt;</i>
    </ul>
    and <i>Type2</i> any of
    <ul>
        <li><i>Plane_3&lt;Kernel&gt;</i>
        <li><i>Line_3&lt;Kernel&gt;</i>
        <li><i>Ray_3&lt;Kernel&gt;</i>
        <li><i>Segment_3&lt;Kernel&gt;</i>
        <li><i>Triangle_3&lt;Kernel&gt;</i>
    </ul>

    <p>
    In the same way, for
    <i>Kernel::DoIntersect_3</i>:
    <br>
    for all pairs <i>Type1</i> and <i>Type2</i>, where
    the type <i>Type1</i> is
    <ul>
        <li>either
        <i>Kernel::Plane_3</i>
        <li>or <i>Kernel::Triangle_3</i>
    </ul>

    and <i>Type2</i> can be any of the following:
    <ul>
        <li><i>Kernel::Plane_3</i>
        <li><i>Kernel::Line_3</i>
        <li><i>Kernel::Ray_3</i>
        <li><i>Kernel::Segment_3</i>
        <li><i>Kernel::Triangle_3</i>
    </ul>

    <p>
    Philippe Guigue (I<small>NRIA</small> Sophia-Antipolis) should be
    mentioned as one of the authors.

</ul>

</DIV>

<h2 id="release2.4">Release 2.4</h2>
<DIV>
<p>Release date: May 2002</p>
<p>Version 2.4 differs from version 2.3 in the platforms that are supported and
in functionality.  There have also been a number of bug fixes for this release.</p>

<p>
Additional supported platforms:
<UL>
   <LI> Microsoft Visual C++, version 7.
   <LI> SunPro 5.3 (with patch 111685-05) on Solaris
   <LI> g++ 3.1 on Linux and Solaris
</UL>

<p>
The following functionality has been added or changed:<BR><BR>

<H3>Kernels</H3>

<UL>
   <LI> Point_d has been removed from the 2D and 3D kernels.  This type is
        now available from the d-dimensional kernel only.
</UL>

<H3>Basic Library</H3>

<UL>

  <LI> 2D Polygon Partitioning<BR>

      Traits requirements for optimal partitioning have been changed slightly.
     <BR><BR>

  <LI> 2D Sweep line<BR>

      A new package that implements a sweep-line algorithm to compute
      arrangements of curves for different families of curves, which are
      not necessarily line segments  (e.g., it also works for circular arcs).
      The resulting output can be the list of vertex points, the resulting
      subcurves or a planar map.
      <BR><BR>

  <LI>
       Planar Maps and

       Arrangements

  <UL>
  <LI> New quicker insertion functions of Planar_map_2 for cases where more
      precomputed information is available regarding the position of
      the inserted curve in the map.

  <LI> New query function for planar maps that determines whether a given
      point is within a given face of the planar map.

  <LI> New iterator over edges of planar maps in addition to the existing
      iterator over halfedges.

  <LI>  New copy constructor and assignment operator for arrangements.
  </UL>
  <BR><BR>

  <LI>
       Polyhedral Surface
  <UL>
  <LI>  new design introduced with release 2.3 now supported by VC7 compiler

  <LI>  Extended functionality of Polyhedron_incremental_builder:
        absolute indexing allows one to add new surfaces to existing ones.
  </UL>
  <BR><BR>

  <LI> 2D Triangulation
  <UL>
  <LI> There is a new triangulation data structure replacing the two
       previous ones. This new data structure is coherent with the 3d
       triangulation data structure and offer the advantages of both
       previous ones. Backward compatibility is ensured and this change
       is transparent for the user of triangulation classes.
  <LI> Constrained and Delaunay constrained triangulations are now able
       to handle intersecting input constraints.
       The behavior of constrained triangulations with repect to
       intersection of input constraints can be customized using
       an intersection tag.
  <LI> A new class Constrained_triangulation_plus offers a constrained
       hierarchy on top of a constrained triangulations. This additionnal
       data structure describes the subdivision of the original constraints
       into edges of the triangulations.
  </UL>
  <BR><BR>


  <LI> 3D Triangulation
   <UL>
   <LI> Running time improved by a better and more compact management of
        memory allocation

   <LI> Various improvements and small functionalities added:
     <UL>
     <LI> Triangulation_3&lt;GT,Tds&gt;::triangle() returns a triangle oriented
          towards the outside of the cell c for facet (c,i)
     <LI> New function insert(Point, Locate_type, Cell_handle, int, int)
          which avoids the location step.
     <LI> New function to get access to cells in conflict in a Delaunay
          insertion : find_conflicts() and insert_in_hole()
     <LI> New function TDS::delete_cells(begin, end).
     <LI> New functions : degree(v), reorient(), remove_decrease_dimension(),
          remove_from_simplex().
     </UL>

   <LI> Changes of interface:
     <UL>
     <LI> vertices and cells are the same for the triangulation data
          structure and the geometric triangulation
     <LI> the triangulation data structure uses Vertex_handle (resp
          Cell_handle) instead of Vertex* (resp Cell*).
     <LI> incident_cells() and incident_vertices() are templated by output
          iterators
     <LI> changes in the iterators and circulators interface:
        <UL>
        <LI> Iterators and circulators are convertible to handles
             automatically, no need to call "->handle()" anymore.
        <LI> Vertex_iterator split into All_vertices_iterator and
             Finite_vertices_iterator (and similar for cells...).
        <LI> TDS::Edge/Facet iterators now support operator->.
        </UL>
     </UL>
  </UL>
  <BR><BR>
  <LI> 2D Search structures<BR>
      Additional range search operations taking a predicate functor have been
      added
  </UL>

<H3>Support Library</H3>
<UL>
<LI>   Qt_widget
  <UL>
  <LI> We have added a new class for visualization of 2D CGAL objects.
       It is derived from Trolltech's Qt class QWidget and privdes a
       used to scale and pan.
  <LI> Some demos were developed for the following packages: 2D Alpha shapes,
       2D Convex Hull, Largest empty 2D rectangle, Maximum k-gon,
       Minimum ellipse,  Minimum 2D quadrilateral, 2D polygon partitioning
       2D regular and constrained triangulation.
  <LI> Tutorials are available to help users get used to Qt_widget
  </UL>
  <BR><BR>

<LI> Timer<BR>

     Fixed Timer class (for user process time) to have no wrap-around
     anymore on Posix-compliant systems.
</UL>

<p>
The following functionality is no longer supported:
<UL>
<LI> Planar maps of infinite curves (the so-called planar map bounding-box).
</UL>

<p>
Bugs in the following packages have been fixed:
   3D Convex hull, 2D Polygon partition, simple polygon generator

<p>
Also attempts have been made to assure compatability with the upcoming LEDA
release that introduces the leda namespace.

<p>
<H3>Known problems</H3>
<UL>
<LI> 2D Nef Polyhedra contains a memory leak.  Memory problems are also
     the likely cause of occasional run-time errors on some platforms.
<LI> The d-dimensional convex hull computation produces run-time errors on
     some platforms because of memory management bugs.
<LI> The new Halfedge Data Structure design introduced with release 2.3
     does not work on VC6.  See the release notes in the manual for more
     information.
<LI> The following deficiencies relate to planar maps, planar maps of
     intersecting curves (pmwx), arrangements and sweep line.
   <UL>
    <LI> On KCC, Borland and SunPro we guarantee neither compilation nor
         correct execution for all of the packages above.
    <LI> On VC6 and VC7 we guarantee neither compilation nor correct
         execution of the sweep line package.
    <LI> On CC (on Irix 6.5) the trapezoidal decomposition point location
         strategy is problematic when used with planar maps, pmwx, or
         arrangements (mind that this is the default for planar maps).
    <LI> On CC (on Irix 6.5) sweep line with polyline traits does not compile
         (mind that the so-called leda polyline traits does compile).
    <LI> On g++ (on Irix 6.5) the segment-circle (Arr_segment_circle_traits_2)
         traits does not compile for either of the above packages.
   </UL>
</UL>


</DIV>


<h2  id="release2.3">Release 2.3</h2>
<DIV>
<p>Release date: August 2001</p>

<p>Version 2.3 differs from version 2.2 in the platforms that are supported and
in functionality.</p>

<P>
Additional supported platform:

<UL>
   <LI> Gnu g++ 3.0 on Solaris and Linux
</UL>

<p>
The following functionality has been added:<BR><BR>

<H3>Kernels</H3>
<UL>
<LI> The 2D and 3D kernels now serve as models of the new kernel concept
     described in the recent paper, "An Adaptable and Extensible Geometry
     Kernel" by Susan Hert, Micheal Hoffmann, Lutz Kettner, Sylvain Pion,
     and Michael Seel to be presented at
     WAE 2001 (and
     soon available as a technical report).  This new kernel is
     completely compatible with the previous design but is more flexible
     in that it allows geometric predicates as well as objects to be easily
     exchanged and adapted individually to users' needs.

<LI> A new kernel called <TT>Simple_homogeneous</TT> is available. It is
     equivalent to <TT>Homogeneous</TT> but without reference-counted objects.

<LI> A new kernel called <TT>Filtered_kernel</TT> is available that allows
     one to build kernel traits classes that use exact and efficient predicates.

<LI> There are two classes, <TT>Cartesian_converter</TT> and
     <TT>Homogeneous_converter</TT>
     that allows one to convert objects between different Cartesian and
     homogeneous kernels, respectively.

<LI> A new d-dimensional kernel, <TT>Kernel_d</TT> is available.  It provides
     diverse kernel objects, predicates and constructions in d dimensions with
     two representations based on the kernel families <TT>Cartesean_d</TT> and
     <TT>Homogeneous_d</TT>
</UL>

<H3>Basic Library</H3>
   Almost all packages in the basic library have been adapted to the
   new kernel design to realize the flexibility this design makes possible.
   In several packages, this means that the traits class requirements have
   changed to conform to the function objects offered in the kernels so the
   kernels themselves can be used as traits classes in many instances.

<UL>
<LI>
    2D Convex Hull<BR>
    The traits requirements have changed slightly to bring them in line with
    the CGAL kernels.

<LI>
    3D Convex Hull
<UL>
  <LI> The function <TT>convex_hull_3</TT> now uses a new implementation of the
       quickhull algorithm and no longer requires LEDA.
  <LI> A new <TT>convex_hull_incremental_3</TT> function based on the new
       d-dimensional convex hull class is available for comparison purposes.
</UL><BR>

<LI>
     <TT>Convex_hull_d, Delaunay_d</TT><BR>
     Two new application classes offering the calculation of d-dimensional
     convex hulls and delaunay triangulations<BR><BR>

<LI>
     Polygons and Polygon Operations<BR>
     <UL>
       <LI> The traits class requirements have been changed.
       <LI> The simplicity test has a completely new implementation.
       <LI> Properties like convexity, simplicity and area can now be cached by
            polygons. You need to set a flag to select this behaviour.
     </UL>
     <BR>

     <BR><BR>
<LI>
     Planar Nef Polyhedra<BR>
     A new class (<TT>Nef_polyhedron_2</TT>) representing planar Nef polyhedra =
     rectilinearly bounded points sets that are the result of binary and
     topological operations starting from halfplanes.

     <BR><BR>
<LI> A new package offering functions to

     partition planar polygons into
     convex and y-monotone pieces is available.

     <BR><BR>
<LI>
     Planar Maps and

     Arrangements
     <UL>
     <LI> A new class <TT>Planar_map_with_intersections_2&lt;Planar_map&gt;</TT> for
          planar maps of possibly intersecting, possibly non-x-monotone,
          possibly overlapping curves (like <TT>Arrangement_2</TT> but without
          the hierarchy tree).

     <LI> I/O utilities for planar maps and arrangements for textual and
          graphical streams. (It is possible to save and later reload built
          planar maps or arrangements.)

     <LI> New arrangement traits class for line segments and circular arcs
          (<TT>Arr_segment_circle_traits&lt;NT&gt;</TT>).

     <LI> New faster traits for polylines specialized for using the LEDA
          rational kernel (<TT>Arr_leda_polylines_traits</TT>). The LEDA
          traits for segments was also made faster.

     <LI> A new point location strategy
          (<TT>Pm_simple_point_location&lt;Planar_map&gt;</TT>).
     </UL>
     <BR><BR>

<LI>
     Halfedge Data Structure<BR><BR>

     The halfedge data structure has been completely revised. The new design
     is more in line with the STL naming scheme and it provides a safe and
     coherent type system throughout the whole design (no void* pointers
     anymore), which allows for better extendibility. A user can add new
     incidences in the mesh easily. The new design also uses standard
     allocators with a new template parameter that has a suitable default.
     <BR><BR>

     The old design is still available, but its use is deprecated, see the
     manual of
     deprecated packages for its documentation. Reported bugs in
     copying the halfedge data structure (and therefore also polyhedral
     surfaces) have been fixed in both designs. Copying a list-based
     representation is now based on hash maps instead of std::map and is
     therefore considerably faster.

     <BR><BR>
<LI>
      Polyhedral Surface

     <BR><BR>
     The polyhedral surface has been rewritten to work with the new
     halfedge data structure design. The user level interface of the
     <TT>CGAL::Polyhedron_3</TT> class is almost backwards compatible with the
     previous class. The exceptions are the template parameter list,
     everything that relies on the flexibility of the underlying
     halfedge data structure, such as a self-written facet class, and
     that the distinction between supported normals and supported planes
     has been removed. Only planes are supported. See the manuals for
     suggestions how to handle normals instead of planes.

     <BR><BR>
     More example programs are provided with polyhedral surfaces,
     for example, one about Euler operator and one computing a subdivision
     surface given a control mesh as input.

     <BR><BR>
     The old design is still available for backwards compatibility and to
     support older compiler, such as MSVC++6.0. For the polyhedral surface,
     old and new design cannot be used simultaneously (they have identical
     include file names and class names). The include files select
     automatically the old design for MSVC++6.0 and the new design
     otherwise. This automatism can be overwritten by defining appropriate
     macros before the include files. The old design is selected with the
     <TT>CGAL_USE_POLYHEDRON_DESIGN_ONE</TT> macro. The new design is selected
     with the <TT>CGAL_USE_POLYHEDRON_DESIGN_TWO</TT> macro.

     <BR><BR>
<LI>
     2D Triangulation
     <UL>
     <LI> The geometric traits class requirements have been changed to conform
          to the new CGAL kernels.  CGAL kernel classes can be used as traits
          classes for all 2D triangulations except for regular triangulations.

     <LI> Additionnal functionality:
     <UL>
     <LI> dual method for regular triangulations (to build a power diagram)
     <LI> unified names and signatures for various "find_conflicts()"
          member functions in Delaunay and constrained Delaunay triangulation.
     <LI> As an alternative to the simple insert() member function,
          insertion of points in those triangulation can be performed using the
          combination of find_conflicts() and star_hole() which eventually
          allows the user to keep track of deleted faces.
     </UL>

     <LI> More demos and examples
     </UL>

     <BR>
<LI>
      3D Triangulation
     <UL>
     <LI> Major improvements
          <UL>
            <LI> A new class <TT>Triangulation_hierarchy_3</TT> that allows a
                 faster point location, and thus construction of the Delaunay
                 triangulation
            <LI> A new method for removing a vertex from a Delaunay
                 triangulation that solves all degenerate cases
            <LI> Running time of the usual location and insertion methods
                 improved
         </UL>

     <LI> A bit more functionality, such as
          <UL>
          <LI> New geomview output
          <LI> dual methods in Delaunay triangulations to draw the Voronoi
               diagram
          </UL>
     <LI> More demos and examples

     <LI> Changes in interface
          <UL>
          <LI> Traits classes requirements have been modified
          <LI> The kernel can be used directly as a traits class (except for
               regular triangulation)
          <LI> insert methods in <TT>Triangulation_data_structure</TT> have a
               new interface
          </UL>
     </UL>
     <BR>
<LI> A new class (<TT>Alpha_shapes_3</TT>) that computes Alpha shapes of point
     sets in 3D is available.

     <BR><BR>
<LI> The traits requirements for matrix search and
     minimum quadrilaterals have been changed to bring them
     in line with the CGAL kernels.
     <BR><BR>

<LI> Point_set_2
    <UL>
    <LI>  now independent of LEDA; based on the CGAL Delaunay triangulation
    <LI>  traits class requirements adapted to new kernel concept.
    <LI>  function template versions of the provided query operations are
          available
    </UL>
</UL>

<H3>Support Library</H3>
<UL>
<LI>  Number types:
      <UL>
       <LI> <TT>Lazy_exact_nt&lt;NT&gt;</TT> is a new number type wrapper to speed
            up exact number types.
       <LI> <TT>MP_Float</TT> is a new multiprecision floating point number
            type. It can do exact additions, subtractions and multiplications
            over floating point values.
      </UL>

<LI>  <TT>In_place_list</TT> has a new third template parameter
      (with a suitable default) for an STL-compliant allocator.

<LI>
      <TT>Unique_hash_map</TT> is a new support class.

<LI>
      <TT>Union_find</TT> is a new support class.

<LI>
     <TT>Geomview_stream</TT> :
    <UL>
    <LI> Geomview version 1.8.1 is now required.
    <LI> no need to have a <TT>~/.geomview</TT> file anymore.
    <LI> new output operators for triangulations.
    <LI> new output operators for <TT>Ray_2</TT>, <TT>Line_2</TT>,
         <TT>Ray_3</TT>, <TT>Line_3</TT>, <TT>Sphere_3</TT>.
    <LI> various new manipulators.
    </UL>

<LI> Window stream
    In cooperation with Algorithmic Solutions, GmBH (distributors of
    the LEDA library), we can now offer a visualization package
    downloadable in binary form that supports visualization on a ported
    version of the LEDA window lib.
</UL>

</DIV>


<h2 id="release2.2">Release 2.2</h2>
<DIV>
<p>Release date: October 2000</p>

<p>Version 2.2 differs from version 2.1 in the platforms that are supported and
in functionality.</p>

<P>
Additional supported platforms:

<UL>
   <LI> the KAI compiler (4.0) on Solaris 5.8
   <LI> Borland C++ (5.5)
</UL>

<p>
The following functionality has been added:

<UL>
<LI> There is a new, non-reference-counted kernel, Simple_cartesian. Because
     reference counting is not used, and thus coordinates are stored within a
     class, debugging is easier using this kernel.  This kernel can also be
     faster in some cases than the reference-counted Cartesian kernel.

<LI> New optimisation algorithms
     <UL>
        <LI> Min_annulus_d - Algorithm for computing the smallest enclosing
             annulus of points in arbitrary dimension
        <LI> Polytope_distance_d - Algorithm for computing the (squared)
             distance between two convex polytopes in arbitrary dimension
        <LI> Width_3 - Algorithm for computing the (squared) width of points
             sets in three dimensions
     </UL>

<LI> 2D Triangulations
     <UL>
       <LI> There are now two triangulation data structures available in CGAL.
            The new one uses a list to store the faces and allows one to
            represent two-dimensional triangulations embedded in three spaces
            as well as planar triangulations.
       <LI> The triangulation hierarchy which allows fast location query
            is now available.
     </UL>

<LI> Inifinite objects can now be included in planar maps.

<LI> Removal as well as insertions of vertices for 3D Delaunay triangulations
     is now possible.

<LI> A generator for ``random'' simple polygons is now available.

<LI> In directory demo/Robustness, programs that demonstrate typical robustness
     problems in geometric computing are presented along with the solutions to
     these problems that CGAL provides.
</UL>

<P>
The following functionality has been removed:
<UL>
  <LI> The binary operations on polygons (union, intersection ...) have been
       removed.  Those operations were not documented in the previous release
       (2.1).  Arrangements can often be used as a substitute.
</UL>
</DIV>


<h2  id="release2.1">Release 2.1</h2>

<DIV>
<p>Release date: January 2000</p>

<p>Version 2.1 differs from version 2.0 in the platforms that are supported and
in functionality.</p>

<p>
Supported platforms:

<UL>
   <LI> the newest gnu compiler (2.95.2) on Sun, SGI, Linux and Windows.
   <LI> the Microsoft Visual C++ compiler, version 6.
   <LI> the mips CC compiler version 7.3 under Irix.
</UL>

Support for the old g++ compiler (2.8) and for mips CC 7.2 has been dropped.

<BR><BR>
The following functionality has been added:

<UL>
<LI> Alpha shapes and weighted alpha shapes in 2D. Alpha shapes are a
     generalization of the convex hull of a point set.
<LI> Arrangements in 2D. Arrangements are related to and based on planar maps.
     The major difference between the two is that curves are allowed to
     intersect in the case of arrangements.
<LI> Extensions to triangulations in 2D.  Constrained triangulations are now
     dynamic: they support insertions of new constraint as well as removal of
     existing constraints.  There are also constrained Delaunay triangulations.
<LI> Triangulations in 3D were added, both Delaunay triangulations and regular
     triangulations.
<LI> Min_quadrilateral optimisations have been added.  These are algorithms to
     compute the minimum enclosing rectangle/parallelogram (arbitrary
     orientation) and the minimum enclosing strip of a convex point set.
<LI> 2d Point_set is a package for 2d range search operations, Delaunay
     triangulation, nearest neighbor queries. This package works only if
     LEDA
     is installed.
<LI> Support for GeoWin visualization library. This also depends on
     LEDA.
<LI> Support for using the
     CLN number type
     together with CGAL.
</LI>
</UL>
</DIV>


<h2 id="release2.0">Release 2.0</h2>
<DIV>
<p>Release date: June 1999</p>

<p>The main difference from release 1.2 is the
introduction of namespaces -- namespace <TT>std</TT> for code from
the standard library and namespace <TT>CGAL</TT> for
the CGAL library.
</DIV>


<h2 id="release1.2">Release 1.2</h2>
<DIV>
<p>Release date: January 1999</p>
<p>Additions to release 1.1 include: </p>

<UL>
   <LI>topological map
   <LI>planar map overlay
   <LI>regular and constrained triangulations
</UL>
</DIV>


<h2  id="release1.1">Release 1.1</h2>
<DIV>
<p>Release date: July 1998</p>

<p>Additions to release 1.0 include:
<UL>
   <LI>3D intersections </LI>
   <LI>kD points </LI>
   <LI>3D convex hull </LI>
   <LI>kD smallest enclosing sphere </LI>
</UL>
</DIV>



<h2 id="release1.0">Release 1.0</h2>
<DIV>
<p>Release date: April 1998</p>

<p>Additions to release 0.9 include:
<UL>
   <LI>Polyhedral surfaces </LI>
   <LI>Halfedge Data Structure</LI>
   <LI>Planar maps </LI>
</UL>
</DIV>


<h2 id="release0.9">Release 0.9</h2>
<DIV>
<p>Release date: June 1997</p>
<p>Initial (beta) release of the CGAL library.
</DIV>

<!--#include virtual="/footer.inc" -->
</td>
</tr>
</table>
</BODY>
</HTML><|MERGE_RESOLUTION|>--- conflicted
+++ resolved
@@ -151,8 +151,6 @@
 <!-- Interpolation -->
 <!-- Kinetic Data Structures -->
 <!-- Support Library -->
-<<<<<<< HEAD
-=======
   <h3>CGAL and Solvers</h3>
   <ul>
     <li>
@@ -160,16 +158,11 @@
       models using the third party Eigen library.
     </li>
   </ul>
->>>>>>> 3d346952
 <!-- Visualization -->
 
 <!-- end of the div for 4.8 -->
 </div>
 
-<<<<<<< HEAD
-=======
-
->>>>>>> 3d346952
 <h2 id="release4.7">Release 4.7 </h2>
 <div>
   <p>Release date: October 2015 </p>
