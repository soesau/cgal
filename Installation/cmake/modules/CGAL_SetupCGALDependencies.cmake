--- conflicted
+++ resolved
@@ -95,15 +95,9 @@
   if(WITH_LEDA)
     use_CGAL_LEDA_support(${target} ${keyword})
   endif()
-<<<<<<< HEAD
-  
+
   if (NOT CGAL_HEADER_ONLY)
     target_compile_definitions(${target} ${keyword} CGAL_NOT_HEADER_ONLY=1)
-=======
-
-  if (CGAL_HEADER_ONLY)
-    target_compile_definitions(${target} ${keyword} CGAL_HEADER_ONLY=1)
->>>>>>> dc4427c9
   endif()
   if (RUNNING_CGAL_AUTO_TEST OR CGAL_TEST_SUITE)
     target_compile_definitions(${target} ${keyword} CGAL_TEST_SUITE=1)
@@ -125,7 +119,6 @@
   # Now setup compilation flags
   if(MSVC)
     target_compile_options(${target} ${keyword}
-<<<<<<< HEAD
       "-D_SCL_SECURE_NO_DEPRECATE;-D_SCL_SECURE_NO_WARNINGS")
     if(CMAKE_VERSION VERSION_LESS 3.11)
       target_compile_options(${target} ${keyword}
@@ -142,19 +135,12 @@
         $<$<COMPILE_LANGUAGE:CXX>:/wd4503>  # Suppress warnings C4503 about "decorated name length exceeded"
         $<$<COMPILE_LANGUAGE:CXX>:/bigobj>  # Use /bigobj by default
         )
-=======
-      "-D_SCL_SECURE_NO_DEPRECATE;-D_SCL_SECURE_NO_WARNINGS"
-      "/fp:strict"
-      "/fp:except-"
-      "/wd4503"  # Suppress warnings C4503 about "decorated name length exceeded"
-      "/bigobj"  # Use /bigobj by default
-      )
+    endif()
   elseif ("${CMAKE_CXX_COMPILER_ID}" MATCHES "AppleClang")
     if (CMAKE_CXX_COMPILER_VERSION VERSION_LESS 11.0.3)
       message(STATUS "Apple Clang version ${CMAKE_CXX_COMPILER_VERSION} compiler detected")
       message(STATUS "Boost MP is turned off for all Apple Clang versions below 11.0.3!")
       target_compile_options(${target} ${keyword} "-DCGAL_DO_NOT_USE_BOOST_MP")
->>>>>>> dc4427c9
     endif()
   elseif(CMAKE_CXX_COMPILER_ID MATCHES "Intel")
     message( STATUS "Using Intel Compiler. Adding -fp-model strict" )
