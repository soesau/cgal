if(CGAL_add_test_included)
  return()
endif(CGAL_add_test_included)
set(CGAL_add_test_included TRUE)

option(BUILD_TESTING "Build the testing tree." OFF)

if(BUILD_TESTING)
  enable_testing()
endif()


include(CMakeParseArguments)

option(CGAL_CTEST_DISPLAY_MEM_AND_TIME
  "Display memory and real time usage at end of CTest test outputs"
  FALSE)
if(CGAL_CTEST_DISPLAY_MEM_AND_TIME)
  find_program(TIME time)
  if(TIME)
    set(TIME_COMMAND ${TIME} -f "\\nMEM: %M\\tTIME: %e\\t%C")
  endif()
endif()

if(ANDROID)
  set(CGAL_REMOTE_TEST_DIR_PREFIX /data/local/tmp/ CACHE PATH "Path to the directory where the tests will be executed in a remote testsuite.")
  find_program(adb_executable adb)
endif()
if(CGAL_RUN_TESTS_THROUGH_SSH)
  set(CGAL_REMOTE_TEST_DIR_PREFIX /home/pi/CGAL/ CACHE PATH "Path to the directory where the tests will be executed in a remote testsuite.")
  find_program(ssh_executable ssh)
  find_program(scp_executable scp)
endif()

# Process a list, and replace items contains a file pattern (like
# `*.off`) by the sublist that corresponds to the globbing of the
# pattern in the directory `${CMAKE_CURRENT_SOURCE_DIR}`.
#
#
# For example: the `file
# test/Poisson_surface_reconstruction_3/poisson_reconstruction_test.cmd`
# contains:
#
#     data/*.off data/*.xyz data/*.pwn
#
# For that file, the list `ARGS` computed in the function
# `create_single_source_cgal_program` (see below) is the list:
#
#     data/*.off;data/*.xyz;data/*.pwn
#
# A call to `expand_list_with_globbing(ARGS)` replaces the list by:
#
#     data/ChineseDragon-10kv.off;data/robocat_deci.off;data/sphere_20k.xyz;data/oni.pwn"
#
function(expand_list_with_globbing list_name)
  set(input_list ${${list_name}})
#  message(STATUS "expand_list_with_globbing(${list_name}), ${list_name} is: ${input_list}")
  list(LENGTH input_list list_lenght)
  math(EXPR list_last_n "${list_lenght} - 1")
  set(output_list)
  foreach(n RANGE ${list_last_n})
#    message(STATUS "n=${n}")
    list(GET input_list ${n} item_n)
#    message(STATUS "argument ${n} is ${item_n}")
    if(item_n MATCHES ".*\\*.*")
      file(GLOB files RELATIVE ${CMAKE_CURRENT_SOURCE_DIR} ${item_n})
      list(APPEND output_list ${files})
    else()
      list(APPEND output_list ${item_n})
    endif()
#    message(STATUS "  new value of the output list: ${output_list}")
  endforeach()
  set(${list_name} ${output_list} PARENT_SCOPE)
endfunction()

function(cgal_add_compilation_test exe_name)
  if(TEST compilation_of__${exe_name})
    return()
  endif()
  add_test(NAME "compilation_of__${exe_name}"
    COMMAND ${TIME_COMMAND} "${CMAKE_COMMAND}" --build "${CMAKE_BINARY_DIR}" --target "${exe_name}" --config "$<CONFIG>")
  set_property(TEST "compilation_of__${exe_name}"
    APPEND PROPERTY LABELS "${PROJECT_NAME}")
  if(NOT TARGET ALL_CGAL_TARGETS)
    add_custom_target( ALL_CGAL_TARGETS )
  endif()
  if(NOT TARGET cgal_check_build_system)
    add_custom_target(cgal_check_build_system)
    add_dependencies( ALL_CGAL_TARGETS cgal_check_build_system )
    add_test(NAME "check_build_system"
      COMMAND "${CMAKE_COMMAND}" --build "${CMAKE_BINARY_DIR}" --target "cgal_check_build_system" --config "$<CONFIG>")
    set_property(TEST "check_build_system"
<<<<<<< HEAD
      APPEND PROPERTY LABELS "${PROJECT_NAME}")
    set_property(TEST "check_build_system"
      PROPERTY FIXTURES_SETUP "check_build_system_SetupFixture")
  endif()
  set_property(TEST "compilation_of__${exe_name}"
    APPEND PROPERTY FIXTURES_REQUIRED "check_build_system_SetupFixture")
=======
      APPEND PROPERTY LABELS "CGAL_build_system")
    if(POLICY CMP0066) # cmake 3.7 or later
      set_property(TEST "check_build_system"
        PROPERTY FIXTURES_SETUP "check_build_system_SetupFixture")
    endif()
  endif()
  if(POLICY CMP0066) # cmake 3.7 or later
    set_property(TEST "compilation_of__${exe_name}"
      APPEND PROPERTY FIXTURES_REQUIRED "check_build_system_SetupFixture")
  endif()
  if(TARGET CGAL_Qt5_moc_and_resources) # if CGAL_Qt5 was searched, and is header-only
    get_property(linked_libraries TARGET "${exe_name}" PROPERTY LINK_LIBRARIES)
    #  message(STATUS "${exe_name} depends on ${linked_libraries}")
    string(FIND "${linked_libraries}" "CGAL::CGAL_Qt5" link_with_CGAL_Qt5)
    if(link_with_CGAL_Qt5 STRGREATER "-1" AND
        NOT TARGET compilation_of__CGAL_Qt5_moc_and_resources)
      # This custom target is useless. It is used only as a flag to
      # detect that the test has already been created.
      add_custom_target(compilation_of__CGAL_Qt5_moc_and_resources)
      add_dependencies( compilation_of__CGAL_Qt5_moc_and_resources CGAL_Qt5_moc_and_resources )
      add_test(NAME "compilation_of__CGAL_Qt5_moc_and_resources"
        COMMAND "${CMAKE_COMMAND}" --build "${CMAKE_BINARY_DIR}" --target "compilation_of__CGAL_Qt5_moc_and_resources" --config "$<CONFIG>")
      set_property(TEST "compilation_of__CGAL_Qt5_moc_and_resources"
        APPEND PROPERTY LABELS "CGAL_build_system")
      set_property(TEST "compilation_of__CGAL_Qt5_moc_and_resources"
        PROPERTY FIXTURES_SETUP "check_build_system_SetupFixture")
      set_property(TEST "compilation_of__CGAL_Qt5_moc_and_resources"
        APPEND PROPERTY DEPENDS "check_build_system")
    endif()
  endif()
>>>>>>> 3f2cccdc
endfunction(cgal_add_compilation_test)

option(CGAL_TEST_DRAW_FUNCTIONS "If set, the ctest command will not skip the tests of the draw functions.")

function(cgal_setup_test_properties test_name)
  if(ARGC GREATER 1)
    set(exe_name ${ARGV1})
  endif()
  set_property(TEST "${test_name}"
    APPEND PROPERTY LABELS "${PROJECT_NAME}")
  #      message(STATUS "  working dir: ${CMAKE_CURRENT_SOURCE_DIR}")
  set_property(TEST "${test_name}"
    PROPERTY WORKING_DIRECTORY ${CMAKE_CURRENT_SOURCE_DIR})
  if(NOT CGAL_TEST_DRAW_FUNCTIONS)
    set_property(TEST "${test_name}"
      APPEND PROPERTY ENVIRONMENT CGAL_TEST_SUITE=1)
  endif()

  if(exe_name)
    set_property(TEST "${test_name}"
      APPEND PROPERTY DEPENDS "compilation_of__${exe_name}")
  endif()

  get_filename_component(_source_dir_abs ${CMAKE_CURRENT_SOURCE_DIR} ABSOLUTE)
  get_filename_component(_binary_dir_abs ${CMAKE_CURRENT_BINARY_DIR} ABSOLUTE)
  string(FIND "${_binary_dir_abs}" "${_source_dir_abs}" _search_binary_in_source)

  if(_search_binary_in_source EQUAL "-1")
    if(NOT TEST ${PROJECT_NAME}_SetupFixture)
      if(ANDROID)
        add_test(NAME ${PROJECT_NAME}_SetupFixture
          COMMAND
          ${adb_executable} push
          ${CMAKE_CURRENT_SOURCE_DIR}
          ${CGAL_REMOTE_TEST_DIR_PREFIX}${PROJECT_NAME}
          )
        add_test(NAME ${PROJECT_NAME}_copy_GMP_MPFR
          COMMAND
          ${adb_executable} push
          ${GMP_LIBRARIES} ${MPFR_LIBRARIES}
          ${CGAL_REMOTE_TEST_DIR_PREFIX}${PROJECT_NAME}
          )
        set_property(TEST ${PROJECT_NAME}_copy_GMP_MPFR
          APPEND PROPERTY DEPENDS ${PROJECT_NAME}_SetupFixture)
        set_property(TEST ${PROJECT_NAME}_copy_GMP_MPFR
          PROPERTY FIXTURES_SETUP ${PROJECT_NAME})
      elseif(CGAL_RUN_TESTS_THROUGH_SSH)
        add_test(NAME ${PROJECT_NAME}_SetupFixture
          COMMAND
          ${scp_executable} -r
          ${CMAKE_CURRENT_SOURCE_DIR}
          ${SSH_HOST}:${CGAL_REMOTE_TEST_DIR_PREFIX}${PROJECT_NAME}
          )
      else()
        add_test(NAME ${PROJECT_NAME}_SetupFixture
          COMMAND
          ${CMAKE_COMMAND} -E copy_directory
          ${CMAKE_CURRENT_SOURCE_DIR}
          ${CMAKE_CURRENT_BINARY_DIR}/__exec_test_dir
          )
      endif()
      set_property(TEST ${PROJECT_NAME}_SetupFixture
        PROPERTY FIXTURES_SETUP ${PROJECT_NAME})

      if(ANDROID)
        add_test(NAME ${PROJECT_NAME}_CleanupFixture
          COMMAND
          ${adb_executable} shell rm -rf
          ${CGAL_REMOTE_TEST_DIR_PREFIX}${PROJECT_NAME}
          )
      elseif(CGAL_RUN_TESTS_THROUGH_SSH)
        add_test(NAME ${PROJECT_NAME}_CleanupFixture
          COMMAND
          ${ssh_executable} ${SSH_HOST} rm -rf
          ${CGAL_REMOTE_TEST_DIR_PREFIX}${PROJECT_NAME}
          )
      else()
        add_test(NAME ${PROJECT_NAME}_CleanupFixture
          COMMAND
          ${CMAKE_COMMAND} -E remove_directory
          ${CMAKE_CURRENT_BINARY_DIR}/__exec_test_dir
          )
      endif()
      set_property(TEST ${PROJECT_NAME}_CleanupFixture
        PROPERTY FIXTURES_CLEANUP ${PROJECT_NAME})

      set_property(TEST
        ${PROJECT_NAME}_CleanupFixture ${PROJECT_NAME}_SetupFixture
        APPEND PROPERTY LABELS "${PROJECT_NAME}")
    endif()
    if(NOT ANDROID AND NOT CGAL_RUN_TESTS_THROUGH_SSH)
      set_property(TEST "${test_name}"
        PROPERTY
        WORKING_DIRECTORY ${CMAKE_CURRENT_BINARY_DIR}/__exec_test_dir)
    endif()

    set_property(TEST "${test_name}"
      APPEND PROPERTY FIXTURES_REQUIRED "${PROJECT_NAME}")
    if(exe_name)
      set_property(TEST ${test_name}
        APPEND PROPERTY FIXTURES_REQUIRED "${exe_name}")
      set_property(TEST "compilation_of__${exe_name}"
        PROPERTY FIXTURES_SETUP "${exe_name}")
      if((ANDROID OR CGAL_RUN_TESTS_THROUGH_SSH) AND NOT TEST push_of__${exe_name})
        if(ANDROID)
          add_test(NAME "push_of__${exe_name}"
            COMMAND ${adb_executable} push $<TARGET_FILE:${exe_name}> ${CGAL_REMOTE_TEST_DIR_PREFIX}${PROJECT_NAME}/${exe_name})
        elseif(CGAL_RUN_TESTS_THROUGH_SSH)
          add_test(NAME "push_of__${exe_name}"
            COMMAND ${scp_executable} $<TARGET_FILE:${exe_name}> ${SSH_HOST}:${CGAL_REMOTE_TEST_DIR_PREFIX}${PROJECT_NAME}/)
        endif()
        set_property(TEST "push_of__${exe_name}"
          APPEND PROPERTY DEPENDS "compilation_of__${exe_name}")
        set_property(TEST "push_of__${exe_name}"
          APPEND PROPERTY FIXTURES_SETUP "${exe_name}")
        set_property(TEST "push_of__${exe_name}"
          APPEND PROPERTY FIXTURES_REQUIRED "${PROJECT_NAME}")
        set_property(TEST "push_of__${exe_name}"
          APPEND PROPERTY LABELS "${PROJECT_NAME}")
      endif()
    endif()
  endif() # end CMake 3.7 or later
endfunction(cgal_setup_test_properties)

function(cgal_add_test exe_name)
  cgal_add_compilation_test(${exe_name})

  cmake_parse_arguments("cgal_add_test" # prefix
    "NO_EXECUTION"                      # optional arguments
    "TEST_NAME"                         # single arguments
    "ARGUMENTS"                         # multivalue arguments
    ${ARGN})
  set(ARGS ${cgal_add_test_ARGUMENTS})
  set(test_name ${cgal_add_test_TEST_NAME})
#  message("  test_name: ${test_name}")
  if(NOT test_name)
    set(test_name "execution___of__${exe_name}")
  endif()
#  message("  test_name: ${test_name}")
  if(cgal_add_test_NO_EXECUTION OR TEST ${test_name})
    return()
  endif()
#  message("Add test ${test_name}")
  set(cin_file "${CMAKE_CURRENT_SOURCE_DIR}/${exe_name}.cin")
  if(NOT ARGS AND EXISTS ${cin_file})
    if(CGAL_RUN_TESTS_THROUGH_SSH)
      add_test(NAME ${test_name} COMMAND bash -c "${TIME_COMMAND} ${ssh_executable}  ${SSH_HOST} \"cd ${CGAL_REMOTE_TEST_DIR_PREFIX}${PROJECT_NAME} && ${CGAL_REMOTE_TEST_DIR_PREFIX}${PROJECT_NAME}/${exe_name} 3< <(cat; kill -INT 0) < ${exe_name}.cin\" <&1")
    else()
      if(ANDROID)
        set(cmd ${exe_name})
      else()
        set(cmd $<TARGET_FILE:${exe_name}>)
      endif()
      add_test(NAME ${test_name}
        COMMAND ${TIME_COMMAND} ${CMAKE_COMMAND}
        -DCMD:STRING=${cmd}
        -DCIN:STRING=${cin_file}
        -DCGAL_REMOTE_TEST_DIR_PREFIX=${CGAL_REMOTE_TEST_DIR_PREFIX}
        -DCGAL_RUN_TESTS_THROUGH_SSH=${CGAL_RUN_TESTS_THROUGH_SSH}
        -DSSH_HOST=${SSH_HOST}
        -Dssh_executable=${ssh_executable}
        -DCGAL_REMOTE_TEST_DIR_PREFIX=${CGAL_REMOTE_TEST_DIR_PREFIX}
        -DPROJECT_NAME=${PROJECT_NAME}
        -P "${CGAL_MODULES_DIR}/run_test_with_cin.cmake")
      set_property(DIRECTORY ${CMAKE_CURRENT_SOURCE_DIR}
        APPEND PROPERTY CMAKE_CONFIGURE_DEPENDS ${cin_file})
      #	message(STATUS "add test: ${exe_name} < ${cin_file}")
    endif()
  else()
    if(NOT ARGS AND NOT cgal_add_test_TEST_NAME)
      if(ARGC GREATER 2 AND ARGV2)
        set(cmd_file "${CMAKE_CURRENT_SOURCE_DIR}/${ARGV2}.cmd")
      elseif(ARGC GREATER 1 AND ARGV1 AND NOT EXISTS ${cmd_file})
        set(cmd_file "${CMAKE_CURRENT_SOURCE_DIR}/${ARGV1}.cmd")
      elseif(NOT EXISTS ${cmd_file})
        set(cmd_file "${CMAKE_CURRENT_SOURCE_DIR}/${exe_name}.cmd")
      endif()
      if(EXISTS ${cmd_file})
        file(STRINGS "${cmd_file}" CMD_LINES)
        set(ARGS)
        #	  message(STATUS "DEBUG test ${exe_name}")
        foreach(CMD_LINE ${CMD_LINES})
    #	    message(STATUS "  command line: ${CMD_LINE}")
          string(REGEX REPLACE "\#.*" "" CMD_LINE "${CMD_LINE}")
          separate_arguments(CMD_LINE_ARGS UNIX_COMMAND ${CMD_LINE})
    #	    message(STATUS "  args: ${CMD_LINE_ARGS}")
          list(APPEND ARGS ${CMD_LINE_ARGS})
        endforeach()
        expand_list_with_globbing(ARGS)
        set_property(DIRECTORY ${CMAKE_CURRENT_SOURCE_DIR}
          APPEND PROPERTY CMAKE_CONFIGURE_DEPENDS ${cmd_file})
      endif()
    endif()
    #	message(STATUS "add test: ${exe_name} ${ARGS}")
    if(ANDROID)
      add_test(NAME ${test_name} COMMAND ${TIME_COMMAND} ${adb_executable} shell cd ${CGAL_REMOTE_TEST_DIR_PREFIX}${PROJECT_NAME} && LD_LIBRARY_PATH=${CGAL_REMOTE_TEST_DIR_PREFIX}${PROJECT_NAME} ${CGAL_REMOTE_TEST_DIR_PREFIX}${PROJECT_NAME}/${exe_name} ${ARGS})
    elseif(CGAL_RUN_TESTS_THROUGH_SSH)
      STRING(REPLACE ";" " " arg_str "${ARGS}")
      add_test(NAME ${test_name} COMMAND bash -c "${TIME_COMMAND} ${ssh_executable}  ${SSH_HOST} \"cd ${CGAL_REMOTE_TEST_DIR_PREFIX}${PROJECT_NAME} && ${CGAL_REMOTE_TEST_DIR_PREFIX}${PROJECT_NAME}/${exe_name} ${arg_str} 3< <(cat; kill -INT 0)\" <&1")
    else()
      add_test(NAME ${test_name} COMMAND ${TIME_COMMAND} $<TARGET_FILE:${exe_name}> ${ARGS})
    endif()
  endif()
  cgal_setup_test_properties(${test_name} ${exe_name})
endfunction()

function(CGAL_add_compilation_tests_for_all_targets)
endfunction()<|MERGE_RESOLUTION|>--- conflicted
+++ resolved
@@ -90,24 +90,12 @@
     add_test(NAME "check_build_system"
       COMMAND "${CMAKE_COMMAND}" --build "${CMAKE_BINARY_DIR}" --target "cgal_check_build_system" --config "$<CONFIG>")
     set_property(TEST "check_build_system"
-<<<<<<< HEAD
-      APPEND PROPERTY LABELS "${PROJECT_NAME}")
+      APPEND PROPERTY LABELS "CGAL_build_system")
     set_property(TEST "check_build_system"
-      PROPERTY FIXTURES_SETUP "check_build_system_SetupFixture")
+       PROPERTY FIXTURES_SETUP "check_build_system_SetupFixture")
   endif()
   set_property(TEST "compilation_of__${exe_name}"
     APPEND PROPERTY FIXTURES_REQUIRED "check_build_system_SetupFixture")
-=======
-      APPEND PROPERTY LABELS "CGAL_build_system")
-    if(POLICY CMP0066) # cmake 3.7 or later
-      set_property(TEST "check_build_system"
-        PROPERTY FIXTURES_SETUP "check_build_system_SetupFixture")
-    endif()
-  endif()
-  if(POLICY CMP0066) # cmake 3.7 or later
-    set_property(TEST "compilation_of__${exe_name}"
-      APPEND PROPERTY FIXTURES_REQUIRED "check_build_system_SetupFixture")
-  endif()
   if(TARGET CGAL_Qt5_moc_and_resources) # if CGAL_Qt5 was searched, and is header-only
     get_property(linked_libraries TARGET "${exe_name}" PROPERTY LINK_LIBRARIES)
     #  message(STATUS "${exe_name} depends on ${linked_libraries}")
@@ -128,7 +116,6 @@
         APPEND PROPERTY DEPENDS "check_build_system")
     endif()
   endif()
->>>>>>> 3f2cccdc
 endfunction(cgal_add_compilation_test)
 
 option(CGAL_TEST_DRAW_FUNCTIONS "If set, the ctest command will not skip the tests of the draw functions.")
