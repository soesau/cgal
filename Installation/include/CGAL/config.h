// Copyright (c) 1997-2013
// Utrecht University (The Netherlands),
// ETH Zurich (Switzerland),
// INRIA Sophia-Antipolis (France),
// Max-Planck-Institute Saarbruecken (Germany),
// and Tel-Aviv University (Israel).  All rights reserved.
//
// This file is part of CGAL (www.cgal.org)
//
// $URL$
// $Id$
// SPDX-License-Identifier: LGPL-3.0-or-later OR LicenseRef-Commercial
//
//
//
// Author(s)     : Wieger Wesselink
//                 Michael Hoffmann <hoffmann@inf.ethz.ch>
//                 Sylvain Pion
//                 Laurent Rineau

#ifndef CGAL_CONFIG_H
#define CGAL_CONFIG_H

// CGAL is header-only by default since CGAL-5.0.
#if !defined(CGAL_HEADER_ONLY) && ! CGAL_NOT_HEADER_ONLY
#  define CGAL_HEADER_ONLY 1
#endif

#ifdef CGAL_HEADER_ONLY
#  define CGAL_NO_AUTOLINK 1
#endif

// Workaround for a bug in Boost, that checks WIN64 instead of _WIN64
//   https://svn.boost.org/trac/boost/ticket/5519
#if defined(_WIN64) && ! defined(WIN64)
#  define WIN64
#endif

#ifdef CGAL_INCLUDE_WINDOWS_DOT_H
// Mimic users including this file which defines min max macros
// and other names leading to name clashes
#include <windows.h>
#endif

#if defined(CGAL_TEST_SUITE) && defined(NDEBUG)
#  error The test-suite needs no NDEBUG defined
#endif // CGAL_TEST_SUITE and NDEBUG

// See [[Small features/Visual_Leak_Detector]] in CGAL developers wiki
// See also: https://kinddragon.github.io/vld/
#if defined(CGAL_ENABLE_VLD)
#  include <vld.h>
#endif // CGAL_ENABLE_VLD

// Workaround to the following bug:
// https://bugreports.qt-project.org/browse/QTBUG-22829
#ifdef Q_MOC_RUN
// When Qt moc runs on CGAL files, do not process
// <boost/type_traits/detail/has_binary_operator.hpp>
#  define BOOST_TT_HAS_OPERATOR_HPP_INCLUDED
#  define BOOST_TT_HAS_BIT_AND_HPP_INCLUDED
#  define BOOST_TT_HAS_BIT_AND_ASSIGN_HPP_INCLUDED
#  define BOOST_TT_HAS_BIT_OR_HPP_INCLUDED
#  define BOOST_TT_HAS_BIT_OR_ASSIGN_HPP_INCLUDED
#  define BOOST_TT_HAS_BIT_XOR_HPP_INCLUDED
#  define BOOST_TT_HAS_BIT_XOR_ASSIGN_HPP_INCLUDED
#  define BOOST_TT_HAS_DIVIDES_HPP_INCLUDED
#  define BOOST_TT_HAS_DIVIDES_ASSIGN_HPP_INCLUDED
#  define BOOST_TT_HAS_EQUAL_TO_HPP_INCLUDED
#  define BOOST_TT_HAS_GREATER_HPP_INCLUDED
#  define BOOST_TT_HAS_GREATER_EQUAL_HPP_INCLUDED
#  define BOOST_TT_HAS_LEFT_SHIFT_HPP_INCLUDED
#  define BOOST_TT_HAS_LEFT_SHIFT_ASSIGN_HPP_INCLUDED
#  define BOOST_TT_HAS_LESS_HPP_INCLUDED
#  define BOOST_TT_HAS_LESS_EQUAL_HPP_INCLUDED
#  define BOOST_TT_HAS_LOGICAL_AND_HPP_INCLUDED
#  define BOOST_TT_HAS_LOGICAL_OR_HPP_INCLUDED
#  define BOOST_TT_HAS_MINUS_HPP_INCLUDED
#  define BOOST_TT_HAS_MINUS_ASSIGN_HPP_INCLUDED
#  define BOOST_TT_HAS_MODULUS_HPP_INCLUDED
#  define BOOST_TT_HAS_MODULUS_ASSIGN_HPP_INCLUDED
#  define BOOST_TT_HAS_MULTIPLIES_HPP_INCLUDED
#  define BOOST_TT_HAS_MULTIPLIES_ASSIGN_HPP_INCLUDED
#  define BOOST_TT_HAS_NOT_EQUAL_TO_HPP_INCLUDED
#  define BOOST_TT_HAS_PLUS_HPP_INCLUDED
#  define BOOST_TT_HAS_PLUS_ASSIGN_HPP_INCLUDED
#  define BOOST_TT_HAS_RIGHT_SHIFT_HPP_INCLUDED
#  define BOOST_TT_HAS_RIGHT_SHIFT_ASSIGN_HPP_INCLUDED
// do not include <boost/random.hpp> either
// it includes <boost/type_traits/has_binary_operator.hpp>
#  define BOOST_RANDOM_HPP
// <boost/type_traits/detail/has_prefix_operator.hpp> fails as well
#  define BOOST_TT_HAS_COMPLEMENT_HPP_INCLUDED
#  define BOOST_TT_HAS_DEREFERENCE_HPP_INCLUDED
#  define BOOST_TT_HAS_LOGICAL_NOT_HPP_INCLUDED
#  define BOOST_TT_HAS_NEGATE_HPP_INCLUDED
#  define BOOST_TT_HAS_PRE_DECREMENT_HPP_INCLUDED
#  define BOOST_TT_HAS_PRE_INCREMENT_HPP_INCLUDED
#  define BOOST_TT_HAS_UNARY_MINUS_HPP_INCLUDED
#  define BOOST_TT_HAS_UNARY_PLUS_HPP_INCLUDED
// <boost/type_traits/detail/has_postfix_operator.hpp> fails as well
#  define BOOST_TT_HAS_POST_DECREMENT_HPP_INCLUDED
#  define BOOST_TT_HAS_POST_INCREMENT_HPP_INCLUDED
//work around for moc bug : https://bugreports.qt.io/browse/QTBUG-80990
#if defined(CGAL_LINKED_WITH_TBB)
#undef CGAL_LINKED_WITH_TBB
#endif
#endif

// The following header file defines among other things  BOOST_PREVENT_MACRO_SUBSTITUTION
#include <boost/config.hpp>
#include <boost/version.hpp>

#include <CGAL/version.h>
#include <CGAL/version_checker.h>

//----------------------------------------------------------------------//
//  platform specific workaround flags (CGAL_CFG_...)
//----------------------------------------------------------------------//

#if CGAL_HEADER_ONLY
#  include <CGAL/Installation/internal/enable_third_party_libraries.h>
#else
#  include <CGAL/compiler_config.h>
#endif

#if BOOST_MSVC && CGAL_TEST_SUITE
#  include <CGAL/Testsuite/vc_debug_hook.h>
#endif

//----------------------------------------------------------------------//
//  Support for DLL on Windows (CGAL_EXPORT macro)
//----------------------------------------------------------------------//

#include <CGAL/export/CGAL.h>

//----------------------------------------------------------------------//
//  Use an implementation of fabs with sse2 on Windows
//----------------------------------------------------------------------//

#if (_M_IX86_FP >= 2) || defined(_M_X64)
#define CGAL_USE_SSE2_FABS
#endif

// Same for C++17
#if !(__cplusplus >= 201703L || _MSVC_LANG >= 201703L)
#error "CGAL requires C++ 17"
#endif
// Same for C++20
#if __cplusplus >= 202002L || _MSVC_LANG >= 202002L
#  define CGAL_CXX20 1
#endif


//----------------------------------------------------------------------//
//  As std::unary_function and std::binary_function are deprecated
//  we use internally equivalent class templates from
// <CGAL/functional.h>.
//----------------------------------------------------------------------//

#include <CGAL/functional.h>

//----------------------------------------------------------------------//
//  auto-link the CGAL library on platforms that support it
//----------------------------------------------------------------------//

#include <CGAL/auto_link/CGAL.h>

//----------------------------------------------------------------------//
//  do some post processing for the flags
//----------------------------------------------------------------------//

#ifdef CGAL_CFG_NO_STL
#  error "This compiler does not have a working STL"
#endif

// This macro computes the version number from an x.y.z release number.
// It only works for public releases.
#define CGAL_VERSION_NUMBER(x,y,z) (1000001 + 10000*x + 100*y + 10*z) * 1000

#ifndef CGAL_NO_DEPRECATED_CODE
#define CGAL_BEGIN_NAMESPACE  namespace CGAL {
#define CGAL_END_NAMESPACE }
#endif

#ifndef CGAL_CFG_TYPENAME_BEFORE_DEFAULT_ARGUMENT_BUG
#  define CGAL_TYPENAME_DEFAULT_ARG typename
#else
#  define CGAL_TYPENAME_DEFAULT_ARG
#endif

// Big endian or little endian machine.
// ====================================

#include <boost/predef.h>
#if BOOST_ENDIAN_BIG_BYTE
#  define CGAL_BIG_ENDIAN
#elif BOOST_ENDIAN_LITTLE_BYTE
#  define CGAL_LITTLE_ENDIAN
#endif

#if ! defined(CGAL_LITTLE_ENDIAN) && ! defined(CGAL_BIG_ENDIAN)
#  ifdef CGAL_DEFAULT_IS_LITTLE_ENDIAN
#    if CGAL_DEFAULT_IS_LITTLE_ENDIAN
#      define CGAL_LITTLE_ENDIAN
#    else
#      define CGAL_BIG_ENDIAN
#    endif
#  else
#    error Unknown endianness: Define CGAL_DEFAULT_IS_LITTLE_ENDIAN to 1 for little endian and to 0 for big endian.
#  endif
#endif
// Symbolic constants to tailor inlining. Inlining Policy.
// =======================================================
#ifndef CGAL_MEDIUM_INLINE
#  define CGAL_MEDIUM_INLINE inline
#endif

#ifndef CGAL_LARGE_INLINE
#  define CGAL_LARGE_INLINE
#endif

#ifndef CGAL_HUGE_INLINE
#  define CGAL_HUGE_INLINE
#endif


//----------------------------------------------------------------------//
// SunPRO specific.
//----------------------------------------------------------------------//
#ifdef __SUNPRO_CC
#  include <iterator>
#  ifdef _RWSTD_NO_CLASS_PARTIAL_SPEC
#    error "CGAL does not support SunPRO with the old Rogue Wave STL: use STLPort."
#  endif
#endif

#ifdef __SUNPRO_CC
// SunPRO 5.9 emits warnings "The variable tag has not yet been assigned a value"
// even for empty "tag" variables.  No way to write a config/testfile for this.
#  define CGAL_SUNPRO_INITIALIZE(C) C
#else
#  define CGAL_SUNPRO_INITIALIZE(C)
#endif

//----------------------------------------------------------------------//
// MacOSX specific.
//----------------------------------------------------------------------//

#ifdef __APPLE__
#  if defined(__GNUG__) && (__GNUG__ == 4) && (__GNUC_MINOR__ == 0) \
   && defined(__OPTIMIZE__) && !defined(CGAL_NO_WARNING_FOR_MACOSX_GCC_4_0_BUG)
#    warning "Your configuration may exhibit run-time errors in CGAL code"
#    warning "This appears with g++ 4.0 on MacOSX when optimizing"
#    warning "You can disable this warning using -DCGAL_NO_WARNING_FOR_MACOSX_GCC_4_0_BUG"
#    warning "For more information, see https://www.cgal.org/FAQ.html#mac_optimization_bug"
#  endif
#endif

//-------------------------------------------------------------------//
// When the global min and max are no longer defined (as macros)
// because of NOMINMAX flag definition, we define our own global
// min/max functions to make the Microsoft headers compile. (afxtempl.h)
// Users that does not want the global min/max
// should define CGAL_NOMINMAX
//-------------------------------------------------------------------//
#include <algorithm>
#if defined NOMINMAX && !defined CGAL_NOMINMAX
using std::min;
using std::max;
#endif


//-------------------------------------------------------------------//
// Compilers provide different macros to access the current function name
#ifdef _MSC_VER
#  define CGAL_PRETTY_FUNCTION __FUNCSIG__
#elif defined __GNUG__
#  define CGAL_PRETTY_FUNCTION __PRETTY_FUNCTION__
#else
#  define CGAL_PRETTY_FUNCTION __func__
// with sunpro, this requires -features=extensions
#endif

// Macro to detect GCC versions.
// It evaluates to 0 if the compiler is not GCC. Be careful that the Intel
// compilers on Linux, and the LLVM/clang compiler both define GCC version
// macros.
#define CGAL_GCC_VERSION (__GNUC__ * 10000       \
                          + __GNUC_MINOR__ * 100 \
                          + __GNUC_PATCHLEVEL__)

// Macros to detect features of clang. We define them for the other
// compilers.
// See https://clang.llvm.org/docs/LanguageExtensions.html
// See also https://en.cppreference.com/w/cpp/experimental/feature_test
#ifndef __has_feature
  #define __has_feature(x) 0  // Compatibility with non-clang compilers.
#endif
#ifndef __has_include
  #define __has_include(x) 0  // Compatibility with non-clang compilers.
#endif
#ifndef __has_extension
  #define __has_extension __has_feature // Compatibility with pre-3.0 compilers.
#endif
#ifndef __has_builtin
  #define __has_builtin(x) 0  // Compatibility with non-clang compilers.
#endif
#ifndef __has_attribute
  #define __has_attribute(x) 0  // Compatibility with non-clang compilers.
#endif
#ifndef __has_cpp_attribute
  #define __has_cpp_attribute(x) 0  // Compatibility with non-supporting compilers.
#endif
#ifndef __has_warning
  #define __has_warning(x) 0  // Compatibility with non-clang compilers.
#endif

// Macro to specify a 'unused' attribute.
#if __has_cpp_attribute(maybe_unused)
#  define CGAL_UNUSED [[maybe_unused]]
#elif defined(__GNUG__) || __has_attribute(__unused__) // [[maybe_unused]] is C++17
#  define CGAL_UNUSED __attribute__ ((__unused__))
#else
#  define CGAL_UNUSED
#endif

// Macro to trigger deprecation warnings
#ifdef CGAL_NO_DEPRECATION_WARNINGS
#  define CGAL_DEPRECATED
#  define CGAL_DEPRECATED_MSG(msg)
#  define CGAL_DEPRECATED_UNUSED CGAL_UNUSED
#else
#  define CGAL_DEPRECATED [[deprecated]]
#  define CGAL_DEPRECATED_MSG(msg) [[deprecated(msg)]]
#  define CGAL_DEPRECATED_UNUSED [[deprecated]] CGAL_UNUSED
#endif

// Macro to specify a 'noreturn' attribute.
// (This macro existed in CGAL before we switched to C++11. Let's keep
// the macro defined for backward-compatibility. That cannot harm.)
#define CGAL_NORETURN  [[noreturn]]

// Macro to specify [[no_unique_address]] if supported
#if _MSC_VER >= 1929 && _MSVC_LANG >= 202002L
// see https://devblogs.microsoft.com/cppblog/msvc-cpp20-and-the-std-cpp20-switch/#c20-no_unique_address
#  define CGAL_NO_UNIQUE_ADDRESS [[msvc::no_unique_address]]
#elif __has_cpp_attribute(no_unique_address)
#  define CGAL_NO_UNIQUE_ADDRESS [[no_unique_address]]
#else
#  define CGAL_NO_UNIQUE_ADDRESS
#endif

// Macro CGAL_ASSUME and CGAL_UNREACHABLE
// Call a builtin of the compiler to pass a hint to the compiler
#if __has_builtin(__builtin_unreachable) || (CGAL_GCC_VERSION > 0 && !__STRICT_ANSI__)
// From g++ 4.5, there exists a __builtin_unreachable()
// Also in LLVM/clang
#  define CGAL_ASSUME(EX) if(!(EX)) { __builtin_unreachable(); }
#  define CGAL_UNREACHABLE() __builtin_unreachable()
#elif defined(_MSC_VER)
// MSVC has __assume
#  define CGAL_ASSUME(EX) __assume(EX)
#  define CGAL_UNREACHABLE() __assume(0)
#endif
// If CGAL_ASSUME is not defined, then CGAL_assume and CGAL_assume_code are
// defined differently, in <CGAL/assertions.h>

// If CGAL_HAS_THREADS is not defined, then CGAL code assumes
// it can do any thread-unsafe things (like using static variables).
#if !defined CGAL_HAS_THREADS && !defined CGAL_HAS_NO_THREADS
#  if defined BOOST_HAS_THREADS || defined _OPENMP
#    define CGAL_HAS_THREADS
#  endif
#endif

#ifndef CGAL_HAS_THREADS
  namespace CGAL { inline bool is_currently_single_threaded(){ return true; } }
#elif __has_include(<sys/single_threaded.h>)
#  include <sys/single_threaded.h>
  namespace CGAL { inline bool is_currently_single_threaded(){ return ::__libc_single_threaded; } }
#else
  /* This is the conservative default */
  namespace CGAL { inline bool is_currently_single_threaded(){ return false; } }
#endif

// Support for LEDA with threads
//   Not that, if CGAL_HAS_THREADS is defined, and you want to use LEDA,
//   you must link with a version of LEDA libraries that support threads.
#if defined(CGAL_HAS_THREADS) && CGAL_USE_LEDA
#  define LEDA_MULTI_THREAD 1
#endif
// Support for LEDA_numbers on Windows
#define LEDA_NUMBERS_DLL 1

// Helper macros to disable macros
#if defined(__clang__) || defined(BOOST_GCC)
#  define CGAL_PRAGMA_DIAG_PUSH _Pragma("GCC diagnostic push")
#  define CGAL_PRAGMA_DIAG_POP  _Pragma("GCC diagnostic pop")
#else
#  define CGAL_PRAGMA_DIAG_PUSH
#  define CGAL_PRAGMA_DIAG_POP
#endif

//
// Compatibility with CGAL-4.14.
#ifndef CGAL_NO_DEPRECATED_CODE
//
// That is temporary, and will be replaced by a namespace alias, as
// soon as we can remove cpp11::result_of, and <CGAL/atomic.h> and
// <CGAL/thread.h>.
//
#  include <iterator>
#  include <array>
#  include <utility>
#  include <type_traits>
#  include <unordered_set>
#  include <unordered_map>
#  include <functional>
#  include <thread>
#  include <chrono>
#  include <atomic>
//
namespace CGAL {
//
  namespace cpp11 {
    using std::next;
    using std::prev;
    using std::copy_n;
    using std::array;
    using std::function;
    using std::tuple;
    using std::make_tuple;
    using std::tie;
    using std::get;
    using std::tuple_size;
    using std::tuple_element;
    using std::is_enum;
    using std::unordered_set;
    using std::unordered_map;
    using std::atomic;
    using std::memory_order_relaxed;
    using std::memory_order_consume;
    using std::memory_order_acquire;
    using std::memory_order_release;
    using std::memory_order_acq_rel;
    using std::memory_order_seq_cst;
    using std::atomic_thread_fence;
    using std::thread;

  }
//
  namespace cpp0x = cpp11;
  using cpp11::array;
  using cpp11::copy_n;
} // end of the temporary compatibility with CGAL-4.14
#endif // CGAL_NO_DEPRECATED_CODE
namespace CGAL {

// Typedef for the type of nullptr.
typedef const void * Nullptr_t;   // Anticipate C++0x's std::nullptr_t
namespace cpp11{
#if CGAL_CXX20 || __cpp_lib_is_invocable>=201703L
    template<typename Signature> class result_of;
    template<typename F, typename... Args>
    class result_of<F(Args...)> : public std::invoke_result<F, Args...> { };
#else
    using std::result_of;
#endif
}//namespace cpp11
} //namespace CGAL

// The fallthrough attribute
// See for clang:
//   https://clang.llvm.org/docs/AttributeReference.html#statement-attributes
// See for gcc:
//   https://gcc.gnu.org/onlinedocs/gcc/Warning-Options.html
#if __cplusplus > 201402L && __has_cpp_attribute(fallthrough)
#  define CGAL_FALLTHROUGH [[fallthrough]]
#elif __has_cpp_attribute(gnu::fallthrough)
#  define CGAL_FALLTHROUGH [[gnu::fallthrough]]
#elif __has_cpp_attribute(clang::fallthrough)
#  define CGAL_FALLTHROUGH [[clang::fallthrough]]
#elif __has_attribute(fallthrough) && ! __clang__
#  define CGAL_FALLTHROUGH __attribute__ ((fallthrough))
#else
#  define CGAL_FALLTHROUGH while(false){}
#endif

#ifndef CGAL_NO_ASSERTIONS
#  define CGAL_NO_ASSERTIONS_BOOL false
#else
#  define CGAL_NO_ASSERTIONS_BOOL true
#endif

#if defined( __INTEL_COMPILER)
#define CGAL_ADDITIONAL_VARIANT_FOR_ICL ,int
#else
#define CGAL_ADDITIONAL_VARIANT_FOR_ICL
#endif

#if !defined CGAL_EIGEN3_ENABLED && \
    !defined CGAL_EIGEN3_DISABLED && \
    __has_include(<Eigen/Jacobi>)
#  define CGAL_EIGEN3_ENABLED 1
#endif

#define CGAL_STRINGIZE_HELPER(x) #x
#define CGAL_STRINGIZE(x) CGAL_STRINGIZE_HELPER(x)

/// Macro `CGAL_WARNING`.
/// Must be used with `#pragma`, this way:
///
///     #pragma CGAL_WARNING("This line should trigger a warning")
///
/// @{
#ifdef BOOST_MSVC
#  define CGAL_WARNING(desc) message(__FILE__ "(" CGAL_STRINGIZE(__LINE__) ") : warning: " desc)
#else // not BOOST_MSVC
#  define CGAL_WARNING(desc) message( "warning: " desc)
#endif // not BOOST_MSVC
/// @}

/// Macro `CGAL_pragma_warning`.
/// @{
#ifdef BOOST_MSVC
#  define CGAL_pragma_warning(desc) __pragma(CGAL_WARNING(desc))
#else // not BOOST_MSVC
#  define CGAL_pragma_warning(desc) _Pragma(CGAL_STRINGIZE(CGAL_WARNING(desc)))
#endif // not BOOST_MSVC
/// @}
#include <CGAL/license/lgpl.h>

//----------------------------------------------------------------------//
//  Function to define data directory
//----------------------------------------------------------------------//
#include <cstdlib>
#include <string>
#include <fstream>
#include <iostream>

namespace CGAL {

// Returns filename prefixed by the directory of CGAL containing data.
// This directory is either defined in the environment variable CGAL_DATA_DIR,
// otherwise it is taken from the constant CGAL_DATA_DIR (defined in CMake),
// otherwise it is empty (and thus returns filename unmodified).
inline std::string data_file_path(const std::string& filename)
{
  const char* cgal_dir=nullptr;

#ifdef _MSC_VER
  char* cgal_dir_windows=nullptr;
  _dupenv_s( &cgal_dir_windows, nullptr, "CGAL_DATA_DIR");
  if (cgal_dir_windows!=nullptr)
  { cgal_dir=cgal_dir_windows; }
#else
  cgal_dir=getenv("CGAL_DATA_DIR");
#endif

#ifdef CGAL_DATA_DIR
 if (cgal_dir==nullptr)
 { cgal_dir=CGAL_DATA_DIR; }
#endif

 std::string cgal_dir_string;
 if (cgal_dir!=nullptr)
 { cgal_dir_string=std::string(cgal_dir); }

 std::string res=cgal_dir_string;
 if (!res.empty() && res.back()!='/')
 { res+=std::string("/"); }
 res+=filename;

 // Test if the file exists, write a warning otherwise
 std::ifstream f(res);
 if (!f)
 {
   std::cerr<<"[WARNING] file "<<res<<" does not exist or cannot be read "
            <<"(CGAL_DATA_DIR='"<<cgal_dir_string<<"')."<<std::endl;
 }

#ifdef _MSC_VER
 if (cgal_dir_windows!=nullptr)
 { free(cgal_dir_windows); }
#endif

 return res;
}

} // end namespace CGAL


<<<<<<< HEAD
=======
#if BOOST_VERSION < 107900

>>>>>>> cabb582e
// Workaround for an accidental enable if of Eigen::Matrix in the
// boost::multiprecision::cpp_int constructor for some versions of
// boost

namespace Eigen{
  template <class A, int B, int C, int D, int E, int F>
  class Matrix;
  template <class A, int B, class C>
  class Ref;

<<<<<<< HEAD
=======
  template <class A, class B, int C>
  class Product;

  template<typename BinaryOp, typename Lhs, typename Rhs>  class CwiseBinaryOp;

>>>>>>> cabb582e
}

namespace boost {
    namespace multiprecision {
        namespace detail {
            template <typename T>
            struct is_byte_container;


            template <class A, int B, int C, int D, int E, int F>
            struct is_byte_container< Eigen::Matrix<A, B, C, D, E, F>>
            {
                static const bool value = false;
            };

            template <class A, int B, class C>
            struct is_byte_container< Eigen::Ref<A, B, C>>
            {
                static const bool value = false;
            };

<<<<<<< HEAD
        }
    }
}

=======
            template <class A, class B, int C>
            struct is_byte_container< Eigen::Product<A, B, C>>
            {
                static const bool value = false;
            };

            template <class A, class B, class C>
            struct is_byte_container< Eigen::CwiseBinaryOp<A, B, C>>
            {
                static const bool value = false;
            };

        }
    }
}

#endif // BOOST_VERSION < 107900

>>>>>>> cabb582e
#endif // CGAL_CONFIG_H<|MERGE_RESOLUTION|>--- conflicted
+++ resolved
@@ -591,11 +591,8 @@
 } // end namespace CGAL
 
 
-<<<<<<< HEAD
-=======
 #if BOOST_VERSION < 107900
 
->>>>>>> cabb582e
 // Workaround for an accidental enable if of Eigen::Matrix in the
 // boost::multiprecision::cpp_int constructor for some versions of
 // boost
@@ -606,14 +603,11 @@
   template <class A, int B, class C>
   class Ref;
 
-<<<<<<< HEAD
-=======
   template <class A, class B, int C>
   class Product;
 
   template<typename BinaryOp, typename Lhs, typename Rhs>  class CwiseBinaryOp;
 
->>>>>>> cabb582e
 }
 
 namespace boost {
@@ -635,12 +629,6 @@
                 static const bool value = false;
             };
 
-<<<<<<< HEAD
-        }
-    }
-}
-
-=======
             template <class A, class B, int C>
             struct is_byte_container< Eigen::Product<A, B, C>>
             {
@@ -659,5 +647,4 @@
 
 #endif // BOOST_VERSION < 107900
 
->>>>>>> cabb582e
 #endif // CGAL_CONFIG_H