// Copyright (c) 1999-2005
// Utrecht University (The Netherlands),
// ETH Zurich (Switzerland),
// INRIA Sophia-Antipolis (France),
// Max-Planck-Institute Saarbruecken (Germany),
// and Tel-Aviv University (Israel).  All rights reserved.
//
// This file is part of CGAL (www.cgal.org)
//
// $URL$
// $Id$
// SPDX-License-Identifier: LGPL-3.0-or-later OR LicenseRef-Commercial
//
//
// Author(s)     : Stefan Schirra, Sylvain Pion, Michael Hoffmann

#ifndef CGAL_CARTESIAN_FUNCTION_OBJECTS_H
#define CGAL_CARTESIAN_FUNCTION_OBJECTS_H

#include <CGAL/tags.h>
#include <CGAL/Kernel/function_objects.h>
#include <CGAL/predicates/kernel_ftC2.h>
#include <CGAL/predicates/kernel_ftC3.h>
#include <CGAL/constructions/kernel_ftC2.h>
#include <CGAL/constructions/kernel_ftC3.h>
#include <CGAL/Cartesian/solve_3.h>
#include <CGAL/Distance_3/Point_3_Point_3.h>
#include <CGAL/Distance_3/internal/squared_distance_utils_3.h>

namespace CGAL {

namespace CartesianKernelFunctors {

  using namespace CommonKernelFunctors;

  template <typename K>
  class Angle_2
  {
    typedef typename K::Angle    Angle;
    typedef typename K::Point_2  Point_2;
    typedef typename K::Vector_2 Vector_2;

  public:
    Angle
    operator()(const Vector_2& u, const Vector_2& v) const
    { return angleC2(u.x(), u.y(), v.x(), v.y()); }

    Angle
    operator()(const Point_2& p, const Point_2& q, const Point_2& r) const
    { return angleC2(p.x(), p.y(), q.x(), q.y(), r.x(), r.y()); }

    Angle
    operator()(const Point_2& p, const Point_2& q,
               const Point_2& r, const Point_2& s) const
    {
      return angleC2(p.x(), p.y(),
                     q.x(), q.y(),
                     r.x(), r.y(),
                     s.x(), s.y());
    }
  };

  template <typename K>
  class Angle_3
  {
    typedef typename K::Angle    Angle;
    typedef typename K::Point_3  Point_3;
    typedef typename K::Vector_3 Vector_3;

  public:
    Angle
    operator()(const Vector_3& u, const Vector_3& v) const
    {
      return angleC3(u.x(), u.y(), u.z(),
                     v.x(), v.y(), v.z());
    }

    Angle
    operator()(const Point_3& p, const Point_3& q, const Point_3& r) const
    {
      return angleC3(p.x(), p.y(), p.z(),
                     q.x(), q.y(), q.z(),
                     r.x(), r.y(), r.z());
    }

    Angle
    operator()(const Point_3& p, const Point_3& q,
               const Point_3& r, const Point_3& s) const
    {
      return angleC3(p.x(), p.y(), p.z(),
                     q.x(), q.y(), q.z(),
                     r.x(), r.y(), r.z(),
                     s.x(), s.y(), s.z());
    }

    Angle
    operator()(const Point_3& p, const Point_3& q,
               const Point_3& r, const Vector_3& n) const
    {
      return enum_cast<Angle>(orientation(p,q,r,r+n));
    }
  };

  template <typename K>
  class Are_parallel_2
  {
    typedef typename K::Boolean         Boolean;
    typedef typename K::Line_2          Line_2;
    typedef typename K::Segment_2       Segment_2;
    typedef typename K::Ray_2           Ray_2;

  public:
    Boolean
    operator()(const Line_2& l1, const Line_2& l2) const
    { return parallelC2(l1.a(), l1.b(), l2.a(), l2.b()); }

    Boolean
    operator()(const Segment_2& s1, const Segment_2& s2) const
    { return parallelC2(s1.source().x(), s1.source().y(),
                        s1.target().x(), s1.target().y(),
                        s2.source().x(), s2.source().y(),
                        s2.target().x(), s2.target().y());
    }

    Boolean
    operator()(const Ray_2& r1, const Ray_2& r2) const
    { return parallelC2(r1.source().x(), r1.source().y(),
                        r1.second_point().x(), r1.second_point().y(),
                        r2.source().x(), r2.source().y(),
                        r2.second_point().x(), r2.second_point().y());
    }
  };

  template <typename K>
  class Are_parallel_3
  {
    typedef typename K::Boolean         Boolean;
    typedef typename K::Line_3          Line_3;
    typedef typename K::Segment_3       Segment_3;
    typedef typename K::Ray_3           Ray_3;
    typedef typename K::Plane_3         Plane_3;

  public:
    Boolean
    operator()(const Line_3& l1, const Line_3& l2) const
    { return parallelC3(
                l1.to_vector().x(), l1.to_vector().y(), l1.to_vector().z(),
                l2.to_vector().x(), l2.to_vector().y(), l2.to_vector().z());
    }

    Boolean
    operator()(const Plane_3& h1, const Plane_3& h2) const
    { return parallelC3(h1.a(), h1.b(), h1.c(),
                        h2.a(), h2.b(), h2.c());
    }

    Boolean
    operator()(const Segment_3& s1, const Segment_3& s2) const
    { return parallelC3(s1.source().x(), s1.source().y(), s1.source().z(),
                        s1.target().x(), s1.target().y(), s1.target().z(),
                        s2.source().x(), s2.source().y(), s2.source().z(),
                        s2.target().x(), s2.target().y(), s2.target().z());
    }

    Boolean
    operator()(const Ray_3& r1, const Ray_3& r2) const
    { return parallelC3(r1.source().x(), r1.source().y(), r1.source().z(),
        r1.second_point().x(), r1.second_point().y(), r1.second_point().z(),
                        r2.source().x(), r2.source().y(), r2.source().z(),
        r2.second_point().x(), r2.second_point().y(), r2.second_point().z());
    }
  };

  template <typename K>
  class Bounded_side_2
  {
    typedef typename K::Bounded_side    Bounded_side;
    typedef typename K::Point_2         Point_2;
    typedef typename K::Circle_2        Circle_2;
    typedef typename K::Triangle_2      Triangle_2;
    typedef typename K::Iso_rectangle_2 Iso_rectangle_2;

  public:
    Bounded_side
    operator()( const Circle_2& c, const Point_2& p) const
    {
      typename K::Compute_squared_distance_2 squared_distance;
      return enum_cast<Bounded_side>(CGAL::compare(c.squared_radius(),
                                                   squared_distance(c.center(),p)));
    }

    Bounded_side
    operator()( const Triangle_2& t, const Point_2& p) const
    {
      typename K::Collinear_are_ordered_along_line_2
        collinear_are_ordered_along_line;
      typename K::Orientation_2 orientation;
      typename K::Orientation o1 = orientation(t.vertex(0), t.vertex(1), p),
                              o2 = orientation(t.vertex(1), t.vertex(2), p),
                              o3 = orientation(t.vertex(2), t.vertex(3), p);

      if (o2 == o1 && o3 == o1)
        return ON_BOUNDED_SIDE;
      return
        (o1 == COLLINEAR
         && collinear_are_ordered_along_line(t.vertex(0), p, t.vertex(1))) ||
        (o2 == COLLINEAR
         && collinear_are_ordered_along_line(t.vertex(1), p, t.vertex(2))) ||
        (o3 == COLLINEAR
         && collinear_are_ordered_along_line(t.vertex(2), p, t.vertex(3)))
        ? ON_BOUNDARY
        : ON_UNBOUNDED_SIDE;
    }

    Bounded_side
    operator()( const Iso_rectangle_2& r, const Point_2& p) const
    {
      bool x_incr = (r.xmin() < p.x()) && (p.x() < r.xmax()),
           y_incr = (r.ymin() < p.y()) && (p.y() < r.ymax());
      if (x_incr)
        {
          if (y_incr)
            return ON_BOUNDED_SIDE;
          if ( (p.y() == r.ymin()) || (r.ymax() == p.y()) )
            return ON_BOUNDARY;
        }
      if ( (p.x() == r.xmin()) || (r.xmax() == p.x()) )
        if ( y_incr || (p.y() == r.ymin()) || (r.ymax() == p.y()) )
          return ON_BOUNDARY;

      return ON_UNBOUNDED_SIDE;
    }
  };

  template <typename K>
  class Bounded_side_3
  {
    typedef typename K::Bounded_side    Bounded_side;
    typedef typename K::FT              FT;
    typedef typename K::Point_3         Point_3;
    typedef typename K::Sphere_3        Sphere_3;
    typedef typename K::Circle_3        Circle_3;
    typedef typename K::Tetrahedron_3   Tetrahedron_3;
    typedef typename K::Iso_cuboid_3    Iso_cuboid_3;

  public:
    Bounded_side
    operator()( const Sphere_3& s, const Point_3& p) const
    { return s.rep().bounded_side(p); }

    Bounded_side
    operator()( const Circle_3& s, const Point_3& p) const
    { return s.rep().bounded_side(p); }

    Bounded_side
    operator()( const Tetrahedron_3& t, const Point_3& p) const
    {
      FT alpha, beta, gamma, denom;

      Cartesian_internal::solve(t.vertex(1)-t.vertex(0),
                                t.vertex(2)-t.vertex(0),
                                t.vertex(3)-t.vertex(0),
                                p - t.vertex(0), alpha, beta, gamma, denom);
      if (   (alpha < 0) || (beta < 0) || (gamma < 0)
          || (alpha + beta + gamma > denom) )
          return ON_UNBOUNDED_SIDE;

      if (   (alpha == 0) || (beta == 0) || (gamma == 0)
          || (alpha+beta+gamma == denom) )
        return ON_BOUNDARY;

      return ON_BOUNDED_SIDE;
    }

    Bounded_side
    operator()( const Iso_cuboid_3& c, const Point_3& p) const
    {
      return c.rep().bounded_side(p);
    }

  };

  template <typename K>
  class Collinear_are_ordered_along_line_2
  {
    typedef typename K::Boolean         Boolean;
    typedef typename K::Point_2         Point_2;

  public:
    Boolean
    operator()(const Point_2& p, const Point_2& q, const Point_2& r) const
    {
      CGAL_kernel_exactness_precondition( collinear(p, q, r) );
      return collinear_are_ordered_along_lineC2
        (p.x(), p.y(), q.x(), q.y(), r.x(), r.y());
    }
  };

  template <typename K>
  class Collinear_are_ordered_along_line_3
  {
    typedef typename K::Boolean         Boolean;
    typedef typename K::Point_3         Point_3;

  public:
    Boolean
    operator()(const Point_3& p, const Point_3& q, const Point_3& r) const
    {
      CGAL_kernel_exactness_precondition( collinear(p, q, r) );
      return collinear_are_ordered_along_lineC3(p.x(), p.y(), p.z(),
                                                q.x(), q.y(), q.z(),
                                                r.x(), r.y(), r.z());
    }
  };

  template <typename K>
  class Collinear_are_strictly_ordered_along_line_2
  {
    typedef typename K::Boolean         Boolean;
    typedef typename K::Point_2         Point_2;

  public:
    Boolean
    operator()(const Point_2& p, const Point_2& q, const Point_2& r) const
    {
      CGAL_kernel_exactness_precondition( collinear(p, q, r) );
      return collinear_are_strictly_ordered_along_lineC2
        (p.x(), p.y(), q.x(), q.y(), r.x(), r.y());
    }
  };

  template <typename K>
  class Collinear_are_strictly_ordered_along_line_3
  {
    typedef typename K::Boolean         Boolean;
    typedef typename K::Point_3         Point_3;

  public:
    Boolean
    operator()(const Point_3& p, const Point_3& q, const Point_3& r) const
    {
      CGAL_kernel_exactness_precondition( collinear(p, q, r) );
      return collinear_are_strictly_ordered_along_lineC3(p.x(), p.y(), p.z(),
                                                         q.x(), q.y(), q.z(),
                                                         r.x(), r.y(), r.z());
    }
  };

  template <typename K>
  class Collinear_has_on_2
  {
    typedef typename K::Boolean               Boolean;
    typedef typename K::Point_2               Point_2;
    typedef typename K::Ray_2                 Ray_2;
    typedef typename K::Segment_2             Segment_2;

  public:
    Boolean
    operator()( const Ray_2& r, const Point_2& p) const
    {
      const Point_2 & source = r.source();
      const Point_2 & second = r.second_point();
      switch(make_certain(compare_x(source, second))) {
      case SMALLER:
        return compare_x(source, p) != LARGER;
      case LARGER:
        return compare_x(p, source) != LARGER;
      default:
        switch(make_certain(compare_y(source, second))){
        case SMALLER:
          return compare_y(source, p) != LARGER;
        case LARGER:
          return compare_y(p, source) != LARGER;
        default:
          return true; // p == source
        }
      } // switch
    }

    Boolean
    operator()( const Segment_2& s, const Point_2& p) const
    {
      return collinear_are_ordered_along_line(s.source(), p, s.target());
    }
  };

  template <typename K>
  class Collinear_2
  {
    typedef typename K::Boolean        Boolean;
    typedef typename K::Point_2        Point_2;
    typedef typename K::Orientation_2  Orientation_2;

    Orientation_2 o;

  public:
    Collinear_2() {}
    Collinear_2(const Orientation_2 o_) : o(o_) {}

    Boolean
    operator()(const Point_2& p, const Point_2& q, const Point_2& r) const
    { return o(p, q, r) == COLLINEAR; }
  };

  template <typename K>
  class Collinear_3
  {
    typedef typename K::Boolean    Boolean;
    typedef typename K::Point_3    Point_3;

  public:
    Boolean
    operator()(const Point_3& p, const Point_3& q, const Point_3& r) const
    {
      return collinearC3(p.x(), p.y(), p.z(),
                         q.x(), q.y(), q.z(),
                         r.x(), r.y(), r.z());
    }
  };

  template <typename K>
  class Compare_angle_with_x_axis_2
  {
    typedef typename K::Comparison_result  Comparison_result;
    typedef typename K::Direction_2        Direction_2;

  public:
    Comparison_result
    operator()(const Direction_2& d1, const Direction_2& d2) const
    {
      return compare_angle_with_x_axisC2(d1.dx(), d1.dy(), d2.dx(), d2.dy());
    }
  };

  template <typename K>
  class Compare_distance_2
  {
    typedef typename K::Comparison_result  Comparison_result;
    typedef typename K::Point_2            Point_2;

  public:
    Comparison_result
    operator()(const Point_2& p, const Point_2& q, const Point_2& r) const
    {
      return cmp_dist_to_pointC2(p.x(), p.y(), q.x(), q.y(), r.x(), r.y());
    }

    template <class T1, class T2, class T3>
    Needs_FT<Comparison_result>
    operator()(const T1& p, const T2& q, const T3& r) const
    {
      return CGAL::compare(squared_distance(p, q), squared_distance(p, r));
    }

    template <class T1, class T2, class T3, class T4>
    Needs_FT<Comparison_result>
    operator()(const T1& p, const T2& q, const T3& r, const T4& s) const
    {
      return CGAL::compare(squared_distance(p, q), squared_distance(r, s));
    }
  };

  namespace internal {

  template <class K>
  typename K::Comparison_result
  compare_distance_pssC3(const typename K::Point_3 &pt,
                         const typename K::Segment_3 &seg1,
                         const typename K::Segment_3 &seg2,
                         const K& k)
  {
    typedef typename K::Vector_3 Vector_3;
    typedef typename K::RT RT;
    typedef typename K::FT FT;

    typename K::Construct_vector_3 construct_vector;

    FT d1=FT(0), d2=FT(0);
    RT e1 = RT(1), e2 = RT(1);
    // assert that the segment is valid (non zero length).
    {
      Vector_3 diff = construct_vector(seg1.source(), pt);
      Vector_3 segvec = construct_vector(seg1.source(), seg1.target());
      RT d = CGAL::internal::wdot(diff,segvec, k);
      if (d <= (RT)0){
        d1 = (FT(diff*diff));
      }else{
        RT e = CGAL::internal::wdot(segvec,segvec, k);
        if (d > e){
          d1 = CGAL::internal::squared_distance(pt, seg1.target(), k);
        } else{
          Vector_3 wcr = CGAL::internal::wcross(segvec, diff, k);
          d1 = FT(wcr*wcr);
          e1 = e;
        }
      }
    }

    {
      Vector_3 diff = construct_vector(seg2.source(), pt);
      Vector_3 segvec = construct_vector(seg2.source(), seg2.target());
      RT d = CGAL::internal::wdot(diff,segvec, k);
      if (d <= (RT)0){
        d2 = (FT(diff*diff));
      }else{
        RT e = CGAL::internal::wdot(segvec,segvec, k);
        if (d > e){
          d2 = CGAL::internal::squared_distance(pt, seg2.target(), k);
        } else{
          Vector_3 wcr = CGAL::internal::wcross(segvec, diff, k);
          d2 = FT(wcr*wcr);
          e2 = e;
        }
      }
    }

    return CGAL::compare(d1*e2, d2*e1);
  }

  template <class K>
  typename K::Comparison_result
  compare_distance_ppsC3(const typename K::Point_3 &pt,
                         const typename K::Point_3 &pt2,
                         const typename K::Segment_3 &seg,
                         const K& k)
  {
    typedef typename K::Vector_3 Vector_3;
    typedef typename K::RT RT;
    typedef typename K::FT FT;

    typename K::Construct_vector_3 construct_vector;

    RT e2 = RT(1);
    // assert that the segment is valid (non zero length).
    FT d1 = CGAL::internal::squared_distance(pt, pt2, k);
    FT d2 = FT(0);
    {
      Vector_3 diff = construct_vector(seg.source(), pt);
      Vector_3 segvec = construct_vector(seg.source(), seg.target());
      RT d = CGAL::internal::wdot(diff,segvec, k);
      if (d <= (RT)0){
        d2 = (FT(diff*diff));
      }else{
        RT e = CGAL::internal::wdot(segvec,segvec, k);
        if (d > e){
          d2 = CGAL::internal::squared_distance(pt, seg.target(), k);
        } else{
          Vector_3 wcr = CGAL::internal::wcross(segvec, diff, k);
          d2 = FT(wcr*wcr);
          e2 = e;
        }
      }
    }

    return CGAL::compare(d1*e2, d2);
  }

  } // namespace internal

  template <typename K>
  class Compare_distance_3
  {
    typedef typename K::Comparison_result  Comparison_result;
    typedef typename K::Point_3            Point_3;
    typedef typename K::Segment_3          Segment_3;

  public:
    Comparison_result
    operator()(const Point_3& p, const Point_3& q, const Point_3& r) const
    {
      return cmp_dist_to_pointC3(p.x(), p.y(), p.z(),
                                 q.x(), q.y(), q.z(),
                                 r.x(), r.y(), r.z());
    }

    Comparison_result
    operator()(const Point_3& p1, const Segment_3& s1, const Segment_3& s2) const
    {
      return internal::compare_distance_pssC3(p1,s1,s2, K());
    }

    Comparison_result
    operator()(const Point_3& p1, const Point_3& p2, const Segment_3& s2) const
    {
      return internal::compare_distance_ppsC3(p1,p2,s2, K());
    }

    Comparison_result
    operator()(const Point_3& p1, const Segment_3& s2, const Point_3& p2) const
    {
      return opposite(internal::compare_distance_ppsC3(p1,p2,s2, K()));
    }

    template <class T1, class T2, class T3>
    Needs_FT<Comparison_result>
    operator()(const T1& p, const T2& q, const T3& r) const
    {
      return CGAL::compare(squared_distance(p, q), squared_distance(p, r));
    }

    template <class T1, class T2, class T3, class T4>
    Needs_FT<Comparison_result>
    operator()(const T1& p, const T2& q, const T3& r, const T4& s) const
    {
      return CGAL::compare(squared_distance(p, q), squared_distance(r, s));
    }
  };

  template < typename K >
  class Compare_power_distance_2
  {
  public:
    typedef typename K::Weighted_point_2         Weighted_point_2;
    typedef typename K::Point_2                  Point_2;
    typedef typename K::Comparison_result        Comparison_result;

public:
    Comparison_result operator()(const Point_2& r,
                                 const Weighted_point_2& p,
                                 const Weighted_point_2& q) const
    {
      return CGAL::compare_power_distanceC2(p.x(), p.y(), p.weight(),
                                            q.x(), q.y(), q.weight(),
                                            r.x(), r.y());
    }
  };

  template <typename K>
  class Compare_signed_distance_to_line_2
  {
    typedef typename K::Comparison_result     Comparison_result;
    typedef typename K::Point_2               Point_2;
    typedef typename K::Line_2                Line_2;
    typedef typename K::Equal_2               Equal_2;

  public:
    Comparison_result
    operator()(const Point_2& a, const Point_2& b,
               const Point_2& c, const Point_2& d) const
    {
      CGAL_kernel_precondition_code(Equal_2 equal;)
      CGAL_kernel_precondition(! equal(a,b));

      return cmp_signed_dist_to_lineC2( a.x(), a.y(),
                                        b.x(), b.y(),
                                        c.x(), c.y(),
                                        d.x(), d.y());
    }

    Comparison_result
    operator()(const Line_2& l, const Point_2& p, const Point_2& q) const
    {
      return cmp_signed_dist_to_directionC2(l.a(), l.b(),
                                            p.x(), p.y(),
                                            q.x(), q.y());
    }
  };

  template <typename K>
  class Compare_squared_radius_3
  {
    typedef typename K::Comparison_result  Comparison_result;
    typedef typename K::Point_3            Point_3;
    typedef typename K::FT                 FT;

  public:
    Comparison_result
    operator()(const Point_3& p, const Point_3& q, const Point_3& r, const Point_3& s, const FT& ft) const
    {
      FT num, den;
      squared_radiusC3(p.x(), p.y(), p.z(),
                       q.x(), q.y(), q.z(),
                       r.x(), r.y(), r.z(),
                       s.x(), s.y(), s.z(),
                       num, den);
      return CGAL::compare(num, den * ft);
    }

    Comparison_result
    operator()(const Point_3& p, const Point_3& q, const Point_3& r, const FT& ft) const
    {
      FT num, den;
      squared_radiusC3(p.x(), p.y(), p.z(),
                       q.x(), q.y(), q.z(),
                       r.x(), r.y(), r.z(),
                       num, den);
      return CGAL::compare(num, den * ft);
    }

    Comparison_result
    operator()(const Point_3& p, const Point_3& q, const FT& ft) const
    {
      FT num, den;
      squared_radiusC3(p.x(), p.y(), p.z(),
                       q.x(), q.y(), q.z(),
                       num, den);
      return CGAL::compare(num, den * ft);
    }

    Comparison_result
    operator()(const Point_3&, const FT& ft) const
    {
      return - CGAL_NTS sign(ft);
    }
  };


  template <typename K>
  class Compare_slope_2
  {
    typedef typename K::Comparison_result  Comparison_result;
    typedef typename K::Point_2            Point_2;
    typedef typename K::Line_2             Line_2;
    typedef typename K::Segment_2          Segment_2;

  public:
    Comparison_result
    operator()(const Line_2& l1, const Line_2& l2) const
    {
      return compare_slopesC2(l1.a(), l1.b(), l2.a(), l2.b());
    }

    Comparison_result
    operator()(const Segment_2& s1, const Segment_2& s2) const
    {
      return compare_slopesC2(s1.source().x(), s1.source().y(),
                              s1.target().x(), s1.target().y(),
                              s2.source().x(), s2.source().y(),
                              s2.target().x(), s2.target().y());
    }

    Comparison_result
    operator()(const Point_2& s1s, const Point_2& s1t, const Point_2& s2s, const Point_2& s2t) const
    {
      return compare_slopesC2(s1s.x(), s1s.y(),
                              s1t.x(), s1t.y(),
                              s2s.x(), s2s.y(),
                              s2t.x(), s2t.y());
    }
  };

  template <typename K>
  class Compare_x_at_y_2
  {
    typedef typename K::Comparison_result   Comparison_result;
    typedef typename K::Point_2             Point_2;
    typedef typename K::Line_2              Line_2;

  public:
    Comparison_result
    operator()( const Point_2& p, const Line_2& h) const
    { return compare_y_at_xC2(p.y(), p.x(), h.b(), h.a(), h.c()); }

    Comparison_result
    operator()( const Point_2& p, const Line_2& h1, const Line_2& h2) const
    {
      return compare_y_at_xC2(p.y(), h1.b(), h1.a(), h1.c(),
                              h2.b(), h2.a(), h2.c());
    }

    Comparison_result
    operator()( const Line_2& l1, const Line_2& l2, const Line_2& h) const
    {
      return compare_y_at_xC2(l1.b(), l1.a(), l1.c(), l2.b(), l2.a(), l2.c(),
                              h.b(), h.a(), h.c());
    }

    Comparison_result
    operator()( const Line_2& l1, const Line_2& l2,
                const Line_2& h1, const Line_2& h2) const
    {
      return compare_y_at_xC2(l1.b(), l1.a(), l1.c(), l2.b(), l2.a(), l2.c(),
                              h1.b(), h1.a(), h1.c(), h2.b(), h2.a(), h2.c());
    }
  };

  template <typename K>
  class Compare_xyz_3
  {
    typedef typename K::Comparison_result   Comparison_result;
    typedef typename K::Point_3             Point_3;

  public:
    Comparison_result
    operator()( const Point_3& p, const Point_3& q) const
    {
      return compare_lexicographically_xyzC3(p.x(), p.y(), p.z(),
                                             q.x(), q.y(), q.z());
    }
  };

  template <typename K>
  class Compare_xy_2
  {
    typedef typename K::Comparison_result  Comparison_result;
    typedef typename K::Point_2            Point_2;

  public:
    Comparison_result
    operator()( const Point_2& p, const Point_2& q) const
    { return compare_lexicographically_xyC2(p.x(), p.y(), q.x(), q.y()); }
  };

  template <typename K>
  class Compare_xy_3
  {
    typedef typename K::Comparison_result  Comparison_result;
    typedef typename K::Point_3            Point_3;

  public:
    Comparison_result
    operator()( const Point_3& p, const Point_3& q) const
    { return compare_lexicographically_xyC2(p.x(), p.y(), q.x(), q.y()); }
  };

  template <typename K>
  class Compare_x_2
  {
    typedef typename K::Comparison_result   Comparison_result;
    typedef typename K::Point_2             Point_2;
    typedef typename K::Line_2              Line_2;

  public:
    Comparison_result
    operator()( const Point_2& p, const Point_2& q) const
    { return CGAL::compare(p.x(), q.x()); }

    Comparison_result
    operator()( const Point_2& p, const Line_2& l, const Line_2& h) const
    { return compare_xC2(p.x(), l.a(), l.b(), l.c(), h.a(), h.b(), h.c()); }

    Comparison_result
    operator()( const Line_2& l, const Line_2& h1, const Line_2& h2) const
    {
      return compare_xC2(l.a(), l.b(), l.c(), h1.a(), h1.b(), h1.c(),
                         h2.a(), h2.b(), h2.c());
    }

    Comparison_result
    operator()( const Line_2& l1, const Line_2& l2,
                const Line_2& h1, const Line_2& h2) const
    {
      return compare_xC2(l1.a(), l1.b(), l1.c(), l2.a(), l2.b(), l2.c(),
                         h1.a(), h1.b(), h1.c(), h2.a(), h2.b(), h2.c());
    }
  };

  template <typename K>
  class Compare_x_3
  {
    typedef typename K::Comparison_result   Comparison_result;
    typedef typename K::Point_3             Point_3;

  public:
    Comparison_result
    operator()( const Point_3& p, const Point_3& q) const
    { return CGAL::compare(p.x(), q.x()); }
  };

  template <typename K>
  class Compare_yx_2
  {
    typedef typename K::Comparison_result  Comparison_result;
    typedef typename K::Point_2            Point_2;

  public:
    Comparison_result
    operator()( const Point_2& p, const Point_2& q) const
    { return compare_lexicographically_xyC2(p.y(), p.x(), q.y(), q.x()); }
  };

  template <typename K>
  class Compare_y_at_x_2
  {
    typedef typename K::Comparison_result   Comparison_result;
    typedef typename K::Point_2             Point_2;
    typedef typename K::Line_2              Line_2;
    typedef typename K::Segment_2           Segment_2;

  public:
    Comparison_result
    operator()( const Point_2& p, const Line_2& h) const
    { return compare_y_at_xC2(p.x(), p.y(), h.a(), h.b(), h.c()); }

    Comparison_result
    operator()( const Point_2& p, const Line_2& h1, const Line_2& h2) const
    {
      return compare_y_at_xC2(p.x(), h1.a(), h1.b(), h1.c(),
                              h2.a(), h2.b(), h2.c());
    }

    Comparison_result
    operator()( const Line_2& l1, const Line_2& l2, const Line_2& h) const
    {
      return compare_y_at_xC2(l1.a(), l1.b(), l1.c(), l2.a(), l2.b(), l2.c(),
                              h.a(), h.b(), h.c());
    }

    Comparison_result
    operator()( const Line_2& l1, const Line_2& l2,
                const Line_2& h1, const Line_2& h2) const
    {
      return compare_y_at_xC2(l1.a(), l1.b(), l1.c(), l2.a(), l2.b(), l2.c(),
                              h1.a(), h1.b(), h1.c(), h2.a(), h2.b(), h2.c());
    }

    Comparison_result
    operator()( const Point_2& p, const Segment_2& s) const
    {
      return compare_y_at_xC2(p.x(), p.y(),
                              s.source().x(), s.source().y(),
                              s.target().x(), s.target().y());
    }

    Comparison_result
    operator()( const Point_2& p,
                const Segment_2& s1, const Segment_2& s2) const
    {
      return compare_y_at_x_segment_C2(p.x(),
                                       s1.source().x(), s1.source().y(),
                                       s1.target().x(), s1.target().y(),
                                       s2.source().x(), s2.source().y(),
                                       s2.target().x(), s2.target().y());
    }
  };

  template <typename K>
  class Compare_y_2
  {
    typedef typename K::Comparison_result   Comparison_result;
    typedef typename K::Point_2             Point_2;
    typedef typename K::Line_2              Line_2;

  public:
    Comparison_result
    operator()( const Point_2& p, const Point_2& q) const
    { return CGAL::compare(p.y(), q.y()); }

    Comparison_result
    operator()( const Point_2& p, const Line_2& l1, const Line_2& l2) const
    {
      return compare_xC2(p.y(),
                         l1.b(), l1.a(), l1.c(),
                         l2.b(), l2.a(), l2.c());
    }

    Comparison_result
    operator()( const Line_2& l, const Line_2& h1, const Line_2& h2) const
    {
      return compare_xC2(l.b(), l.a(), l.c(), h1.b(), h1.a(), h1.c(),
                         l.b(), l.a(), l.c(), h2.b(), h2.a(), h2.c());
    }

    Comparison_result
    operator()( const Line_2& l1, const Line_2& l2,
                const Line_2& h1, const Line_2& h2) const
    {
      return compare_xC2(l1.b(), l1.a(), l1.c(), l2.b(), l2.a(), l2.c(),
                         h1.b(), h1.a(), h1.c(), h2.b(), h2.a(), h2.c());
    }
  };

  template <typename K>
  class Compare_y_3
  {
    typedef typename K::Comparison_result   Comparison_result;
    typedef typename K::Point_3             Point_3;

  public:
    Comparison_result
    operator()( const Point_3& p, const Point_3& q) const
    { return CGAL::compare(p.y(), q.y()); }
  };

  template <typename K>
  class Compare_z_3
  {
    typedef typename K::Comparison_result  Comparison_result;
    typedef typename K::Point_3            Point_3;

  public:
    Comparison_result
    operator()( const Point_3& p, const Point_3& q) const
    { return CGAL::compare(p.z(), q.z()); }
  };

  template <class K>
  class Compute_approximate_area_3
  {
    typedef typename K::Circle_3                  Circle_3;
    typedef typename K::FT                        FT;

  public:
    double
    operator() (const Circle_3 & c) const
    // { return c.rep().approximate_area(); }
    { return CGAL_PI * to_double(c.squared_radius()); }
  };

  template <class K>
  class Compute_approximate_squared_length_3
  {
    typedef typename K::Circle_3                  Circle_3;
    typedef typename K::FT                        FT;

  public:
    double
    operator() (const Circle_3 & c) const
    // { return c.rep().approximate_squared_length(); }
    { return CGAL_PI * CGAL_PI * 4.0 * to_double(c.squared_radius()); }
  };


  template <typename K>
  class Compute_area_2
  {
    typedef typename K::FT                FT;
    typedef typename K::Iso_rectangle_2   Iso_rectangle_2;
    typedef typename K::Triangle_2        Triangle_2;
    typedef typename K::Point_2           Point_2;

  public:
    FT
    operator()( const Point_2& p, const Point_2& q, const Point_2& r ) const
    {
      FT v1x = q.x() - p.x();
      FT v1y = q.y() - p.y();
      FT v2x = r.x() - p.x();
      FT v2y = r.y() - p.y();
      return determinant(v1x, v1y, v2x, v2y)/2;
    }

    FT
    operator()( const Iso_rectangle_2& r ) const
    { return (r.xmax()-r.xmin()) * (r.ymax()-r.ymin()); }

    FT
    operator()( const Triangle_2& t ) const
    { return t.area(); }
  };

  template <typename K>
  class Compute_area_divided_by_pi_3
  {
    typedef typename K::Circle_3                  Circle_3;

  public:
    decltype(auto) // FT or const FT&
    operator()(const Circle_3 & c) const
    { return c.rep().area_divided_by_pi(); }

  };

  template <typename K>
  class Compute_determinant_2
  {
    typedef typename K::FT                FT;
    typedef typename K::Vector_2          Vector_2;

  public:
    FT
    operator()(const Vector_2& v, const Vector_2& w) const
    {
        return determinant(v.x(), v.y(), w.x(), w.y());
    }
  };

  template <typename K>
  class Compute_determinant_3
  {
    typedef typename K::FT                FT;
    typedef typename K::Vector_3          Vector_3;

  public:
    FT
    operator()(const Vector_3& v, const Vector_3& w, const Vector_3& t) const
    {
        return determinant(v.x(), v.y(), v.z(),
                                 w.x(), w.y(), w.z(),
                                 t.x(), t.y(), t.z());
    }
  };

  template <typename K>
  class Compute_scalar_product_2
  {
    typedef typename K::FT                FT;
    typedef typename K::Vector_2          Vector_2;

  public:
    FT
    operator()(const Vector_2& v, const Vector_2& w) const
    {
        return v.x() * w.x() + v.y() * w.y();
    }
  };

  template <typename K>
  class Compute_scalar_product_3
  {
    typedef typename K::FT                FT;
    typedef typename K::Vector_3          Vector_3;

  public:
    FT
    operator()(const Vector_3& v, const Vector_3& w) const
    {
        return v.x() * w.x() + v.y() * w.y() + v.z() * w.z();
    }
  };

  template <typename K>
  class Compute_squared_area_3
  {
    typedef typename K::FT                FT;
    typedef typename K::Point_3           Point_3;
    typedef typename K::Triangle_3        Triangle_3;

  public:
    FT
    operator()( const Triangle_3& t ) const
    {
        return this->operator()(t.vertex(0), t.vertex(1), t.vertex(2));
    }

    FT
    operator()( const Point_3& p, const Point_3& q, const Point_3& r ) const
    {
        return squared_areaC3(p.x(), p.y(), p.z(),
                              q.x(), q.y(), q.z(),
                              r.x(), r.y(), r.z());
    }
  };

  // FIXME
  template <typename K>
  class Compute_squared_distance_Point_Point_2
  {
    typedef typename K::FT       FT;
    typedef typename K::Point_2  Point_2;

  public:
    FT
    operator()( const Point_2& p, const Point_2& q) const
    {
      return squared_distanceC2(p.x(), p.y(), q.x(), q.y());
    }
  };

  template <class K>
  class Compute_squared_length_divided_by_pi_square_3
  {
    typedef typename K::FT                        FT;
    typedef typename K::Circle_3                  Circle_3;

  public:
    FT
    operator() (const Circle_3 & c) const
    { return c.rep().squared_length_divided_by_pi_square(); }

  };

  template <typename K>
  class Compute_squared_radius_2
  {
    typedef typename K::FT          FT;
    typedef typename K::Point_2     Point_2;
    typedef typename K::Circle_2    Circle_2;

  public:
    decltype(auto)
    operator()( const Circle_2& c) const
    { return c.rep().squared_radius(); }

    FT
    operator()( const Point_2& /*p*/) const
    { return FT(0); }

    FT
    operator()( const Point_2& p, const Point_2& q) const
    { return squared_radiusC2(p.x(), p.y(), q.x(), q.y()); }

    FT
    operator()( const Point_2& p, const Point_2& q, const Point_2& r) const
    { return squared_radiusC2(p.x(), p.y(), q.x(), q.y(), r.x(), r.y()); }
  };

} //namespace CartesianKernelFunctors

namespace CartesianKernelFunctors {

  template <typename K>
  class Compute_squared_radius_3
  {
    typedef typename K::FT          FT;
    typedef typename K::Point_3     Point_3;
    typedef typename K::Sphere_3    Sphere_3;
    typedef typename K::Circle_3    Circle_3;

public:
    decltype(auto)
    operator()( const Sphere_3& s) const
    { return s.rep().squared_radius(); }

    decltype(auto)
    operator()( const Circle_3& c) const
    { return c.rep().squared_radius(); }

    FT
    operator()( const Point_3& /*p*/) const
    { return FT(0); }

    FT
    operator()( const Point_3& p, const Point_3& q) const
    {
      FT num, den;
      squared_radiusC3(p.x(), p.y(), p.z(),
                       q.x(), q.y(), q.z(),
                       num, den);
      return num / den;
    }

    FT
    operator()( const Point_3& p, const Point_3& q, const Point_3& r) const
    {
      FT num, den;
      squared_radiusC3(p.x(), p.y(), p.z(),
                       q.x(), q.y(), q.z(),
                       r.x(), r.y(), r.z(),
                       num, den);
      return num / den;
    }

    FT
    operator()( const Point_3& p, const Point_3& q,
                const Point_3& r, const Point_3& s) const
    {
      FT num, den;
      squared_radiusC3(p.x(), p.y(), p.z(),
                       q.x(), q.y(), q.z(),
                       r.x(), r.y(), r.z(),
                       s.x(), s.y(), s.z(),
                       num, den);
      return num / den;
    }
  };

  template <typename K>
  class Compute_volume_3
  {
    typedef typename K::FT             FT;
    typedef typename K::Point_3        Point_3;
    typedef typename K::Tetrahedron_3  Tetrahedron_3;
    typedef typename K::Iso_cuboid_3   Iso_cuboid_3;

  public:
    FT
    operator()(const Point_3& p0, const Point_3& p1,
               const Point_3& p2, const Point_3& p3) const
    {
      return determinant<FT>(p1.x()-p0.x(), p1.y()-p0.y(), p1.z()-p0.z(),
                             p2.x()-p0.x(), p2.y()-p0.y(), p2.z()-p0.z(),
                             p3.x()-p0.x(), p3.y()-p0.y(), p3.z()-p0.z())/6;
    }

    FT
    operator()( const Tetrahedron_3& t ) const
    {
      return this->operator()(t.vertex(0), t.vertex(1),
                              t.vertex(2), t.vertex(3));
    }

    FT
    operator()( const Iso_cuboid_3& c ) const
    { return c.rep().volume(); }
  };


  template <typename K>
  class Compute_x_2
  {
    typedef typename K::Point_2        Point_2;
    typedef typename K::Vector_2       Vector_2;

  public:
    decltype(auto)
    operator()(const Point_2& p) const
    {
      return p.rep().x();
    }

    decltype(auto)
    operator()(const Vector_2& v) const
    {
      return v.rep().x();
    }
  };

  template <typename K>
  class Compute_x_3
  {
    typedef typename K::Point_3        Point_3;
    typedef typename K::Vector_3       Vector_3;

  public:
    decltype(auto)
    operator()(const Point_3& p) const
    {
      return p.rep().x();
    }

    decltype(auto)
    operator()(const Vector_3& v) const
    {
      return v.rep().x();
    }
  };


  template <typename K>
  class Compute_y_2
  {
    typedef typename K::Point_2        Point_2;
    typedef typename K::Vector_2       Vector_2;

  public:
    decltype(auto)
    operator()(const Point_2& p) const
    {
      return p.rep().y();
    }

    decltype(auto)
    operator()(const Vector_2& v) const
    {
      return v.rep().y();
    }
  };


  template <typename K>
  class Compute_y_3
  {
    typedef typename K::Point_3        Point_3;
    typedef typename K::Vector_3       Vector_3;

  public:
    decltype(auto)
    operator()(const Point_3& p) const
    {
      return p.rep().y();
    }

    decltype(auto)
    operator()(const Vector_3& v) const
    {
      return v.rep().y();
    }
  };

  template <typename K>
  class Compute_z_3
  {
    typedef typename K::Point_3        Point_3;
    typedef typename K::Vector_3       Vector_3;

  public:
    decltype(auto)
    operator()(const Point_3& p) const
    {
      return p.rep().z();
    }

    decltype(auto)
    operator()(const Vector_3& v) const
    {
      return v.rep().z();
    }
  };

  template <typename K>
  class Compute_dx_2
  {
    typedef typename K::Direction_2    Direction_2;

  public:
    decltype(auto)
    operator()(const Direction_2& d) const
    {
      return d.rep().dx();
    }
  };

  template <typename K>
  class Compute_dx_3
  {
    typedef typename K::Direction_3    Direction_3;

  public:
    decltype(auto)
    operator()(const Direction_3& d) const
    {
      return d.rep().dx();
    }
  };

  template <typename K>
  class Compute_dy_2
  {
    typedef typename K::Direction_2    Direction_2;

  public:
    decltype(auto)
    operator()(const Direction_2& d) const
    {
      return d.rep().dy();
    }
  };

  template <typename K>
  class Compute_dy_3
  {
    typedef typename K::Direction_3    Direction_3;

  public:
    decltype(auto)
    operator()(const Direction_3& d) const
    {
      return d.rep().dy();
    }
  };

  template <typename K>
  class Compute_dz_3
  {
    typedef typename K::Direction_3        Direction_3;

  public:
    decltype(auto)
    operator()(const Direction_3& d) const
    {
      return d.rep().dz();
    }
  };

  template <typename K>
  class Compute_hx_2
  {
    typedef typename K::Point_2        Point_2;
    typedef typename K::Vector_2       Vector_2;

  public:
    decltype(auto)
    operator()(const Point_2& p) const
    {
      return p.rep().hx();
    }

    decltype(auto)
    operator()(const Vector_2& v) const
    {
      return v.rep().hx();
    }
  };

  template <typename K>
  class Compute_hx_3
  {
    typedef typename K::Point_3        Point_3;
    typedef typename K::Vector_3       Vector_3;

  public:
    decltype(auto)
    operator()(const Point_3& p) const
    {
      return p.rep().hx();
    }

    decltype(auto)
    operator()(const Vector_3& v) const
    {
      return v.rep().hx();
    }
  };

  template <typename K>
  class Compute_hy_2
  {
    typedef typename K::Point_2        Point_2;
    typedef typename K::Vector_2       Vector_2;

  public:
    decltype(auto)
    operator()(const Point_2& p) const
    {
      return p.rep().hy();
    }

    decltype(auto)
    operator()(const Vector_2& v) const
    {
      return v.rep().hy();
    }
  };

  template <typename K>
  class Compute_hy_3
  {
    typedef typename K::Point_3        Point_3;
    typedef typename K::Vector_3       Vector_3;

  public:
    decltype(auto)
    operator()(const Point_3& p) const
    {
      return p.rep().hy();
    }

    decltype(auto)
    operator()(const Vector_3& v) const
    {
      return v.rep().hy();
    }
  };

  template <typename K>
  class Compute_hz_3
  {
    typedef typename K::Point_3        Point_3;
    typedef typename K::Vector_3       Vector_3;

  public:
    decltype(auto)
    operator()(const Point_3& p) const
    {
      return p.rep().hz();
    }

    decltype(auto)
    operator()(const Vector_3& v) const
    {
      return v.rep().hz();
    }
  };

  template <typename K>
  class Compute_hw_2
  {
    typedef typename K::Point_2        Point_2;
    typedef typename K::Vector_2       Vector_2;

  public:
    decltype(auto)
    operator()(const Point_2& p) const
    {
      return p.rep().hw();
    }

    decltype(auto)
    operator()(const Vector_2& v) const
    {
      return v.rep().hw();
    }
  };

  template <typename K>
  class Compute_hw_3
  {
    typedef typename K::Point_3        Point_3;
    typedef typename K::Vector_3       Vector_3;

  public:
    decltype(auto)
    operator()(const Point_3& p) const
    {
      return p.rep().hw();
    }

    decltype(auto)
    operator()(const Vector_3& v) const
    {
      return v.rep().hw();
    }
  };


  template <typename K>
  class Compute_xmin_2
  {
    typedef typename K::Iso_rectangle_2 Iso_rectangle_2;

  public:
    decltype(auto)
    operator()(const Iso_rectangle_2& r) const
    {
      return (r.min)().x();
    }
  };

  template <typename K>
  class Compute_xmax_2
  {
    typedef typename K::Iso_rectangle_2 Iso_rectangle_2;

  public:
    decltype(auto)
    operator()(const Iso_rectangle_2& r) const
    {
      return (r.max)().x();
    }
  };

  template <typename K>
  class Compute_ymin_2
  {
    typedef typename K::Iso_rectangle_2 Iso_rectangle_2;

  public:
    decltype(auto)
    operator()(const Iso_rectangle_2& r) const
    {
      return (r.min)().y();
    }
  };

  template <typename K>
  class Compute_ymax_2
  {
    typedef typename K::Iso_rectangle_2 Iso_rectangle_2;

  public:
    decltype(auto)
    operator()(const Iso_rectangle_2& r) const
    {
      return (r.max)().y();
    }
  };

  template <typename K>
  class Construct_barycenter_2
  {
    typedef typename K::FT          FT;
    typedef typename K::Point_2     Point_2;

  public:
    Point_2
    operator()(const Point_2& p1, const FT&w1, const Point_2& p2) const
    {
      typename K::Construct_point_2 construct_point_2;
      FT x, y;
      barycenterC2(p1.x(), p1.y(), w1, p2.x(), p2.y(), x, y);
      return construct_point_2(x, y);
    }

    Point_2
    operator()(const Point_2& p1, const FT& w1, const Point_2& p2, const FT& w2) const
    {
      typename K::Construct_point_2 construct_point_2;
      FT x, y;
      barycenterC2(p1.x(), p1.y(), w1, p2.x(), p2.y(), w2, x, y);
      return construct_point_2(x, y);
    }

    Point_2
    operator()(const Point_2& p1, const FT& w1, const Point_2& p2, const FT& w2,
               const Point_2& p3) const
    {
      typename K::Construct_point_2 construct_point_2;
      FT x, y;
      barycenterC2(p1.x(), p1.y(), w1, p2.x(), p2.y(), w2, p3.x(), p3.y(), x, y);
      return construct_point_2(x, y);
    }

    Point_2
    operator()(const Point_2& p1, const FT& w1, const Point_2& p2, const FT& w2,
               const Point_2& p3, const FT& w3) const
    {
      typename K::Construct_point_2 construct_point_2;
      FT x, y;
      barycenterC2(p1.x(), p1.y(), w1, p2.x(), p2.y(), w2, p3.x(), p3.y(), w3, x, y);
      return construct_point_2(x, y);
    }

    Point_2
    operator()(const Point_2& p1, const FT& w1, const Point_2& p2, const FT& w2,
               const Point_2& p3, const FT& w3, const Point_2& p4) const
    {
      typename K::Construct_point_2 construct_point_2;
      FT x, y;
      barycenterC2(p1.x(), p1.y(), w1, p2.x(), p2.y(), w2, p3.x(), p3.y(), w3, p4.x(), p4.y(), x, y);
      return construct_point_2(x, y);
    }

    Point_2
    operator()(const Point_2& p1, const FT& w1, const Point_2& p2, const FT& w2,
               const Point_2& p3, const FT& w3, const Point_2& p4, const FT& w4) const
    {
      typename K::Construct_point_2 construct_point_2;
      FT x, y;
      barycenterC2(p1.x(), p1.y(), w1, p2.x(), p2.y(), w2, p3.x(), p3.y(), w3, p4.x(), p4.y(), w4, x, y);
      return construct_point_2(x, y);
    }

  };

  template <typename K>
  class Construct_barycenter_3
  {
    typedef typename K::FT          FT;
    typedef typename K::Point_3     Point_3;

  public:
    Point_3
    operator()(const Point_3& p1, const FT&w1, const Point_3& p2) const
    {
      typename K::Construct_point_3 construct_point_3;
      FT x, y, z;
      barycenterC3(p1.x(), p1.y(), p1.z(), w1, p2.x(), p2.y(), p2.z(), x, y, z);
      return construct_point_3(x, y, z);
    }

    Point_3
    operator()(const Point_3& p1, const FT& w1, const Point_3& p2, const FT& w2) const
    {
      typename K::Construct_point_3 construct_point_3;
      FT x, y, z;
      barycenterC3(p1.x(), p1.y(), p1.z(), w1, p2.x(), p2.y(), p2.z(), w2, x, y, z);
      return construct_point_3(x, y, z);
    }

    Point_3
    operator()(const Point_3& p1, const FT& w1, const Point_3& p2, const FT& w2,
               const Point_3& p3) const
    {
      typename K::Construct_point_3 construct_point_3;
      FT x, y, z;
      barycenterC3(p1.x(), p1.y(), p1.z(), w1, p2.x(), p2.y(), p2.z(), w2, p3.x(), p3.y(), p3.z(), x, y, z);
      return construct_point_3(x, y, z);
    }

    Point_3
    operator()(const Point_3& p1, const FT& w1, const Point_3& p2, const FT& w2,
               const Point_3& p3, const FT& w3) const
    {
      typename K::Construct_point_3 construct_point_3;
      FT x, y, z;
      barycenterC3(p1.x(), p1.y(), p1.z(), w1, p2.x(), p2.y(), p2.z(), w2,
                   p3.x(), p3.y(), p3.z(), w3, x, y, z);
      return construct_point_3(x, y, z);
    }

    Point_3
    operator()(const Point_3& p1, const FT& w1, const Point_3& p2, const FT& w2,
               const Point_3& p3, const FT& w3, const Point_3& p4) const
    {
      typename K::Construct_point_3 construct_point_3;
      FT x, y, z;
      barycenterC3(p1.x(), p1.y(), p1.z(), w1, p2.x(), p2.y(), p2.z(), w2,
                   p3.x(), p3.y(), p3.z(), w3, p4.x(), p4.y(), p4.z(), x, y, z);
      return construct_point_3(x, y, z);
    }

    Point_3
    operator()(const Point_3& p1, const FT& w1, const Point_3& p2, const FT& w2,
               const Point_3& p3, const FT& w3, const Point_3& p4, const FT& w4) const
    {
      typename K::Construct_point_3 construct_point_3;
      FT x, y, z;
      barycenterC3(p1.x(), p1.y(), p1.z(), w1, p2.x(), p2.y(), p2.z(), w2,
                   p3.x(), p3.y(), p3.z(), w3, p4.x(), p4.y(), p4.z(), w4, x, y, z);
      return construct_point_3(x, y, z);
    }

  };

  template <typename K>
  class Construct_base_vector_3
  {
    typedef typename K::Vector_3   Vector_3;
    typedef typename K::Plane_3    Plane_3;
    typedef typename K::FT         FT;
    typedef typename K::Construct_cross_product_vector_3
    Construct_cross_product_vector_3;
    typedef typename K::Construct_orthogonal_vector_3
    Construct_orthogonal_vector_3;
    Construct_cross_product_vector_3 cp;
    Construct_orthogonal_vector_3 co;

  public:
    Construct_base_vector_3() {}
    Construct_base_vector_3(const Construct_cross_product_vector_3& cp_,
                            const Construct_orthogonal_vector_3& co_)
      : cp(cp_), co(co_)
    {}

    Vector_3
    operator()( const Plane_3& h, int index ) const
    {
      if (index == 1) {
        if ( CGAL_NTS is_zero(h.a()) )  // parallel to x-axis
          return Vector_3(FT(1), FT(0), FT(0));

        if ( CGAL_NTS is_zero(h.b()) )  // parallel to y-axis
          return Vector_3(FT(0), FT(1), FT(0));

        if ( CGAL_NTS is_zero(h.c()) )  // parallel to z-axis
          return Vector_3(FT(0), FT(0), FT(1));

        FT a = CGAL::abs(h.a()),
          b = CGAL::abs(h.b()),
          c = CGAL::abs(h.c());

        // to avoid badly defined vectors with coordinates all close
        // to 0 when the plane is almost horizontal, we ignore the
        // smallest coordinate instead of always ignoring Z
        if (a <= b && a <= c)
          return Vector_3(FT(0), -h.c(), h.b());

        if (b <= a && b <= c)
          return Vector_3(-h.c(), FT(0), h.a());

        return Vector_3(-h.b(), h.a(), FT(0));
      } else {
        return cp(co(h), this->operator()(h,1));
      }
    }
  };


  template <typename K>
  class Construct_bbox_2
  {
    typedef typename K::Point_2          Point_2;
    typedef typename K::Segment_2        Segment_2;
    typedef typename K::Iso_rectangle_2  Iso_rectangle_2;
    typedef typename K::Triangle_2       Triangle_2;
    typedef typename K::Circle_2         Circle_2;

  public:
    Bbox_2
    operator()(const Point_2& p) const
    {
      std::pair<double,double> xp = CGAL_NTS to_interval(p.x());
      std::pair<double,double> yp = CGAL_NTS to_interval(p.y());
      return Bbox_2(xp.first, yp.first, xp.second, yp.second);
    }

    Bbox_2
    operator()(const Segment_2& s) const
    { return s.source().bbox() + s.target().bbox(); }

    Bbox_2
    operator()(const Triangle_2& t) const
    {
      Bbox_2 bb = this->operator()(t.vertex(0));
      bb += this->operator()(t.vertex(1));
      bb += this->operator()(t.vertex(2));
      return bb;
      /*
          Microsoft (R) C/C++ Optimizing Compiler Version 18.00.40629.0 for x64
          produces a segfault of this functor for Simple_cartesian<Interval_nt<0>>
          with the original version of the code below
          Note that it also worked for 18.00.21005.1

      typename K::Construct_bbox_2 construct_bbox_2;
      return construct_bbox_2(t.vertex(0))
           + construct_bbox_2(t.vertex(1))
           + construct_bbox_2(t.vertex(2));
      */
    }

    Bbox_2
    operator()(const Iso_rectangle_2& r) const
    {
      typename K::Construct_bbox_2 construct_bbox_2;
      return construct_bbox_2((r.min)()) + construct_bbox_2((r.max)());
    }

    Bbox_2
    operator()(const Circle_2& c) const
    {
      typename K::Construct_bbox_2 construct_bbox_2;
      Bbox_2 b = construct_bbox_2(c.center());

      Interval_nt<> x (b.xmin(), b.xmax());
      Interval_nt<> y (b.ymin(), b.ymax());

      Interval_nt<> sqr = CGAL_NTS to_interval(c.squared_radius());
      Interval_nt<> r = CGAL::sqrt(sqr);
      Interval_nt<> minx = x-r;
      Interval_nt<> maxx = x+r;
      Interval_nt<> miny = y-r;
      Interval_nt<> maxy = y+r;

      return Bbox_2(minx.inf(), miny.inf(), maxx.sup(), maxy.sup());
    }
  };


  template <typename K>
  class Construct_bbox_3
  {
    typedef typename K::Point_3          Point_3;
    typedef typename K::Segment_3        Segment_3;
    typedef typename K::Iso_cuboid_3     Iso_cuboid_3;
    typedef typename K::Triangle_3       Triangle_3;
    typedef typename K::Tetrahedron_3    Tetrahedron_3;
    typedef typename K::Sphere_3         Sphere_3;
    typedef typename K::Circle_3         Circle_3;

  public:
    Bbox_3
    operator()(const Point_3& p) const
    {
      std::pair<double,double> xp = CGAL_NTS to_interval(p.x());
      std::pair<double,double> yp = CGAL_NTS to_interval(p.y());
      std::pair<double,double> zp = CGAL_NTS to_interval(p.z());
      return Bbox_3(xp.first, yp.first, zp.first,
                    xp.second, yp.second, zp.second);
    }

    Bbox_3
    operator()(const Segment_3& s) const
    { return s.source().bbox() + s.target().bbox(); }

    Bbox_3
    operator()(const Triangle_3& t) const
    {
      typename K::Construct_bbox_3 construct_bbox_3;
      return construct_bbox_3(t.vertex(0))
           + construct_bbox_3(t.vertex(1))
           + construct_bbox_3(t.vertex(2));
    }

    Bbox_3
    operator()(const Iso_cuboid_3& r) const
    {
      typename K::Construct_bbox_3 construct_bbox_3;
      return construct_bbox_3((r.min)()) + construct_bbox_3((r.max)());
    }

    Bbox_3
    operator()(const Tetrahedron_3& t) const
    {
      typename K::Construct_bbox_3 construct_bbox_3;
      return construct_bbox_3(t.vertex(0)) + construct_bbox_3(t.vertex(1))
           + construct_bbox_3(t.vertex(2)) + construct_bbox_3(t.vertex(3));
    }

    Bbox_3
    operator()(const Sphere_3& s) const
    {
      typename K::Construct_bbox_3 construct_bbox_3;
      Bbox_3 b = construct_bbox_3(s.center());

      Interval_nt<> x (b.xmin(), b.xmax());
      Interval_nt<> y (b.ymin(), b.ymax());
      Interval_nt<> z (b.zmin(), b.zmax());

      Interval_nt<> sqr = CGAL_NTS to_interval(s.squared_radius());
      Interval_nt<> r = CGAL::sqrt(sqr);
      Interval_nt<> minx = x-r;
      Interval_nt<> maxx = x+r;
      Interval_nt<> miny = y-r;
      Interval_nt<> maxy = y+r;
      Interval_nt<> minz = z-r;
      Interval_nt<> maxz = z+r;

      return Bbox_3(minx.inf(), miny.inf(), minz.inf(),
                    maxx.sup(), maxy.sup(), maxz.sup());
    }

    decltype(auto)
    operator()(const Circle_3& c) const
    { return c.rep().bbox(); }

  };


  template <typename K>
  class Construct_bisector_2
  {
    typedef typename K::FT      FT;
    typedef typename K::Point_2 Point_2;
    typedef typename K::Line_2  Line_2;

  public:
    Line_2
    operator()(const Point_2& p, const Point_2& q) const
    {
      FT a, b, c;
      bisector_of_pointsC2(p.x(), p.y(), q.x(), q.y(), a, b, c);
      return Line_2(a, b, c);
    }

    Line_2
    operator()(const Line_2& p, const Line_2& q) const
    {
      FT a, b, c;
      bisector_of_linesC2(p.a(), p.b(), p.c(),
                          q.a(), q.b(), q.c(),
                          a, b, c);
      return Line_2(a, b, c);
    }
  };

  template <typename K>
  class Construct_bisector_3
  {
    typedef typename K::FT        FT;
    typedef typename K::Point_3   Point_3;
    typedef typename K::Plane_3   Plane_3;

  public:
    Plane_3
    operator()(const Point_3& p, const Point_3& q) const
    {
      FT a, b, c, d;
      bisector_of_pointsC3(p.x(), p.y(), p.z(),
                           q.x(), q.y(), q.z(),
                           a, b, c, d);
      return Plane_3(a, b, c, d);
    }

    Plane_3
    operator()(const Plane_3& p, const Plane_3& q) const
    {
      FT a, b, c, d;
      bisector_of_planesC3(p.a(), p.b(), p.c(), p.d(),
                           q.a(), q.b(), q.c(), q.d(),
                           a, b, c, d);
      return Plane_3(a, b, c, d);
    }
  };

  template <typename K>
  class Construct_centroid_2
  {
    typedef typename K::FT          FT;
    typedef typename K::Point_2     Point_2;
    typedef typename K::Triangle_2  Triangle_2;

  public:
    Point_2
    operator()(const Point_2& p, const Point_2& q, const Point_2& r) const
    {
      typename K::Construct_point_2 construct_point_2;
      FT x, y;
      centroidC2(p.x(), p.y(), q.x(), q.y(), r.x(), r.y(), x, y);
      return construct_point_2(x, y);
    }

    Point_2
    operator()(const Triangle_2& t) const
    {
      return this->operator()(t.vertex(0), t.vertex(1), t.vertex(2));
    }

    Point_2
    operator()(const Point_2& p, const Point_2& q,
               const Point_2& r, const Point_2& s) const
    {
      typename K::Construct_point_2 construct_point_2;
      FT x, y;
      centroidC2(p.x(), p.y(), q.x(), q.y(), r.x(), r.y(), s.x(), s.y(), x, y);
      return construct_point_2(x, y);
    }
  };

  template <typename K>
  class Construct_centroid_3
  {
    typedef typename K::FT             FT;
    typedef typename K::Point_3        Point_3;
    typedef typename K::Triangle_3     Triangle_3;
    typedef typename K::Tetrahedron_3  Tetrahedron_3;

  public:
    Point_3
    operator()(const Point_3& p, const Point_3& q, const Point_3& r) const
    {
      typename K::Construct_point_3 construct_point_3;
      FT x, y, z;
      centroidC3(p.x(), p.y(), p.z(),
                 q.x(), q.y(), q.z(),
                 r.x(), r.y(), r.z(),
                 x, y, z);
      return construct_point_3(x, y, z);
    }

    Point_3
    operator()(const Point_3& p, const Point_3& q,
               const Point_3& r, const Point_3& s) const
    {
      typename K::Construct_point_3 construct_point_3;
      FT x, y, z;
      centroidC3(p.x(), p.y(), p.z(),
                 q.x(), q.y(), q.z(),
                 r.x(), r.y(), r.z(),
                 s.x(), s.y(), s.z(),
                 x, y, z);
      return construct_point_3(x, y, z);
    }

    Point_3
    operator()(const Triangle_3& t) const
    {
      return this->operator()(t.vertex(0), t.vertex(1), t.vertex(2));
    }

    Point_3
    operator()(const Tetrahedron_3& t) const
    {
      return this->operator()(t.vertex(0), t.vertex(1),
                              t.vertex(2), t.vertex(3));
    }
  };

  template <typename K>
  class Construct_circumcenter_2
  {
    typedef typename K::Point_2     Point_2;
    typedef typename K::Triangle_2  Triangle_2;

  public:
    Point_2
    operator()(const Point_2& p, const Point_2& q) const
    {
      typename K::Construct_midpoint_2 construct_midpoint_2;
      return construct_midpoint_2(p, q);
    }

    Point_2
    operator()(const Point_2& p, const Point_2& q, const Point_2& r) const
    {
      typename K::Construct_point_2 construct_point_2;
      typedef typename K::FT        FT;
      FT x, y;
      circumcenterC2(p.x(), p.y(), q.x(), q.y(), r.x(), r.y(), x, y);
      return construct_point_2(x, y);
    }

    Point_2
    operator()(const Triangle_2& t) const
    {
      return this->operator()(t.vertex(0), t.vertex(1), t.vertex(2));
    }
  };

  template <typename K>
  class Construct_circumcenter_3
  {
    typedef typename K::FT             FT;
    typedef typename K::Tetrahedron_3  Tetrahedron_3;
    typedef typename K::Triangle_3     Triangle_3;
    typedef typename K::Point_3        Point_3;

  public:
    Point_3
    operator()(const Point_3& p, const Point_3& q) const
    {
      typename K::Construct_midpoint_3 construct_midpoint_3;
      return construct_midpoint_3(p, q);
    }

    Point_3
    operator()(const Point_3& p, const Point_3& q, const Point_3& s) const
    {
      FT x, y, z;
      circumcenterC3(p.x(), p.y(), p.z(),
                     q.x(), q.y(), q.z(),
                     s.x(), s.y(), s.z(),
                     x, y, z);

      return Point_3(x, y, z);
    }

    Point_3
    operator()(const Triangle_3& t) const
    {
      return this->operator()(t.vertex(0), t.vertex(1), t.vertex(2));
    }

    Point_3
    operator()(const Point_3& p, const Point_3& q,
               const Point_3& r, const Point_3& s) const
    {
      FT x, y, z;
      circumcenterC3(p.x(), p.y(), p.z(),
                     q.x(), q.y(), q.z(),
                     r.x(), r.y(), r.z(),
                     s.x(), s.y(), s.z(),
                     x, y, z);

      return Point_3(x, y, z);
    }

    Point_3
    operator()(const Tetrahedron_3& t) const
    {
      return this->operator()(t.vertex(0), t.vertex(1),
                              t.vertex(2), t.vertex(3));
    }
  };

  template <typename K>
  class Construct_cross_product_vector_3
  {
    typedef typename K::Vector_3  Vector_3;

  public:
    Vector_3
    operator()(const Vector_3& v, const Vector_3& w) const
    {
      return Vector_3(v.y() * w.z() - v.z() * w.y(),
                      v.z() * w.x() - v.x() * w.z(),
                      v.x() * w.y() - v.y() * w.x());
    }
  };

  template <typename K>
  class Construct_lifted_point_3
  {
    typedef typename K::Point_2                    Point_2;
    typedef typename K::Point_3                    Point_3;
    typedef typename K::Plane_3                    Plane_3;
    typedef typename K::Construct_base_vector_3    Construct_base_vector_3;
    typedef typename K::Construct_point_on_3       Construct_point_on_3;
    typedef typename K::Construct_scaled_vector_3  Construct_scaled_vector_3;
    typedef typename K::Construct_translated_point_3 Construct_translated_point_3;

    Construct_base_vector_3 cb;
    Construct_point_on_3 cp;
    Construct_scaled_vector_3 cs;
    Construct_translated_point_3 ct;

  public:
    Construct_lifted_point_3() {}
    Construct_lifted_point_3(const Construct_base_vector_3& cb_,
                             const Construct_point_on_3& cp_,
                             const Construct_scaled_vector_3& cs_,
                             const Construct_translated_point_3& ct_)
      : cb(cb_), cp(cp_), cs(cs_), ct(ct_)
    {}

    Point_3
    operator()(const Plane_3& h, const Point_2& p) const
    {
      return ct(ct(cp(h), cs(cb(h,1), p.x())), cs(cb(h,2), p.y()));
    }
  };

  template <typename K>
  class Construct_direction_2
  {
    typedef typename K::Direction_2     Direction_2;
    typedef typename Direction_2::Rep   Rep;
    typedef typename K::Point_2         Point_2;
    typedef typename K::Vector_2        Vector_2;
    typedef typename K::Line_2          Line_2;
    typedef typename K::Ray_2           Ray_2;
    typedef typename K::Segment_2       Segment_2;
    typedef typename K::RT              RT;

  public:
    Rep // Direction_2
    operator()(Return_base_tag, const RT& x, const RT& y) const
    { return Rep(x, y); }

    Rep // Direction_2
    operator()(Return_base_tag, const Vector_2& v) const
    {
      return Rep(v.x(),v.y()); }

    Rep // Direction_2
    operator()(Return_base_tag, const Line_2& l) const
    { return Rep(l.b(), -l.a()); }

    Rep // Direction_2
    operator()(Return_base_tag, const Point_2& p, const Point_2& q) const
    {
      return Rep(q.x() - p.x(), q.y() - p.y());
    }

    Rep // Direction_2
    operator()(Return_base_tag, const Ray_2& r) const
    {
      return this->operator()(Return_base_tag(), r.source(), r.second_point());
    }

    Rep // Direction_2
    operator()(Return_base_tag, const Segment_2& s) const
    {
      return this->operator()(Return_base_tag(), s.source(), s.target());
    }


    Direction_2
    operator()(const RT& x, const RT& y) const
    { return this->operator()(Return_base_tag(), x, y); }

    Direction_2
    operator()(const Vector_2& v) const
    {
      return this->operator()(Return_base_tag(), v); }

    Direction_2
    operator()(const Line_2& l) const
    { return this->operator()(Return_base_tag(), l); }

    Direction_2
    operator()(const Point_2& p, const Point_2& q) const
    {
      return this->operator()(Return_base_tag(), p, q);
    }

    Direction_2
    operator()(const Ray_2& r) const
    {
      return this->operator()(Return_base_tag(), r);
    }

    Direction_2
    operator()(const Segment_2& s) const
    {
      return this->operator()(Return_base_tag(), s);
    }
  };

  template <typename K>
  class Construct_direction_3
  {
    typedef typename K::Direction_3     Direction_3;
    typedef typename K::Vector_3        Vector_3;
    typedef typename K::Line_3          Line_3;
    typedef typename K::Ray_3           Ray_3;
    typedef typename K::Segment_3       Segment_3;
    typedef typename K::RT              RT;
    typedef typename Direction_3::Rep   Rep;

  public:
    Rep // Direction_3
    operator()(Return_base_tag, const RT& x, const RT& y, const RT& z) const
    { return Rep(x, y, z); }

    Rep // Direction_3
    operator()(Return_base_tag, const Vector_3& v) const
    { return Rep(v); }

    Rep // Direction_3
    operator()(Return_base_tag, const Line_3& l) const
    { return Rep(l); }

    Rep // Direction_3
    operator()(Return_base_tag, const Ray_3& r) const
    { return Rep(r); }

    Rep // Direction_3
    operator()(Return_base_tag, const Segment_3& s) const
    { return Rep(s); }


    Direction_3
    operator()(const RT& x, const RT& y, const RT& z) const
    { return this->operator()(Return_base_tag(), x, y, z); }

    Direction_3
    operator()(const Vector_3& v) const
    { return this->operator()(Return_base_tag(), v); }

    Direction_3
    operator()(const Line_3& l) const
    { return this->operator()(Return_base_tag(), l); }

    Direction_3
    operator()(const Ray_3& r) const
    { return this->operator()(Return_base_tag(), r); }

    Direction_3
    operator()(const Segment_3& s) const
    { return this->operator()(Return_base_tag(), s); }
  };

  template <typename K>
  class Construct_equidistant_line_3
  {
    typedef typename K::FT          FT;
    typedef typename K::Point_3     Point_3;
    typedef typename K::Vector_3    Vector_3;
    typedef typename K::Line_3      Line_3;
    typedef typename Line_3::Rep    Rep;

  public:
    Line_3
    operator()( const Point_3& p, const Point_3& q, const Point_3& s) const
    {
      CGAL_kernel_precondition(! collinear(p, q, s));

      // Translate s to origin to simplify the expression.
      FT psx = p.x()-s.x();
      FT psy = p.y()-s.y();
      FT psz = p.z()-s.z();
      FT ps2 = CGAL_NTS square(psx) + CGAL_NTS square(psy) + CGAL_NTS square(psz);
      FT qsx = q.x()-s.x();
      FT qsy = q.y()-s.y();
      FT qsz = q.z()-s.z();
      FT qs2 = CGAL_NTS square(qsx) + CGAL_NTS square(qsy) + CGAL_NTS square(qsz);
      FT rsx = psy*qsz-psz*qsy;
      FT rsy = psz*qsx-psx*qsz;
      FT rsz = psx*qsy-psy*qsx;

      // The following determinants can be developed and simplified.
      //
      // FT num_x = determinant(psy,psz,ps2,
      //                              qsy,qsz,qs2,
      //                              rsy,rsz,0);
      // FT num_y = determinant(psx,psz,ps2,
      //                              qsx,qsz,qs2,
      //                              rsx,rsz,0);
      // FT num_z = determinant(psx,psy,ps2,
      //                              qsx,qsy,qs2,
      //                              rsx,rsy,0);

      FT num_x = ps2 * determinant(qsy,qsz,rsy,rsz)
               - qs2 * determinant(psy,psz,rsy,rsz);
      FT num_y = ps2 * determinant(qsx,qsz,rsx,rsz)
               - qs2 * determinant(psx,psz,rsx,rsz);
      FT num_z = ps2 * determinant(qsx,qsy,rsx,rsy)
               - qs2 * determinant(psx,psy,rsx,rsy);

      FT den   = determinant(psx,psy,psz,
                             qsx,qsy,qsz,
                             rsx,rsy,rsz);

      CGAL_kernel_assertion( den != 0 );
      FT inv = 1 / (2 * den);

      FT x = s.x() + num_x*inv;
      FT y = s.y() - num_y*inv;
      FT z = s.z() + num_z*inv;
      return Rep(Point_3(x, y, z), Vector_3(rsx, rsy, rsz));
    }
  };

  template <typename K>
  class Construct_iso_rectangle_2
  {
    typedef typename K::RT               RT;
    typedef typename K::FT               FT;
    typedef typename K::Point_2          Point_2;
    typedef typename K::Iso_rectangle_2  Iso_rectangle_2;
    typedef typename Iso_rectangle_2::Rep     Rep;

  public:
    Rep // Iso_rectangle_2
    operator()(Return_base_tag, const Point_2& p, const Point_2& q, int) const
    {
      // I have to remove the assertions, because of Cartesian_converter.
      // CGAL_kernel_assertion(p.x()<=q.x());
      // CGAL_kernel_assertion(p.y()<=q.y());
      return Rep(p, q, 0);
    }

    Rep // Iso_rectangle_2
    operator()(Return_base_tag, const Point_2& p, const Point_2& q) const
    {
      FT minx, maxx, miny, maxy;
      if (p.x() < q.x()) { minx = p.x(); maxx = q.x(); }
      else               { minx = q.x(); maxx = p.x(); }
      if (p.y() < q.y()) { miny = p.y(); maxy = q.y(); }
      else               { miny = q.y(); maxy = p.y(); }

      return Rep(Point_2(minx, miny),
                 Point_2(maxx, maxy), 0);
    }

    Rep // Iso_rectangle_2
    operator()(Return_base_tag, const Point_2 &left,   const Point_2 &right,
               const Point_2 &bottom, const Point_2 &top) const
    {
      CGAL_kernel_assertion_code(typename K::Less_x_2 less_x;)
      CGAL_kernel_assertion_code(typename K::Less_y_2 less_y;)
      CGAL_kernel_assertion(!less_x(right, left));
      CGAL_kernel_assertion(!less_y(top, bottom));
      return Rep(Point_2(left.x(), bottom.y()),
                 Point_2(right.x(), top.y()), 0);
    }

    Rep // Iso_rectangle_2
    operator()(Return_base_tag, const RT& min_hx, const RT& min_hy,
               const RT& max_hx, const RT& max_hy) const
    {
      CGAL_kernel_precondition(min_hx <= max_hx);
      CGAL_kernel_precondition(min_hy <= max_hy);
      return Rep(Point_2(min_hx, min_hy),
                 Point_2(max_hx, max_hy), 0);
    }

    Rep // Iso_rectangle_2
    operator()(Return_base_tag, const RT& min_hx, const RT& min_hy,
               const RT& max_hx, const RT& max_hy, const RT& hw) const
    {
      if (hw == 1)
        return Rep(Point_2(min_hx, min_hy),
                   Point_2(max_hx, max_hy), 0);
      return Rep(Point_2(min_hx/hw, min_hy/hw),
                 Point_2(max_hx/hw, max_hy/hw), 0);
    }


    Iso_rectangle_2
    operator()(const Point_2& p, const Point_2& q, int i) const
    {
      return this->operator()(Return_base_tag(), p, q, i);
    }

    Iso_rectangle_2
    operator()(const Point_2& p, const Point_2& q) const
    {
      return this->operator()(Return_base_tag(), p, q);
    }

    Iso_rectangle_2
    operator()(const Point_2 &left,   const Point_2 &right,
               const Point_2 &bottom, const Point_2 &top) const
    {
      return this->operator()(Return_base_tag(), left, right, bottom, top);
    }

    Iso_rectangle_2
    operator()(const RT& min_hx, const RT& min_hy,
               const RT& max_hx, const RT& max_hy) const
    {
      return this->operator()(Return_base_tag(), min_hx, min_hy, max_hx, max_hy);
    }

    Iso_rectangle_2
    operator()(const RT& min_hx, const RT& min_hy,
               const RT& max_hx, const RT& max_hy, const RT& hw) const
    {
      return this->operator()(Return_base_tag(), min_hx, min_hy, max_hx, max_hy, hw);
    }
  };

  template <typename K>
  class Construct_line_2
  {
    typedef typename K::RT                        RT;
    typedef typename K::FT                        FT;
    typedef typename K::Point_2                   Point_2;
    typedef typename K::Direction_2               Direction_2;
    typedef typename K::Vector_2                  Vector_2;
    typedef typename K::Segment_2                 Segment_2;
    typedef typename K::Ray_2                     Ray_2;
    typedef typename K::Line_2                    Line_2;
    typedef typename Line_2::Rep                  Rep;
    typedef typename K::Construct_point_on_2      Construct_point_on_2;

    Construct_point_on_2 c;

  public:
    Construct_line_2() {}
    Construct_line_2(const Construct_point_on_2& c_) : c(c_) {}

    Rep // Line_2
    operator()(Return_base_tag, const RT& a, const RT& b, const RT& cc) const
    { return Rep(a, b, cc); }

    Rep // Line_2
    operator()(Return_base_tag, const Point_2& p, const Point_2& q) const
    {
      FT a, b, cc;
      line_from_pointsC2(p.x(), p.y(), q.x(), q.y(), a, b, cc);
      return Rep(a, b, cc);
    }

    Rep // Line_2
    operator()(Return_base_tag, const Point_2& p, const Direction_2& d) const
    {
      FT a, b, cc;
      line_from_point_directionC2(p.x(), p.y(), d.dx(), d.dy(), a, b, cc);
      return Rep(a, b, cc);
    }

    Rep // Line_2
    operator()(Return_base_tag, const Point_2& p, const Vector_2& v) const
    {
      FT a, b, cc;
      line_from_point_directionC2(p.x(), p.y(), v.x(), v.y(), a, b, cc);
      return Rep(a, b, cc);
    }

    Rep // Line_2
    operator()(Return_base_tag, const Segment_2& s) const
    { return this->operator()(Return_base_tag(), c(s, 0), c(s, 1)); }

    Rep // Line_2
    operator()(Return_base_tag, const Ray_2& r) const
    { return this->operator()(Return_base_tag(), c(r, 0), c(r, 1)); }


    Line_2
    operator()(const RT& a, const RT& b, const RT& cc) const
    { return this->operator()(Return_base_tag(), a, b, cc); }

    Line_2
    operator()(const Point_2& p, const Point_2& q) const
    { return this->operator()(Return_base_tag(), p, q); }

    Line_2
    operator()(const Point_2& p, const Direction_2& d) const
    { return this->operator()(Return_base_tag(), p, d); }

    Line_2
    operator()(const Point_2& p, const Vector_2& v) const
    { return this->operator()(Return_base_tag(), p, v); }

    Line_2
    operator()(const Segment_2& s) const
    { return this->operator()(Return_base_tag(), s); }

    Line_2
    operator()(const Ray_2& r) const
    { return this->operator()(Return_base_tag(), r); }
  };

  template <typename K>
  class Construct_line_3
  {
    typedef typename K::Point_3                   Point_3;
    typedef typename K::Direction_3               Direction_3;
    typedef typename K::Segment_3                 Segment_3;
    typedef typename K::Ray_3                     Ray_3;
    typedef typename K::Line_3                    Line_3;
    typedef typename K::Vector_3                  Vector_3;
    typedef typename Line_3::Rep                  Rep;

  public:
    Rep // Line_3
    operator()(Return_base_tag, const Point_3& p, const Point_3& q) const
    { return Rep(p, Vector_3(p, q)); }

    Rep // Line_3
    operator()(Return_base_tag, const Point_3& p, const Direction_3& d) const
    { return operator()(Return_base_tag(), p, Vector_3(d.dx(), d.dy(), d.dz())); }

    Rep // Line_3
    operator()(Return_base_tag, const Point_3& p, const Vector_3& v) const
    { return Rep(p, v); }

    Rep // Line_3
    operator()(Return_base_tag, const Segment_3& s) const
    { return Rep(s.source(), Vector_3(s.source(), s.target())); }

    Rep // Line_3
    operator()(Return_base_tag, const Ray_3& r) const
    { return Rep(r.source(), Vector_3(r.source(), r.second_point())); }


    Line_3
    operator()(const Point_3& p, const Point_3& q) const
    { return this->operator()(Return_base_tag(), p, q); }

    Line_3
    operator()(const Point_3& p, const Direction_3& d) const
    { return this->operator()(Return_base_tag(), p, d); }

    Line_3
    operator()(const Point_3& p, const Vector_3& v) const
    { return this->operator()(Return_base_tag(), p, v); }

    Line_3
    operator()(const Segment_3& s) const
    { return this->operator()(Return_base_tag(), s); }

    Line_3
    operator()(const Ray_3& r) const
    { return this->operator()(Return_base_tag(), r); }
  };

  template <typename K>
  class Construct_midpoint_2
  {
    typedef typename K::FT        FT;
    typedef typename K::Point_2   Point_2;
    typedef typename K::Segment_2 Segment_2;

  public:
    Point_2
    operator()(const Point_2& p, const Point_2& q) const
    {
      typename K::Construct_point_2 construct_point_2;
      FT x, y;
      midpointC2(p.x(), p.y(), q.x(), q.y(), x, y);
      return construct_point_2(x, y);
    }

    Point_2
    operator()(const Segment_2& s) const
    {
      typename K::Construct_point_2 construct_point_2;
      FT x, y;
      const Point_2& p = s.source();
      const Point_2& q = s.target();
      midpointC2(p.x(), p.y(), q.x(), q.y(), x, y);
      return construct_point_2(x, y);
    }
  };

  template <typename K>
  class Construct_midpoint_3
  {
    typedef typename K::FT        FT;
    typedef typename K::Point_3   Point_3;
    typedef typename K::Segment_3 Segment_3;

  public:
    Point_3
    operator()(const Point_3& p, const Point_3& q) const
    {
      typename K::Construct_point_3 construct_point_3;
      FT x, y, z;
      midpointC3(p.x(), p.y(), p.z(), q.x(), q.y(), q.z(), x, y, z);
      return construct_point_3(x, y, z);
    }

    Point_3
    operator()(const Segment_3& s) const
    {
      const Point_3& p = s.source();
      const Point_3& q = s.target();
      typename K::Construct_point_3 construct_point_3;
      FT x, y, z;
      midpointC3(p.x(), p.y(), p.z(), q.x(), q.y(), q.z(), x, y, z);
      return construct_point_3(x, y, z);
    }
  };

  template <typename K>
  class Construct_opposite_vector_2
  {
    typedef typename K::Vector_2    Vector_2;

  public:
    Vector_2
    operator()( const Vector_2& v) const
    { return Vector_2(-v.x(), -v.y()); }
  };

  template <typename K>
  class Construct_difference_of_vectors_2
  {
    typedef typename K::Vector_2    Vector_2;

  public:
    Vector_2
    operator()( const Vector_2& v, const Vector_2& w) const
    { return Vector_2(v.x()-w.x(), v.y()-w.y()); }
  };

  template <typename K>
  class Construct_difference_of_vectors_3
  {
    typedef typename K::Vector_3    Vector_3;

  public:
    Vector_3
    operator()( const Vector_3& v, const Vector_3& w) const
    { return Vector_3(v.x()-w.x(), v.y()-w.y(), v.z()-w.z()); }
  };


  template < typename K >
  class Construct_radical_axis_2
  {
  public:
    typedef typename K::Weighted_point_2                Weighted_point_2;
    typedef typename K::Line_2                          Line_2;

    Line_2
    operator() ( const Weighted_point_2 & p, const Weighted_point_2 & q) const
    {
      typedef typename K::RT RT;
      RT a,b,c;
      radical_axisC2(p.x(),p.y(),p.weight(),q.x(),q.y(),q.weight(),a,b,c);
      return Line_2(a,b,c);
    }
  };




  template <typename K>
  class Construct_sum_of_vectors_2
  {
    typedef typename K::Vector_2    Vector_2;

  public:
    Vector_2
    operator()( const Vector_2& v, const Vector_2& w) const
    { return Vector_2(v.x()+w.x(), v.y()+w.y()); }
  };

  template <typename K>
  class Construct_sum_of_vectors_3
  {
    typedef typename K::Vector_3    Vector_3;

  public:
    Vector_3
    operator()( const Vector_3& v, const Vector_3& w) const
    { return Vector_3(v.x()+w.x(), v.y()+w.y(), v.z()+w.z()); }
  };

  template <typename K>
  class Construct_opposite_vector_3
  {
    typedef typename K::Vector_3    Vector_3;

  public:
    Vector_3
    operator()( const Vector_3& v) const
    { return Vector_3(-v.x(), -v.y(), -v.z()); }
  };

  template <typename K>
  class Construct_orthogonal_vector_3
  {
    typedef typename K::FT FT;
    typedef typename K::Point_3     Point_3;
    typedef typename K::Vector_3    Vector_3;
    typedef typename K::Plane_3     Plane_3;

  public:
    Vector_3
    operator()( const Plane_3& p ) const
    { return Vector_3(p.a(), p.b(), p.c()); }

    Vector_3
    operator()( const Point_3& p, const Point_3& q, const Point_3& r ) const
    {
      FT rpx = p.x()-r.x();
      FT rpy = p.y()-r.y();
      FT rpz = p.z()-r.z();
      FT rqx = q.x()-r.x();
      FT rqy = q.y()-r.y();
      FT rqz = q.z()-r.z();
      // Cross product rp * rq
      FT vx = rpy*rqz - rqy*rpz;
      FT vy = rpz*rqx - rqz*rpx;
      FT vz = rpx*rqy - rqx*rpy;
      typename K::Construct_vector_3 construct_vector;

      return construct_vector(vx, vy, vz);
    }

    Vector_3
    operator()( Origin, const Point_3& q, const Point_3& r ) const
    {
      // Cross product oq * or
      FT vx = q.y()*r.z() - r.y()*q.z();
      FT vy = q.z()*r.x() - r.z()*q.x();
      FT vz = q.x()*r.y() - r.x()*q.y();
      typename K::Construct_vector_3 construct_vector;

      return construct_vector(vx, vy, vz);
    }
  };

  template <typename K>
  class Construct_perpendicular_vector_2
  {
    typedef typename K::Vector_2   Vector_2;

  public:
    Vector_2
    operator()( const Vector_2& v, Orientation o) const
    {
      CGAL_kernel_precondition( o != COLLINEAR );
      if (o == COUNTERCLOCKWISE)
        return K().construct_vector_2_object()(-v.y(), v.x());
      else
        return K().construct_vector_2_object()(v.y(), -v.x());
    }
  };

  template <typename K>
  class Construct_perpendicular_direction_2
  {
    typedef typename K::Direction_2   Direction_2;

  public:
    Direction_2
    operator()( const Direction_2& d, Orientation o) const
    {
      CGAL_kernel_precondition( o != COLLINEAR );
      if (o == COUNTERCLOCKWISE)
        return K().construct_direction_2_object()(-d.dy(), d.dx());
      else
        return K().construct_direction_2_object()(d.dy(), -d.dx());
    }
  };


  template <typename K>
  class Construct_perpendicular_line_2
  {
    typedef typename K::Line_2    Line_2;
    typedef typename K::Point_2   Point_2;

  public:
    Line_2
    operator()( const Line_2& l, const Point_2& p) const
    {
      typename K::FT fta, ftb, ftc;
      perpendicular_through_pointC2(l.a(), l.b(), p.x(), p.y(), fta, ftb, ftc);
      return Line_2(fta, ftb, ftc);
    }
  };


  template <typename K>
  class Construct_point_2
  {
    typedef typename K::RT         RT;
    typedef typename K::FT         FT;
    typedef typename K::Point_2    Point_2;
    typedef typename K::Weighted_point_2 Weighted_point_2;
    typedef typename K::Line_2     Line_2;
    typedef typename Point_2::Rep  Rep;

<<<<<<< HEAD
  public:
=======
    template <typename ...Args>
>>>>>>> 36d98614
    Rep // Point_2
    operator()(Return_base_tag, Args&& ...args) const
    { return Rep(std::forward<Args>(args)...); }

    Point_2
    operator()(const Line_2& l) const
    {
      typename K::Construct_point_2 construct_point_2;
      typename K::FT x, y;
      line_get_pointC2(l.a(), l.b(), l.c(), FT(0), x, y);
      return construct_point_2(x,y);
    }

    Point_2
    operator()(const Line_2& l, const FT& i) const
    {
      typename K::Construct_point_2 construct_point_2;
      typename K::FT x, y;
      line_get_pointC2(l.a(), l.b(), l.c(), i, x, y);
      return construct_point_2(x,y);
    }

    const Point_2&
    operator()(const Point_2 & p) const
    { return p; }

    decltype(auto)
    operator()(const Weighted_point_2 & p) const
    { return p.rep().point(); }

    Point_2
    operator()(Origin o) const
    { return Point_2(o); }

    Point_2
    operator()(const RT& x, const RT& y) const
    { return Point_2(x, y); }

    Point_2
    operator()(RT&& x, RT&& y) const
    { return Point_2(std::move(x), std::move(y)); }

    Point_2
    operator()(const RT& x, const RT& y, const RT& w) const
    { return Point_2(x, y, w); }
  };

  template <typename K>
  class Construct_point_3
  {
    typedef typename K::RT               RT;
    typedef typename K::Point_3          Point_3;
    typedef typename K::Weighted_point_3 Weighted_point_3;
    typedef typename Point_3::Rep        Rep;

  public:

    template<typename>
    struct result {
      typedef Point_3 type;
    };

    template<typename F>
    struct result<F(Weighted_point_3)> {
      typedef const Point_3& type;
    };

    template<typename F>
    struct result<F(Point_3)> {
      typedef const Point_3& type;
    };

    template <class ...Args>
    Rep // Point_3
    operator()(Return_base_tag, Args&& ...args) const
    { return Rep(std::forward<Args>(args)...); }

    const Point_3&
    operator()(const Point_3 & p) const
    { return p; }

    decltype(auto)
    operator()(const Weighted_point_3 & p) const
    { return p.rep().point(); }

    Point_3
    operator()(Origin o) const
    { return Point_3(o); }

    Point_3
    operator()(const RT& x, const RT& y, const RT& z) const
    { return Point_3(x, y, z); }

    Point_3
    operator()(RT&& x, RT&& y, RT&& z) const
    { return Point_3(std::move(x), std::move(y), std::move(z)); }

    Point_3
    operator()(const RT& x, const RT& y, const RT& z, const RT& w) const
    { return Point_3(x, y, z, w); }
  };


  template <typename K>
  class Construct_weighted_point_2
  {
    typedef typename K::FT                  FT;
    typedef typename K::Point_2             Point_2;
    typedef typename K::Weighted_point_2    Weighted_point_2;
    typedef typename Weighted_point_2::Rep  Rep;

  public:
    Rep
    operator()(Return_base_tag, Origin o) const
    { return Rep(o); }

    Rep
    operator()(Return_base_tag, const Point_2& p, const FT& w) const
    { return Rep(p,w); }

    Rep
    operator()(Return_base_tag, const FT& x, const FT& y) const
    { return Rep(x,y); }

    Weighted_point_2
    operator()(Origin o) const
    { return Weighted_point_2(o); }

    Weighted_point_2
    operator()(const Point_2& p, const FT& w) const
    { return Weighted_point_2(p,w); }

    Weighted_point_2
    operator()(const FT& x, const FT& y) const
    { return Weighted_point_2(x, y); }

    Weighted_point_2
    operator()(const Point_2& p) const
    { return Weighted_point_2(p,0); }

    const Weighted_point_2&
    operator()(const Weighted_point_2 & wp) const
    { return wp; }
  };

  template <typename K>
  class Construct_weighted_point_3
  {
    typedef typename K::FT                  FT;
    typedef typename K::Point_3             Point_3;
    typedef typename K::Weighted_point_3    Weighted_point_3;
    typedef typename Weighted_point_3::Rep  Rep;

  public:
    Rep
    operator()(Return_base_tag, Origin o) const
    { return Rep(o); }

    Rep
    operator()(Return_base_tag, const Point_3& p, const FT& w) const
    { return Rep(p,w); }

    Rep
    operator()(Return_base_tag, const FT& x, const FT& y, const FT& z) const
    { return Rep(x,y,z); }

    Weighted_point_3
    operator()(Origin o) const
    { return Weighted_point_3(o); }

    Weighted_point_3
    operator()(const Point_3& p, const FT& w) const
    { return Rep(p,w); }

    Weighted_point_3
    operator()(const FT& x, const FT& y, const FT& z) const
    { return Weighted_point_3(x,y,z); }

    Weighted_point_3
    operator()(const Point_3& p) const
    { return Weighted_point_3(p,0); }

    const Weighted_point_3&
    operator()(const Weighted_point_3& wp) const
    { return wp; }
  };


  template <typename K>
  class Construct_projected_point_2
  {
    typedef typename K::Point_2    Point_2;
    typedef typename K::Line_2     Line_2;
<<<<<<< HEAD
=======
    typedef typename K::Segment_2  Segment_2;
    typedef typename K::Triangle_2 Triangle_2;
  public:
    typedef Point_2                result_type;
>>>>>>> 36d98614

  public:
    Point_2
    operator()( const Line_2& l, const Point_2& p ) const
    {
      typename K::FT x, y;
      typename K::Construct_point_2 construct_point_2;
      line_project_pointC2(l.a(), l.b(), l.c(), p.x(), p.y(), x, y);
      return construct_point_2(x, y);
    }

    Point_2
    operator()(const Segment_2& s, const Point_2& p) const
    { return CommonKernelFunctors::Construct_projected_point_2<K>()(s, p, K()); }

    Point_2
    operator()(const Triangle_2& t, const Point_2& p) const
    { return CommonKernelFunctors::Construct_projected_point_2<K>()(t, p, K()); }
  };


  template <typename K>
  class Construct_projected_point_3
  {
    typedef typename K::Point_3    Point_3;
    typedef typename K::Plane_3    Plane_3;
    typedef typename K::Line_3     Line_3;
    typedef typename K::Triangle_3 Triangle_3;
    typedef typename K::Segment_3  Segment_3;
    typedef typename K::Ray_3      Ray_3;
    typedef typename K::FT         FT;

  public:
    template<typename>
    struct result {
      typedef const Point_3 type;
    };

    template<typename F>
    struct result<F(Point_3, Point_3)> {
      typedef const Point_3& type;
    };

    Point_3
    operator()( const Line_3& l, const Point_3& p ) const
    {
      // projects p on the line l
      FT lpx = l.point().x();
      FT lpy = l.point().y();
      FT lpz = l.point().z();
      FT ldx = l.direction().dx();
      FT ldy = l.direction().dy();
      FT ldz = l.direction().dz();
      FT dpx = p.x()-lpx;
      FT dpy = p.y()-lpy;
      FT dpz = p.z()-lpz;
      FT lambda = (ldx*dpx+ldy*dpy+ldz*dpz) / (ldx*ldx+ldy*ldy+ldz*ldz);
      return Point_3(lpx + lambda * ldx,
                     lpy + lambda * ldy,
                     lpz + lambda * ldz);
    }

    Point_3
    operator()( const Plane_3& h, const Point_3& p ) const
    { return h.rep().projection(p); }

    Point_3
    operator()( const Triangle_3& t, const Point_3& p ) const
    { return CommonKernelFunctors::Construct_projected_point_3<K>()(t,p,K()); }

    Point_3
    operator()( const Segment_3& s, const Point_3& p ) const
    { return CommonKernelFunctors::Construct_projected_point_3<K>()(s,p,K()); }

    Point_3
    operator()( const Ray_3& r, const Point_3& p ) const
    { return CommonKernelFunctors::Construct_projected_point_3<K>()(r,p,K()); }

    const Point_3&
    operator()( const Point_3& p, const Point_3& q) const
    { return CommonKernelFunctors::Construct_projected_point_3<K>()(p,q,K()); }
  };

  template <class K>
  class Construct_radical_line_2
  {
    typedef typename K::Line_2            Line_2;
    typedef typename K::Circle_2          Circle_2;
    typedef typename K::FT                 FT;

  public:
    Line_2
    operator() (const Circle_2 & c1, const Circle_2 & c2) const
    {
      // Concentric Circles don't have radical line
      CGAL_kernel_precondition (c1.center() != c2.center());
      const FT a = 2*(c2.center().x() - c1.center().x());
      const FT b = 2*(c2.center().y() - c1.center().y());
      const FT c = CGAL::square(c1.center().x()) +
                   CGAL::square(c1.center().y()) - c1.squared_radius() -
                   CGAL::square(c2.center().x()) -
                   CGAL::square(c2.center().y()) + c2.squared_radius();
      return Line_2(a, b, c);
    }
  };

  template <class K>
  class Construct_radical_plane_3
  {
    typedef typename K::Plane_3            Plane_3;
    typedef typename K::Sphere_3           Sphere_3;
    typedef typename K::FT                 FT;

  public:
    Plane_3
    operator() (const Sphere_3 & s1, const Sphere_3 & s2) const
    {
      // Concentric Spheres don't have radical plane
      CGAL_kernel_precondition (s1.center() != s2.center());
      const FT a = 2*(s2.center().x() - s1.center().x());
      const FT b = 2*(s2.center().y() - s1.center().y());
      const FT c = 2*(s2.center().z() - s1.center().z());
      const FT d = CGAL::square(s1.center().x()) +
                   CGAL::square(s1.center().y()) +
                   CGAL::square(s1.center().z()) - s1.squared_radius() -
                   CGAL::square(s2.center().x()) -
                   CGAL::square(s2.center().y()) -
                   CGAL::square(s2.center().z()) + s2.squared_radius();
      return Plane_3(a, b, c, d);
    }
  };


  template <typename K>
  class Construct_scaled_vector_2
  {
    typedef typename K::FT         FT;
    typedef typename K::Vector_2   Vector_2;

  public:
    Vector_2
    operator()( const Vector_2& v, const FT& c) const
    {
      return Vector_2(c * v.x(), c * v.y());
    }
  };

  template <typename K>
  class Construct_divided_vector_2
  {
    typedef typename K::FT         FT;
    typedef typename K::Vector_2   Vector_2;

  public:
    Vector_2
    operator()( const Vector_2& v, const FT& c) const
    {
      return Vector_2(v.x()/c, v.y()/c);
    }
  };

  template <typename K>
  class Construct_divided_vector_3
  {
    typedef typename K::FT         FT;
    typedef typename K::Vector_3   Vector_3;

  public:
    Vector_3
    operator()( const Vector_3& v, const FT& c) const
    {
      return Vector_3(v.x()/c, v.y()/c, v.z()/c);
    }
  };

  template <typename K>
  class Construct_scaled_vector_3
  {
    typedef typename K::FT         FT;
    typedef typename K::Vector_3   Vector_3;

  public:
    Vector_3
    operator()( const Vector_3& w, const FT& c) const
    {
      return Vector_3(c * w.x(), c * w.y(), c * w.z());
    }
  };

  template <typename K>
  class Construct_translated_point_2
  {
    typedef typename K::Point_2   Point_2;
    typedef typename K::Vector_2  Vector_2;

  public:
    Point_2
    operator()( const Point_2& p, const Vector_2& v) const
    {
      typename K::Construct_point_2 construct_point_2;
      return construct_point_2(p.x() + v.x(), p.y() + v.y());
    }

    Point_2
    operator()( const Origin& , const Vector_2& v) const
    {
      typename K::Construct_point_2 construct_point_2;
      return construct_point_2(v.x(), v.y());
    }
  };

  template <typename K>
  class Construct_translated_point_3
  {
    typedef typename K::Point_3   Point_3;
    typedef typename K::Vector_3  Vector_3;

  public:
    Point_3
    operator()( const Point_3& p, const Vector_3& v) const
    {
      typename K::Construct_point_3 construct_point_3;
      return construct_point_3(p.x() + v.x(), p.y() + v.y(), p.z() + v.z());
    }

    Point_3
    operator()( const Origin& , const Vector_3& v) const
    {
      typename K::Construct_point_3 construct_point_3;
      return construct_point_3(v.x(), v.y(), v.z());
    }
  };

  template <typename K>
  class Construct_vector_2
  {
    typedef typename K::RT           RT;
    typedef typename K::FT           FT;
    typedef typename K::Segment_2    Segment_2;
    typedef typename K::Ray_2        Ray_2;
    typedef typename K::Line_2       Line_2;
    typedef typename K::Vector_2     Vector_2;
    typedef typename K::Point_2      Point_2;
    typedef typename K::Direction_2  Direction_2;
    typedef typename Vector_2::Rep   Rep;

  public:
    Rep // Vector_2
    operator()(Return_base_tag, const Point_2& p, const Point_2& q) const
    { return Rep(q.x() - p.x(), q.y() - p.y()); }

    Rep // Vector_2
    operator()(Return_base_tag, const Origin&, const Point_2& q) const
    { return Rep(q.x(), q.y()); }

    Rep // Vector_2
    operator()(Return_base_tag, const Point_2& p, const Origin& ) const
    { return Rep(-p.x(), -p.y()); }

    Rep // Vector_2
    operator()(Return_base_tag, const Direction_2& d ) const
    { return Rep(d.dx(), d.dy()); }

    Vector_2
    operator()(Return_base_tag, const Segment_2& s) const
    { return s.to_vector(); }

    Vector_2
    operator()(Return_base_tag, const Ray_2& r) const
    { return r.to_vector(); }

    Rep // Vector_2
    operator()(Return_base_tag, const Line_2& l) const
    { return Rep(l.b(), -l.a()); }

    Rep // Vector_2
    operator()(Return_base_tag, Null_vector) const
    { return Rep(FT(0), FT(0)); }

    Rep // Vector_2
    operator()(Return_base_tag, const RT& x, const RT& y) const
    { return Rep(x, y); }

    Rep
    operator()(Return_base_tag, RT&& x, RT&& y) const
    { return Rep(std::move(x), std::move(y)); }

    Rep // Vector_2
    operator()(Return_base_tag, const RT& x, const RT& y, const RT& w) const
    { return Rep(x, y, w); }

    Rep
    operator()(Return_base_tag, RT&& x, RT&& y, RT&& w) const
    { return Rep(std::move(x), std::move(y), std::move(w)); }

    Vector_2
    operator()( const Point_2& p, const Point_2& q) const
    { return this->operator()(Return_base_tag(), p, q); }

    Vector_2
    operator()( const Origin& o, const Point_2& q) const
    { return this->operator()(Return_base_tag(), o, q); }

    Vector_2
    operator()( const Point_2& p, const Origin& o) const
    { return this->operator()(Return_base_tag(), p, o); }

    Vector_2
    operator()( const Direction_2& d ) const
    { return this->operator()(Return_base_tag(), d); }

    Vector_2
    operator()( const Segment_2& s) const
    { return this->operator()(Return_base_tag(), s); }

    Vector_2
    operator()( const Ray_2& r) const
    { return this->operator()(Return_base_tag(), r); }

    Vector_2
    operator()( const Line_2& l) const
    { return this->operator()(Return_base_tag(), l); }

    Vector_2
    operator()( Null_vector n) const
    { return this->operator()(Return_base_tag(), n); }

    Vector_2
    operator()( const RT& x, const RT& y) const
    { return this->operator()(Return_base_tag(), x, y); }

    Vector_2
    operator()( const RT& x, const RT& y, const RT& w) const
    { return this->operator()(Return_base_tag(), x, y, w); }
  };

  template <typename K>
  class Construct_vector_3
  {
    typedef typename K::RT           RT;
    typedef typename K::FT           FT;
    typedef typename K::Segment_3    Segment_3;
    typedef typename K::Direction_3  Direction_3;
    typedef typename K::Ray_3        Ray_3;
    typedef typename K::Line_3       Line_3;
    typedef typename K::Vector_3     Vector_3;
    typedef typename K::Point_3      Point_3;
    typedef typename Vector_3::Rep   Rep;

  public:
    Rep // Vector_3
    operator()(Return_base_tag, const Point_3& p, const Point_3& q) const
    {
      return Rep(q.x() - p.x(), q.y() - p.y(), q.z() - p.z());
    }

    Rep // Vector_3
    operator()(Return_base_tag, const Origin&, const Point_3& q) const
    {
      return Rep(q.x(), q.y(), q.z());
    }

    Rep // Vector_3
    operator()(Return_base_tag, const Point_3& p, const Origin&) const
    {
      return Rep(- p.x(), - p.y(), - p.z());
    }

    Rep // Vector_3
    operator()(Return_base_tag, const Direction_3& d) const
    { return d.rep().to_vector(); }

    Rep // Vector_3
    operator()(Return_base_tag, const Segment_3& s) const
    { return s.rep().to_vector(); }

    Rep // Vector_3
    operator()(Return_base_tag, const Ray_3& r) const
    { return r.rep().to_vector(); }

    Rep // Vector_3
    operator()(Return_base_tag, const Line_3& l) const
    { return l.rep().to_vector(); }

    Rep // Vector_3
    operator()(Return_base_tag, const Null_vector&) const
    { return Rep(FT(0), FT(0), FT(0)); }

    Rep // Vector_3
    operator()(Return_base_tag, const RT& x, const RT& y, const RT& z) const
    { return Rep(x, y, z); }

    Rep // Vector_3
    operator()(Return_base_tag, RT&& x, RT&& y, RT&& z) const
    { return Rep(std::move(x), std::move(y), std::move(z)); }

    Rep // Vector_3
    operator()(Return_base_tag, const RT& x, const RT& y, const RT& z, const RT& w) const
    { return Rep(x, y, z, w); }


    Vector_3
    operator()( const Point_3& p, const Point_3& q) const
    { return this->operator()(Return_base_tag(), p, q); }

    Vector_3
    operator()( const Origin& o, const Point_3& q) const
    { return this->operator()(Return_base_tag(), o, q); }

    Vector_3
    operator()( const Point_3& p, const Origin& q) const
    { return this->operator()(Return_base_tag(), p, q); }

    Vector_3
    operator()( const Direction_3& d) const
    { return this->operator()(Return_base_tag(), d); }

    Vector_3
    operator()( const Segment_3& s) const
    { return this->operator()(Return_base_tag(), s); }

    Vector_3
    operator()( const Ray_3& r) const
    { return this->operator()(Return_base_tag(), r); }

    Vector_3
    operator()( const Line_3& l) const
    { return this->operator()(Return_base_tag(), l); }

    Vector_3
    operator()( const Null_vector& n) const
    { return this->operator()(Return_base_tag(), n); }

    Vector_3
    operator()( int x, int y, int z) const
    { return this->operator()(Return_base_tag(), x, y, z); }

    Vector_3
    operator()( const RT& x, const RT& y, const RT& z) const
    { return this->operator()(Return_base_tag(), x, y, z); }

    Vector_3
    operator()( const RT& x, const RT& y, const RT& z, const RT& w) const
    { return this->operator()(Return_base_tag(), x, y, z, w); }
  };

  template <typename K>
  class Construct_vertex_2
  {
    typedef typename K::Point_2          Point_2;
    typedef typename K::Segment_2        Segment_2;
    typedef typename K::Iso_rectangle_2  Iso_rectangle_2;
    typedef typename K::Triangle_2       Triangle_2;

  public:
    decltype(auto)
    operator()( const Segment_2& s, int i) const
    { return s.vertex(i); }

    decltype(auto)
    operator()( const Triangle_2& t, int i) const
    { return t.rep().vertex(i); }

    Point_2
    operator()( const Iso_rectangle_2& r, int i) const
    {
      switch (i%4) {
      case 0: return (r.min)();
      case 1: return Point_2(r.xmax(), r.ymin());
      case 2: return (r.max)();
      default: return Point_2(r.xmin(), r.ymax());
      }
    }
  };

} //namespace CartesianKernelFunctors

namespace CartesianKernelFunctors {

  template <typename K>
  class Coplanar_orientation_3
  {
    typedef typename K::Orientation  Orientation;
    typedef typename K::Point_3      Point_3;
#ifdef CGAL_kernel_exactness_preconditions
    typedef typename K::Coplanar_3   Coplanar_3;
    typedef typename K::Collinear_3  Collinear_3;
    Coplanar_3 cp;
    Collinear_3 cl;
#endif // CGAL_kernel_exactness_preconditions

  public:
#ifdef CGAL_kernel_exactness_preconditions
    Coplanar_orientation_3() {}
    Coplanar_orientation_3(const Coplanar_3& cp_, const Collinear_3& cl_)
      : cp(cp_), cl(cl_)
    {}
#endif // CGAL_kernel_exactness_preconditions

    Orientation
    operator()(const Point_3& p, const Point_3& q, const Point_3& r) const
    {
      return coplanar_orientationC3(p.x(), p.y(), p.z(),
                                    q.x(), q.y(), q.z(),
                                    r.x(), r.y(), r.z());
    }

    Orientation
    operator()( const Point_3& p, const Point_3& q,
                const Point_3& r, const Point_3& s) const
    {
      // p,q,r,s supposed to be coplanar
      // p,q,r supposed to be non collinear
      // tests whether s is on the same side of p,q as r
      // returns :
      // COLLINEAR if qps collinear
      // POSITIVE if qpr and qps have the same orientation
      // NEGATIVE if qpr and qps have opposite orientations
      CGAL_kernel_exactness_precondition( ! cl(p, q, r) );
      CGAL_kernel_exactness_precondition( cp(p, q, r, s) );
      return coplanar_orientationC3(p.x(), p.y(), p.z(),
                                    q.x(), q.y(), q.z(),
                                    r.x(), r.y(), r.z(),
                                    s.x(), s.y(), s.z());
    }
  };

  template <typename K>
  class Coplanar_side_of_bounded_circle_3
  {
    typedef typename K::Bounded_side Bounded_side;
    typedef typename K::Point_3      Point_3;
#ifdef CGAL_kernel_exactness_preconditions
    typedef typename K::Coplanar_3   Coplanar_3;
    typedef typename K::Collinear_3  Collinear_3;
    Coplanar_3 cp;
    Collinear_3 cl;
#endif // CGAL_kernel_exactness_preconditions

  public:
#ifdef CGAL_kernel_exactness_preconditions
    Coplanar_side_of_bounded_circle_3() {}
    Coplanar_side_of_bounded_circle_3(const Coplanar_3& cp_,
                                      const Collinear_3& cl_)
      : cp(cp_), cl(cl_)
    {}
#endif // CGAL_kernel_exactness_preconditions

    Bounded_side
    operator()( const Point_3& p, const Point_3& q,
                const Point_3& r, const Point_3& t) const
    {
      // p,q,r,t are supposed to be coplanar.
      // p,q,r determine an orientation of this plane (not collinear).
      // returns the equivalent of side_of_bounded_circle(p,q,r,t)
      // in this plane
      CGAL_kernel_exactness_precondition( cp(p,q,r,t) );
      CGAL_kernel_exactness_precondition( !cl(p,q,r) );
      return coplanar_side_of_bounded_circleC3(p.x(), p.y(), p.z(),
                                               q.x(), q.y(), q.z(),
                                               r.x(), r.y(), r.z(),
                                               t.x(), t.y(), t.z());
    }
  };

  template <typename K>
  class Equal_xy_3
  {
    typedef typename K::Boolean    Boolean;
    typedef typename K::Point_3    Point_3;

  public:
    Boolean
    operator()( const Point_3& p, const Point_3& q) const
    {
      return CGAL_AND( p.x() == q.x() , p.y() == q.y() );
    }
  };

  template <typename K>
  class Equal_x_2
  {
    typedef typename K::Boolean    Boolean;
    typedef typename K::Point_2    Point_2;

  public:
    Boolean
    operator()( const Point_2& p, const Point_2& q) const
    { return p.x() == q.x(); }
  };

  template <typename K>
  class Equal_x_3
  {
    typedef typename K::Boolean    Boolean;
    typedef typename K::Point_3    Point_3;

  public:
    Boolean
    operator()( const Point_3& p, const Point_3& q) const
    { return p.x() == q.x(); }
  };

  template <typename K>
  class Equal_y_2
  {
    typedef typename K::Boolean    Boolean;
    typedef typename K::Point_2    Point_2;

  public:
    Boolean
    operator()( const Point_2& p, const Point_2& q) const
    { return p.y() == q.y(); }
  };

  template <typename K>
  class Equal_y_3
  {
    typedef typename K::Boolean    Boolean;
    typedef typename K::Point_3    Point_3;

  public:
    Boolean
    operator()( const Point_3& p, const Point_3& q) const
    { return p.y() == q.y(); }
  };

  template <typename K>
  class Equal_z_3
  {
    typedef typename K::Boolean    Boolean;
    typedef typename K::Point_3    Point_3;

  public:
    Boolean
    operator()( const Point_3& p, const Point_3& q) const
    { return p.z() == q.z(); }
  };

  template <typename K>
  class Has_on_3
  {
    typedef typename K::Boolean          Boolean;
    typedef typename K::FT               FT;
    typedef typename K::Point_3          Point_3;
    typedef typename K::Vector_3         Vector_3;
    typedef typename K::Line_3           Line_3;
    typedef typename K::Ray_3            Ray_3;
    typedef typename K::Segment_3        Segment_3;
    typedef typename K::Plane_3          Plane_3;
    typedef typename K::Triangle_3       Triangle_3;
    typedef typename K::Circle_3         Circle_3;
    typedef typename K::Sphere_3         Sphere_3;

  public:
    Boolean
    operator()( const Line_3& l, const Point_3& p) const
    { return l.rep().has_on(p); }

    Boolean
    operator()( const Ray_3& r, const Point_3& p) const
    { return r.rep().has_on(p); }

    Boolean
    operator()( const Segment_3& s, const Point_3& p) const
    { return s.rep().has_on(p); }

    Boolean
    operator()( const Plane_3& pl, const Point_3& p) const
    { return pl.rep().has_on(p); }

    Boolean
    operator()( const Plane_3& pl, const Line_3& l) const
    { return pl.rep().has_on(l); }

    Boolean
    operator()( const Triangle_3& t, const Point_3& p) const
    {
      Point_3  o  = t.vertex(0) + t.supporting_plane().orthogonal_vector();
      Vector_3 v0 = t.vertex(0)-o,
               v1 = t.vertex(1)-o,
               v2 = t.vertex(2)-o;

      FT alpha, beta, gamma, denum;
      Cartesian_internal::solve(v0, v1, v2, p-o, alpha, beta, gamma, denum);
      return (alpha >= FT(0)) && (beta >= FT(0)) && (gamma >= FT(0))
          && ((alpha+beta+gamma == denum));
    }

    Boolean
    operator()(const Circle_3 &a, const Point_3 &p) const
    { return a.rep().has_on(p); }

    Needs_FT<Boolean>
    operator()(const Sphere_3 &a, const Circle_3 &p) const
    { return a.rep().has_on(p); }

    Boolean
    operator()(const Sphere_3 &a, const Point_3 &p) const
    { return a.rep().has_on(p); }

    Boolean
    operator()(const Plane_3 &a, const Circle_3 &p) const
    { return a.rep().has_on(p); }


  };

  template <typename K>
  class Less_distance_to_point_2
  {
    typedef typename K::Boolean   Boolean;
    typedef typename K::Point_2   Point_2;

  public:
    Boolean
    operator()(const Point_2& p, const Point_2& q, const Point_2& r) const
    {
      return has_smaller_dist_to_pointC2(p.x(), p.y(),
                                         q.x(), q.y(),
                                         r.x(), r.y());
    }
  };

  template <typename K>
  class Less_distance_to_point_3
  {
    typedef typename K::Boolean   Boolean;
    typedef typename K::Point_3   Point_3;

  public:
    Boolean
    operator()(const Point_3& p, const Point_3& q, const Point_3& r) const
    {
      return has_smaller_dist_to_pointC3(p.x(), p.y(), p.z(),
                                         q.x(), q.y(), q.z(),
                                         r.x(), r.y(), r.z());
    }
  };


  template <typename K>
  class Less_signed_distance_to_line_2
  {
    typedef typename K::Boolean   Boolean;
    typedef typename K::Point_2   Point_2;
    typedef typename K::Line_2    Line_2;
    typedef typename K::Equal_2   Equal_2;

  public:
    Boolean
    operator()(const Point_2& a, const Point_2& b,
               const Point_2& c, const Point_2& d) const
    {
      CGAL_kernel_precondition_code(Equal_2 equal;)
      CGAL_kernel_precondition(! equal(a,b));
      return cmp_signed_dist_to_lineC2( a.x(), a.y(),
                                        b.x(), b.y(),
                                        c.x(), c.y(),
                                        d.x(), d.y()) == SMALLER;
    }

    Boolean
    operator()(const Line_2& l, const Point_2& p, const Point_2& q) const
    {
      return has_smaller_signed_dist_to_directionC2(l.a(), l.b(),
                                                    p.x(), p.y(),
                                                    q.x(), q.y());
    }
  };

  template <typename K>
  class Less_signed_distance_to_plane_3
  {
    typedef typename K::Boolean       Boolean;
    typedef typename K::Point_3       Point_3;
    typedef typename K::Plane_3       Plane_3;
    typedef typename K::Collinear_3   Collinear_3;

  public:
    Boolean
    operator()( const Plane_3& h, const Point_3& p, const Point_3& q) const
    {
      return has_smaller_signed_dist_to_directionC3(h.a(), h.b(), h.c(),
                                                    p.x(), p.y(), p.z(),
                                                    q.x(), q.y(), q.z());
    }

    Boolean
    operator()( const Point_3& hp, const Point_3& hq,  const Point_3& hr,
                const Point_3& p, const Point_3& q) const
    {
      CGAL_kernel_precondition_code(Collinear_3 collinear_3;)
      CGAL_kernel_precondition(! collinear_3(hp, hq, hr));
      return has_smaller_signed_dist_to_planeC3(hp.x(), hp.y(), hp.z(),
                                                hq.x(), hq.y(), hq.z(),
                                                hr.x(), hr.y(), hr.z(),
                                                p.x(),  p.y(),  p.z(),
                                                q.x(),  q.y(),  q.z());;
    }
  };

  template <typename K>
  class Less_xyz_3
  {
    typedef typename K::Boolean         Boolean;
    typedef typename K::Point_3         Point_3;
    typedef typename K::Compare_xyz_3   Compare_xyz_3;

    Compare_xyz_3 c;

  public:
    Less_xyz_3() {}
    Less_xyz_3(const Compare_xyz_3& c_) : c(c_) {}

    Boolean
    operator()( const Point_3& p, const Point_3& q) const
    { return c(p, q) == SMALLER; }
  };

  template <typename K>
  class Less_xy_2
  {
    typedef typename K::Boolean        Boolean;
    typedef typename K::Point_2        Point_2;
    typedef typename K::Compare_xy_2   Compare_xy_2;

    Compare_xy_2 c;

  public:
    Less_xy_2() {}
    Less_xy_2(const Compare_xy_2& c_) : c(c_) {}

    Boolean
    operator()( const Point_2& p, const Point_2& q) const
    { return c(p, q) == SMALLER; }
  };

  template <typename K>
  class Less_xy_3
  {
    typedef typename K::Boolean        Boolean;
    typedef typename K::Point_3        Point_3;
    typedef typename K::Compare_xy_3   Compare_xy_3;

    Compare_xy_3 c;

  public:
    Less_xy_3() {}
    Less_xy_3(const Compare_xy_3& c_) : c(c_) {}

    Boolean
    operator()( const Point_3& p, const Point_3& q) const
    { return c(p, q) == SMALLER; }
  };

  template <typename K>
  class Less_x_2
  {
    typedef typename K::Boolean        Boolean;
    typedef typename K::Point_2        Point_2;

  public:
    Boolean
    operator()( const Point_2& p, const Point_2& q) const
    { return p.x() < q.x(); }
  };

  template <typename K>
  class Less_x_3
  {
    typedef typename K::Boolean        Boolean;
    typedef typename K::Point_3        Point_3;

  public:
    Boolean
    operator()( const Point_3& p, const Point_3& q) const
    { return p.x() < q.x(); }
  };

  template <typename K>
  class Less_yx_2
  {
    typedef typename K::Boolean        Boolean;
    typedef typename K::Point_2        Point_2;

  public:
    Boolean
    operator()( const Point_2& p, const Point_2& q) const
    {
      return compare_lexicographically_xyC2(p.y(), p.x(),
                                            q.y(), q.x()) == SMALLER;
    }
  };

  template <typename K>
  class Less_y_2
  {
    typedef typename K::Boolean        Boolean;
    typedef typename K::Point_2        Point_2;

  public:
    Boolean
    operator()( const Point_2& p, const Point_2& q) const
    { return p.y() < q.y(); }
  };

  template <typename K>
  class Less_y_3
  {
    typedef typename K::Boolean        Boolean;
    typedef typename K::Point_3        Point_3;

  public:
    Boolean
    operator()( const Point_3& p, const Point_3& q) const
    { return p.y() < q.y(); }
  };

  template <typename K>
  class Less_z_3
  {
    typedef typename K::Boolean        Boolean;
    typedef typename K::Point_3        Point_3;

  public:
    Boolean
    operator()( const Point_3& p, const Point_3& q) const
    { return p.z() < q.z(); }
  };

  template <typename K>
  class Orientation_2
  {
    typedef typename K::Orientation   Orientation;
    typedef typename K::Point_2       Point_2;
    typedef typename K::Vector_2      Vector_2;
    typedef typename K::Circle_2      Circle_2;

  public:
    Orientation
    operator()(const Point_2& p, const Point_2& q, const Point_2& r) const
    {
      return orientationC2(p.x(), p.y(), q.x(), q.y(), r.x(), r.y());
    }

    Orientation
    operator()(const Vector_2& u, const Vector_2& v) const
    {
      return orientationC2(u.x(), u.y(), v.x(), v.y());
    }

    Orientation
    operator()(const Circle_2& c) const
    {
      return c.rep().orientation();
    }
  };

  template <typename K>
  class Orientation_3
  {
    typedef typename K::Orientation    Orientation;
    typedef typename K::Point_3        Point_3;
    typedef typename K::Vector_3       Vector_3;
    typedef typename K::Tetrahedron_3  Tetrahedron_3;
    typedef typename K::Sphere_3       Sphere_3;

  public:
    Orientation
    operator()( const Point_3& p, const Point_3& q,
                const Point_3& r, const Point_3& s) const
    {
      return orientationC3(p.x(), p.y(), p.z(),
                           q.x(), q.y(), q.z(),
                           r.x(), r.y(), r.z(),
                           s.x(), s.y(), s.z());
    }

    Orientation
    operator()( const Vector_3& u, const Vector_3& v, const Vector_3& w) const
    {
      return orientationC3(u.x(), u.y(), u.z(),
                           v.x(), v.y(), v.z(),
                           w.x(), w.y(), w.z());
    }

    Orientation
    operator()( Origin, const Point_3& u,
                const Point_3& v, const Point_3& w) const
    {
      return orientationC3(u.x(), u.y(), u.z(),
                           v.x(), v.y(), v.z(),
                           w.x(), w.y(), w.z());
    }

    Orientation
    operator()( const Tetrahedron_3& t) const
    {
      return t.rep().orientation();
    }

    Orientation
    operator()(const Sphere_3& s) const
    {
      return s.rep().orientation();
    }
  };

  template < typename K >
  class Power_side_of_oriented_power_circle_2
  {
  public:
    typedef typename K::Oriented_side            Oriented_side;
    typedef typename K::Weighted_point_2         Weighted_point_2;

    Oriented_side operator()(const Weighted_point_2& p,
                             const Weighted_point_2& q,
                             const Weighted_point_2& r,
                             const Weighted_point_2& t) const
    {
      //CGAL_kernel_precondition( ! collinear(p, q, r) );
      return power_side_of_oriented_power_circleC2(p.x(), p.y(), p.weight(),
                                                   q.x(), q.y(), q.weight(),
                                                   r.x(), r.y(), r.weight(),
                                                   t.x(), t.y(), t.weight());
    }

    // The methods below are currently undocumented because the definition of
    // orientation is unclear for 2 and 1 point configurations in a 2D space.

    // One should be (very) careful with the order of vertices when using them,
    // as swapping points will change the result and one must therefore have a
    // precise idea of what is the positive orientation in the full space.
    // For example, these functions are (currently) used safely in the regular
    // triangulations classes because we always call them on vertices of
    // triangulation cells, which are always positively oriented.

    Oriented_side operator()(const Weighted_point_2& p,
                             const Weighted_point_2& q,
                             const Weighted_point_2& t) const
    {
      //CGAL_kernel_precondition( collinear(p, q, r) );
      //CGAL_kernel_precondition( p.point() != q.point() );
      return power_side_of_oriented_power_circleC2(p.point().x(), p.y(), p.weight(),
                                                   q.x(), q.y(), q.weight(),
                                                   t.x(), t.y(), t.weight());
    }

    Oriented_side operator()(const Weighted_point_2& p,
                             const Weighted_point_2& t) const
    {
      //CGAL_kernel_precondition( p.point() == r.point() );
      Comparison_result r = CGAL::compare(p.weight(), t.weight());
      if(r == LARGER)    return ON_NEGATIVE_SIDE;
      else if (r == SMALLER) return ON_POSITIVE_SIDE;
      return ON_ORIENTED_BOUNDARY;
    }
  };

  template <typename K>
  class Oriented_side_2
  {
    typedef typename K::Oriented_side  Oriented_side;
    typedef typename K::Point_2        Point_2;
    typedef typename K::Circle_2       Circle_2;
    typedef typename K::Line_2         Line_2;
    typedef typename K::Triangle_2     Triangle_2;
    typedef typename K::Segment_2      Segment_2;
    typedef typename K::FT             FT;

  public:
    Oriented_side
    operator()( const Circle_2& c, const Point_2& p) const
    { return enum_cast<Oriented_side>(c.bounded_side(p)) * c.orientation(); }

    Oriented_side
    operator()( const Line_2& l, const Point_2& p) const
    { return side_of_oriented_lineC2(l.a(), l.b(), l.c(), p.x(), p.y()); }

    Oriented_side
    operator()( const Triangle_2& t, const Point_2& p) const
    {
      typename K::Collinear_are_ordered_along_line_2
        collinear_are_ordered_along_line;
      typename K::Orientation_2 orientation;
      // depends on the orientation of the vertices
      typename K::Orientation
                  o1 = orientation(t.vertex(0), t.vertex(1), p),
                  o2 = orientation(t.vertex(1), t.vertex(2), p),
                  o3 = orientation(t.vertex(2), t.vertex(3), p),
                  ot = orientation(t.vertex(0), t.vertex(1), t.vertex(2));

      if (o1 == ot && o2 == ot && o3 == ot) // ot cannot be COLLINEAR
        return enum_cast<Oriented_side>(ot);

      return
        (o1 == COLLINEAR
         && collinear_are_ordered_along_line(t.vertex(0), p, t.vertex(1))) ||
        (o2 == COLLINEAR
         && collinear_are_ordered_along_line(t.vertex(1), p, t.vertex(2))) ||
        (o3 == COLLINEAR
         && collinear_are_ordered_along_line(t.vertex(2), p, t.vertex(3)))
        ? Oriented_side(ON_ORIENTED_BOUNDARY) : opposite(ot);
    }

    Oriented_side
    operator()(const Segment_2& s, const Triangle_2& t) const
    {
      typename K::Construct_source_2 source;
      typename K::Construct_target_2 target;
      const Point_2& a = source(s);
      const Point_2& b = target(s);
      CGAL_assertion(a != b);

      typename K::Construct_vertex_2 vertex;
      const Point_2& p0 = vertex(t, 0);
      const Point_2& p1 = vertex(t, 1);
      const Point_2& p2 = vertex(t, 2);
      CGAL_assertion(p0 != p1 && p1 != p2 && p2 != p0);

      return circumcenter_oriented_side_of_oriented_segmentC2(
                  a.x(), a.y(),
                  b.x(), b.y(),
                  p0.x(), p0.y(),
                  p1.x(), p1.y(),
                  p2.x(), p2.y()
      );
    }
  };

  template <typename K>
  class Side_of_bounded_circle_2
  {
    typedef typename K::Bounded_side   Bounded_side;
    typedef typename K::Point_2        Point_2;

  public:
    Bounded_side
    operator()( const Point_2& p, const Point_2& q, const Point_2& t) const
    {
      return side_of_bounded_circleC2(p.x(), p.y(),
                                      q.x(), q.y(),
                                      t.x(), t.y());
    }

    Bounded_side
    operator()( const Point_2& p, const Point_2& q,
                const Point_2& r, const Point_2& t) const
    {
      return side_of_bounded_circleC2(p.x(), p.y(), q.x(), q.y(), r.x(), r.y(),
                                      t.x(), t.y());
    }
  };

  template <typename K>
  class Side_of_bounded_sphere_3
  {
    typedef typename K::Bounded_side   Bounded_side;
    typedef typename K::Point_3        Point_3;

  public:
    Bounded_side
    operator()( const Point_3& p, const Point_3& q, const Point_3& test) const
    {
      return side_of_bounded_sphereC3(p.x(), p.y(), p.z(),
                                      q.x(), q.y(), q.z(),
                                      test.x(), test.y(), test.z());
    }

    Bounded_side
    operator()( const Point_3& p, const Point_3& q,
                const Point_3& r, const Point_3& test) const
    {
      return side_of_bounded_sphereC3(p.x(), p.y(), p.z(),
                                      q.x(), q.y(), q.z(),
                                      r.x(), r.y(), r.z(),
                                      test.x(), test.y(), test.z());
    }

    Bounded_side
    operator()( const Point_3& p, const Point_3& q, const Point_3& r,
                const Point_3& s, const Point_3& test) const
    {
      return side_of_bounded_sphereC3(p.x(), p.y(), p.z(),
                                      q.x(), q.y(), q.z(),
                                      r.x(), r.y(), r.z(),
                                      s.x(), s.y(), s.z(),
                                      test.x(), test.y(), test.z());
    }
  };

  template <typename K>
  class Side_of_oriented_circle_2
  {
    typedef typename K::Oriented_side  Oriented_side;
    typedef typename K::Point_2        Point_2;

  public:
    Oriented_side
    operator()( const Point_2& p, const Point_2& q,
                const Point_2& r, const Point_2& t) const
    {
      return side_of_oriented_circleC2(p.x(), p.y(),
                                       q.x(), q.y(),
                                       r.x(), r.y(),
                                       t.x(), t.y());
    }
  };

  template <typename K>
  class Side_of_oriented_sphere_3
  {
    typedef typename K::Oriented_side  Oriented_side;
    typedef typename K::Point_3        Point_3;

  public:
    Oriented_side
    operator()( const Point_3& p, const Point_3& q, const Point_3& r,
                const Point_3& s, const Point_3& test) const
    {
      return side_of_oriented_sphereC3(p.x(), p.y(), p.z(),
                                       q.x(), q.y(), q.z(),
                                       r.x(), r.y(), r.z(),
                                       s.x(), s.y(), s.z(),
                                       test.x(), test.y(), test.z());
    }
  };


} // namespace CartesianKernelFunctors

} //namespace CGAL

#endif // CGAL_CARTESIAN_FUNCTION_OBJECTS_H<|MERGE_RESOLUTION|>--- conflicted
+++ resolved
@@ -2929,11 +2929,8 @@
     typedef typename K::Line_2     Line_2;
     typedef typename Point_2::Rep  Rep;
 
-<<<<<<< HEAD
-  public:
-=======
-    template <typename ...Args>
->>>>>>> 36d98614
+  public:
+    template <class ...Args>
     Rep // Point_2
     operator()(Return_base_tag, Args&& ...args) const
     { return Rep(std::forward<Args>(args)...); }
@@ -2990,22 +2987,6 @@
     typedef typename Point_3::Rep        Rep;
 
   public:
-
-    template<typename>
-    struct result {
-      typedef Point_3 type;
-    };
-
-    template<typename F>
-    struct result<F(Weighted_point_3)> {
-      typedef const Point_3& type;
-    };
-
-    template<typename F>
-    struct result<F(Point_3)> {
-      typedef const Point_3& type;
-    };
-
     template <class ...Args>
     Rep // Point_3
     operator()(Return_base_tag, Args&& ...args) const
@@ -3127,13 +3108,8 @@
   {
     typedef typename K::Point_2    Point_2;
     typedef typename K::Line_2     Line_2;
-<<<<<<< HEAD
-=======
     typedef typename K::Segment_2  Segment_2;
     typedef typename K::Triangle_2 Triangle_2;
-  public:
-    typedef Point_2                result_type;
->>>>>>> 36d98614
 
   public:
     Point_2
@@ -3167,16 +3143,6 @@
     typedef typename K::FT         FT;
 
   public:
-    template<typename>
-    struct result {
-      typedef const Point_3 type;
-    };
-
-    template<typename F>
-    struct result<F(Point_3, Point_3)> {
-      typedef const Point_3& type;
-    };
-
     Point_3
     operator()( const Line_3& l, const Point_3& p ) const
     {
