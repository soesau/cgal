// Copyright (c) 2000,2001
// Utrecht University (The Netherlands),
// ETH Zurich (Switzerland),
// INRIA Sophia-Antipolis (France),
// Max-Planck-Institute Saarbruecken (Germany),
// and Tel-Aviv University (Israel).  All rights reserved.
//
// This file is part of CGAL (www.cgal.org)
//
// $URL$
// $Id$
// SPDX-License-Identifier: LGPL-3.0-or-later OR LicenseRef-Commercial
//
//
// Author(s)     : Bernd Gaertner, Sven Schoenherr <sven@inf.ethz.ch>

#ifndef CGAL_CONICCPA2_H
#define CGAL_CONICCPA2_H

// includes
#include <CGAL/Kernel/Conic_misc.h>
#include <CGAL/kernel_assertions.h>

namespace CGAL {

template < class PT, class DA>
class ConicCPA2;

template < class PT, class DA>
class _Min_ellipse_2_adapterC2__Ellipse;


template < class _PT, class _DA>
class ConicCPA2
{
  public:
    // types
    typedef           _PT             PT;
    typedef           _DA             DA;
    typedef  typename _DA::FT         FT;

  //private:
    //friend class Conic_2< CGAL::Cartesian<FT> >;
    friend class _Min_ellipse_2_adapterC2__Ellipse<PT,DA>;

    DA                  dao;
    FT                  _r, _s, _t, _u, _v, _w;
    Conic_type          type;
    CGAL::Orientation   o;
    bool                empty, trivial, degenerate;


    void
    set_linear_combination (const FT& a1, const ConicCPA2<PT,DA>& c1,
                            const FT& a2, const ConicCPA2<PT,DA>& c2)
    {
        _r = a1 * c1.r() + a2 * c2.r();
        _s = a1 * c1.s() + a2 * c2.s();
        _t = a1 * c1.t() + a2 * c2.t();
        _u = a1 * c1.u() + a2 * c2.u();
        _v = a1 * c1.v() + a2 * c2.v();
        _w = a1 * c1.w() + a2 * c2.w();
    }

    static void set_two_linepairs (const PT& p1,
                                   const PT& p2,
                                   const PT& p3,
                                   const PT& p4,
                                   ConicCPA2<PT,DA>& pair1,
                                   ConicCPA2<PT,DA>& pair2)
    {
        FT x1, y1, x2, y2, x3, y3, x4, y4;
        const DA& da = pair1.da();
        da.get (p1, x1, y1);
        da.get (p2, x2, y2);
        da.get (p3, x3, y3);
        da.get (p4, x4, y4);

        CGAL::Orientation side1_24 = (CGAL::Orientation)(CGAL_NTS sign
                                       (-x1*y4+x2*y4
                                        +x4*y1-x2*y1
                                        +x1*y2-x4*y2)),
                         side3_24 = (CGAL::Orientation)(CGAL_NTS sign
                                      (-x3*y4+x2*y4
                                       +x4*y3-x2*y3
                                       +x3*y2-x4*y2));
        if (side1_24 != side3_24) {
            // (counter)clockwise order
            pair1.set_linepair (p1, p2, p3, p4);
            pair2.set_linepair (p2, p3, p4, p1);
        } else {
            CGAL::Orientation side1_32 = (CGAL::Orientation)(CGAL_NTS sign
                                           (-x1*y2+x3*y2
                                            +x2*y1-x3*y1
                                            +x1*y3-x2*y3));
            if (side1_32 != side3_24) {
                // p1, p2 need to be swapped
                pair1.set_linepair (p2, p1, p3, p4);
                pair2.set_linepair (p1, p3, p4, p2);
            } else {
                // p2, p3 need to be swapped
                pair1.set_linepair (p1, p3, p2, p4);
                pair2.set_linepair (p3, p2, p4, p1);
            }
        }
    }

    void set_ellipse (const ConicCPA2<PT,DA>& pair1,
                      const ConicCPA2<PT,DA>& pair2)
    {
        FT b = FT(2) * (pair1.r() * pair2.s() + pair1.s() * pair2.r()) -
               pair1.t() * pair2.t();
        set_linear_combination (pair2.det()-b, pair1,
                                pair1.det()-b, pair2);
    }

    void set (const ConicCPA2<PT,DA>& c1,
              const ConicCPA2<PT,DA>& c2,
              const PT& p)
    {
        set_linear_combination (c2.evaluate(p), c1, -c1.evaluate(p), c2);
    }

    CGAL::Sign vol_derivative (FT dr, FT ds, FT dt,
                              FT du, FT dv, FT dw) const
    {
        FT a1 = FT(4)*r()*ds+FT(4)*dr*s()-FT(2)*t()*dt,
           a0 = FT(4)*r()*s()-t()*t(),
           b1 = (FT(4)*r()*s()-t()*t())*dw+(FT(4)*r()*ds+FT(4)*dr*s()-
                FT(2)*t()*dt)*w()-u()*u()*ds -
                FT(2)*u()*du*s()-v()*v()*dr-FT(2)*v()*dv*r()+u()*v()*dt+
                (u()*dv+du*v())*t(),
           b0 = (FT(4)*r()*s()-t()*t())*w()
          -u()*u()*s()-v()*v()*r()+u()*v()*t(),
           c0 = -FT(2)*a0*b1 + FT(3)*a1*b0;

        return CGAL_NTS sign ((int)-CGAL_NTS sign (c0)*o);
    }

    double vol_minimum (FT dr, FT ds, FT dt, FT du, FT dv, FT dw) const
    {
        FT a2 = FT(4)*dr*ds-dt*dt,
           a1 = FT(4)*r()*ds+FT(4)*dr*s()-FT(2)*t()*dt,
           a0 = FT(4)*r()*s()-t()*t(),
           b3 = (FT(4)*dr*ds-dt*dt)*dw-du*du*ds-dv*dv*dr+du*dv*dt,
           b2 = (FT(4)*r()*ds+FT(4)*dr*s()-FT(2)*t()*dt)*dw+
                (FT(4)*dr*ds-dt*dt)*w()-FT(2)*u()*du*ds-du*du*s()-
                FT(2)*v()*dv*dr-dv*dv*r()+(u()*dv+du*v())*dt+du*dv*t(),
           b1 = (FT(4)*r()*s()-t()*t())*dw+(FT(4)*r()*ds+FT(4)*dr*s()-
                FT(2)*t()*dt)*w()-u()*u()*ds -
                FT(2)*u()*du*s()-v()*v()*dr-FT(2)*v()*dv*r()+u()*v()*dt+
                (u()*dv+du*v())*t(),
           b0 = (FT(4)*r()*s()-t()*t())*w()
                -u()*u()*s()-v()*v()*r()+u()*v()*t(),
           c3 = -FT(3)*a1*b3 + FT(2)*a2*b2,
           c2 = -FT(6)*a0*b3 - a1*b2 + FT(4)*a2*b1,
           c1 = -FT(4)*a0*b2 + a1*b1 + FT(6)*a2*b0,
           c0 = -FT(2)*a0*b1 + FT(3)*a1*b0;

           double roots[3];
           int nr_roots = solve_cubic
                                (CGAL::to_double(c3), CGAL::to_double(c2),
                                 CGAL::to_double(c1), CGAL::to_double(c0),
                                 roots[0], roots[1], roots[2]);
           CGAL_kernel_precondition (nr_roots > 0); // minimum exists
           return best_value (roots, nr_roots,
                                 CGAL::to_double(a2), CGAL::to_double(a1),
                                 CGAL::to_double(a0), CGAL::to_double(b3),
                                 CGAL::to_double(b2), CGAL::to_double(b1),
                                 CGAL::to_double(b0));
    }



  protected:
    FT det () const
    {
        return FT(4)*s()*r() - t()*t();
    }

    void analyse( )
    {
        FT d = det();
        type = (Conic_type)(CGAL_NTS sign(d));
        switch (type) {
        case HYPERBOLA:
            {
                trivial = empty = false;
                FT z_prime = d*w() - u()*u()*s() - v()*v()*r() + u()*v()*t();
                o = (CGAL::Orientation)(CGAL_NTS sign (z_prime));
                degenerate = (o == CGAL::ZERO);


            }
            break;
        case PARABOLA:
            {
                if (!CGAL_NTS is_zero (r())) {
                    trivial         = false;
                    degenerate      = (t()*u() == FT(2)*r()*v());
                    if (degenerate) {
                        CGAL::Sign discr = (CGAL::Sign)
                                        CGAL_NTS sign(u()*u()-FT(4)*r()*w());
                        switch (discr) {
                            case CGAL::NEGATIVE:
                                empty = true;
                                o = (CGAL::Orientation)(CGAL_NTS sign (w()));
                                break;
                            case CGAL::ZERO:
                                empty = false;
                                o = (CGAL::Orientation)(CGAL_NTS sign (r()));
                                break;
                            case CGAL::POSITIVE:
                                empty = false;
                                o = CGAL::ZERO;
                                break;
                        }
                    } else {
                        empty = false;
                        o = (CGAL::Orientation)(-CGAL_NTS sign (r()));
                    }
                } else if (!CGAL_NTS is_zero (s())) {
                    trivial         = false;
                    degenerate      = (t()*v() == FT(2)*s()*u());
                    if (degenerate) {
                        CGAL::Sign discr = (CGAL::Sign)
                                        CGAL_NTS sign(v()*v()-FT(4)*s()*w());
                        switch (discr) {
                            case CGAL::NEGATIVE:
                                empty = true;
                                o = (CGAL::Orientation)(CGAL_NTS sign (w()));
                                break;
                            case CGAL::ZERO:
                                empty = false;
                                o = (CGAL::Orientation)(CGAL_NTS sign (s()));
                                break;
                            case CGAL::POSITIVE:
                                empty = false;
                                o = CGAL::ZERO;
                                break;
                        }
                    } else {
                        empty = false;
                        o = (CGAL::Orientation)(-CGAL_NTS sign (s()));
                    }
                } else { // r=0, s=0
                    degenerate      = true;
                    bool uv_zero    =    CGAL_NTS is_zero (u())
                                      && CGAL_NTS is_zero (v());
                    trivial         = uv_zero && CGAL_NTS is_zero (w());
                    empty           = uv_zero && !trivial;
                    if (empty)
                        o = (CGAL::Orientation)(CGAL_NTS sign (w()));
                    else if (trivial)
                        o = CGAL::POSITIVE;
                    else
                        o = CGAL::ZERO;
                }


            }
            break;
        case ELLIPSE:
            {
                trivial = false;
                FT z_prime = d*w() - u()*u()*s() - v()*v()*r() + u()*v()*t();
                if (CGAL_NTS is_positive (r())) {
                    empty = CGAL_NTS sign (z_prime) == CGAL::POSITIVE;
                    empty ? o = CGAL::POSITIVE : o = CGAL::NEGATIVE;
                } else {
                    empty = CGAL_NTS sign (z_prime) == CGAL::NEGATIVE ;
                    empty ? o = CGAL::NEGATIVE : o = CGAL::POSITIVE;
                }
                degenerate = empty || CGAL_NTS is_zero (z_prime);


            }
            break;
        }
    }

    FT evaluate (const PT& p) const
    {
        FT x, y;
        dao.get (p, x, y);
        return r()*x*x + s()*y*y + t()*x*y + u()*x + v()*y + w();
    }



  public:
    ConicCPA2 ( const DA& da = DA()) : dao( da) { }

    ConicCPA2 (FT r, FT s, FT t, FT u, FT v, FT w, const DA& da = DA())
        : dao( da), _r(r), _s(s), _t(t), _u(u), _v(v), _w(w)
    {
        analyse();
    }

    const DA&  da() const
    {
        return dao;
    }

    FT r() const { return _r;}
    FT s() const { return _s;}
    FT t() const { return _t;}
    FT u() const { return _u;}
    FT v() const { return _v;}
    FT w() const { return _w;}

    PT center () const
    {
        CGAL_kernel_precondition (type != PARABOLA);
<<<<<<< HEAD
        // PT p;
        // replaced previous line by following hack (no idea
        // why original version doesn't work)
        typename DA::Point p;
        FT two = FT(2);
        FT div = -det();
        dao.set( p, (two*s()*u() - t()*v()) / div,
                    (two*r()*v() - t()*u()) / div);
        return p;
=======

        const FT two = FT(2);
        const FT div = -det();

        return PT((two*s()*u() - t()*v()) / div,
                  (two*r()*v() - t()*u()) / div);
>>>>>>> 8ddaa565
    }

    Conic_type conic_type () const
    {
        return type;
    }

    bool is_hyperbola () const
    {
        return (type == HYPERBOLA);
    }

    bool is_parabola () const
    {
        return (type == PARABOLA);
    }

    bool is_ellipse () const
    {
        return (type == ELLIPSE);
    }

    bool is_circle () const
    {
        return (type == ELLIPSE && (r()==s()) && CGAL_NTS is_zero (t()));
    }

    bool is_empty () const
    {
        return empty;
    }

    bool is_trivial () const
    {
        return trivial;
    }

    bool is_degenerate () const
    {
        return degenerate;
    }

    CGAL::Orientation orientation () const
    {
        return o;
    }

    CGAL::Oriented_side oriented_side (const PT& p) const
    {
        return (CGAL::Oriented_side)(CGAL_NTS sign (evaluate (p)));
    }

    bool has_on_positive_side (const PT& p) const
    {
        return (CGAL_NTS is_positive (evaluate(p)));
    }

    bool has_on_negative_side (const PT& p) const
    {
        return (CGAL_NTS is_negative (evaluate(p)));
    }

    bool has_on_boundary (const PT& p) const
    {
       return (CGAL_NTS is_zero (evaluate(p)));
    }

    bool has_on (const PT& p) const
    {
       return (CGAL_NTS is_zero (evaluate(p)));
    }


    Convex_side convex_side (const PT& p) const
    {
        switch (o) {
        case CGAL::POSITIVE:
            return (Convex_side)( CGAL_NTS sign (evaluate (p)));
        case CGAL::NEGATIVE:
            return (Convex_side)(-CGAL_NTS sign (evaluate (p)));
        case CGAL::ZERO:
            return (Convex_side)( CGAL_NTS sign (CGAL_NTS abs (evaluate(p))));
        }
        // keeps g++ happy
        return( Convex_side( 0));
    }

    bool has_on_convex_side (const PT& p) const
    {
        return (convex_side (p) == ON_CONVEX_SIDE);
    }

    bool has_on_nonconvex_side (const PT& p) const
    {
        return (convex_side (p) == ON_NONCONVEX_SIDE);
    }

    bool operator == ( const ConicCPA2<_PT,_DA>& c) const
    {
        // find coefficient != 0
        FT  factor1(0);
        if ( ! CGAL_NTS is_zero( r())) factor1 = r(); else
        if ( ! CGAL_NTS is_zero( s())) factor1 = s(); else
        if ( ! CGAL_NTS is_zero( t())) factor1 = t(); else
        if ( ! CGAL_NTS is_zero( u())) factor1 = u(); else
        if ( ! CGAL_NTS is_zero( v())) factor1 = v(); else
        if ( ! CGAL_NTS is_zero( w())) factor1 = w(); else
        CGAL_kernel_assertion_msg( false, "all coefficients zero");

        // find coefficient != 0
        FT  factor2(0);
        if ( ! CGAL_NTS is_zero( c.r())) factor2 = c.r(); else
        if ( ! CGAL_NTS is_zero( c.s())) factor2 = c.s(); else
        if ( ! CGAL_NTS is_zero( c.t())) factor2 = c.t(); else
        if ( ! CGAL_NTS is_zero( c.u())) factor2 = c.u(); else
        if ( ! CGAL_NTS is_zero( c.v())) factor2 = c.v(); else
        if ( ! CGAL_NTS is_zero( c.w())) factor2 = c.w(); else
        CGAL_kernel_assertion_msg( false, "all coefficients zero");

        return(    ( r()*factor2 == c.r()*factor1)
                && ( s()*factor2 == c.s()*factor1)
                && ( t()*factor2 == c.t()*factor1)
                && ( u()*factor2 == c.u()*factor1)
                && ( v()*factor2 == c.v()*factor1)
                && ( w()*factor2 == c.w()*factor1));
    }

    void set (FT r_, FT s_, FT t_, FT u_, FT v_, FT w_)
    {
        _r = r_; _s = s_; _t = t_; _u = u_; _v = v_; _w = w_;
        analyse();
     }

    void set_opposite ()
    {
        _r = -r(); _s = -s(); _t = -t(); _u = -u(); _v = -v(); _w = -w();
        o = CGAL::opposite(orientation());
    }

  void set_circle (const PT& p1, const PT& p2, const PT& p3)
  {
     // the circle will have r = s = det, t=0
     FT x1, y1, x2, y2, x3, y3;
     dao.get (p1, x1, y1);
     dao.get (p2, x2, y2);
     dao.get (p3, x3, y3);

     // precondition: p1, p2, p3 not collinear
     FT det = -x3*y2+x1*y2+x2*y3-x1*y3+x3*y1-x2*y1;
     CGAL_kernel_precondition (!CGAL_NTS is_zero (det));

     // Cramer's rule
     FT sqr1 = -x1*x1 - y1*y1;
     FT sqr2 = -x2*x2 - y2*y2;
     FT sqr3 = -x3*x3 - y3*y3;

     _u = -sqr3*y2+sqr1*y2+sqr2*y3-sqr1*y3+sqr3*y1-sqr2*y1;
     _v =  -x3*sqr2+x1*sqr2+x2*sqr3-x1*sqr3+x3*sqr1-x2*sqr1;
     _w = -x3*y2*sqr1+x1*y2*sqr3+x2*y3*sqr1-x1*y3*sqr2+x3*y1*sqr2-x2*y1*sqr3;
     _r = det;
     _s = det;
     _t = FT(0);

     analyse();
     CGAL_kernel_postcondition(is_circle());
     CGAL_kernel_postcondition(has_on_boundary(p1));
     CGAL_kernel_postcondition(has_on_boundary(p2));
     CGAL_kernel_postcondition(has_on_boundary(p3));
  }

    void set_linepair (const PT& p1, const PT& p2, const PT& p3, const PT& p4)
    {
        FT x1, y1, x2, y2, x3, y3, x4, y4;
        dao.get (p1, x1, y1);
        dao.get (p2, x2, y2);
        dao.get (p3, x3, y3);
        dao.get (p4, x4, y4);

        // precondition: p1 != p2, p3 != p4
        CGAL_kernel_precondition
            ( ((x1 != x2) || (y1 != y2)) &&
              ((x3 != x4) || (y3 != y4)) );

        FT x2_x1 = x2-x1;
        FT x4_x3 = x4-x3;
        FT y1_y2 = y1-y2;
        FT y3_y4 = y3-y4;
        FT x1y2_y1x2 = x1*y2-y1*x2;
        FT x3y4_y3x4 = x3*y4-y3*x4;

        _r = y1_y2 * y3_y4;
        _s = x2_x1 * x4_x3;
        _t = x2_x1 * y3_y4 + y1_y2 * x4_x3;
        _u = x1y2_y1x2 * y3_y4 + y1_y2 * x3y4_y3x4;
        _v = x1y2_y1x2 * x4_x3 + x2_x1 * x3y4_y3x4;
        _w = x1y2_y1x2 * x3y4_y3x4;

        analyse();
    }

    void set_ellipse (const PT& p1, const PT& p2, const PT& p3)
    {
        FT x1, y1, x2, y2, x3, y3;
        dao.get (p1, x1, y1);
        dao.get (p2, x2, y2);
        dao.get (p3, x3, y3);

        // precondition: p1, p2, p3 not collinear
        FT det = -x3*y2+x1*y2+x2*y3-x1*y3+x3*y1-x2*y1;
        CGAL_kernel_precondition (!CGAL_NTS is_zero (det));

        FT x1x1 = x1*x1, y1y1 = y1*y1,
           x2x2 = x2*x2, y2y2 = y2*y2,
           x3x3 = x3*x3, y3y3 = y3*y3,  // x_i^2, y_i^2
           two = FT(2);

        _r = y1y1 - y1*y2 - y1*y3 +
             y2y2 - y2*y3 + y3y3;

        _s = x1x1 - x1*x2 - x1*x3 +
             x2x2 - x2*x3 + x3x3;

        _t = -two*x1*y1 + x1*y2 + x1*y3 +
                 y1*x2 -two*x2*y2 + x2*y3 +
                 y1*x3 + y2*x3 -two*x3*y3;

        _u = -(y2y2*x3 - x2*y2*y3 - y2*x3*y3 +
                   x1*y3y3 + x2*y3y3 + y1y1*x2 +
                   y1y1*x3 - x1*y1*y2 - y1*x2*y2 -
                   x1*y1*y3 - y1*x3*y3 + x1*y2y2);

        _v = -(x2x2*y3 - x2*y2*x3 - x2*x3*y3 +
                   y1*x3x3 + y2*x3x3 + x1x1*y2 +
                   x1x1*y3 - x1*y1*x2 - x1*x2*y2 -
                   x1*y1*x3 - x1*x3*y3 + y1*x2x2);

        _w = y1y1*x2*x3 - x1*y1*y2*x3 - y1*x2*y2*x3 +
             y1*y2*x3x3 - x1*y1*x2*y3 + y1*x2x2*y3 -
             y1*x2*x3*y3 + x1*y2y2*x3 + x1x1*y2*y3 -
             x1*x2*y2*y3 - x1*y2*x3*y3 + x1*x2*y3y3;

        type = ELLIPSE;
        degenerate = trivial = empty = false;
        o = CGAL::NEGATIVE;
        if (CGAL_NTS is_positive (det)) set_opposite();
    }

    void set_ellipse (const PT& p1, const PT& p2,
                      const PT& p3, const PT& p4,
                      CGAL::Orientation _o = POSITIVE)
    {
        ConicCPA2<PT,DA> pair1, pair2;
        set_two_linepairs (p1, p2, p3, p4, pair1, pair2);
        set_ellipse (pair1, pair2);
        analyse();
        if (o != _o) set_opposite();
    }

    void set (const PT& p1, const PT& p2, const PT& p3, const PT& p4,
              const PT& p5, CGAL::Orientation _o = POSITIVE)
    {
        ConicCPA2<PT,DA> c1; c1.set_linepair (p1, p2, p3, p4);
        ConicCPA2<PT,DA> c2; c2.set_linepair (p1, p4, p2, p3);
        set_linear_combination (c2.evaluate (p5), c1,
                               -c1.evaluate (p5), c2);
        analyse();
        // precondition: all points distinct <=> conic nontrivial
        CGAL_kernel_precondition (!is_trivial());
        if (o != _o) set_opposite();
    }



 };

#ifndef CGAL_NO_OSTREAM_INSERT_CONICCPA2
template< class _PT, class _DA>
std::ostream& operator << ( std::ostream& os, const ConicCPA2<_PT,_DA>& c)
{
    return( os << c.r() << ' ' << c.s() << ' ' << c.t() << ' '
               << c.u() << ' ' << c.v() << ' ' << c.w());
}

template< class _PT, class _DA>
std::istream& operator >> ( std::istream& is, ConicCPA2<_PT,_DA>& c)
{
    typedef  typename _DA::FT                  FT;

    FT  r, s, t, u, v, w;
    is >> r >> s >> t >> u >> v >> w;
    c.set( r, s, t, u, v, w);

    return( is);
}
#endif // CGAL_NO_OSTREAM_INSERT_CONICCPA2

} //namespace CGAL

#endif // CGAL_CONICCPA2_H

// ===== EOF ==================================================================<|MERGE_RESOLUTION|>--- conflicted
+++ resolved
@@ -1,16 +1,16 @@
-// Copyright (c) 2000,2001
+// Copyright (c) 2000,2001  
 // Utrecht University (The Netherlands),
 // ETH Zurich (Switzerland),
 // INRIA Sophia-Antipolis (France),
 // Max-Planck-Institute Saarbruecken (Germany),
-// and Tel-Aviv University (Israel).  All rights reserved.
+// and Tel-Aviv University (Israel).  All rights reserved. 
 //
 // This file is part of CGAL (www.cgal.org)
 //
 // $URL$
 // $Id$
 // SPDX-License-Identifier: LGPL-3.0-or-later OR LicenseRef-Commercial
-//
+// 
 //
 // Author(s)     : Bernd Gaertner, Sven Schoenherr <sven@inf.ethz.ch>
 
@@ -48,8 +48,8 @@
     Conic_type          type;
     CGAL::Orientation   o;
     bool                empty, trivial, degenerate;
-
-
+    
+    
     void
     set_linear_combination (const FT& a1, const ConicCPA2<PT,DA>& c1,
                             const FT& a2, const ConicCPA2<PT,DA>& c2)
@@ -61,7 +61,7 @@
         _v = a1 * c1.v() + a2 * c2.v();
         _w = a1 * c1.w() + a2 * c2.w();
     }
-
+    
     static void set_two_linepairs (const PT& p1,
                                    const PT& p2,
                                    const PT& p3,
@@ -75,7 +75,7 @@
         da.get (p2, x2, y2);
         da.get (p3, x3, y3);
         da.get (p4, x4, y4);
-
+    
         CGAL::Orientation side1_24 = (CGAL::Orientation)(CGAL_NTS sign
                                        (-x1*y4+x2*y4
                                         +x4*y1-x2*y1
@@ -104,7 +104,7 @@
             }
         }
     }
-
+    
     void set_ellipse (const ConicCPA2<PT,DA>& pair1,
                       const ConicCPA2<PT,DA>& pair2)
     {
@@ -113,14 +113,14 @@
         set_linear_combination (pair2.det()-b, pair1,
                                 pair1.det()-b, pair2);
     }
-
+    
     void set (const ConicCPA2<PT,DA>& c1,
               const ConicCPA2<PT,DA>& c2,
               const PT& p)
     {
         set_linear_combination (c2.evaluate(p), c1, -c1.evaluate(p), c2);
     }
-
+    
     CGAL::Sign vol_derivative (FT dr, FT ds, FT dt,
                               FT du, FT dv, FT dw) const
     {
@@ -133,10 +133,10 @@
            b0 = (FT(4)*r()*s()-t()*t())*w()
           -u()*u()*s()-v()*v()*r()+u()*v()*t(),
            c0 = -FT(2)*a0*b1 + FT(3)*a1*b0;
-
+    
         return CGAL_NTS sign ((int)-CGAL_NTS sign (c0)*o);
     }
-
+    
     double vol_minimum (FT dr, FT ds, FT dt, FT du, FT dv, FT dw) const
     {
         FT a2 = FT(4)*dr*ds-dt*dt,
@@ -156,7 +156,7 @@
            c2 = -FT(6)*a0*b3 - a1*b2 + FT(4)*a2*b1,
            c1 = -FT(4)*a0*b2 + a1*b1 + FT(6)*a2*b0,
            c0 = -FT(2)*a0*b1 + FT(3)*a1*b0;
-
+    
            double roots[3];
            int nr_roots = solve_cubic
                                 (CGAL::to_double(c3), CGAL::to_double(c2),
@@ -169,15 +169,15 @@
                                  CGAL::to_double(b2), CGAL::to_double(b1),
                                  CGAL::to_double(b0));
     }
-
-
+    
+    
 
   protected:
     FT det () const
     {
         return FT(4)*s()*r() - t()*t();
     }
-
+    
     void analyse( )
     {
         FT d = det();
@@ -189,8 +189,8 @@
                 FT z_prime = d*w() - u()*u()*s() - v()*v()*r() + u()*v()*t();
                 o = (CGAL::Orientation)(CGAL_NTS sign (z_prime));
                 degenerate = (o == CGAL::ZERO);
-
-
+                
+                
             }
             break;
         case PARABOLA:
@@ -256,8 +256,8 @@
                     else
                         o = CGAL::ZERO;
                 }
-
-
+                
+                
             }
             break;
         case ELLIPSE:
@@ -272,81 +272,69 @@
                     empty ? o = CGAL::NEGATIVE : o = CGAL::POSITIVE;
                 }
                 degenerate = empty || CGAL_NTS is_zero (z_prime);
-
-
+                
+                
             }
             break;
         }
     }
-
+    
     FT evaluate (const PT& p) const
     {
         FT x, y;
         dao.get (p, x, y);
         return r()*x*x + s()*y*y + t()*x*y + u()*x + v()*y + w();
     }
-
-
+    
+    
 
   public:
     ConicCPA2 ( const DA& da = DA()) : dao( da) { }
-
+    
     ConicCPA2 (FT r, FT s, FT t, FT u, FT v, FT w, const DA& da = DA())
         : dao( da), _r(r), _s(s), _t(t), _u(u), _v(v), _w(w)
     {
         analyse();
     }
-
+    
     const DA&  da() const
     {
         return dao;
     }
-
+    
     FT r() const { return _r;}
     FT s() const { return _s;}
     FT t() const { return _t;}
     FT u() const { return _u;}
     FT v() const { return _v;}
     FT w() const { return _w;}
-
+    
     PT center () const
     {
         CGAL_kernel_precondition (type != PARABOLA);
-<<<<<<< HEAD
-        // PT p;
-        // replaced previous line by following hack (no idea
-        // why original version doesn't work)
-        typename DA::Point p;
-        FT two = FT(2);
-        FT div = -det();
-        dao.set( p, (two*s()*u() - t()*v()) / div,
-                    (two*r()*v() - t()*u()) / div);
-        return p;
-=======
 
         const FT two = FT(2);
         const FT div = -det();
 
         return PT((two*s()*u() - t()*v()) / div,
                   (two*r()*v() - t()*u()) / div);
->>>>>>> 8ddaa565
-    }
-
+    }
+    
     Conic_type conic_type () const
     {
         return type;
     }
-
+    
     bool is_hyperbola () const
     {
         return (type == HYPERBOLA);
     }
-
+    
     bool is_parabola () const
     {
         return (type == PARABOLA);
     }
-
+    
     bool is_ellipse () const
     {
         return (type == ELLIPSE);
@@ -356,53 +344,53 @@
     {
         return (type == ELLIPSE && (r()==s()) && CGAL_NTS is_zero (t()));
     }
-
+    
     bool is_empty () const
     {
         return empty;
     }
-
+    
     bool is_trivial () const
     {
         return trivial;
     }
-
+    
     bool is_degenerate () const
     {
         return degenerate;
     }
-
+    
     CGAL::Orientation orientation () const
     {
         return o;
     }
-
+    
     CGAL::Oriented_side oriented_side (const PT& p) const
     {
         return (CGAL::Oriented_side)(CGAL_NTS sign (evaluate (p)));
     }
-
+    
     bool has_on_positive_side (const PT& p) const
     {
         return (CGAL_NTS is_positive (evaluate(p)));
     }
-
+    
     bool has_on_negative_side (const PT& p) const
     {
         return (CGAL_NTS is_negative (evaluate(p)));
     }
-
+    
     bool has_on_boundary (const PT& p) const
     {
        return (CGAL_NTS is_zero (evaluate(p)));
     }
-
+    
     bool has_on (const PT& p) const
     {
        return (CGAL_NTS is_zero (evaluate(p)));
     }
-
-
+    
+    
     Convex_side convex_side (const PT& p) const
     {
         switch (o) {
@@ -416,17 +404,17 @@
         // keeps g++ happy
         return( Convex_side( 0));
     }
-
+    
     bool has_on_convex_side (const PT& p) const
     {
         return (convex_side (p) == ON_CONVEX_SIDE);
     }
-
+    
     bool has_on_nonconvex_side (const PT& p) const
     {
         return (convex_side (p) == ON_NONCONVEX_SIDE);
     }
-
+    
     bool operator == ( const ConicCPA2<_PT,_DA>& c) const
     {
         // find coefficient != 0
@@ -438,7 +426,7 @@
         if ( ! CGAL_NTS is_zero( v())) factor1 = v(); else
         if ( ! CGAL_NTS is_zero( w())) factor1 = w(); else
         CGAL_kernel_assertion_msg( false, "all coefficients zero");
-
+    
         // find coefficient != 0
         FT  factor2(0);
         if ( ! CGAL_NTS is_zero( c.r())) factor2 = c.r(); else
@@ -448,7 +436,7 @@
         if ( ! CGAL_NTS is_zero( c.v())) factor2 = c.v(); else
         if ( ! CGAL_NTS is_zero( c.w())) factor2 = c.w(); else
         CGAL_kernel_assertion_msg( false, "all coefficients zero");
-
+    
         return(    ( r()*factor2 == c.r()*factor1)
                 && ( s()*factor2 == c.s()*factor1)
                 && ( t()*factor2 == c.t()*factor1)
@@ -456,27 +444,27 @@
                 && ( v()*factor2 == c.v()*factor1)
                 && ( w()*factor2 == c.w()*factor1));
     }
-
+    
     void set (FT r_, FT s_, FT t_, FT u_, FT v_, FT w_)
     {
         _r = r_; _s = s_; _t = t_; _u = u_; _v = v_; _w = w_;
         analyse();
      }
-
+    
     void set_opposite ()
     {
         _r = -r(); _s = -s(); _t = -t(); _u = -u(); _v = -v(); _w = -w();
         o = CGAL::opposite(orientation());
     }
-
-  void set_circle (const PT& p1, const PT& p2, const PT& p3)
+    
+  void set_circle (const PT& p1, const PT& p2, const PT& p3) 
   {
      // the circle will have r = s = det, t=0
      FT x1, y1, x2, y2, x3, y3;
      dao.get (p1, x1, y1);
      dao.get (p2, x2, y2);
      dao.get (p3, x3, y3);
-
+    
      // precondition: p1, p2, p3 not collinear
      FT det = -x3*y2+x1*y2+x2*y3-x1*y3+x3*y1-x2*y1;
      CGAL_kernel_precondition (!CGAL_NTS is_zero (det));
@@ -492,7 +480,7 @@
      _r = det;
      _s = det;
      _t = FT(0);
-
+     
      analyse();
      CGAL_kernel_postcondition(is_circle());
      CGAL_kernel_postcondition(has_on_boundary(p1));
@@ -507,76 +495,76 @@
         dao.get (p2, x2, y2);
         dao.get (p3, x3, y3);
         dao.get (p4, x4, y4);
-
+    
         // precondition: p1 != p2, p3 != p4
         CGAL_kernel_precondition
             ( ((x1 != x2) || (y1 != y2)) &&
               ((x3 != x4) || (y3 != y4)) );
-
+    
         FT x2_x1 = x2-x1;
         FT x4_x3 = x4-x3;
         FT y1_y2 = y1-y2;
         FT y3_y4 = y3-y4;
         FT x1y2_y1x2 = x1*y2-y1*x2;
         FT x3y4_y3x4 = x3*y4-y3*x4;
-
+    
         _r = y1_y2 * y3_y4;
         _s = x2_x1 * x4_x3;
         _t = x2_x1 * y3_y4 + y1_y2 * x4_x3;
         _u = x1y2_y1x2 * y3_y4 + y1_y2 * x3y4_y3x4;
         _v = x1y2_y1x2 * x4_x3 + x2_x1 * x3y4_y3x4;
         _w = x1y2_y1x2 * x3y4_y3x4;
-
+    
         analyse();
     }
-
+    
     void set_ellipse (const PT& p1, const PT& p2, const PT& p3)
     {
         FT x1, y1, x2, y2, x3, y3;
         dao.get (p1, x1, y1);
         dao.get (p2, x2, y2);
         dao.get (p3, x3, y3);
-
+    
         // precondition: p1, p2, p3 not collinear
         FT det = -x3*y2+x1*y2+x2*y3-x1*y3+x3*y1-x2*y1;
         CGAL_kernel_precondition (!CGAL_NTS is_zero (det));
-
+    
         FT x1x1 = x1*x1, y1y1 = y1*y1,
            x2x2 = x2*x2, y2y2 = y2*y2,
            x3x3 = x3*x3, y3y3 = y3*y3,  // x_i^2, y_i^2
            two = FT(2);
-
+    
         _r = y1y1 - y1*y2 - y1*y3 +
              y2y2 - y2*y3 + y3y3;
-
+    
         _s = x1x1 - x1*x2 - x1*x3 +
              x2x2 - x2*x3 + x3x3;
-
+    
         _t = -two*x1*y1 + x1*y2 + x1*y3 +
                  y1*x2 -two*x2*y2 + x2*y3 +
                  y1*x3 + y2*x3 -two*x3*y3;
-
+    
         _u = -(y2y2*x3 - x2*y2*y3 - y2*x3*y3 +
                    x1*y3y3 + x2*y3y3 + y1y1*x2 +
                    y1y1*x3 - x1*y1*y2 - y1*x2*y2 -
                    x1*y1*y3 - y1*x3*y3 + x1*y2y2);
-
+    
         _v = -(x2x2*y3 - x2*y2*x3 - x2*x3*y3 +
                    y1*x3x3 + y2*x3x3 + x1x1*y2 +
                    x1x1*y3 - x1*y1*x2 - x1*x2*y2 -
                    x1*y1*x3 - x1*x3*y3 + y1*x2x2);
-
+    
         _w = y1y1*x2*x3 - x1*y1*y2*x3 - y1*x2*y2*x3 +
              y1*y2*x3x3 - x1*y1*x2*y3 + y1*x2x2*y3 -
              y1*x2*x3*y3 + x1*y2y2*x3 + x1x1*y2*y3 -
              x1*x2*y2*y3 - x1*y2*x3*y3 + x1*x2*y3y3;
-
+    
         type = ELLIPSE;
         degenerate = trivial = empty = false;
         o = CGAL::NEGATIVE;
         if (CGAL_NTS is_positive (det)) set_opposite();
     }
-
+    
     void set_ellipse (const PT& p1, const PT& p2,
                       const PT& p3, const PT& p4,
                       CGAL::Orientation _o = POSITIVE)
@@ -587,7 +575,7 @@
         analyse();
         if (o != _o) set_opposite();
     }
-
+    
     void set (const PT& p1, const PT& p2, const PT& p3, const PT& p4,
               const PT& p5, CGAL::Orientation _o = POSITIVE)
     {
@@ -600,8 +588,8 @@
         CGAL_kernel_precondition (!is_trivial());
         if (o != _o) set_opposite();
     }
-
-
+    
+    
 
  };
 
