#include <CGAL/Simple_cartesian.h>
#include <CGAL/Simple_homogeneous.h>
#include <CGAL/Exact_predicates_inexact_constructions_kernel.h>
#include <CGAL/Exact_predicates_exact_constructions_kernel.h>
#include <CGAL/Homogeneous.h>

#include <CGAL/squared_distance_3.h>

#include <CGAL/Random.h>
#include <CGAL/Timer.h>

// #define CGAL_USE_GTE_AS_SANITY_CHECK
#ifdef CGAL_USE_GTE_AS_SANITY_CHECK
#include <Mathematics/DistTriangle3Triangle3.h>
#include <Mathematics/DistSegmentSegment.h>
#endif

#include <cassert>
#include <iostream>

struct randomint
{
  randomint() ;
  int get() const { return sequence[cur]; }
  int next() {
    cur = (cur + 1) % 11;
    return get();
  }

private:
  int sequence[11];
  int cur;
};

inline randomint::randomint()
{
  cur = 0;
  sequence[0] = 19;
  sequence[1] = 5;
  sequence[2] = 17;
  sequence[3] = 13;
  sequence[4] = 29;
  sequence[5] = 2;
  sequence[6] = 23;
  sequence[7] = 31;
  sequence[8] = 3;
  sequence[9] = 37;
  sequence[10] = 11;
}

randomint ri;

template <typename K>
struct Test
{
  typedef typename K::RT              RT;
  typedef typename K::FT              FT;
  typedef typename K::Point_3         P;
  typedef typename K::Segment_3       S;
  typedef typename K::Vector_3        V;
  typedef typename K::Ray_3           R;
  typedef typename K::Line_3          L;
  typedef typename K::Triangle_3      T;
  typedef typename K::Plane_3         Pl;
  typedef typename K::Tetrahedron_3   Tet;
  typedef typename K::Iso_cuboid_3    Cub;

private:
  CGAL::Random& r;
  const double epsilon = 1e-14;
  int N = 1000;
  double m = 0, M = 1;

public:
   Test(CGAL::Random& r, const double epsilon) : r(r), epsilon(epsilon) { }

private:
  inline RT to_nt(int d) const { return RT(d); }

  P p(int x, int y, int z)
  {
    int w = ri.next();
    return P(to_nt(x*w), to_nt(y*w), to_nt(z*w), to_nt(w));
  }

  P random_point() const
  {
    return P(r.get_double(m, M), r.get_double(m, M), r.get_double(m, M));
  }

  Pl pl(int a, int b, int c, int d)
  {
    int w = ri.next();
    return Pl(to_nt(a*w), to_nt(b*w), to_nt(c*w), to_nt(d*w));
  }

private:
  template <typename Type>
  bool are_equal(const Type& t1, const Type& t2, const bool verbose = true)
  {
    const FT diff = CGAL::abs(t1 - t2);
    if(diff > std::numeric_limits<FT>::epsilon() &&
       diff > epsilon * (CGAL::abs(t1) + CGAL::abs(t2)))
    {
      if(verbose)
      {
        std::cerr << "Approximate comparison failed (t1|t2): got " << t1 << " but expected " << t2 << std::endl;
        std::cerr << "Diff: " << CGAL::abs(t1 - t2) << " vs eps: " <<  epsilon * (CGAL::abs(t1) + CGAL::abs(t2)) << std::endl;
      }
      return false;
    }

    return true;
  }

  template <typename O1, typename O2>
  void check_ss_distance(const O1& o1, const O2& o2)
  {
    FT res = CGAL::squared_distance(o1, o2);
    FT asd = compute_squared_distance_interval_between_segments(o1.source(), o1.target(),
                                                                o2.source(), o2.target(), K());

    assert(res == asd);

    std::cout << "input: " << o1.source() << " " << o1.target() << " " << o2.source() << " " << o2.target() << std::endl;
    std::cout << "result (old) = " << res << std::endl;
    std::cout << "result (new) = " << asd << std::endl;
  }

  void do_intersect_check(const P&, const P&) { }

  template <typename O2>
  void do_intersect_check(const P& p, const O2& o2)
  {
    if(!o2.is_degenerate() && CGAL::do_intersect(p, o2))
    {
      assert(are_equal(CGAL::squared_distance(p, o2), FT(0)));
      assert(are_equal(CGAL::squared_distance(o2, p), FT(0)));
    }
  }

  template <typename O1, typename O2>
  void do_intersect_check(const O1& o1, const O2& o2)
  {
    if(!o1.is_degenerate() && !o2.is_degenerate() && CGAL::do_intersect(o1, o2))
    {
      assert(are_equal(CGAL::squared_distance(o1, o2), FT(0)));
      assert(are_equal(CGAL::squared_distance(o2, o1), FT(0)));
    }
  }

  template <typename O1, typename O2>
  void check_squared_distance(const O1& o1, const O2& o2, const FT& expected_result)
  {
    const FT res_o1o2 = CGAL::squared_distance(o1, o2);
    const FT res_o2o1 = CGAL::squared_distance(o2, o1);

    assert(are_equal(res_o1o2, expected_result));
    assert(are_equal(res_o2o1, expected_result));

    do_intersect_check(o1, o2);
    do_intersect_check(o1, o2);
  }

  template <typename O1, typename O2>
  void check_squared_distance_with_bound(const O1& o1, const O2& o2, const FT& ubound)
  {
    const FT res_o1o2 = CGAL::squared_distance(o1, o2);
    const FT res_o2o1 = CGAL::squared_distance(o2, o1);

    do_intersect_check(o1, o2);
    do_intersect_check(o1, o2);

    assert(res_o1o2 <= ubound);
    assert(res_o2o1 <= ubound);
  }

private:
  void P_P()
  {
    std::cout << "Point - Point" << std::endl;
    check_squared_distance(p(0, 0, 0), p(0, 0, 0), 0);
    check_squared_distance(p(3, 5, 7), p(0, 0, 0), 83);
  }

  void P_S()
  {
    std::cout << "Point - Segment" << std::endl;
    check_squared_distance(p(0, 1, 2), S{p(-3, 0, 0), p( 2, 0, 0)}, 5);
    check_squared_distance(p(0, 1, 2), S{p( 3, 0, 0), p( 2, 0, 0)}, 9);
    check_squared_distance(p(0, 1, 2), S{p( 2, 0, 0), p( 3, 0, 0)}, 9);
    check_squared_distance(p(6, 1, 2), S{p( 2, 0, 0), p( 3, 0, 0)}, 14);
  }

  void P_T()
  {
<<<<<<< HEAD
    std::cout << "Point - Triangle" << std::endl;
    check_squared_distance(p(0, 1, 2), T{p(0, 0, 0), p(2, 0, 0), p(0, 2, 0)}, 4);
=======
    std::cout << "Point - Triangle\n";
    check_squared_distance (p(0, 1, 2), T(p(0, 0, 0), p( 2, 0, 0), p( 0, 2, 0)), 4);

    T t(p(0,0,0), p(3,0,0), p(3,3,0));
    check_squared_distance (p(-1, -1, 0), t, 2);
    check_squared_distance (p(-1,  0, 0), t, 1);
    check_squared_distance (p(0, 0, 0), t, 0);
    check_squared_distance (p(1, 0, 0), t, 0);
    check_squared_distance (p(4, 0, 0), t, 1);
    check_squared_distance (p(1, -1, 0), t, 1);
    check_squared_distance (p(1, 1, 1), t, 1);
    check_squared_distance (p(1, 0, 1), t, 1);
    check_squared_distance (p(0, 0, 1), t, 1);
>>>>>>> 3613a946
  }

  void P_Tet()
  {
    std::cout << "Point - Tetrahedron\n";
    check_squared_distance (p(0, 0, 0), Tet(p(0, 0, 0), p( 1, 0, 0), p( 0, 1, 0), p( 0, 0, 1)), 0);
    check_squared_distance (p(0, 0, 2), Tet(p(0, 0, 0), p( 1, 0, 0), p( 0, 1, 0), p( 0, 0, 1)), 1);
    check_squared_distance (p(0, 0, -1), Tet(p(0, 0, 0), p( 1, 0, 0), p( 0, 1, 0), p( 0, 0, 1)), 1);
    check_squared_distance (p(5, 0, 0), Tet(p(0, 0, 0), p( 1, 0, 0), p( 0, 1, 0), p( 4, 0, 1)), 2);
  }

  void S_S()
  {
    std::cout << "Segment - Segment" << std::endl;

    // coplanar segments (hardcoded)
    double z = std::sqrt(2.);
    P p0{-1, 0, z};
    P p1{ 1, 0, z};

    // translations of (0, -1, z) -- (0, 1, z) to have all variations of x&y (<0, [0;1]; >1) in the code
    for(int j=-2;j<4; j+=2)
    {
      for(int k=-3;k<3; k+=2)
      {
        P p2{j,   k, z};
        P p3{j, k+2, z};

        // to explicit the expected distances
        if(j == -2 && k == -3)
          check_squared_distance(S{p0, p1}, S{p2, p3}, CGAL::squared_distance(p3, p0));
        else if(j == -2 && k == -1)
          check_squared_distance(S{p0, p1}, S{p2, p3}, 1);
        else if(j == -2 && k == 1)
          check_squared_distance(S{p0, p1}, S{p2, p3}, CGAL::squared_distance(p2, p0));
        else if(j == 0 && k == -3)
          check_squared_distance(S{p0, p1}, S{p2, p3}, 1);
        else if(j == 0 && k == -1)
          check_squared_distance(S{p0, p1}, S{p2, p3}, 0);
        else if(j == 0 && k == 1)
          check_squared_distance(S{p0, p1}, S{p2, p3}, 1);
        else if(j == 2 && k == -3)
          check_squared_distance(S{p0, p1}, S{p2, p3}, CGAL::squared_distance(p3, p1));
        else if(j == 2 && k == -1)
          check_squared_distance(S{p0, p1}, S{p2, p3}, 1);
        else if(j == 2 && k == 1)
          check_squared_distance(S{p0, p1}, S{p2, p3}, CGAL::squared_distance(p2, p1));
      }
    }

    for(int i=0; i<N; ++i)
    {
      P p0 = random_point();
      P p1 = random_point();
      P p2 = random_point();
      P p3 = random_point();
      p0 = CGAL::midpoint(p0, p1);
      p1 = p0 + FT(0.1) * V{p1 - p0};
      p2 = p2 + V{p2 - CGAL::ORIGIN} / CGAL::approximate_sqrt(CGAL::square(p2.x()) + CGAL::square(p2.y()) + CGAL::square(p2.z()) + 3);
      p3 = p3 + V{p3 - CGAL::ORIGIN} * FT(std::cos(1.3));

      // degenerate inputs
      check_squared_distance(S{p0, p0}, S{p0, p0}, 0); // both degen
      check_squared_distance(S{p3, p3}, S{p3, p3}, 0); // both degen
      check_squared_distance(S{p0, p0}, S{p0, p1}, 0); // left degen + common extremity (left)
      check_squared_distance(S{p0, p0}, S{p1, p0}, 0); // left degen + common extremity (right)
      check_squared_distance(S{p0, p0}, S{p2, p3}, CGAL::squared_distance(p0, S(p2, p3))); // left degen

      // common extremities
      check_squared_distance(S{p2, p3}, S{p2, p3}, 0); // equal segments
      check_squared_distance(S{p3, p2}, S{p2, p3}, 0); // equal segments but opposite dirs
      check_squared_distance(S{p2, p3}, S{p2, p1}, 0); // common generic (p2 common)
      check_squared_distance(S{p2, p3}, S{p1, p2}, 0); // common generic (p2 common)
      check_squared_distance(S{p2, p3}, S{p3, p1}, 0); // common generic (p3 common)
      check_squared_distance(S{p2, p3}, S{p1, p3}, 0); // common generic (p3 common)

      // collinear segments
      const double lambda_4 = r.get_double(0, 1);
      const P p4 = p2 + FT(lambda_4) * V{p3 - p2};
      const double lambda_5 = r.get_double(0, 1);
      const P p5 = p2 + FT(lambda_5) * V{p3 - p2};

      // [p2;p3) fully contains [p4;p5]
      check_squared_distance(S{p2, p3}, S{p4, p5}, 0);
      check_squared_distance(S{p2, p3}, S{p5, p4}, 0);
      check_squared_distance(S{p3, p2}, S{p4, p5}, 0);
      check_squared_distance(S{p3, p2}, S{p4, p5}, 0);

      const double lambda_6 = r.get_double(0, 1);
      const P p6 = p3 + FT(lambda_6) * V{p3 - p2};
      // [p2;p3] overlaps [p5;p6]
      check_squared_distance(S{p2, p3}, S{p6, p5}, 0);
      check_squared_distance(S{p2, p3}, S{p5, p6}, 0);
      check_squared_distance(S{p3, p2}, S{p6, p5}, 0);
      check_squared_distance(S{p3, p2}, S{p6, p5}, 0);

      const double lambda_7 = r.get_double(1, 2);
      const P p7 = p3 + FT(lambda_7) * V{p3 - p2};

      // [p2;p3] disjoint && left of [p6;p7]
      check_squared_distance(S{p2, p3}, S{p6, p7}, CGAL::squared_distance(p3, p6));
      check_squared_distance(S{p2, p3}, S{p7, p6}, CGAL::squared_distance(p3, p6));
      check_squared_distance(S{p3, p2}, S{p6, p7}, CGAL::squared_distance(p3, p6));
      check_squared_distance(S{p3, p2}, S{p7, p6}, CGAL::squared_distance(p3, p6));

      // Generic collinear
      const double lambda_8 = r.get_double(-M, M);
      const P p8 = p2 + FT(lambda_8) * V{p3 - p2};
      const double lambda_9 = r.get_double(-M, M);
      const P p9 = p2 + FT(lambda_9) * V{p3 - p2};

      S s89(p8, p9);
      S s32(p3, p2);
      FT result;
      if(!s89.is_degenerate() && !s32.is_degenerate()) // for do_intersect...
      {
        if(CGAL::do_intersect(s89, s32))
          result = 0;
        else
          result = (std::min)(CGAL::squared_distance(p2, p8),
                     (std::min)(CGAL::squared_distance(p2, p9),
                       (std::min)(CGAL::squared_distance(p3, p8),
                                  CGAL::squared_distance(p3, p9))));

#ifdef CGAL_USE_GTE_AS_SANITY_CHECK
        gte::DCPQuery<FT, gte::Segment<3, FT>, gte::Segment<3, FT> > GTE_SS_checker;
        gte::Segment<3, FT> gte_s1{{p8.x(), p8.y(), p8.z()}, {p9.x(), p9.y(), p9.z()}};
        gte::Segment<3, FT> gte_s2{{p3.x(), p3.y(), p3.z()}, {p2.x(), p2.y(), p2.z()}};
        auto gte_res = GTE_SS_checker(gte_s1, gte_s2);
        std::cout << "-------" << std::endl;
        std::cout << "old: " << CGAL::internal::squared_distance_old(s89, s32, K()) << std::endl;
        std::cout << "dist (GTE) : " << gte_res.sqrDistance << std::endl;
#endif

        // Because do_intersect() with constructions is likely to return 'false' even for overlaps
        assert(are_equal(CGAL::squared_distance(s89, s32), result, false /*verbose*/) ||
               are_equal(CGAL::squared_distance(s32, s89), FT(0)));
      }

      // completely generic
      S s1{p0, p1}, s2{p2, p3};
      do_intersect_check(s1, s2);

#ifdef CGAL_USE_GTE_AS_SANITY_CHECK
      gte::DCPQuery<FT, gte::Segment<3, FT>, gte::Segment<3, FT> > GTE_SS_checker;
      gte::Segment<3, FT> gte_s1{{p0.x(), p0.y(), p0.z()}, {p1.x(), p1.y(), p1.z()}};
      gte::Segment<3, FT> gte_s2{{p2.x(), p2.y(), p2.z()}, {p3.x(), p3.y(), p3.z()}};
      auto gte_res = GTE_SS_checker(gte_s1, gte_s2);

      std::cout << "dist (CGAL) : " << CGAL::squared_distance(s1, s2) << std::endl;
      std::cout << "dist (GTE) : " << gte_res.sqrDistance << std::endl;
      assert(are_equal(CGAL::squared_distance(s1, s2), gte_res.sqrDistance));
#endif
    }

    // a few brute force checks: sample a segments and use squared_distance(P3, S3)
    for(int i=0; i<10; ++i)
    {
      P p0 = random_point();
      P p1 = random_point();
      P p2 = random_point();
      P p3 = random_point();

      S s01{p0, p1};
      S s23{p2, p3};

      FT upper_bound = CGAL::squared_distance(p0, p2);

      V p01 = V{p0, p1} / FT(N);
      for(int l=0; l<N; ++l)
      {
        P tp = p0 + FT(l) * p01;
        FT sqd = CGAL::squared_distance(tp, s23);
        if(sqd < upper_bound)
          upper_bound = sqd;
      }

      // bit ugly, but if constructions are not exact, building `tp` introduces some error
      if(epsilon != 0)
        upper_bound *= (1 + 1e-10);

      check_squared_distance_with_bound(s01, s23, upper_bound);
    }
  }

  void P_R()
  {
    // Note : the value is not verified by hand
    std::cout << "Point - Ray" << std::endl;
    check_squared_distance_with_bound(p( -8, -7,  0), R{p(23, -27, 2), p( -17, 16, 2)}, 86.368512613);
  }

  void R_R()
  {
    // Note : the values are not verified by hand
    std::cout << "Ray - Ray" << std::endl;
    check_squared_distance_with_bound(R{p( 0, 0, 30), p(  0, 30, 30)}, R{p(100, -100, 0), p( 200,  1, 0)}, 20899.504975002);
    check_squared_distance(R{p( 1, 0,  0), p(  0,  0,  0)}, R{p(  1,    3, 3), p(   0,  0, 3)}, 9);
    check_squared_distance(R{p( 0, 0,  0), p(  1,  0,  0)}, R{p(  0,    0, 2), p(  -1,  0, 2)}, 4);
  }

  void S_R()
  {
    // Note : the values are not verified by hand
    std::cout << "Segment - Ray" << std::endl;
    check_squared_distance_with_bound(S{p( 0, 0, 30), p(  0, 30, 30)}, R{p(100, -100, 0), p( 200,  1, 0)}, 20899.504975002);
  }

  void R_L()
  {
    // Note : the values are not verified by hand
    std::cout << "Ray - Line" << std::endl;
    check_squared_distance_with_bound(R{p( 0, 0, 30), p(  0, 30, 30)}, L{p(100, -100, 0), p( 200,  1, 0)}, 20899.504975002);
    check_squared_distance(R{p(10, 0,  0), p( 20,  0,  0)}, L{p(  0,    0, 3), p(   0,  3, 3)}, 109);
    check_squared_distance(R{p( 1, 0,  0), p(  0,  0,  0)}, L{p(  1,    3, 3), p(   0,  0, 3)}, 9);
    check_squared_distance(R{p( 0, 0,  0), p(  1,  0,  0)}, L{p(  0,    0, 2), p(  -1,  0, 2)}, 4);
  }

  void P_L()
  {
    std::cout << "Point - Line" << std::endl;
    check_squared_distance(p(  0,  1,  2), L{p(  2,    0, 0), p(   3,  0, 0)}, 5);
    check_squared_distance(p(  0,  0,  2), L{p(  0,    0, 0), p(   1,  2, 0)}, 4);
  }

  void S_L()
  {
    // Note : the values are not verified by hand
    std::cout << "Segment - Line" << std::endl;
    check_squared_distance(S{p( 1, 0,  0), p(  0,  0,  0)}, L{p(  1,    3, 3), p(   0,  0, 3)}, 9);
    check_squared_distance(S{p(-90, 0,  0), p(-10,  0,  0)}, L{p(  0,    0, 3), p(   0,  3, 3)}, 109);
    check_squared_distance(S{p(  0, 0,  0), p(  1,  0,  0)}, L{p(  0,    0, 2), p(  -1,  0, 2)}, 4);
  }

  void L_L()
  {
    // Note : the values are not verified by hand
    std::cout << "Line - Line" << std::endl;
    check_squared_distance(L{p(-10, 0,  0), p(-90,  0,  0)}, L{p(  0,    0, 3), p(   0,  3, 3)}, 9);
    check_squared_distance(L{p(  1, 0,  0), p(  0,  0,  0)}, L{p(  1,    3, 3), p(   0,  0, 3)}, 9);
    check_squared_distance(L{p(  0, 0,  0), p(  1,  0,  0)}, L{p(  0,    0, 2), p(  -1,  0, 2)}, 4);
  }

  void P_Pl()
  {
    std::cout << "Point - Plane" << std::endl;
    check_squared_distance(p(2, 5,  3), Pl(0, 1, 0, 0), 25);
  }

  void S_Pl()
  {
    std::cout << "Segment - Plane" << std::endl;
    check_squared_distance(S{p(2, -3,  3), p( 3,-7, 4)}, pl(0, 1, 0, 0), 9);
  }

  void R_Pl()
  {
    std::cout << "Ray - Plane" << std::endl;
    check_squared_distance(R{p(2, -4,  3), p( 3,-4, 4)}, Pl(0, 1, 0, 0), 16);
    check_squared_distance(R{p(2, -4,  3), p( 3, 4, 4)}, Pl(0, 1, 0, 0), 0);
    check_squared_distance(R{p(2, -4,  3), p( 3,-8, 4)}, Pl(0, 1, 0, 0), 16);
  }

  void L_Pl()
  {
    std::cout << "Line - Plane" << std::endl;
    check_squared_distance(L{p(2, -4,  3), p( 3,-4, 4)}, Pl(0, 1, 0, 0), 16);
    check_squared_distance(L{p(2, -4,  3), p( 3, 4, 4)}, Pl(0, 1, 0, 0), 0);
    check_squared_distance(L{p(2, -4,  3), p( 3,-8, 4)}, Pl(0, 1, 0, 0), 0);
  }

  void Pl_Pl()
  {
    std::cout << "Plane - Plane" << std::endl;
    Pl p1(0, 1, 0, 0);
    typename K::Vector_3 v = -p1.orthogonal_vector();
    v /= CGAL::approximate_sqrt(v.squared_length());
    Pl p2 = Pl(0,-1,0,6);
    check_squared_distance(p1,p2, 36);
    check_squared_distance(Pl(-2, 1, 1, 0), Pl(2, 1, 3, 0), 0);
  }

  void T_T()
  {
    std::cout << "Triangle - Triangle" << std::endl;

    // min between vertices (hardcoded)
    check_squared_distance(T{p(0,0,0), p(1,0,0), p(0,1,0)}, T{p(0,0,2), p(-1,0,2), p(0,-1,2)}, 4);
    check_squared_distance(T{p(0,0,0), p(1,0,0), p(0,1,0)}, T{p(-1,0,2), p(0,0,2), p(0,-1,2)}, 4);

    check_squared_distance(T{p(1,2,3), P{4.2,5.3,-6}, p(7,-8,9)},
                           T{P{10.1, 12, -10}, p(15, 14, -12), p(19, 45, -20)},
                           CGAL::squared_distance(P{4.2,5.3,-6}, P{10.1, 12, -10}));

    // min vertex-edge (hardcoded)
    check_squared_distance(T{p(0,0,0), p(1,0,0), p(0,1,0)}, T{p(1,1,0), p(2,1,0), p(1,2,0)}, 0.5);
    check_squared_distance(T{p(0,0,0), p(2,0,0), p(0,2,0)}, T{p(0,-1,1), p(2,0,1), p(2,-1,1)}, 1);

    for(int i=0; i<N; ++i)
    {
      P p0 = random_point();
      P p1 = random_point();
      P p2 = random_point();
      P p3 = random_point();
      P p4 = random_point();
      P p5 = random_point();

      // these are still exact with EPECK
      p0 = CGAL::midpoint(p0, p1);
      p1 = p0 + FT(0.1) * V{p1 - p0};
      p2 = p2 + V{p2 - p0} / FT(CGAL_PI);

      // this is still exact with EPECK_with_sqrt
      p4 = p4 + V{p4 - CGAL::ORIGIN} / CGAL::approximate_sqrt(CGAL::square(p4.x()) + CGAL::square(p4.y()) + CGAL::square(p4.z()) + 3);

      p5 = p5 + V{p5 - CGAL::ORIGIN} * FT(std::cos(1.3));

      // degenerate inputs
      check_squared_distance(T{p3, p3, p3}, T{p3, p3, p3}, 0); // both degen
      check_squared_distance(T{p0, p0, p0}, T{p3, p3, p3}, CGAL::squared_distance(p0, p3)); // both degen

      check_squared_distance(T{p0, p0, p0}, T{p0, p0, p3}, 0); // single degen and common edge
      check_squared_distance(T{p0, p0, p0}, T{p3, p0, p0}, 0);
      check_squared_distance(T{p0, p0, p0}, T{p0, p3, p0}, 0);

      check_squared_distance(T{p0, p0, p0}, T{p0, p3, p4}, 0); // single degen and common vertex
      check_squared_distance(T{p0, p0, p0}, T{p3, p0, p4}, 0);
      check_squared_distance(T{p0, p0, p0}, T{p3, p4, p0}, 0);

      // degen into point & degen into segment
      check_squared_distance(T{p1, p1, p1}, T{p4, p3, p3}, CGAL::squared_distance(p1, S{p3, p4}));
      check_squared_distance(T{p5, p5, p5}, T{p3, p3, p4}, CGAL::squared_distance(p5, S{p3, p4}));

      // both degen into segment
      check_squared_distance(T{p0, p1, p0}, T{p3, p3, p4}, CGAL::squared_distance(S{p0, p1}, S{p3, p4}));
      check_squared_distance(T{p5, p5, p4}, T{p4, p3, p3}, CGAL::squared_distance(S{p5, p4}, S{p3, p4}));

      // common vertex
      check_squared_distance(T{p0, p1, p2}, T{p0, p3, p4}, 0);
      check_squared_distance(T{p0, p1, p2}, T{p3, p0, p4}, 0);
      check_squared_distance(T{p0, p1, p2}, T{p4, p3, p0}, 0);
      check_squared_distance(T{p0, p1, p2}, T{p1, p3, p4}, 0);
      check_squared_distance(T{p0, p1, p2}, T{p3, p1, p4}, 0);
      check_squared_distance(T{p0, p1, p2}, T{p4, p3, p1}, 0);
      check_squared_distance(T{p0, p1, p2}, T{p2, p3, p4}, 0);
      check_squared_distance(T{p0, p1, p2}, T{p3, p2, p4}, 0);
      check_squared_distance(T{p0, p1, p2}, T{p4, p3, p2}, 0);

      // common edge
      check_squared_distance(T{p0, p1, p2}, T{p0, p1, p4}, 0);
      check_squared_distance(T{p0, p1, p2}, T{p1, p0, p4}, 0);
      check_squared_distance(T{p0, p1, p2}, T{p4, p0, p1}, 0);
      check_squared_distance(T{p0, p1, p2}, T{p4, p1, p0}, 0);
      check_squared_distance(T{p0, p1, p2}, T{p0, p4, p1}, 0);
      check_squared_distance(T{p0, p1, p2}, T{p1, p4, p2}, 0);

      check_squared_distance(T{p0, p1, p2}, T{p2, p1, p4}, 0);
      check_squared_distance(T{p0, p1, p2}, T{p1, p2, p4}, 0);
      check_squared_distance(T{p0, p1, p2}, T{p4, p2, p1}, 0);
      check_squared_distance(T{p0, p1, p2}, T{p4, p1, p2}, 0);
      check_squared_distance(T{p0, p1, p2}, T{p2, p4, p1}, 0);
      check_squared_distance(T{p0, p1, p2}, T{p1, p4, p2}, 0);

      check_squared_distance(T{p0, p1, p2}, T{p0, p2, p4}, 0);
      check_squared_distance(T{p0, p1, p2}, T{p2, p0, p4}, 0);
      check_squared_distance(T{p0, p1, p2}, T{p4, p0, p2}, 0);
      check_squared_distance(T{p0, p1, p2}, T{p4, p2, p0}, 0);
      check_squared_distance(T{p0, p1, p2}, T{p0, p4, p2}, 0);
      check_squared_distance(T{p0, p1, p2}, T{p2, p4, p0}, 0);

      // same triangle
      check_squared_distance(T{p0, p1, p2}, T{p0, p1, p2}, 0);
      check_squared_distance(T{p0, p1, p2}, T{p1, p2, p0}, 0);
      check_squared_distance(T{p0, p1, p2}, T{p2, p0, p1}, 0);
      check_squared_distance(T{p0, p1, p2}, T{p2, p1, p0}, 0);
      check_squared_distance(T{p0, p1, p2}, T{p0, p2, p1}, 0);
      check_squared_distance(T{p0, p1, p2}, T{p1, p0, p2}, 0);

      // vertex on triangle
      double lambda = r.get_double(0, 1);
      double mu = r.get_double(0, 1 - lambda);
      const P bp = CGAL::barycenter(p0, lambda, p1, mu, p2, 1 - lambda - mu);
      check_squared_distance(T{p0, p1, p2}, T{bp, p3, p4}, 0);
      check_squared_distance(T{p0, p1, p2}, T{p3, bp, p4}, 0);
      check_squared_distance(T{p0, p1, p2}, T{p3, p4, bp}, 0);

      // edge on triangle
      lambda = r.get_double(0, 1);
      mu = r.get_double(0, 1 - lambda);
      P bp2 = CGAL::barycenter(p0, lambda, p1, mu, p2, 1 - lambda - mu);
      check_squared_distance(T{p0, p1, p2}, T{bp, bp2, p4}, 0);
      check_squared_distance(T{p0, p1, p2}, T{bp2, bp, p4}, 0);
      check_squared_distance(T{p0, p1, p2}, T{bp, p4, bp2}, 0);
      check_squared_distance(T{p0, p1, p2}, T{bp2, p4, bp}, 0);
      check_squared_distance(T{p0, p1, p2}, T{p4, bp, bp2}, 0);
      check_squared_distance(T{p0, p1, p2}, T{p4, bp2, bp}, 0);

      // part of the edge crossing the triangle
      lambda = r.get_double(-1, 1);
      mu = r.get_double(-1, 1);
      bp2 = CGAL::barycenter(p0, lambda, p1, mu, p2, 1 - lambda - mu);
      check_squared_distance(T{p0, p1, p2}, T{bp, bp2, p4}, 0);
      check_squared_distance(T{p0, p1, p2}, T{bp2, bp, p4}, 0);
      check_squared_distance(T{p0, p1, p2}, T{bp, p4, bp2}, 0);
      check_squared_distance(T{p0, p1, p2}, T{bp2, p4, bp}, 0);
      check_squared_distance(T{p0, p1, p2}, T{p4, bp, bp2}, 0);
      check_squared_distance(T{p0, p1, p2}, T{p4, bp2, bp}, 0);

      // generic triangles
      T tr1{p0, p1, p2}, tr2{p3, p4, p5};
      do_intersect_check(tr1, tr2);

#ifdef CGAL_USE_GTE_AS_SANITY_CHECK
      gte::DCPQuery<FT, gte::Triangle3<FT>, gte::Triangle3<FT> > GTE_TT_checker;
      gte::Triangle3<FT> gte_tr1{{p0.x(), p0.y(), p0.z()}, {p1.x(), p1.y(), p1.z()}, {p2.x(), p2.y(), p2.z()}};
      gte::Triangle3<FT> gte_tr2{{p3.x(), p3.y(), p3.z()}, {p4.x(), p4.y(), p4.z()}, {p5.x(), p5.y(), p5.z()}};
      auto gte_res = GTE_TT_checker(gte_tr1, gte_tr2);

      std::cout << "dist (CGAL) : " << CGAL::squared_distance(tr1, tr2) << std::endl;
      std::cout << "dist (GTE) : " << gte_res.sqrDistance << std::endl;
      std::cout << "diff CGAL GTE : " << (gte_res.sqrDistance - CGAL::squared_distance(tr1, tr2)) << std::endl;

      // don't assert on purpose, GTE has slightly (10^-30 different results, even with an exact NT)
      are_equal(CGAL::squared_distance(tr1, tr2), gte_res.sqrDistance);
#endif
    }
  }

public:
  void run()
  {
    std::cout << "Kernel: " << typeid(K).name() << std::endl;

    P_P();
    P_S();
    P_R();
    P_L();
    P_T();
    P_Pl();
    P_Tet();

    S_S();
    S_R();
    S_L();
    S_Pl();

    R_R();
    R_L();
    R_Pl();

    L_L();
    L_Pl();

    T_T();

    Pl_Pl();
  }
};

int main()
{
  std::cout.precision(17);
  std::cerr.precision(17);

  std::cout << "3D Distance tests" << std::endl;

  CGAL::Random r;
  std::cout << "random seed = " << r.get_seed() << std::endl;

  // @todo Some tests are too difficult for these kernels
//  Test<CGAL::Simple_cartesian<double> >(r, 1e-5).run();
//  Test<CGAL::Simple_homogeneous<double> >(r, 1e-5).run();
//  Test<CGAL::Simple_cartesian<CGAL::Interval_nt<true> > >(r, 1e-5).run();

  Test<CGAL::Homogeneous<CGAL::Epeck_ft> >(r, 0).run();

  const double epick_eps = 10 * std::numeric_limits<double>::epsilon();
  Test<CGAL::Exact_predicates_inexact_constructions_kernel>(r, epick_eps).run();

  Test<CGAL::Exact_predicates_exact_constructions_kernel>(r, 0).run();

  std::cout << "Done!" << std::endl;

  return EXIT_SUCCESS;
}<|MERGE_RESOLUTION|>--- conflicted
+++ resolved
@@ -194,12 +194,8 @@
 
   void P_T()
   {
-<<<<<<< HEAD
     std::cout << "Point - Triangle" << std::endl;
     check_squared_distance(p(0, 1, 2), T{p(0, 0, 0), p(2, 0, 0), p(0, 2, 0)}, 4);
-=======
-    std::cout << "Point - Triangle\n";
-    check_squared_distance (p(0, 1, 2), T(p(0, 0, 0), p( 2, 0, 0), p( 0, 2, 0)), 4);
 
     T t(p(0,0,0), p(3,0,0), p(3,3,0));
     check_squared_distance (p(-1, -1, 0), t, 2);
@@ -211,7 +207,6 @@
     check_squared_distance (p(1, 1, 1), t, 1);
     check_squared_distance (p(1, 0, 1), t, 1);
     check_squared_distance (p(0, 0, 1), t, 1);
->>>>>>> 3613a946
   }
 
   void P_Tet()
