--- conflicted
+++ resolved
@@ -154,16 +154,11 @@
       (*it)->set_removable(false);
       ++it;
       for(; it != ite; ++it){
-<<<<<<< HEAD
-        if((std::next(it) != ite) && (std::prev(it)== std::next(it))){
-          (*it)->set_removable(false);
-=======
         if(std::next(it) != ite){
           Vertex_handle vp = *std::prev(it), vn = *std::next(it);
           if(vp == vn){
             (*it)->set_removable(false);
           }
->>>>>>> 133b48b5
         }
       }
       it = std::prev(it);
