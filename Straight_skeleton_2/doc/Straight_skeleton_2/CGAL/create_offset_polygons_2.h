namespace CGAL {

/*!
\ingroup PkgStraightSkeleton2OffsetFunctions

\brief returns a container with the offset polygons at distance `offset` obtained from the straight skeleton `ss`.

If `ss` is the interior skeleton of a polygon with holes, the offset polygons will be generated
in its interior. If `ss` is the outer skeleton of a polygon with holes, the offset polygons
will be generated in its exterior.

\tparam OfK must be a model of `Kernel`. It is used to instantiate
           `Polygon_offset_builder_traits_2<OfK>` for constructing the offset polygons.
\tparam FT must be a model of `FieldNumberType` convertible to `OfK::FT`.
\tparam StraightSkeleton is an object of type `CGAL::Straight_skeleton_2<SsK>`.
\tparam OfKPolygon is a polygon without holes type determined from `OfK`, see Section \ref SLSOffsetPolygonReturnType.

\note If `SsK != OfK` the constructed straight skeleton is converted to `CGAL::Straight_skeleton_2<OfK>`.

\pre `offset` is positive.
\pre `ss` is a valid straight skeleton.

\sa `CGAL::create_interior_skeleton_and_offset_polygons_2()`
\sa `CGAL::create_exterior_skeleton_and_offset_polygons_2()`
\sa `Polygon_offset_builder_2`
*/
<<<<<<< HEAD
template<class OfKPolygon, class FT, class StraightSkeleton, class OfK>
std::vector< std::shared_ptr<OfKPolygon> >
create_offset_polygons_2 ( FT offset,
                           const StraightSkeleton& s,
                           OfK k = Exact_predicates_inexact_constructions_kernel ) ;
=======
template <typename OfKPolygon, typename FT, typename StraightSkeleton, typename OfK>
std::vector< boost::shared_ptr<OfKPolygon> >
create_offset_polygons_2(FT offset,
                         const StraightSkeleton& ss,
                         OfK k = Exact_predicates_inexact_constructions_kernel());
>>>>>>> bbc4d08e

// ---------------------------------------------- INTERIOR -----------------------------------------

/*!
\ingroup PkgStraightSkeleton2OffsetFunctions

\brief returns a container with all the inner offset polygons at distance `offset` of a 2D polygon with holes.

The outer boundary is `outer_boundary` and its holes are given by `[holes_begin,holes_end)`.

\note A temporary straight skeleton is constructed in the interior of the input polygon to obtain the offsets.
The construction of this skeleton is the most expensive operation, therefore, to construct offsets
at more than one single distance, it is advised to use `create_interior_straight_skeleton_2()` to create
the skeleton only once, and then call `create_offset_polygons_2()` for each distance.

\tparam OfK must be a model of `Kernel`. It is used to instantiate
            `Polygon_offset_builder_traits_2<OfK>` for constructing the offset polygons.
\tparam SsK must be a model of `Kernel`. It is used to instantiate
            `Straight_skeleton_builder_traits_2<SsK>` for constructing the straight skeleton.
\tparam FT must be a model of `FieldNumberType` convertible to `OfK::FT` and `SsK::FT`.
\tparam HoleIterator must be a model of `InputIterator` with value type being a model of `ConstRange`
                     with value type `SsK::Point_2`.
\tparam InKPolygon must be a model of `SequenceContainer` with value type `InK::Point_2` (e.g. `Polygon_2<InK>`).
\tparam OfKPolygon is a polygon without holes type determined from `OfK` and `InKPolygon`,
                   see Section \ref SLSOffsetPolygonReturnType.

\note If `SsK != OfK` the constructed straight skeleton is converted to `CGAL::Straight_skeleton_2<OfK>`.

\pre `outer_boundary` describes a weakly simple, counterclockwise polygon.
\pre `[holes_begin,holes_end)` is a range of weakly simple, clockwise polygons.
\pre Holes do not intersect each other or the outer boundary.

\sa `CGAL::create_exterior_skeleton_and_offset_polygons_2()`
\sa `CGAL::create_interior_skeleton_and_offset_polygons_with_holes_2()`
\sa `Polygon_offset_builder_2`
*/
<<<<<<< HEAD
template<class OfKPolygon, class FT, class InKPolygon, class OfK, class SsK>
std::vector< std::shared_ptr<OfKPolygon> >
create_exterior_skeleton_and_offset_polygons_2( FT offset,
                                                const InKPolygon& poly,
                                                OfK ofk = Exact_predicates_inexact_constructions_kernel,
                                                SsK ssk = Exact_predicates_inexact_constructions_kernel ) ;

// ---------------------------------------------- INTERIOR -----------------------------------------
=======
template <typename OfKPolygon, typename FT, typename InKPolygon, typename HoleIterator, typename OfK, typename SsK>
std::vector< boost::shared_ptr<OfKPolygon> >
create_interior_skeleton_and_offset_polygons_2(FT offset,
                                               const InKPolygon& outer_boundary,
                                               HoleIterator holes_begin,
                                               HoleIterator holes_end,
                                               OfK ofk = CGAL::Exact_predicates_inexact_constructions_kernel,
                                               SsK ssk = CGAL::Exact_predicates_inexact_constructions_kernel());
>>>>>>> bbc4d08e

/*!
\ingroup PkgStraightSkeleton2OffsetFunctions

\brief returns a container with all the inner offset polygons at distance `offset` of the 2D polygon `poly`.

\note A temporary straight skeleton is constructed in the interior of the input polygon to obtain the offsets.
The construction of this skeleton is the most expensive operation, therefore, to construct offsets
 at more than one single distance, it is advised to use `create_interior_straight_skeleton_2()` to create
the skeleton only once, and then call `create_offset_polygons_2()` for each distance

\tparam OfK must be a model of `Kernel`. It is used to instantiate
            `Polygon_offset_builder_traits_2<OfK>` for constructing the offset polygons.
\tparam SsK must be a model of `Kernel`. It is used to instantiate
            `Straight_skeleton_builder_traits_2<SsK>` for constructing the straight skeleton.
\tparam FT must be a model of `FieldNumberType` convertible to `OfK::FT` and `SsK::FT`.
\tparam InKPolygon must be a model of `SequenceContainer` with value type `InK::Point_2` (e.g. `Polygon_2<InK>`)
                   or a model of `GeneralPolygonWithHoles_2` (e.g. `Polygon_with_holes_2<InK>`).
\tparam OfKPolygon is a polygon without holes type determined by `OfK` and `InKPolygon`,
                   see Section \ref SLSOffsetPolygonReturnType.

\note If `SsK != OfK` the constructed straight skeleton is converted to `CGAL::Straight_skeleton_2<OfK>`.

\pre `offset` is positive
\pre poly` is weakly simple, counterclockwise polygon.

\sa `CGAL::create_exterior_skeleton_and_offset_polygons_2()`
\sa `CGAL::create_interior_skeleton_and_offset_polygons_with_holes_2()`
\sa `Polygon_offset_builder_2`
*/
<<<<<<< HEAD
template<class OfKPolygon, class FT, class InKPolygon, class HoleIterator, class OfK, class SsK>
std::vector< std::shared_ptr<OfKPolygon> >
create_interior_skeleton_and_offset_polygons_2 ( FT offset,
                                                 const InKPolygon& outer_boundary,
                                                 HoleIterator holes_begin,
                                                 HoleIterator holes_end,
                                                 OfK ofk = CGAL::Exact_predicates_inexact_constructions_kernel,
                                                 SsK ssk = CGAL::Exact_predicates_inexact_constructions_kernel ) ;
=======
template <typename OfKPolygon, typename FT, typename InKPolygon, typename OfK, typename SsK>
std::vector< boost::shared_ptr<OfKPolygon> >
create_interior_skeleton_and_offset_polygons_2(FT offset,
                                               const InKPolygon& poly,
                                               OfK ofk = CGAL::Exact_predicates_inexact_constructions_kernel,
                                               SsK ssk = CGAL::Exact_predicates_inexact_constructions_kernel());

// ---------------------------------------------- EXTERIOR -----------------------------------------
>>>>>>> bbc4d08e

/*!
\ingroup PkgStraightSkeleton2OffsetFunctions

\brief returns a container with all the outer offset polygons at distance `offset` of the 2D polygon `poly`.

The exterior skeleton is limited by an outer rectangular frame placed at a margin sufficiently
large to allow the offset polygons to be constructed.

\note A temporary straight skeleton is constructed in the <I>limited exterior</I> of the input polygon
to obtain the offsets. The construction of this skeleton is the most expensive operation,
therefore, to construct offsets at more than one single distance, use the separate functions
`create_exterior_straight_skeleton_2()` and `create_offset_polygons_2()` instead.

\tparam OfK must be a model of `Kernel`. It is used to instantiate
            `Polygon_offset_builder_traits_2<OfK>` for constructing the offset polygons.
\tparam SsK must be a model of `Kernel`. It is used to instantiate
            `Straight_skeleton_builder_traits_2<SsK>` for constructing the straight skeleton.
\tparam FT must be a model of `FieldNumberType` convertible to `OfK::FT` and `SsK::FT`.
\tparam InKPolygon must be a model of `SequenceContainer` with value type `InK::Point_2` (e.g. `Polygon_2<InK>`)
                   or a model of `GeneralPolygonWithHoles_2` (e.g. `Polygon_with_holes_2<InK>`).
\tparam OfKPolygon is a polygon without holes type determined from `OfK` and `InKPolygon`,
                   see Section \ref SLSOffsetPolygonReturnType.

\note If `SsK != OfK` the constructed straight skeleton is converted to `CGAL::Straight_skeleton_2<OfK>`.

\pre `offset` is positive
\pre poly` is weakly simple, counterclockwise polygon.

\sa `CGAL::create_interior_skeleton_and_offset_polygons_2()`
\sa `CGAL::create_exterior_skeleton_and_offset_polygons_with_holes_2()`
\sa `Polygon_offset_builder_2`
*/
<<<<<<< HEAD
template<class OfKPolygon, class FT, class InKPolygon, class OfK, class SsK>
std::vector< std::shared_ptr<OfKPolygon> >
create_interior_skeleton_and_offset_polygons_2 ( FT offset,
                                                 const InKPolygon& poly,
                                                 OfK ofk = CGAL::Exact_predicates_inexact_constructions_kernel,
                                                 SsK ssk = CGAL::Exact_predicates_inexact_constructions_kernel ) ;
=======
template <typename OfKPolygon, typename FT, typename InKPolygon, typename OfK, typename SsK>
std::vector< boost::shared_ptr<OfKPolygon> >
create_exterior_skeleton_and_offset_polygons_2(FT offset,
                                               const InKPolygon& poly,
                                               OfK ofk = Exact_predicates_inexact_constructions_kernel(),
                                               SsK ssk = Exact_predicates_inexact_constructions_kernel());

>>>>>>> bbc4d08e
} /* namespace CGAL */<|MERGE_RESOLUTION|>--- conflicted
+++ resolved
@@ -24,19 +24,11 @@
 \sa `CGAL::create_exterior_skeleton_and_offset_polygons_2()`
 \sa `Polygon_offset_builder_2`
 */
-<<<<<<< HEAD
-template<class OfKPolygon, class FT, class StraightSkeleton, class OfK>
+template <typename OfKPolygon, typename FT, typename StraightSkeleton, typename OfK>
 std::vector< std::shared_ptr<OfKPolygon> >
-create_offset_polygons_2 ( FT offset,
-                           const StraightSkeleton& s,
-                           OfK k = Exact_predicates_inexact_constructions_kernel ) ;
-=======
-template <typename OfKPolygon, typename FT, typename StraightSkeleton, typename OfK>
-std::vector< boost::shared_ptr<OfKPolygon> >
 create_offset_polygons_2(FT offset,
                          const StraightSkeleton& ss,
                          OfK k = Exact_predicates_inexact_constructions_kernel());
->>>>>>> bbc4d08e
 
 // ---------------------------------------------- INTERIOR -----------------------------------------
 
@@ -73,25 +65,14 @@
 \sa `CGAL::create_interior_skeleton_and_offset_polygons_with_holes_2()`
 \sa `Polygon_offset_builder_2`
 */
-<<<<<<< HEAD
-template<class OfKPolygon, class FT, class InKPolygon, class OfK, class SsK>
+template <typename OfKPolygon, typename FT, typename InKPolygon, typename HoleIterator, typename OfK, typename SsK>
 std::vector< std::shared_ptr<OfKPolygon> >
-create_exterior_skeleton_and_offset_polygons_2( FT offset,
-                                                const InKPolygon& poly,
-                                                OfK ofk = Exact_predicates_inexact_constructions_kernel,
-                                                SsK ssk = Exact_predicates_inexact_constructions_kernel ) ;
-
-// ---------------------------------------------- INTERIOR -----------------------------------------
-=======
-template <typename OfKPolygon, typename FT, typename InKPolygon, typename HoleIterator, typename OfK, typename SsK>
-std::vector< boost::shared_ptr<OfKPolygon> >
 create_interior_skeleton_and_offset_polygons_2(FT offset,
                                                const InKPolygon& outer_boundary,
                                                HoleIterator holes_begin,
                                                HoleIterator holes_end,
                                                OfK ofk = CGAL::Exact_predicates_inexact_constructions_kernel,
                                                SsK ssk = CGAL::Exact_predicates_inexact_constructions_kernel());
->>>>>>> bbc4d08e
 
 /*!
 \ingroup PkgStraightSkeleton2OffsetFunctions
@@ -122,25 +103,14 @@
 \sa `CGAL::create_interior_skeleton_and_offset_polygons_with_holes_2()`
 \sa `Polygon_offset_builder_2`
 */
-<<<<<<< HEAD
-template<class OfKPolygon, class FT, class InKPolygon, class HoleIterator, class OfK, class SsK>
+template <typename OfKPolygon, typename FT, typename InKPolygon, typename OfK, typename SsK>
 std::vector< std::shared_ptr<OfKPolygon> >
-create_interior_skeleton_and_offset_polygons_2 ( FT offset,
-                                                 const InKPolygon& outer_boundary,
-                                                 HoleIterator holes_begin,
-                                                 HoleIterator holes_end,
-                                                 OfK ofk = CGAL::Exact_predicates_inexact_constructions_kernel,
-                                                 SsK ssk = CGAL::Exact_predicates_inexact_constructions_kernel ) ;
-=======
-template <typename OfKPolygon, typename FT, typename InKPolygon, typename OfK, typename SsK>
-std::vector< boost::shared_ptr<OfKPolygon> >
 create_interior_skeleton_and_offset_polygons_2(FT offset,
                                                const InKPolygon& poly,
                                                OfK ofk = CGAL::Exact_predicates_inexact_constructions_kernel,
                                                SsK ssk = CGAL::Exact_predicates_inexact_constructions_kernel());
 
 // ---------------------------------------------- EXTERIOR -----------------------------------------
->>>>>>> bbc4d08e
 
 /*!
 \ingroup PkgStraightSkeleton2OffsetFunctions
@@ -174,20 +144,11 @@
 \sa `CGAL::create_exterior_skeleton_and_offset_polygons_with_holes_2()`
 \sa `Polygon_offset_builder_2`
 */
-<<<<<<< HEAD
-template<class OfKPolygon, class FT, class InKPolygon, class OfK, class SsK>
+template <typename OfKPolygon, typename FT, typename InKPolygon, typename OfK, typename SsK>
 std::vector< std::shared_ptr<OfKPolygon> >
-create_interior_skeleton_and_offset_polygons_2 ( FT offset,
-                                                 const InKPolygon& poly,
-                                                 OfK ofk = CGAL::Exact_predicates_inexact_constructions_kernel,
-                                                 SsK ssk = CGAL::Exact_predicates_inexact_constructions_kernel ) ;
-=======
-template <typename OfKPolygon, typename FT, typename InKPolygon, typename OfK, typename SsK>
-std::vector< boost::shared_ptr<OfKPolygon> >
 create_exterior_skeleton_and_offset_polygons_2(FT offset,
                                                const InKPolygon& poly,
                                                OfK ofk = Exact_predicates_inexact_constructions_kernel(),
                                                SsK ssk = Exact_predicates_inexact_constructions_kernel());
 
->>>>>>> bbc4d08e
 } /* namespace CGAL */