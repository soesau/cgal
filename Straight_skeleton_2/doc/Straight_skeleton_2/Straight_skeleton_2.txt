
namespace CGAL {
/*!

\mainpage User Manual
\anchor Chapter_2D_Straight_Skeleton_and_Polygon_Offsetting
\anchor chapterstraightskeleton2
\cgalAutoToc

\cgalFigureAnchor{ComplexSLS}
<center>
<img src="complex_skeleton.png" style="max-width:70%;"/>
</center>

\authors Fernando Cacciola, Sébastien Loriot, and Mael Rouxel-Labbé

\section Straight_skeleton_2Introduction Introduction

\subsection Straight_skeleton_2Straight Straight Skeletons

This package implements weighted straight skeletons for two-dimensional polygons with holes.
An intuitive way to think of the construction of straight skeletons is to imagine that wavefronts
(or grassfires) are spawned at each edge of the polygon, and are moving inward. As the fronts
progress, they either contract or expand depending on the angles formed between polygon edges,
and sometimes disappear. Under this transformation, polygon vertices move along the
angular bisector of the lines subtending the edges, tracing a tree-like structure, the straight skeleton.

\cgalFigureAnchor{SLSProgress}
<center>
<img src="sls_progress.png" style="max-width:70%;"/>
</center>
\cgalFigureCaptionBegin{SLSProgress}
Construction of a straight skeleton: the wavefront interfaces define the straight skeleton.
\cgalFigureCaptionEnd

\subsection Straight_skeleton_2Comparison Straight Skeletons, Medial Axis and Voronoi Diagrams

The straight skeleton of a polygon is similar to the medial axis and the Voronoi diagram of a polygon
in the way it partitions it; however, unlike the medial axis and the Voronoi diagram, the bisectors
are not equidistant to its defining edges but to the supporting lines of such edges. As a result,
the bisectors of a straight skeleton might not be located in the center of the polygon and thus
cannot be regarded as a proper medial axis in its geometrical meaning.

On the other hand, only reflex vertices (i.e., vertices whose internal angle \f$ > \pi\f$)
are responsible for deviations of the bisectors from its center location. Therefore, for convex polygons,
the straight skeleton, the medial axis and the Voronoi diagram are exactly equivalent. Furthermore,
if a non-convex polygon contains only vertices of low reflexivity, the straight skeleton bisectors
will be placed nearly equidistant to their defining edges, producing a straight skeleton
much alike a "proper" medial axis.

\subsection Straight_skeleton_2IntroUsages Uses of Straight Skeletons

This package implements construction of straight skeletons as well as two typical use cases
of the straight skeleton: polygon offsetting and straight skeleton extrusion.

<ul>
  <li>\link Straight_skeleton_2Offset Polygon Offsetting\endlink: Growing and shrinking 2D polygons.</li>
  <li>\link Straight_skeleton_2Extrusion Straight Skeleton Extrusion\endlink: Creating a volume by adding height
      to the straight skeleton. </li>
</ul>

\section Straight_skeleton_2Definitions Definitions

We now define in detail what is the straight skeleton, starting from the input polygon.

\subsection Straight_skeleton_22DContour 2D Contours

A <I>2D contour</I> is a closed sequence (a cycle) of three or more <I>connected 2D oriented straight
line segments</I> called <I>contour edges</I>. The endpoints of contour edges are called <I>vertices</I>,
and are shared by exactly two incident edges.

A contour partitions the plane in open regions that are bounded and unbounded.
If the contour forms the boundary of a single open region that is a simply connected set,
then this contour is said to be <I>weakly simple</I>. If the edges of the contour intersect
only at their common vertices, the contour is said to be <I>simple</I>.

The orientation of a contour is given by the order of the vertices around the region they bound.
It can be `clockwise` (CW) or `counterclockwise` (CCW). The <I>bounded side</I> of a contour edge
is the side facing the bounded region of the contour. If the contour is oriented CCW, the bounded
side of an edge is its left side.

\subsection Straight_skeleton_22DPolygonwithHoles 2D Polygon with Holes

A <I>2D polygon</I> is a contour.

A <I>2D polygon with holes</I> is a contour having zero or more contours in its bounded regions.
The former contour is called <I>outer contour</I> or <I>outer boundary</I>, and the latter
contours are called <I>inner contours</I>, or <I>holes</I>. In this chapter, we require that
there cannot be any intersection among any two contours. Furthermore, we require that the outer
contour is CCW oriented, that holes are CW oriented, and that a hole cannot be
in the bounded region of another hole.

The intersection of the bounded regions of the outer contour and the unbounded regions
of each inner contour is the <I>interior</I> of the polygon with holes. A polygon with holes
is said to be <I>weakly simple</I> if its interior is a simply connected set.

Throughout the rest of this chapter the term <I>polygon</I> will be used as a shortcut
for <I>polygon with holes</I>.

\cgalFigureBegin{Validpolygons,valid_polygons.png}
Examples of weakly simple polygons: one with no holes and two edges coincident (left) and one
with 2 holes (right).
\cgalFigureEnd

\cgalFigureBegin{Invalidpolygons,invalid_polygons.png}
Examples of non-simple polygons: one folding into itself, that is, non-planar (left), one with a vertex
touching an edge (middle), and one with a hole crossing into the outside (right)
\cgalFigureEnd

\subsection Straight_skeleton_2StraightSkeletonofa2D Straight Skeleton of a 2D Weakly Simple Polygon

Given a contour edge called the <I>source edge</I>, its <I>offset edge</I> at time `t` is an edge
parallel with the same orientation such that the Euclidean distance between the lines
supporting both edges is exactly `t`. An offset edge is always located to the bounded side of
its source edge (which is an oriented straight line segment).

The straight skeleton is spawned by applying a continuous, <I>inward offsetting</I> to the contour edges.
Under this transformation, polygon vertices move along the angular bisector of the lines subtending
the edges, at a speed that depends on the angle between the two incident contour edges. So-called
<I>events</I> happen when two moving vertices impact each other, or when a moving vertex
collides with an offset edge. The different event types are detailed in the documentation of the class
`CGAL::Straight_skeleton_builder_2`.

The straight skeleton is the set of segments traced out by the moving vertices during this process.
It forms a unique partitioning of the polygon interior into <I>straight skeleton regions</I>
corresponding to the monotone areas traced by the continuous inward offsetting of the contour edges.
Each region corresponds to exactly 1 contour edge. These regions are bounded by the angular bisectors
of the supporting lines of the contour edges, and each such region is itself a non-convex,
weakly simple polygon.

\cgalFigureBegin{MoreSLS,simple_skeleton_0.png}
Straight skeletons of various weakly simple polygons.
\cgalFigureEnd

The main entry points for straight skeletons are the following functions:

<ul>
  <li>CGAL::create_interior_straight_skeleton_2()</li>
  <li>CGAL::create_exterior_straight_skeleton_2()</li>
</ul>

\subsection Straight_skeleton_2Weights Weighted Straight Skeletons

Weighted straight skeletons are a generalization of straight skeletons: contour edges are assigned
a positive weight, which can be understood as assigning a speed to the wavefront spawned from
the contour edge. Vertices no longer move along the angular bisector between two contour edges, but
along a weighted bisector.

This \cgal package supports positive multiplicative weights: if the supporting line of a contour edge
is described through the equation `ax+by+c=0` then the supporting line of the offset edge
at distance `t` is `ax+by+c-t=0`. With a multiplicative weight `w`, the equation becomes `w(ax+by+c)-t=0`.
Therefore, a larger weight implies a faster moving front.

\cgalFigureAnchor{SLSWeight}
<center>
<img src="sls_weights.png" style="max-width:70%;"/>
</center>
\cgalFigureCaptionBegin{SLSWeight}
An unweighted straight skeleton (leftmost) and three randomly weighted straight skeletons.
\cgalFigureCaptionEnd

A significant change from unweighted straight skeleton of polygon with holes is that the faces
of a straight skeleton of a polygon with holes are no longer necessarily weakly simple polygons:
a face can for example completely encompass a set of faces incident to a hole, giving it the topology
of a ring. This property is essential, both to have a valid halfedge data structure (e.g., one cannot
have a face with multiple boundaries), and to correctly extract the offset contours of the straight
skeleton. Thus, a post processing step is applied to ensure the weakly simple property in all faces.
This post processing adds so-called <I>artificial bisector/vertices</I> where required to cut the face
into a weakly simple polygon. This is achieved by shooting a ray from the farthest (w.r.t. time) vertex
for each boundary that does not contain the defining contour edge of its incident face.

\cgalFigureAnchor{SLSArtificial}
<center>
<img src="artificial_bisectors.png" style="max-width:75%;"/>
</center>
\cgalFigureCaptionBegin{SLSArtificial}
A polygon with four holes (black) and its straight skeleton (red).
Three artifical bisectors (green) are added in a post-processing step to recover the simply-connected
property for the straight skeleton face (gray) of the rightmost vertical contour edge.
\cgalFigureCaptionEnd

The main entry points for weighted straight skeletons are the following functions:

<ul>
  <li>CGAL::create_interior_weighted_straight_skeleton_2()</li>
  <li>CGAL::create_exterior_weighted_straight_skeleton_2()</li>
</ul>

\subsection Straight_skeleton_2StraightSkeletonGeneral Straight Skeleton of a General Polygon

A straight skeleton can also be defined for a general multiply-connected, planar, directed straight-line
graph by considering all the edges as embedded in an unbounded region \cgalCite{aa-skfgpf-95}.
The only difference is that in this case some faces will be only partially bounded.

The current version of this \cgal package can only construct the straight skeleton in the interior
of a simple polygon with holes, that is it does not handle general polygonal figures in the plane.

\section Straight_skeleton_2Usages Uses of Straight Skeletons

\subsection Straight_skeleton_2Offset Polygon Offsetting

\anchor Offsets

The straight skeleton is defined by the trace of the moving vertices, but one can also consider
the state of the polygon at a fixed time `t` made up of the translated vertices.
This is the <I>offset polygon</I>.

An offset polygon can have fewer, equal, or more sides as its source polygon. It can even be composed
of multiple polygons. If the source polygon has no holes, then no offset polygon has any holes.
If the source polygon has holes, any of the offset polygons can have holes itself, but it might
as well have no holes at all (if the distance is sufficiently large). Each offset polygon
has the same orientation as the source polygon.

The main entry points for polygon offsetting are the following functions:

<ul>
  <li>CGAL::create_offset_polygons_2()</li>
  <li>CGAL::create_interior_skeleton_and_offset_polygons_2()</li>
  <li>CGAL::create_interior_skeleton_and_offset_polygons_with_holes_2()</li>
  <li>CGAL::create_interior_weighted_skeleton_and_offset_polygons_2()</li>
  <li>CGAL::create_interior_weighted_skeleton_and_offset_polygons_with_holes_2()</li>
</ul>

\subsection Straight_skeleton_2ExteriorSkeletonsandExterior Exterior Straight Skeletons and Exterior Offset Contours

This \cgal package can only construct the straight skeleton and offset contours in the <I>interior</I>
of a polygon with holes. However, constructing exterior skeletons and exterior offsets is possible.

Say you have some polygon with one hole, and you wish to obtain some exterior offset contours.
The interior region of a polygon with holes is connected while the exterior region is not: there is
an unbounded region outside the outer contour, and one bounded region inside each hole. To construct
an offset contour you need to construct a straight skeleton. Thus, to construct exterior offset contours
for a polygon with holes, you need to construct, <I>separately</I>, the exterior skeleton
of the outer contour and the interior skeleton of each hole.

Constructing the interior skeleton of a hole is directly supported by this \cgal package;
you simply need to input the hole's vertices in reversed order as if it were an outer contour
as to treat them as simple polygons without holes. The offset contour(s) should also be reversed.

Constructing the exterior skeleton of the outer contour is achieved by means of the following trick:
consider the outer contour as a hole of a larger rectangle (call it <I>frame</I>). If the frame
is sufficiently separated from the contour, the resulting skeleton will be equivalent
to a <I>real</I> exterior skeleton once the offset contour corresponding to the outer frame is removed,
which is performed automatically by some of the functions of this package.

\cgalFigureAnchor{SLSExterior}
<center>
<img src="exterior_skeleton.png" style="max-width:50%;"/>
</center>
\cgalFigureCaptionBegin{SLSExterior}
Exterior skeleton obtained using a frame (left) and 2 sample exterior offset contours (right)
\cgalFigureCaptionEnd

\cgalAdvancedBegin
It is necessary to place the frame sufficiently far away from the contour. If it is not, it could occur
that the outward offset contour collides and merges with the inward offset frame, resulting in 1
instead of 2 offset contours. However, the proper separation between the contour and the frame is
not directly given by the offset distance at which you want the offset contour. That distance
must be at least the desired offset plus the largest euclidean distance between an offset vertex
and its original. This \cgal packages provides a helper function to compute the required separation:
`compute_outer_frame_margin()`.
\cgalAdvancedEnd

For convenience, the following functions are provided:

<ul>
  <li>`CGAL::create_exterior_skeleton_and_offset_polygons_2()`, which adds the outer frame to the input polygon
      (with or without holes) and provides output offset polygons (`CGAL::Polygon_2`), <b>including</b>
      the offset of the outer frame.</li>
  <li>`CGAL::create_exterior_skeleton_and_offset_polygons_with_holes_2()`, which adds the outer frame
      to the input polygon (with or without holes) and provides as output offset polygons with holes
      (`CGAL::Polygon_with_holes_2`), <b>excluding</b> the offset of the outer frame.</li>
</ul>

These also exists in weighted versions.

\subsection Straight_skeleton_2Extrusion Straight Skeleton Extrusion

Perhaps the first (historically) use-case of straight skeletons: given a polygonal roof, the straight skeleton
directly gives the layout of each tent. If each skeleton edge is lifted from the plane a height equal
to its offset distance, the resulting roof is "correct" in that water will always fall down
to the contour edges (the roof's border), regardless of where it falls on the roof.
Laycock and Day \cgalCite{cgal:ld-agrm-03} give an algorithm for roof design based on the straight skeleton.

This \cgal package implements skeleton extrusion for polygons with holes, with support for positive
multiplicative weights. The output is a closed, combinatorially 2-manifold surface triangle mesh.

\cgalFigureAnchor{SLSExtrusion}
<center>
<img src="sls_extrusion.png" style="max-width:70%;"/>
</center>
\cgalFigureCaptionBegin{SLSExtrusion}
Input polygon (left), weighted skeleton with colored faces (middle), and extruded skeleton (right).
\cgalFigureCaptionEnd

The main entry point for straight skeleton extrusion is the function `CGAL::extrude_skeleton()`, whose
API also enables passing angles for each tent, which are then converted internally to edge weights.

The extrusion can be performed to a maximum height, as shown in the figure below.

\cgalFigureAnchor{SLSCroppedExtrusion}
<center>
<img src="sls_cropped_extrusion.png" style="max-width:70%;"/>
</center>
\cgalFigureCaptionBegin{SLSCroppedExtrusion}
Input polygon with three holes and its weighted straight skeleton (left), and two extrusions
of the skeleton with different maximum heights (middle and right).
\cgalFigureCaptionEnd

\subsection Straight_skeleton_2OtherUsages Other Uses of Straight Skeletons

Just like medial axes, straight skeletons can also be used for 2D shape description and matching.
Essentially, all the applications of image-based skeletonization (for which there is a vast literature)
are also direct applications of the straight skeleton, especially since skeleton edges are simply
straight line segments.

Consider the subgraph formed only by <I>inner bisectors</I> (that is, only the skeleton edges
which are not incident upon a contour vertex). Call this subgraph a <I>skeleton axis</I>.
Each node in the skeleton axis whose degree is \f$ >=3\f$ roots more than one skeleton tree.
Each skeleton tree roughly corresponds to a region in the input topologically equivalent
to a rectangle; that is, without branches. For example, a simple character "H" would contain 2 higher
degree nodes separating the skeleton axis in 5 trees; while the character "@" would contain
just 1 higher degree node separating the skeleton axis in 2 curly trees.

Since a skeleton edge is a straight line, each branch in a skeleton tree is a polyline.
Thus, the path-length of the tree can be directly computed. Furthermore, the polyline
for a particular tree can be interpolated to obtain curve-related information.

Pruning each skeleton tree cutting off branches whose length is below some threshold; or smoothing
a given branch, can be used to reconstruct the polygon without undesired details, or fit into
a particular canonical shape.

Each skeleton edge in a skeleton branch is associated with 2 contour edges which are facing each other.
If the polygon has a bottleneck (it almost touches itself), a search in the skeleton graph measuring
the distance between each pair of contour edges will reveal the location of the bottleneck,
allowing you to cut the shape in two. Likewise, if two shapes are too close to each other
along some part of their boundaries (a near contact zone), a similar search in an exterior skeleton
of the two shapes at once would reveal the parts of near contact, allowing you to stitch the shapes.
These <I>cut and stitch</I> operations can be directly executed in the straight skeleton itself
instead of the input polygon (because the straight skeleton contains a graph
of the connected contour edges).

\section Straight_skeleton_2Implementation Implementation Details

The reference manual of this \cgal package contains many details about the straight skeleton
construction algorithm that has been implemented. In particular, the classes and `CGAL::Straight_skeleton_2`
and `CGAL::Straight_skeleton_builder_2` describe the algorithm in depth.

\section Straight_skeleton_2Examples Examples

\subsection Straight_skeleton_2CreateaStraightSkeleton Create a Straight Skeleton

The straight skeleton data structure is implemented in the class `CGAL::Straight_skeleton_2`.

The simplest way to construct a straight skeleton is via the free functions
`CGAL::create_interior_straight_skeleton_2()` and `CGAL::create_exterior_straight_skeleton_2()`,
as shown in the following example:

\cgalExample{Straight_skeleton_2/Create_straight_skeleton_2.cpp}

The input to these functions is the polygon, which can be given as an iterator pair or directly
as a `CGAL::Polygon_2` object. In the case of the exterior skeleton, a maximum offset must be specified
as well (see Section \link Straight_skeleton_2ExteriorSkeletonsandExterior \endlink for details
on this max offset parameter).

\subsection Straight_skeleton_2CreateaStraightSkeleton_1 Create a Straight Skeleton from a Polygon With Holes

If `CGAL::Polygon_with_holes_2` is used, you can pass an instance of it directly to the function creating
the interior skeleton, as shown below. Notice that a different header must be included in this case.

\cgalExample{Straight_skeleton_2/Create_straight_skeleton_from_polygon_with_holes_2.cpp}

\subsection Straight_skeleton_2CreateOffsetPolygonsfrom Create Offset Polygons from a Straight Skeleton

If you already have a straight skeleton object, the simpler way to generate offset polygons is
to call `CGAL::create_offset_polygons_2()` as shown in the next example, passing the desired offset and
the straight skeleton. You can reuse the same skeleton to generate offsets at a different distance,
which is recommended because producing the straight skeleton is much slower than generating offset polygons.

\cgalExample{Straight_skeleton_2/Create_offset_polygons_2.cpp}

\subsection Straight_skeleton_2CreateOffsetPolygonsfrom_1 Create Offset Polygons from a Polygon (With or Without Holes)

If you need offset polygons at a single distance, you can hide away the construction
of the straight skeleton by calling directly the functions `CGAL::create_interior_skeleton_and_offset_polygons_2()`
and `CGAL::create_exterior_skeleton_and_offset_polygons_2()` as shown in the following examples:

\cgalExample{Straight_skeleton_2/Create_skeleton_and_offset_polygons_2.cpp}

... and using a `Polygon_with_holes_2` directly when available:

\cgalExample{Straight_skeleton_2/Create_saop_from_polygon_with_holes_2.cpp}

If the input polygon has holes, there can be holes in the offset polygons. However, the polygons
generated by all the offsetting functions shown before do not have any parent-hole relationship
computed; that is, they just instances of `Polygon_2` instead of `Polygon_with_holes_2`.
If `Polygon_with_holes_2` are available and you need the offsetting to produce them, you can call
the function `CGAL::arrange_offset_polygons_2()` passing the result of any of the offsetting functions
described so far. That function arranges the offset polygons detecting and distributing holes within parents.
As a shortcut, you can use the function `CGAL::create_interior_skeleton_and_offset_polygons_with_holes_2()`
as shown below:

\cgalExample{Straight_skeleton_2/Create_skeleton_and_offset_polygons_with_holes_2.cpp}

\cgalAdvancedBegin
Consider an input polygon with parallel edges separated a distance \f$ 2*t\f$. If you produce
an offset polygon at distance \f$ t\f$, these parallel edges will just collapse each other and vanish
from the result, keeping the output as a <I>simple polygon</I>, just like the input. However, if you
request an offset polygon at a distance \f$ t-epsilon\f$, the result will still be a simple polygon
but with edges that are so close to each other that will almost intersect.  If a kernel with exact
constructions is used, the offsetting algorithm can guarantee that the output contains only simple
polygons. However, if inexact constructions are used the roundoff in the coordinates of the output
points will cause parallel edges that <I>almost</I> collapse-but not so-to become really collinear
or even cross each other.

Thus, it is necessary to use a kernel with exact constructions if offset polygons must be simple,
yet computing a straight skeleton using that kernel is very slow, much more than computing the offset
polygons. To help with this, it is possible to construct the straight skeleton using the recommended
kernel `Exact_predicates_inexact_constructions_kernel`, then convert the skeleton to a different kernel
via the function `CGAL::convert_straight_skeleton_2()` and input the converted skeleton to the offsetting functions.

All the offsetting functions that take polygons as input (and create the straight skeleton
under the hood) apply that optimization automatically: that is, the output polygons are defined
over the same kernel of the input polygons, whatever that is, yet the straight skeleton is constructed
with the faster recommended kernel and converted if necessary.

Notice how some of the examples above use `Exact_predicates_exact_constructions_kernel`. In all cases,
the straight skeleton is constructed using `Exact_predicates_inexact_constructions_kernel`.
\cgalAdvancedEnd

\subsection Straight_skeleton_2ExtrusionExample Extrude the Skeleton of a Polygon with Holes

The following example shows how to extrude the weighted skeleton of a polygon with holes:

\cgalExample{Straight_skeleton_2/extrude_skeleton.cpp}

\subsection Straight_skeleton_2LowlevelAPI Low Level API

All the high level functions described above are just wrappers around the low-level API described here.
This low level API is richer and provides options and configurations not covered by any of those functions.

The straight skeleton construction algorithm is encapsulated in the class `CGAL::Straight_skeleton_builder_2`,
which is parameterized by a geometric traits (`CGAL::Straight_skeleton_builder_traits_2`)
and the Straight Skeleton class.

The offset contours construction algorithm is encapsulated in the class `CGAL::Polygon_offset_builder_2`,
which is parameterized by the Straight Skeleton class, a geometric traits
(`Polygon_offset_builder_traits_2<Kernel>`) and a container type where the resulting offset polygons
are generated.

To construct the straight skeleton of a polygon the user must:

<ol>
  <li>Instantiate the straight skeleton builder.</li>
  <li> Enter one contour at a time, starting from the outer contour, via the method
       `Straight_skeleton_builder_2::enter_contour()`. The input polygon must be
       weakly simple and counter-clockwise oriented (see the definitions at the beginning
       of this chapter). Collinear edges are allowed. The insertion order of each hole is
       unimportant but the outer contour must be entered first.</li>
  <li>Call `Straight_skeleton_builder_2::construct_skeleton()` once <I>all</I> the contours
       have been entered. You cannot enter another contour once the skeleton has been constructed.</li>
</ol>

To construct a set of inward offset contours the user must:

<<<<<<< HEAD
(3) Call `Polygon_offset_builder_2::construct_offset_contours()` passing the desired offset
distance and an output iterator that can store a
`std::shared_ptr` of `Container` instances
into a resulting sequence (typically, a back insertion iterator)

Each element in the resulting sequence is an <I>offset contour</I>, given by
a `std::shared_ptr` holding a dynamically allocated instance
of the Container type. Such a container can be any model of the
`SequenceContainer` concept, for example, a `CGAL::Polygon_2`,
or just a `std::vector` of 2D points.
=======
<ol>
  <li>Construct the straight skeleton of the source polygon.</li>
  <li>Instantiate the polygon offset builder passing in the straight skeleton as a parameter.</li>
  <li>Call `Polygon_offset_builder_2::construct_offset_contours()` passing the desired offset
      distance and an output iterator that can store a `boost::shared_ptr` of `Container` instances
      into a resulting sequence (typically, a back insertion iterator)</li>
</ol>

Each element in the resulting sequence is an <I>offset contour</I>, given by a `boost::shared_ptr`
holding a dynamically allocated instance of the Container type. Such a container can be any model
of the `SequenceContainer` concept, for example, a `CGAL::Polygon_2`, or just a `std::vector` of 2D points.
>>>>>>> bbc4d08e

The resulting sequence of offset contours can contain both outer and inner contours. Each offset hole
(inner offset contour) would logically belong in the interior of some of the outer offset contours.
However, this algorithm returns a sequence of contours in arbitrary order and there is no
indication whatsoever of the parental relationship between inner and outer contours.

On the other hand, each outer contour is counter-clockwise oriented while each hole is clockwise-oriented.
And since offset contours do form simple polygons, it is guaranteed that no hole will be
inside another hole, no outer contour will be inside any other contour, and each hole will be inside
exactly 1 outer contour.

Parental relationships are <I>not</I> automatically reconstructed by this algorithm because
this relation is not directly given by the input polygon and must be done as a post-processing
step. The function `CGAL::arrange_offset_polygons_2()` can be used to do that efficiently.

A user can reconstruct the parental relationships as a post processing operation by testing
each inner contour (which is identified by being clockwise) against each outer contour (identified
as being counter-clockwise) for insideness.

This algorithm requires exact predicates but not exact constructions.
Therefore, the `Exact_predicates_inexact_constructions_kernel` should be used.

\cgalExample{Straight_skeleton_2/Low_level_API.cpp}

\section Straight_skeleton_2History Implementation History

Fernando Cacciola created the first version of this package, providing unweighted straight skeletons
and polygon offsetting.

Sébastien Loriot and Mael Rouxel-Labbé implemented further robustification techniques,
as well as weighted straight skeletons, and skeleton extrusion.

*/

} /* namespace CGAL */
<|MERGE_RESOLUTION|>--- conflicted
+++ resolved
@@ -463,30 +463,17 @@
 
 To construct a set of inward offset contours the user must:
 
-<<<<<<< HEAD
-(3) Call `Polygon_offset_builder_2::construct_offset_contours()` passing the desired offset
-distance and an output iterator that can store a
-`std::shared_ptr` of `Container` instances
-into a resulting sequence (typically, a back insertion iterator)
-
-Each element in the resulting sequence is an <I>offset contour</I>, given by
-a `std::shared_ptr` holding a dynamically allocated instance
-of the Container type. Such a container can be any model of the
-`SequenceContainer` concept, for example, a `CGAL::Polygon_2`,
-or just a `std::vector` of 2D points.
-=======
 <ol>
   <li>Construct the straight skeleton of the source polygon.</li>
   <li>Instantiate the polygon offset builder passing in the straight skeleton as a parameter.</li>
   <li>Call `Polygon_offset_builder_2::construct_offset_contours()` passing the desired offset
-      distance and an output iterator that can store a `boost::shared_ptr` of `Container` instances
+      distance and an output iterator that can store a `std::shared_ptr` of `Container` instances
       into a resulting sequence (typically, a back insertion iterator)</li>
 </ol>
 
-Each element in the resulting sequence is an <I>offset contour</I>, given by a `boost::shared_ptr`
+Each element in the resulting sequence is an <I>offset contour</I>, given by a `std::shared_ptr`
 holding a dynamically allocated instance of the Container type. Such a container can be any model
 of the `SequenceContainer` concept, for example, a `CGAL::Polygon_2`, or just a `std::vector` of 2D points.
->>>>>>> bbc4d08e
 
 The resulting sequence of offset contours can contain both outer and inner contours. Each offset hole
 (inner offset contour) would logically belong in the interior of some of the outer offset contours.
