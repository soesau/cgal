--- conflicted
+++ resolved
@@ -24,13 +24,8 @@
 
 namespace CGAL {
 
-<<<<<<< HEAD
-template<class ForwardPointIterator, class Traits>
+template<class ForwardPointIterator, class WeightIterator, class Traits>
 std::optional< typename Traits::FT > compute_outer_frame_margin ( ForwardPointIterator aBegin
-=======
-template<class ForwardPointIterator, class WeightIterator, class Traits>
-boost::optional< typename Traits::FT > compute_outer_frame_margin ( ForwardPointIterator aBegin
->>>>>>> bbc4d08e
                                                                   , ForwardPointIterator aEnd
                                                                   , WeightIterator       aWBegin
                                                                   , WeightIterator       CGAL_assertion_code(aWEnd)
@@ -104,30 +99,18 @@
     FT lDist = CGAL_SS_i::inexact_sqrt(lMaxSDist) ;
     double approx = ceil( to_interval(lDist + ( aOffset * FT(1.05) ) ).second );
 
-<<<<<<< HEAD
-    return std::optional<FT>( lDist + ( aOffset * FT(1.05) ) ) ; // Add a %5 gap
-  }
-  else
-    return std::optional<FT>();
-=======
     // Add a %5 gap, and ceil to get simpler values
     CGAL_STSKEL_BUILDER_TRACE(4, "outer frame margin: " << approx );
-    return boost::optional<FT> ( approx ) ;
+    return std::optional<FT> ( approx ) ;
   }
->>>>>>> bbc4d08e
 
-  return boost::none;
+  return std::nullopt;
 }
 
-<<<<<<< HEAD
-template<class FT, class ForwardPointIterator>
-std::optional<FT> compute_outer_frame_margin ( ForwardPointIterator aBegin, ForwardPointIterator aEnd,
-                                                 FT aOffset )
-=======
 
 // `Traits` first is to help overload resolution in the 3-argument version (see below)
 template<class Traits, class ForwardPointIterator>
-boost::optional< typename Traits::FT > compute_outer_frame_margin ( ForwardPointIterator aBegin
+std::optional< typename Traits::FT > compute_outer_frame_margin ( ForwardPointIterator aBegin
                                                                   , ForwardPointIterator aEnd
                                                                   , typename Traits::FT  aOffset
                                                                   , Traits const&        aTraits
@@ -139,12 +122,11 @@
 }
 
 template<class ForwardPointIterator, class WeightIterator, class FT>
-boost::optional<FT> compute_outer_frame_margin(ForwardPointIterator aBegin,
+std::optional<FT> compute_outer_frame_margin(ForwardPointIterator aBegin,
                                                ForwardPointIterator aEnd,
                                                WeightIterator aWBegin,
                                                WeightIterator aWEnd,
                                                const FT aOffset)
->>>>>>> bbc4d08e
 {
   typedef typename std::iterator_traits<ForwardPointIterator>::value_type Point_2 ;
 
@@ -156,7 +138,7 @@
 }
 
 template<class FT, class ForwardPointIterator>
-boost::optional<FT> compute_outer_frame_margin(ForwardPointIterator aBegin,
+std::optional<FT> compute_outer_frame_margin(ForwardPointIterator aBegin,
                                                ForwardPointIterator aEnd,
                                                const FT aOffset)
 {
