--- conflicted
+++ resolved
@@ -141,13 +141,9 @@
 std::vector< std::shared_ptr<OutPolygon> >
 create_offset_polygons_2 ( FT const& aOffset, Skeleton const& aSs, K const& , Tag_false )
 {
-<<<<<<< HEAD
-  typedef std::shared_ptr<OutPolygon> OutPolygonPtr ;
-=======
   static_assert(!std::is_same_v<OutPolygon, CGAL::Default>);
 
-  typedef boost::shared_ptr<OutPolygon> OutPolygonPtr ;
->>>>>>> 92e31b78
+  typedef std::shared_ptr<OutPolygon>   OutPolygonPtr ;
   typedef std::vector<OutPolygonPtr>    OutPolygonPtrVector ;
 
   typedef Straight_skeleton_2<K> OfSkeleton ;
@@ -171,13 +167,9 @@
 std::vector< std::shared_ptr<OutPolygon> >
 create_offset_polygons_2 ( FT const& aOffset, Skeleton const& aSs, K const& /*k*/, Tag_true )
 {
-<<<<<<< HEAD
-  typedef std::shared_ptr<OutPolygon> OutPolygonPtr ;
-=======
   static_assert(!std::is_same_v<OutPolygon, CGAL::Default>);
 
-  typedef boost::shared_ptr<OutPolygon> OutPolygonPtr ;
->>>>>>> 92e31b78
+  typedef std::shared_ptr<OutPolygon>   OutPolygonPtr ;
   typedef std::vector<OutPolygonPtr>    OutPolygonPtrVector ;
 
   typedef Polygon_offset_builder_traits_2<K>                                OffsetBuilderTraits;
@@ -201,14 +193,9 @@
 
 } // namespace CGAL_SS_i
 
-<<<<<<< HEAD
-template<class OutPolygon, class FT, class Skeleton, class K>
-std::vector< std::shared_ptr<OutPolygon> >
-=======
 template<class OutPolygon, class FT, class Skeleton,
          class K = Exact_predicates_inexact_constructions_kernel>
-std::vector< boost::shared_ptr<OutPolygon> >
->>>>>>> 92e31b78
+std::vector<std::shared_ptr<OutPolygon> >
 inline
 create_offset_polygons_2(const FT& aOffset,
                          const Skeleton& aSs,
@@ -218,35 +205,16 @@
   return CGAL_SS_i::create_offset_polygons_2<OutPolygon>(aOffset, aSs, k, same_kernel);
 }
 
-<<<<<<< HEAD
-template<class Polygon = Polygon_2<Exact_predicates_inexact_constructions_kernel>,
-         class FT, class Skeleton>
-std::vector< std::shared_ptr<Polygon> >
-inline
-create_offset_polygons_2(const FT& aOffset,
-                         const Skeleton& aSs)
-{
-  return create_offset_polygons_2<Polygon>(aOffset, aSs, Exact_predicates_inexact_constructions_kernel());
-}
-
-=======
->>>>>>> 92e31b78
 ////////////////////////////////////////////////////////////////////////////////////////////////////
 ////////////////////////////////////////////////////////////////////////////////////////////////////
 ////////////////////////////////////////////////////////////////////////////////////////////////////
 /// INTERIOR
 
-<<<<<<< HEAD
-template<class FT, class APolygon, class HoleIterator, class OfK, class SsK,
-         class OutPolygon = typename CGAL_SS_i::Default_return_polygon_type<APolygon, OfK>::type>
-std::vector< std::shared_ptr<OutPolygon> >
-=======
 template <class OutPolygon_ = CGAL::Default,
           class FT, class APolygon, class HoleIterator,
           class OfK = Exact_predicates_inexact_constructions_kernel,
           class SsK = Exact_predicates_inexact_constructions_kernel>
-std::vector< boost::shared_ptr<CGAL_SS_i::Polygon_return_type<OutPolygon_, APolygon, OfK> > >
->>>>>>> 92e31b78
+std::vector<std::shared_ptr<CGAL_SS_i::Polygon_return_type<OutPolygon_, APolygon, OfK> > >
 inline
 create_interior_skeleton_and_offset_polygons_2(const FT& aOffset,
                                                const APolygon& aOuterBoundary,
@@ -271,35 +239,12 @@
            ofk);
 }
 
-<<<<<<< HEAD
-template<class FT, class APolygon, class HoleIterator, class OfK,
-         class OutPolygon = typename CGAL_SS_i::Default_return_polygon_type<APolygon, OfK>::type>
-std::vector< std::shared_ptr<OutPolygon> >
-inline
-create_interior_skeleton_and_offset_polygons_2(const FT& aOffset,
-                                               const APolygon& aOuterBoundary,
-                                               HoleIterator aHolesBegin,
-                                               HoleIterator aHolesEnd,
-                                               const OfK& ofk)
-{
-  return create_interior_skeleton_and_offset_polygons_2(aOffset, aOuterBoundary,
-                                                        aHolesBegin, aHolesEnd,
-                                                        ofk,
-                                                        Exact_predicates_inexact_constructions_kernel());
-}
-
-// Overload where Polygon actually is a simple polygon (no holes)
-template<class FT, class APolygon, class OfK, class SsK,
-         class OutPolygon = typename CGAL_SS_i::Default_return_polygon_type<APolygon, OfK>::type>
-std::vector< std::shared_ptr<OutPolygon> >
-=======
 // Overload where APolygon is a simple polygon (no holes)
 template <class OutPolygon_ = CGAL::Default,
           class FT, class APolygon,
           class OfK = Exact_predicates_inexact_constructions_kernel,
           class SsK = Exact_predicates_inexact_constructions_kernel>
-std::vector< boost::shared_ptr<CGAL_SS_i::Polygon_return_type<OutPolygon_, APolygon, OfK> > >
->>>>>>> 92e31b78
+std::vector<std::shared_ptr<CGAL_SS_i::Polygon_return_type<OutPolygon_, APolygon, OfK> > >
 inline
 create_interior_skeleton_and_offset_polygons_2(const FT& aOffset,
                                                const APolygon& aPoly,
@@ -308,44 +253,12 @@
                                                std::enable_if_t<
                                                  ! CGAL_SS_i::has_Hole_const_iterator<APolygon>::value>* = nullptr)
 {
-<<<<<<< HEAD
-  std::vector<APolygon> no_holes;
-  return create_interior_skeleton_and_offset_polygons_2(aOffset, aPoly,
-                                                        no_holes.begin(), no_holes.end(),
-                                                        ofk, ssk);
-}
-
-// Overloads common to both polygons with and without holes, a simple polygon is returned in any case
-template<class FT, class APolygon, class OfK,
-         class OutPolygon = typename CGAL_SS_i::Default_return_polygon_type<APolygon, OfK>::type>
-std::vector<std::shared_ptr<OutPolygon> >
-inline
-create_interior_skeleton_and_offset_polygons_2(const FT& aOffset,
-                                               const APolygon& aPoly,
-                                               const OfK& ofk)
-{
-  return create_interior_skeleton_and_offset_polygons_2(aOffset, aPoly, ofk,
-                                                        Exact_predicates_inexact_constructions_kernel());
-}
-
-template<class FT, class APolygon,
-         class OutPolygon = typename CGAL_SS_i::Default_return_polygon_type<
-                              APolygon, Exact_predicates_inexact_constructions_kernel>::type>
-std::vector<std::shared_ptr<OutPolygon> >
-inline
-create_interior_skeleton_and_offset_polygons_2(const FT& aOffset,
-                                               const APolygon& aPoly)
-{
-  return create_interior_skeleton_and_offset_polygons_2(aOffset, aPoly,
-                                                        Exact_predicates_inexact_constructions_kernel());
-=======
   using OutPolygon = CGAL_SS_i::Polygon_return_type<OutPolygon_, APolygon, OfK>;
 
   std::vector<APolygon> no_holes;
   return create_interior_skeleton_and_offset_polygons_2<OutPolygon>(aOffset, aPoly,
                                                                     no_holes.begin(), no_holes.end(),
                                                                     ofk, ssk);
->>>>>>> 92e31b78
 }
 
 ////////////////////////////////////////////////////////////////////////////////////////////////////
@@ -356,17 +269,11 @@
 /*! create_exterior_skeleton_and_offset_polygons_2 (no sorting of the result) */
 
 // Overload where Polygon actually is a simple polygon (no holes)
-<<<<<<< HEAD
-template<class FT, class APolygon, class OfK, class SsK,
-         class OutPolygon = typename CGAL_SS_i::Default_return_polygon_type<APolygon, OfK>::type>
-std::vector< std::shared_ptr<OutPolygon> >
-=======
 template <class OutPolygon_ = CGAL::Default,
           class FT, class APolygon,
           class OfK = Exact_predicates_inexact_constructions_kernel,
           class SsK = Exact_predicates_inexact_constructions_kernel>
-std::vector< boost::shared_ptr<CGAL_SS_i::Polygon_return_type<OutPolygon_, APolygon, OfK> > >
->>>>>>> 92e31b78
+std::vector<std::shared_ptr<CGAL_SS_i::Polygon_return_type<OutPolygon_, APolygon, OfK> > >
 inline
 create_exterior_skeleton_and_offset_polygons_2(const FT& aOffset,
                                                const APolygon& aPoly,
@@ -388,34 +295,6 @@
            ofk);
 }
 
-<<<<<<< HEAD
-// Overloads common to both polygons with and without holes, a simple polygons is returned in any case
-template<class FT, class APolygon, class OfK,
-         class OutPolygon = typename CGAL_SS_i::Default_return_polygon_type<APolygon, OfK>::type>
-std::vector< std::shared_ptr<OutPolygon> >
-inline
-create_exterior_skeleton_and_offset_polygons_2(const FT& aOffset,
-                                               const APolygon& aPoly,
-                                               const OfK& ofk)
-{
-  return create_exterior_skeleton_and_offset_polygons_2(aOffset, aPoly, ofk,
-                                                        Exact_predicates_inexact_constructions_kernel());
-}
-
-template<class FT, class APolygon,
-         class OutPolygon = typename CGAL_SS_i::Default_return_polygon_type<
-                              APolygon, Exact_predicates_inexact_constructions_kernel>::type>
-std::vector< std::shared_ptr<OutPolygon> >
-inline
-create_exterior_skeleton_and_offset_polygons_2(const FT& aOffset,
-                                               const APolygon& aPoly)
-{
-  return create_exterior_skeleton_and_offset_polygons_2(aOffset, aPoly,
-                                                        Exact_predicates_inexact_constructions_kernel());
-}
-
-=======
->>>>>>> 92e31b78
 } // namespace CGAL
 
 #endif // CGAL_CREATE_OFFSET_POLYGONS_2_H