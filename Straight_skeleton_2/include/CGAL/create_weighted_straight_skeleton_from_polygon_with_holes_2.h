--- conflicted
+++ resolved
@@ -26,13 +26,8 @@
 
 template <typename Polygon,
           typename Weights,
-<<<<<<< HEAD
-          typename K>
+          typename K = Exact_predicates_inexact_constructions_kernel>
 std::shared_ptr< Straight_skeleton_2<K> >
-=======
-          typename K = Exact_predicates_inexact_constructions_kernel>
-boost::shared_ptr< Straight_skeleton_2<K> >
->>>>>>> 92e31b78
 inline
 create_interior_weighted_straight_skeleton_2(const Polygon& poly_with_holes,
                                              const Weights& weights,
