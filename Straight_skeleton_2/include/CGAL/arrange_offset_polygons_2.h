// Copyright (c) 2006-2008 Fernando Luis Cacciola Carballal. All rights reserved.
//
// This file is part of CGAL (www.cgal.org).
//

// $URL$
// $Id$
// SPDX-License-Identifier: GPL-3.0-or-later OR LicenseRef-Commercial
//
// Author(s)     : Fernando Cacciola <fernando_cacciola@ciudad.com.ar>
//
#ifndef CGAL_ARRANGE_OFFSET_POLYGONS_2_H
#define CGAL_ARRANGE_OFFSET_POLYGONS_2_H

#include <CGAL/license/Straight_skeleton_2.h>

#include <CGAL/Straight_skeleton_2/Polygon_iterators.h>

#include <CGAL/assertions.h>
#include <CGAL/Polygon_with_holes_2.h>

#include <boost/range/value_type.hpp>
<<<<<<< HEAD
#include <memory>
=======
#include <boost/shared_ptr.hpp>
#include <boost/make_shared.hpp>
>>>>>>> 92e31b78

#include <algorithm>
#include <iostream>
#include <iterator>
#include <vector>

namespace CGAL {

//
// This should only be used to arrange the polygons coming from Polygon_offset_builder
// as it uses their known properties:
//
//  Polygons are simple
//  Outer polygons are CCW while holes are CW
//  Outer polygons do not contain other outer polygons, only holes
//  Every hole is contained in one and only one outer polygon
//
template<class K, class InputPolygonPtrIterator, class OutputPolygonWithHolesPtrIterator,
         class PolygonWithHoles = Polygon_with_holes_2<K> >
bool arrange_offset_polygons_2 ( InputPolygonPtrIterator           aBegin
                               , InputPolygonPtrIterator           aEnd
                               , OutputPolygonWithHolesPtrIterator rOut
                               , const K&
                               )
{
  typedef typename std::iterator_traits<InputPolygonPtrIterator>::difference_type difference_type ;
  typedef typename std::iterator_traits<InputPolygonPtrIterator>::value_type PolygonPtr ;
  typedef typename Kernel_traits<typename boost::range_value<typename PolygonPtr::element_type>::type>::Kernel OfK;

<<<<<<< HEAD
  typedef std::shared_ptr<PolygonWithHoles> PolygonWithHolesPtr ;
=======
  typedef typename PolygonWithHoles::Polygon_2 Inner_polygon;
  typedef boost::shared_ptr<PolygonWithHoles> PolygonWithHolesPtr ;
>>>>>>> 92e31b78

  difference_type lSize = std::distance(aBegin,aEnd);

  std::vector<PolygonWithHolesPtr> lTable(lSize);

  for ( InputPolygonPtrIterator it = aBegin ; it != aEnd ; ++ it )
  {
    difference_type lIdx = std::distance(aBegin,it);

    const PolygonPtr lPoly = *it ;

    Orientation lOrient = CGAL::Polygon::internal::orientation_2_no_precondition(
                            CGAL_SS_i::vertices_begin(lPoly), CGAL_SS_i::vertices_end(lPoly),
                            OfK() /*lPoly->traits_member()*/);

    // It's an outer boundary
    if ( lOrient == COUNTERCLOCKWISE )
    {
      PolygonWithHolesPtr lOuter = boost::make_shared<PolygonWithHoles>(
                                     Inner_polygon(CGAL_SS_i::vertices_begin(lPoly),
                                                   CGAL_SS_i::vertices_end(lPoly)));
      *rOut ++ = lOuter ;
      lTable[lIdx] = lOuter ;
    }
  }

  for ( InputPolygonPtrIterator it = aBegin ; it != aEnd ; ++ it )
  {
    const PolygonPtr lPoly = *it ;

    difference_type lIdx = std::distance(aBegin,it);

    // Is a hole?
    if ( !lTable[lIdx] )
    {
      PolygonWithHolesPtr lParent ;

      for ( difference_type j = 0 ; j < lSize && !lParent ; ++ j )
      {
        PolygonWithHolesPtr lOuter = lTable[j];
        if ( lOuter )
          for ( auto v = CGAL_SS_i::vertices_begin(lPoly), ve = CGAL_SS_i::vertices_end(lPoly); v != ve && !lParent ; ++ v )
          {
            if ( lOuter->outer_boundary().bounded_side(*v) == ON_BOUNDED_SIDE )
              lParent = lOuter ;

          }
      }

      if (lParent == nullptr)
        return false;

      lParent->add_hole(Inner_polygon(CGAL_SS_i::vertices_begin(lPoly), CGAL_SS_i::vertices_end(lPoly)));
    }
  }

  return true;
}

template<class PolygonWithHoles, class Polygon>
std::vector< std::shared_ptr<PolygonWithHoles> >
inline
arrange_offset_polygons_2 ( std::vector<std::shared_ptr<Polygon> > const& aPolygons,
                            bool& no_error)
{
  typedef std::vector< std::shared_ptr<PolygonWithHoles> > result_type ;
  typedef std::back_insert_iterator<result_type> Back_inserter;

  typedef typename PolygonWithHoles::General_polygon_2 Polygon_2 ;
  typedef typename Kernel_traits<typename boost::range_value<Polygon_2>::type>::Kernel K ;

  typedef typename std::vector<std::shared_ptr<Polygon> >::const_iterator PolygonIterator ;

  result_type rResult ;
  no_error = arrange_offset_polygons_2<K, PolygonIterator, Back_inserter, PolygonWithHoles>(
               aPolygons.begin(), aPolygons.end(), std::back_inserter(rResult), K() ) ;

  return rResult ;
}

template<class PolygonWithHoles, class Polygon>
std::vector< std::shared_ptr<PolygonWithHoles> >
inline
arrange_offset_polygons_2 ( std::vector<std::shared_ptr<Polygon> > const& aPolygons)
{
  bool no_error;
  return arrange_offset_polygons_2<PolygonWithHoles>(aPolygons, no_error);
}

} // namespace CGAL

#endif // CGAL_ARRANGE_OFFSET_POLYGONS_2_H<|MERGE_RESOLUTION|>--- conflicted
+++ resolved
@@ -20,16 +20,11 @@
 #include <CGAL/Polygon_with_holes_2.h>
 
 #include <boost/range/value_type.hpp>
-<<<<<<< HEAD
-#include <memory>
-=======
-#include <boost/shared_ptr.hpp>
-#include <boost/make_shared.hpp>
->>>>>>> 92e31b78
 
 #include <algorithm>
 #include <iostream>
 #include <iterator>
+#include <memory>
 #include <vector>
 
 namespace CGAL {
@@ -55,12 +50,8 @@
   typedef typename std::iterator_traits<InputPolygonPtrIterator>::value_type PolygonPtr ;
   typedef typename Kernel_traits<typename boost::range_value<typename PolygonPtr::element_type>::type>::Kernel OfK;
 
-<<<<<<< HEAD
+  typedef typename PolygonWithHoles::Polygon_2 Inner_polygon;
   typedef std::shared_ptr<PolygonWithHoles> PolygonWithHolesPtr ;
-=======
-  typedef typename PolygonWithHoles::Polygon_2 Inner_polygon;
-  typedef boost::shared_ptr<PolygonWithHoles> PolygonWithHolesPtr ;
->>>>>>> 92e31b78
 
   difference_type lSize = std::distance(aBegin,aEnd);
 
@@ -79,7 +70,7 @@
     // It's an outer boundary
     if ( lOrient == COUNTERCLOCKWISE )
     {
-      PolygonWithHolesPtr lOuter = boost::make_shared<PolygonWithHoles>(
+      PolygonWithHolesPtr lOuter = std::make_shared<PolygonWithHoles>(
                                      Inner_polygon(CGAL_SS_i::vertices_begin(lPoly),
                                                    CGAL_SS_i::vertices_end(lPoly)));
       *rOut ++ = lOuter ;
