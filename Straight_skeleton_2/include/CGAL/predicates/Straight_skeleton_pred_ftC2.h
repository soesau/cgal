--- conflicted
+++ resolved
@@ -368,11 +368,7 @@
 // If the opposite edge is 'e' and its previous/next edges are "preve"/"nexte" then the split point is inside the offset
 // edge if it is NOT to the positive side of [preve,e] *and* NOT to the negative side o [e,nexte].
 // (so this predicate answer half the question, at one and other side independenty).
-<<<<<<< HEAD
-// If the split point is exactly over any of this bisectors then the split point ocurres exactly and one (or both) endpoints
-=======
-// If the split point is exacty over any of this bisectors then the split point occurs exactly and one (or both) endpoints
->>>>>>> aa1cb4b6
+// If the split point is exactly over any of this bisectors then the split point occurs exactly and one (or both) endpoints
 // of the opposite edge (so it is a pseudo-split event since the opposite edge is not itself split in two halfeves)
 // When this predicate is called to test (prev,e), e is the primary edge but since it is  pass as e1, primary_is_0=false.
 // This causes the case of parallel but not collinear edges to return positive when the split point is before the source point of e*
