--- conflicted
+++ resolved
@@ -23,12 +23,7 @@
 #include <CGAL/Quotient.h>
 #include <CGAL/Uncertain.h>
 
-<<<<<<< HEAD
 #include <optional>
-#include <boost/intrusive_ptr.hpp>
-=======
-#include <boost/optional/optional.hpp>
->>>>>>> bbc4d08e
 
 #include <stdexcept>
 
@@ -132,18 +127,10 @@
 // Those seeds are used to determine the actual position of the degenerate vertex in case of collinear edges (since that point is
 // not given by the collinear edges alone)
 //
-<<<<<<< HEAD
-template<class K, class FT, class TimeCache, class CoeffCache>
-Uncertain<bool> exist_offset_lines_isec2 ( boost::intrusive_ptr< Trisegment_2<K, Segment_2_with_ID<K> > > const& tri,
-                                           std::optional<FT> const& aMaxTime,
-                                           TimeCache& aTime_cache,
-                                           CoeffCache& aCoeff_cache )
-=======
 template<class K, class FT, class Caches>
 Uncertain<bool> exist_offset_lines_isec2 ( Trisegment_2_ptr< Trisegment_2<K, Segment_2_with_ID<K> > > const& tri,
-                                           boost::optional<FT> const& aMaxTime,
+                                           std::optional<FT> const& aMaxTime,
                                            Caches& aCaches )
->>>>>>> bbc4d08e
 {
 
   typedef Rational<FT>              Rational ;
@@ -272,11 +259,7 @@
 // Returns true if the point aP is on the positive side of the line supporting the edge
 //
 template<class K>
-<<<<<<< HEAD
-Uncertain<bool> is_edge_facing_pointC2 ( std::optional< Point_2<K> > const& aP,
-=======
-Uncertain<bool> is_edge_facing_pointC2 ( boost::optional< typename K::Point_2 > const& aP,
->>>>>>> bbc4d08e
+Uncertain<bool> is_edge_facing_pointC2 ( std::optional< typename K::Point_2 > const& aP,
                                          Segment_2_with_ID<K> const& aEdge )
 {
   typedef typename K::FT FT ;
