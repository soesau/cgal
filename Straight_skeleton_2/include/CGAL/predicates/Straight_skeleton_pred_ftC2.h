// Copyright (c) 2006 Fernando Luis Cacciola Carballal. All rights reserved.
//
// This file is part of CGAL (www.cgal.org).
//
// $URL$
// $Id$
// SPDX-License-Identifier: GPL-3.0-or-later OR LicenseRef-Commercial
//
// Author(s)     : Fernando Cacciola <fernando_cacciola@ciudad.com.ar>
//
#ifndef CGAL_STRAIGHT_SKELETON_PREDICATES_FTC2_H
#define CGAL_STRAIGHT_SKELETON_PREDICATES_FTC2_H 1

#include <CGAL/license/Straight_skeleton_2.h>

#include <CGAL/certified_numeric_predicates.h>
#include <CGAL/certified_quotient_predicates.h>
#include <CGAL/Straight_skeleton_2/Straight_skeleton_aux.h>
#include <CGAL/Straight_skeleton_2/Straight_skeleton_builder_traits_2_aux.h>
#include <CGAL/constructions/Straight_skeleton_cons_ftC2.h>

#include <CGAL/Point_2.h>
#include <CGAL/Quotient.h>
#include <CGAL/Uncertain.h>

#include <boost/optional/optional.hpp>
#include <boost/intrusive_ptr.hpp>

#include <stdexcept>

namespace CGAL {

namespace CGAL_SS_i {

// Just like the uncertified collinear() returns true IFF r lies in the line p->q
// NOTE: r might be in the ray from p or q containing q or p, that is, there is no ordering implied, just that
// the three points are along the same line, in any order.
template<class K>
inline
Uncertain<bool> certified_collinearC2( Point_2<K> const& p
                                     , Point_2<K> const& q
                                     , Point_2<K> const& r
                                     )
{
  return CGAL_NTS certified_is_equal( ( q.x() - p.x() ) * ( r.y() - p.y() )
                                    , ( r.x() - p.x() ) * ( q.y() - p.y() )
                                    );
}


// Just like the uncertified collinear_are_ordered_along_lineC2() returns true IFF, given p,q,r along the same line,
// q is in the closed segment [p,r].
template<class K>
inline
Uncertain<bool> certified_collinear_are_ordered_along_lineC2( Point_2<K> const& p
                                                            , Point_2<K> const& q
                                                            , Point_2<K> const& r
                                                            )
{
  if ( CGAL_NTS certainly(p.x() < q.x()) ) return !(r.x() < q.x());
  if ( CGAL_NTS certainly(q.x() < p.x()) ) return !(q.x() < r.x());
  if ( CGAL_NTS certainly(p.y() < q.y()) ) return !(r.y() < q.y());
  if ( CGAL_NTS certainly(q.y() < p.y()) ) return !(q.y() < r.y());

  if ( CGAL_NTS certainly(p.x() == q.x()) && CGAL_NTS certainly(p.y() == q.y())  ) return true;

  return Uncertain<bool>::indeterminate();
}

// Returns true IFF segments e0,e1 share the same supporting line
template<class K>
Uncertain<bool> are_edges_collinearC2( Segment_2_with_ID<K> const& e0, Segment_2_with_ID<K> const& e1 )
{
  return   certified_collinearC2(e0.source(),e0.target(),e1.source())
         & certified_collinearC2(e0.source(),e0.target(),e1.target()) ;
}

// Returns true IFF the supporting lines for segments e0,e1 are parallel (or the same)
template<class K>
inline
Uncertain<bool> are_edges_parallelC2( Segment_2_with_ID<K> const& e0, Segment_2_with_ID<K> const& e1 )
{
  Uncertain<Sign> s = certified_sign_of_determinant2x2(e0.target().x() - e0.source().x()
                                                      ,e0.target().y() - e0.source().y()
                                                      ,e1.target().x() - e1.source().x()
                                                      ,e1.target().y() - e1.source().y()
                                                     ) ;

  return ( s == Uncertain<Sign>(ZERO) ) ;
}


// Returns true IFF the parallel segments are equally oriented.
// Precondition: the segments must be parallel.
// the three points are along the same line, in any order.
template<class K>
inline
Uncertain<bool> are_parallel_edges_equally_orientedC2( Segment_2_with_ID<K> const& e0, Segment_2_with_ID<K> const& e1 )
{
  return CGAL_NTS certified_sign( (e0.target() - e0.source()) * (e1.target() - e1.source()) ) == POSITIVE;
}


// Returns true IFF segments e0,e1 share the same supporting line but do not overlap except at the vertices, and have the same orientation.
// NOTE: If e1 goes back over e0 (a degenerate antenna or alley) this returns false.
template<class K>
Uncertain<bool> are_edges_orderly_collinearC2( Segment_2_with_ID<K> const& e0, Segment_2_with_ID<K> const& e1 )
{
  return are_edges_collinearC2(e0,e1) & are_parallel_edges_equally_orientedC2(e0,e1);
}

template <class FT>
inline
Uncertain<Sign> certified_side_of_oriented_lineC2(const FT &a, const FT &b, const FT &c, const FT &x, const FT &y)
{
  return CGAL_NTS certified_sign(a*x+b*y+c);
}


//
// Constructs a Trisegment_2 which stores 3 edges (segments) such that
// if two of them are collinear, they are put first, as e0, e1.
// Stores also the number of collinear edges. which should be 0 or 2.
//
// If the collinearity test is indeterminate for any pair of edges the
// resulting sorted trisegment is itself indeterminate
// (encoded as a collinear count of -1)
//
template<class K>
Uncertain<Trisegment_collinearity> certified_trisegment_collinearity ( Segment_2_with_ID<K> const& e0
                                                                     , Segment_2_with_ID<K> const& e1
                                                                     , Segment_2_with_ID<K> const& e2
                                                                     )
{
  Uncertain<bool> is_01 = are_edges_orderly_collinearC2(e0,e1);
  if ( is_certain(is_01) )
  {
    Uncertain<bool> is_02 = are_edges_orderly_collinearC2(e0,e2);
    if ( is_certain(is_02) )
    {
      Uncertain<bool> is_12 = are_edges_orderly_collinearC2(e1,e2);
      if ( is_certain(is_12) )
      {
        if ( CGAL_NTS logical_and(is_01 , !is_02 , !is_12 ) )
          return TRISEGMENT_COLLINEARITY_01;
        else if ( CGAL_NTS logical_and(is_02 , !is_01 , !is_12 ) )
          return TRISEGMENT_COLLINEARITY_02;
        else if ( CGAL_NTS logical_and(is_12 , !is_01 , !is_02 ) )
          return TRISEGMENT_COLLINEARITY_12;
        else if ( CGAL_NTS logical_and(!is_01 , !is_02, !is_12  ) )
          return TRISEGMENT_COLLINEARITY_NONE;
        else
          return TRISEGMENT_COLLINEARITY_ALL;
      }
    }
  }

  return Uncertain<Trisegment_collinearity>::indeterminate();
}



// Given 3 oriented straight line segments: e0, e1, e2
// returns true if there exists some positive offset distance 't' for which the
// leftward-offsets of their supporting lines intersect at a single point.
//
// NOTE: This function can handle the case of collinear and/or parallel segments.
//
// If two segments are collinear but equally oriented (that is, they share a degenerate vertex) the event exists and
// is well defined, In that case, the degenerate vertex can be even a contour vertex or a skeleton node. If it is a skeleton
// node, it is properly defined by the trisegment tree that corresponds to the node.
// A trisegment tree stores not only the "current event" trisegment but also the trisegments for the left/right seed vertices,
// recursively in case the seed vertices are skeleton nodes as well.
// Those seeds are used to determine the actual position of the degenerate vertex in case of collinear edges (since that point is
// not given by the collinear edges alone)
//
template<class K, class FT, class TimeCache, class CoeffCache>
Uncertain<bool> exist_offset_lines_isec2 ( boost::intrusive_ptr< Trisegment_2<K, Segment_2_with_ID<K> > > const& tri,
                                           boost::optional<FT> const& aMaxTime,
                                           TimeCache& aTime_cache,
                                           CoeffCache& aCoeff_cache )
{

  typedef Rational<FT>              Rational ;
  typedef boost::optional<Rational> Optional_rational ;
  typedef Quotient<FT>              Quotient ;

  Uncertain<bool> rResult = Uncertain<bool>::indeterminate();

  CGAL_STSKEL_TRAITS_TRACE( "Checking existence of an event for E" << tri->e0().mID << " E" << tri->e1().mID << " E" << tri->e2().mID ) ;

  if ( tri->collinearity() != TRISEGMENT_COLLINEARITY_ALL )
  {
    CGAL_STSKEL_TRAITS_TRACE( ( tri->collinearity() == TRISEGMENT_COLLINEARITY_NONE ? " normal edges" : " collinear edges" ) ) ;

    Optional_rational t = compute_offset_lines_isec_timeC2(tri, aTime_cache, aCoeff_cache) ;
    if ( t )
    {
      Uncertain<bool> d_is_zero = CGAL_NTS certified_is_zero(t->d()) ;
      if ( is_certain(d_is_zero) )
      {
        if ( !d_is_zero )
        {
          Quotient tq = t->to_quotient() ;

          rResult = CGAL_NTS certified_is_positive(tq) ;

          if ( aMaxTime && CGAL_NTS certainly(rResult) )
            rResult = CGAL_NTS certified_is_smaller_or_equal(tq,Quotient(*aMaxTime));

          CGAL_STSKEL_TRAITS_TRACE("Event time: " << *t << ". Event " << ( rResult ? "exist." : "doesn't exist." ) ) ;
        }
        else
        {
          CGAL_STSKEL_TRAITS_TRACE("Denominator exactly zero, Event doesn't exist." ) ;
          rResult = false;
        }
      }
      else
      {
        CGAL_STSKEL_TRAITS_TRACE("Denominator is probably zero (but not exactly), event existence is indeterminate." ) ;
      }
    }
    else
    {
      CGAL_STSKEL_TRAITS_TRACE("Event time overflowed, event existence is indeterminate." ) ;
    }
  }
  else
  {
    CGAL_STSKEL_TRAITS_TRACE("All the edges are collinear. Event doesn't exist." ) ;
    rResult = false;
  }

  return rResult ;
}

// Given 2 triples of oriented straight line segments: (m0,m1,m2) and (n0,n1,n2), such that
// for each triple there exists distances 'mt' and 'nt' for which the offsets lines (at mt and nt resp.),
// (m0',m1',m2') and (n0',n1',n2') intersect each in a single point; returns the relative order of mt w.r.t. nt.
// That is, indicates which offset triple intersects first (closer to the source lines)
// PRECONDITION: There exists distances mt and nt for which each offset triple intersect at a single point.
template<class K, class TimeCache, class CoeffCache>
Uncertain<Comparison_result>
compare_offset_lines_isec_timesC2 ( boost::intrusive_ptr< Trisegment_2<K, Segment_2_with_ID<K> > > const& m,
                                    boost::intrusive_ptr< Trisegment_2<K, Segment_2_with_ID<K> > > const& n,
                                    TimeCache& aTime_cache,
                                    CoeffCache& aCoeff_cache )
{
  typedef typename K::FT FT ;

  typedef Rational<FT>       Rational ;
  typedef Quotient<FT>       Quotient ;
  typedef boost::optional<Rational> Optional_rational ;

  Uncertain<Comparison_result> rResult = Uncertain<Comparison_result>::indeterminate();

  Optional_rational mt_ = compute_offset_lines_isec_timeC2(m, aTime_cache, aCoeff_cache);
  Optional_rational nt_ = compute_offset_lines_isec_timeC2(n, aTime_cache, aCoeff_cache);

  if ( mt_ && nt_ )
  {
    Quotient mt = mt_->to_quotient();
    Quotient nt = nt_->to_quotient();
    if ( CGAL_NTS certified_is_positive(mt) && CGAL_NTS certified_is_positive(nt) )
      rResult = CGAL_NTS certified_compare(mt,nt);
  }

  return rResult ;
}

template<class K>
Uncertain<Comparison_result> compare_isec_anglesC2 ( Vector_2<K> const& aBV1
                                                   , Vector_2<K> const& aBV2
                                                   , Vector_2<K> aLV
                                                   , Vector_2<K> aRV
                                                   )
{
  typedef typename K::FT FT ;
  typedef typename K::Vector_2 Vector_2 ;

  Uncertain<Comparison_result> rResult = Uncertain<Comparison_result>::indeterminate();

  const Vector_2 lBisectorDirection = aBV2 - aBV1 ;
  const FT lLNorm = CGAL_SS_i::inexact_sqrt ( K().compute_scalar_product_2_object()( aLV, aLV ) ) ;
  const FT lRNorm = CGAL_SS_i::inexact_sqrt ( K().compute_scalar_product_2_object()( aRV, aRV ) ) ;

  if (! CGAL_NTS certified_is_positive( lLNorm ) ||
      ! CGAL_NTS certified_is_positive( lRNorm ) )
    return rResult ;

  aLV = aLV / lLNorm ;
  aRV = aRV / lRNorm ;

  const FT lLSp = K().compute_scalar_product_2_object()( lBisectorDirection, aLV ) ;
  const FT lRSp = K().compute_scalar_product_2_object()( lBisectorDirection, aRV ) ;

  // Smaller if the scalar product is larger, so swapping
  rResult = CGAL_NTS certified_compare(lRSp, lLSp) ;

  return rResult;
}


// Returns true if the point aP is on the positive side of the line supporting the edge
//
template<class K>
Uncertain<bool> is_edge_facing_pointC2 ( boost::optional< Point_2<K> > const& aP,
                                         Segment_2_with_ID<K> const& aEdge )
{
  typedef typename K::FT FT ;

  Uncertain<bool> rResult = Uncertain<bool>::indeterminate();
  if ( aP )
  {
    FT a,b,c ;
    line_from_pointsC2(aEdge.source().x(),aEdge.source().y(),aEdge.target().x(),aEdge.target().y(),a,b,c);
    rResult = certified_side_of_oriented_lineC2(a,b,c,aP->x(),aP->y()) == make_uncertain(POSITIVE) ;
  }
  return rResult ;
}

// Given a triple of oriented straight line segments: (e0,e1,e2) such that their offsets
// at some distance intersects in a point (x,y), returns true if (x,y) is on the positive side of the line supporting aEdge
//
template<class K, class CoeffCache>
inline Uncertain<bool>
is_edge_facing_offset_lines_isecC2 ( boost::intrusive_ptr< Trisegment_2<K, Segment_2_with_ID<K> > > const& tri,
                                     Segment_2_with_ID<K> const& aEdge,
                                     CoeffCache& aCoeff_cache)
{
  return is_edge_facing_pointC2(construct_offset_lines_isecC2(tri, aCoeff_cache), aEdge);
}

// Given an event trisegment and two oriented straight line segments e0 and e1, returns the oriented side of the event point
// w.r.t. the (positive) bisector [e0,e1].
//
// The (positive) bisector [e0,e1] is a ray starting at the vertex (e0,e1) (called "v01")
//
// If e0,e1 are consecutive in the input polygon, v01 = e0.target() = e1.source().
// If they are not consecutive in the input polygon they must had become consecutive at some known previous event. In this
// case, the point of the "v01_event" trisegment intersection determines v01 which is to the position of the very first
// vertex shared between e0,e1 (at the time they first become consecutive).
//
// A point *exactly on* the bisector is an offset vertex (e0*,e1*) (that is, belongs to both e0* and e1*).
// A point to the positive side of the bisector belongs to e0* but not e1*
// A point to the negative side of the bisector belongs to e1* but not e0*
//
// If e0,e1 intersect in a single point the bisector is an angular bisector.
//
// One of e0 or e1 is considered the primary edge.
//
// If e0,e1 are parallel a line perpendicular to the primary edge passing through "v01" is used "as bisector".
//
// If e0,e1 are collinear then this perpendicular line is a perpendicular bisector of the two segments.
//
// If e0,e1 are parallel but not collinear then the actual bisector is an equidistant line parallel to e0 and e1.
// e0* and e1* overlap and are known to be connected sharing a known vertex v01, which is somewhere along the parallel
// line which is the bisector of e0 and e1.
// Given a line perpendicular to e0 through v01, a point to its positive side belongs to e0* while a point to its negative side does not.
// Given a line perpendicular to e1 through v01, a point to its negative side belongs to e1* while a point to its positive side does not.
//
// This predicate is used to determine the validity of a split or edge event.
//
// A split event is the collision of a reflex wavefront and some opposite offset edge. Unless the three segments
// don't actually collide (there is no event), the split point is along the supporting line of the offset edge.
// Testing its validity amounts to determining if the split point is inside the closed offset segment instead of
// the two open rays before and after the offset segment endpoints.
// The offset edge is bounded by its previous and next adjacent edges at the time of the event. Thus, the bisectors
// of this edge and its previous/next adjacent edges (at the time of the event) determine the offset vertices that
// bound the opposite edge.
// If the opposite edge is 'e' and its previous/next edges are "preve"/"nexte" then the split point is inside the offset
// edge if it is NOT to the positive side of [preve,e] *and* NOT to the negative side o [e,nexte].
<<<<<<< HEAD
// (so this predicate answer half the question, at one and other side independenty).
// If the split point is exactly over any of this bisectors then the split point occurs exactly and one (or both) endpoints
// of the opposite edge (so it is a pseudo-split event since the opposite edge is not itself split in two halfeves)
=======
// (so this predicate answer half the question, at one and other side independently).
// If the split point is exactly over any of this bisectors then the split point occurs exactly and one (or both) endpoints
// of the opposite edge (so it is a pseudo-split event since the opposite edge is not itself split in two halfedges)
>>>>>>> 8ba8953d
// When this predicate is called to test (prev,e), e is the primary edge but since it is  pass as e1, primary_is_0=false.
// This causes the case of parallel but not collinear edges to return positive when the split point is before the source point of e*
// (a positive result means invalid split).
// Likewise, primary_is_0 must be true when testing (e,nexte) to return negative if the split point is past the target endpoint of e*.
// (in the other cases there is no need to discriminate which is 'e' in the call since the edges do not overlap).
//
// An edge event is a collision of three *consecutive* edges, say, e1,e2 and e3.
// The collision causes e2 (the edge in the middle) to collapse and e1,e3 to become consecutive and form a new vertex.
// In all cases there is an edge before e1, say e0, and after e3, say e4.
// Testing for the validity of an edge event amounts to determine that (e1,e3) (the new vertex) is not before (e0,e1) nor
// past (e3,e4).
// Thus, and edge event is valid if the new vertex NOT to the positive side of [e0,e1] *and* NOT to the negative side o [e3,e4].
//
// PRECONDITIONS:
//   There exists a single point 'p' corresponding to the event as given by the trisegment
//   e0 and e1 are known to be consecutive at the time of the event (even if they are not consecutive in the input polygon)
//   If e0 and e1 are not consecutive in the input, v01_event is the event that defined they very first offset vertex.
//   If e0 and e1 are consecutive, v01_event is null.
//
template<class K, class CoeffCache>
Uncertain<Oriented_side>
oriented_side_of_event_point_wrt_bisectorC2 ( boost::intrusive_ptr< Trisegment_2<K, Segment_2_with_ID<K> > > const& event,
                                              Segment_2_with_ID<K> const& e0,
                                              typename K::FT const& w0,
                                              Segment_2_with_ID<K> const& e1,
                                              typename K::FT const& w1,
                                              boost::intrusive_ptr< Trisegment_2<K, Segment_2_with_ID<K> > > const& v01_event, // can be null
                                              bool primary_is_0,
                                              CoeffCache& aCoeff_cache )
{
  typedef typename K::FT FT ;

  typedef Point_2     <K> Point_2 ;
  typedef Line_2      <K> Line_2 ;

  Uncertain<Oriented_side> rResult = Uncertain<Oriented_side>::indeterminate();

  try
  {
    Point_2 p = validate(construct_offset_lines_isecC2(event, aCoeff_cache));

    Line_2 l0 = validate(compute_weighted_line_coeffC2(e0, w0, aCoeff_cache)) ;
    Line_2 l1 = validate(compute_weighted_line_coeffC2(e1, w1, aCoeff_cache)) ;

    CGAL_STSKEL_TRAITS_TRACE("Getting oriented side of point " << p2str(p)
                            << " w.r.t. bisector ["
                            << s2str(e0) << ( primary_is_0 ? "*" : "" )
                            << ","
                            << s2str(e1) << ( primary_is_0 ? "" : "*" )
                            << "]"
                            ) ;

    // Degenerate bisector?
    if ( certainly( are_edges_parallelC2(e0,e1) ) )
    {
      CGAL_STSKEL_TRAITS_TRACE("Bisector is not angular." ) ;

      // b01 is degenerate so we don't have an *angular bisector* but a *perpendicular* bisector.
      // We need to compute the actual bisector line.
      CGAL_assertion( v01_event || ( !v01_event && e0.target() == e1.source() ) ) ;

      Point_2 v01 = v01_event ? validate( construct_offset_lines_isecC2(v01_event, aCoeff_cache) ) : e1.source() ;

      CGAL_STSKEL_TRAITS_TRACE("v01=" << p2str(v01) << ( v01_event ? " (from skeleton node)" : "" ) ) ;

      // (a,b,c) is a line perpendicular to the primary edge through v01.
      // If e0 and e1 are collinear this line is the actual perpendicular bisector.
      //
<<<<<<< HEAD
      // If e0 and e1 are parallel but not collinear (then neccesarrily facing each other) this line
      // is NOT the bisector, but the serves to determine the side of the point (projected along the primary edge) w.r.t. vertex v01.
=======
      // If e0 and e1 are parallel but not collinear (then necessarily facing each other) this line
      // is NOT the bisector, but the serves to determine the side of the point (projected along the primary edge) w.r.t vertex v01.
>>>>>>> 8ba8953d

      FT a, b, c ;
      perpendicular_through_pointC2( primary_is_0 ? l0.a() : l1.a()
                                   , primary_is_0 ? l0.b() : l1.b()
                                   , v01.x(), v01.y()
                                   , a, b, c
                                   );

      rResult = certified_side_of_oriented_lineC2(a,b,c,p.x(),p.y());

      CGAL_STSKEL_TRAITS_TRACE("Point is at " << rResult << " side of degenerate bisector through v01 " << p2str(v01)) ;
    }
    else // Valid (non-degenerate) angular bisector
    {
      // Scale distance from to the lines.
      FT sd_p_l0 = validate(l0.a() * p.x() + l0.b() * p.y() + l0.c()) ;
      FT sd_p_l1 = validate(l1.a() * p.x() + l1.b() * p.y() + l1.c()) ;

      CGAL_STSKEL_TRAITS_TRACE("sd_p_l1=" << n2str(sd_p_l1) ) ;
      CGAL_STSKEL_TRAITS_TRACE("sd_p_l0=" << n2str(sd_p_l0) ) ;

      Uncertain<bool> equal = CGAL_NTS certified_is_equal(sd_p_l0,sd_p_l1) ;
      if ( is_certain(equal) )
      {
        if ( equal )
        {
          CGAL_STSKEL_TRAITS_TRACE("Point is exactly at bisector");

          rResult = ON_ORIENTED_BOUNDARY;
        }
        else
        {
          Uncertain<bool> smaller = CGAL_NTS certified_is_smaller( validate(l0.a()*l1.b()), validate(l1.a()*l0.b()) ) ;
          if ( is_certain(smaller) )
          {
            // Reflex bisector?
            if ( smaller )
            {
              rResult = CGAL_NTS certified_is_smaller(sd_p_l0,sd_p_l1) ? ON_NEGATIVE_SIDE
                                                                       : ON_POSITIVE_SIDE ;

              CGAL_STSKEL_TRAITS_TRACE("\nEvent point is at " << rResult << " side of reflex bisector" ) ;
            }
            else
            {
              rResult = CGAL_NTS certified_is_larger (sd_p_l0,sd_p_l1) ? ON_NEGATIVE_SIDE
                                                                       : ON_POSITIVE_SIDE ;

              CGAL_STSKEL_TRAITS_TRACE("\nEvent point is at " << rResult << " side of convex bisector" ) ;
            }
          }
        }
      }
    }
  }
  catch( std::overflow_error const& )
  {
    CGAL_STSKEL_TRAITS_TRACE("Unable to compute value due to overflow.");
  }
  catch( CGAL::Uncertain_conversion_exception const& )
  {
    CGAL_STSKEL_TRAITS_TRACE("Indeterminate boolean expression.");
  }

  return rResult ;

}


// Given 2 triples of oriented straight line segments (l0,l1,l2) and (r0,r1,r2), such that
// the offsets at time 'tl' for triple 'l' intersects in a point (lx,ly) and
// the offsets at time 'tr' for triple 'r' intersects in a point (rx,ry)
// returns true if "tl==tr" and "(lx,ly)==(rx,ry)"
// PRECONDITIONS:
//   There exists single points at which the offset lines for 'l' and 'r' at 'tl', 'tr' intersect.
//
template<class K, class TimeCache, class CoeffCache>
Uncertain<bool> are_events_simultaneousC2 ( boost::intrusive_ptr< Trisegment_2<K, Segment_2_with_ID<K> > > const& l,
                                            boost::intrusive_ptr< Trisegment_2<K, Segment_2_with_ID<K> > > const& r,
                                            TimeCache& aTime_cache,
                                            CoeffCache& aCoeff_cache )
{
  typedef typename K::FT FT ;

  typedef Point_2<K> Point_2 ;

  typedef Rational<FT> Rational ;
  typedef Quotient<FT> Quotient ;

  typedef boost::optional<Rational> Optional_rational ;
  typedef boost::optional<Point_2>  Optional_point_2 ;

  Uncertain<bool> rResult = Uncertain<bool>::indeterminate();

  Optional_rational lt_ = compute_offset_lines_isec_timeC2(l, aTime_cache, aCoeff_cache);
  Optional_rational rt_ = compute_offset_lines_isec_timeC2(r, aTime_cache, aCoeff_cache);

  if ( lt_ && rt_ )
  {
    Quotient lt = lt_->to_quotient();
    Quotient rt = rt_->to_quotient();

    if ( CGAL_NTS certified_is_positive(lt) && CGAL_NTS certified_is_positive(rt) )
    {
      Uncertain<bool> equal_times = CGAL_NTS certified_is_equal(lt,rt);

      if ( is_certain(equal_times) )
      {
        if ( equal_times )
        {
          Optional_point_2 li = construct_offset_lines_isecC2(l, aCoeff_cache);
          Optional_point_2 ri = construct_offset_lines_isecC2(r, aCoeff_cache);

          if ( li && ri )
            rResult = CGAL_NTS logical_and( CGAL_NTS certified_is_equal(li->x(),ri->x())
                                          , CGAL_NTS certified_is_equal(li->y(),ri->y())
                                          ) ;
        }
        else rResult = false;
      }
    }

  }
  return rResult;
}

} // namespace CGAL_SS_i

} // end namespace CGAL

#endif // CGAL_STRAIGHT_SKELETON_PREDICATES_FTC2_H //<|MERGE_RESOLUTION|>--- conflicted
+++ resolved
@@ -371,15 +371,9 @@
 // bound the opposite edge.
 // If the opposite edge is 'e' and its previous/next edges are "preve"/"nexte" then the split point is inside the offset
 // edge if it is NOT to the positive side of [preve,e] *and* NOT to the negative side o [e,nexte].
-<<<<<<< HEAD
-// (so this predicate answer half the question, at one and other side independenty).
-// If the split point is exactly over any of this bisectors then the split point occurs exactly and one (or both) endpoints
-// of the opposite edge (so it is a pseudo-split event since the opposite edge is not itself split in two halfeves)
-=======
 // (so this predicate answer half the question, at one and other side independently).
-// If the split point is exactly over any of this bisectors then the split point occurs exactly and one (or both) endpoints
+// If the split point is exactly over any of these bisectors then the split point occurs exactly and one (or both) endpoints
 // of the opposite edge (so it is a pseudo-split event since the opposite edge is not itself split in two halfedges)
->>>>>>> 8ba8953d
 // When this predicate is called to test (prev,e), e is the primary edge but since it is  pass as e1, primary_is_0=false.
 // This causes the case of parallel but not collinear edges to return positive when the split point is before the source point of e*
 // (a positive result means invalid split).
@@ -448,13 +442,8 @@
       // (a,b,c) is a line perpendicular to the primary edge through v01.
       // If e0 and e1 are collinear this line is the actual perpendicular bisector.
       //
-<<<<<<< HEAD
-      // If e0 and e1 are parallel but not collinear (then neccesarrily facing each other) this line
+      // If e0 and e1 are parallel but not collinear (then necessarily facing each other) this line
       // is NOT the bisector, but the serves to determine the side of the point (projected along the primary edge) w.r.t. vertex v01.
-=======
-      // If e0 and e1 are parallel but not collinear (then necessarily facing each other) this line
-      // is NOT the bisector, but the serves to determine the side of the point (projected along the primary edge) w.r.t vertex v01.
->>>>>>> 8ba8953d
 
       FT a, b, c ;
       perpendicular_through_pointC2( primary_is_0 ? l0.a() : l1.a()
