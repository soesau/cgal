// Copyright (c) 2017 GeometryFactory
//
// This file is part of CGAL (www.cgal.org); you can redistribute it and/or
// modify it under the terms of the GNU Lesser General Public License as
// published by the Free Software Foundation; either version 3 of the License,
// or (at your option) any later version.
//
// Licensees holding a valid commercial license may use this file in
// accordance with the commercial license agreement provided with the software.
//
// This file is provided AS IS with NO WARRANTY OF ANY KIND, INCLUDING THE
// WARRANTY OF DESIGN, MERCHANTABILITY AND FITNESS FOR A PARTICULAR PURPOSE.
//
// $URL$
// $Id$
// SPDX-License-Identifier: LGPL-3.0+
//
// Author(s)     : Simon Giraudot

#ifndef CGAL_IO_PLY_WRITER_H
#define CGAL_IO_PLY_WRITER_H

#include <CGAL/IO/write_ply_points.h>

namespace CGAL{

  template <class Point_3, class Polygon_3>
  bool
  write_PLY(std::ostream& out,
            const std::vector< Point_3 >& points,
            const std::vector< Polygon_3 >& polygons,
            bool /* verbose */ = false)
  {

    if(!out)
    {
      std::cerr << "Error: cannot open file" << std::endl;
      return false;
    }

    // Write header
    out << "ply" << std::endl
        << ((get_mode(out) == IO::BINARY) ? "format binary_little_endian 1.0" : "format ascii 1.0") << std::endl
        << "comment Generated by the CGAL library" << std::endl
        << "element vertex " << points.size() << std::endl;
    
    internal::PLY::output_property_header (out,
                                           make_ply_point_writer (CGAL::Identity_property_map<Point_3>()));

    out << "element face " << polygons.size() << std::endl;
  
    internal::PLY::output_property_header (out,
                                           std::make_pair (CGAL::Identity_property_map<Polygon_3>(),
                                                           PLY_property<std::vector<int> >("vertex_indices")));
    
    out << "end_header" << std::endl;
  
    for (std::size_t i = 0; i < points.size(); ++ i)
      internal::PLY::output_properties (out, points.begin() + i,
                                        make_ply_point_writer (CGAL::Identity_property_map<Point_3>()));

    for (std::size_t i = 0; i < polygons.size(); ++ i)
      internal::PLY::output_properties (out, polygons.begin() + i,
                                        std::make_pair (CGAL::Identity_property_map<Polygon_3>(),
                                                        PLY_property<std::vector<int> >("vertex_indices")));

    return out.good();
  }

  template <class SurfaceMesh>
  bool
  write_PLY(std::ostream& out,
            const SurfaceMesh& mesh,
            bool /* verbose */ = false)
  {
    typedef typename boost::graph_traits<SurfaceMesh>::face_descriptor face_descriptor;
    typedef typename boost::graph_traits<SurfaceMesh>::halfedge_descriptor halfedge_descriptor;
    typedef typename boost::graph_traits<SurfaceMesh>::vertex_descriptor vertex_descriptor;
    typedef typename boost::property_map<SurfaceMesh, boost::vertex_point_t>::type::value_type Point_3;
    typedef typename SurfaceMesh::template Property_map<halfedge_descriptor,std::pair<float, float> > UV_map;
    UV_map h_uv;
    bool has_texture;
    boost::tie(h_uv, has_texture) = mesh.template property_map<halfedge_descriptor,std::pair<float, float> >("h:uv");
    if(!out)
    {
      std::cerr << "Error: cannot open file" << std::endl;
      return false;
    }

    // Write header
    out << "ply" << std::endl
        << ((get_mode(out) == IO::BINARY) ? "format binary_little_endian 1.0" : "format ascii 1.0") << std::endl
        << "comment Generated by the CGAL library" << std::endl
        << "element vertex " << num_vertices(mesh) << std::endl;
    
    internal::PLY::output_property_header (out,
                                           make_ply_point_writer (CGAL::Identity_property_map<Point_3>()));

    out << "element face " << num_faces(mesh) << std::endl;
  
    internal::PLY::output_property_header (out,
                                           std::make_pair (CGAL::Identity_property_map<std::vector<std::size_t> >(),
                                                           PLY_property<std::vector<int> >("vertex_indices")));
    
    if(has_texture)
    {
      out << "element halfedge " << num_halfedges(mesh) << std::endl;
      
      internal::PLY::output_property_header (out,
                                             std::make_pair (CGAL::Identity_property_map<std::size_t >(),
                                                             PLY_property<unsigned int >("source")));
      
      internal::PLY::output_property_header (out,
                                             std::make_pair (CGAL::Identity_property_map<std::size_t >(),
                                                             PLY_property<unsigned int >("target")));
      internal::PLY::output_property_header (out,
                                             std::make_tuple (h_uv,
                                                              PLY_property<float>("u"),
                                                              PLY_property<float>("v")));
    }
    out << "end_header" << std::endl;

    for(vertex_descriptor vd : vertices(mesh))
    {
      Point_3 p = get(get(CGAL::vertex_point, mesh), vd);
      internal::PLY::output_properties (out, &p,
                                        make_ply_point_writer (CGAL::Identity_property_map<Point_3>()));
    }
    

    std::vector<std::size_t> polygon;
    for(face_descriptor fd : faces(mesh))
    {
      polygon.clear();
      
<<<<<<< HEAD
      BOOST_FOREACH(halfedge_descriptor hd, halfedges_around_face(halfedge(fd, mesh), mesh))
        polygon.push_back (get(get(boost::vertex_index, mesh), target(hd,mesh)));
=======
      for(halfedge_descriptor hd : halfedges_around_face(halfedge(fd, mesh), mesh))
        polygon.push_back (get(get(boost::vertex_index, mesh), source(hd,mesh)));
>>>>>>> c938e5e1

      internal::PLY::output_properties (out, &polygon,
                                        std::make_pair (CGAL::Identity_property_map<std::vector<std::size_t> >(),
                                                        PLY_property<std::vector<int> >("vertex_indices")));
    }
    
    if(has_texture)
    {
      BOOST_FOREACH(halfedge_descriptor hd, halfedges(mesh))
      {
        typedef std::tuple<unsigned int, unsigned int, float, float> Super_tuple;
         Super_tuple t = 
            std::make_tuple(source(hd, mesh),target(hd, mesh),
                            h_uv[hd].first,
                            h_uv[hd].second);
        
        internal::PLY::output_properties (out, &t,
                                          std::make_pair (Nth_of_tuple_property_map<0,Super_tuple>(),
                                                          PLY_property<unsigned int >("source")),
                                          std::make_pair (Nth_of_tuple_property_map<1,Super_tuple>(),
                                                          PLY_property<unsigned int >("target")),
                                          std::make_pair (Nth_of_tuple_property_map<2,Super_tuple>(),
                                                          PLY_property<float>("u")),
                                          std::make_pair (Nth_of_tuple_property_map<3,Super_tuple>(),
                                                          PLY_property<float>("v")));
      }
    }
    return out.good();
  }

} // namespace CGAL

#endif // CGAL_IO_PLY_WRITER_H<|MERGE_RESOLUTION|>--- conflicted
+++ resolved
@@ -132,14 +132,8 @@
     for(face_descriptor fd : faces(mesh))
     {
       polygon.clear();
-      
-<<<<<<< HEAD
-      BOOST_FOREACH(halfedge_descriptor hd, halfedges_around_face(halfedge(fd, mesh), mesh))
+      for(halfedge_descriptor hd : halfedges_around_face(halfedge(fd, mesh), mesh))
         polygon.push_back (get(get(boost::vertex_index, mesh), target(hd,mesh)));
-=======
-      for(halfedge_descriptor hd : halfedges_around_face(halfedge(fd, mesh), mesh))
-        polygon.push_back (get(get(boost::vertex_index, mesh), source(hd,mesh)));
->>>>>>> c938e5e1
 
       internal::PLY::output_properties (out, &polygon,
                                         std::make_pair (CGAL::Identity_property_map<std::vector<std::size_t> >(),
