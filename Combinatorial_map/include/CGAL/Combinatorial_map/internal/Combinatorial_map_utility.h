--- conflicted
+++ resolved
@@ -16,11 +16,8 @@
 #include <CGAL/Compact_container.h>
 #include <CGAL/Concurrent_compact_container.h>
 #include <iostream>
-<<<<<<< HEAD
 #include <cstdint>
-=======
 #include <type_traits>
->>>>>>> 48c28456
 
 #include <boost/function.hpp>
 #include <boost/mpl/has_xxx.hpp>
@@ -456,16 +453,9 @@
         typedef std::allocator_traits<typename CMap::Alloc> Allocator_traits;
         typedef typename Allocator_traits::template rebind_alloc<T> Attr_allocator;
 
-<<<<<<< HEAD
         // TODO? case when there is no Use_index typedef in CMap
         using type=typename Iterator_type<typename CMap::template
         Container_for_attributes<T>, typename CMap::Use_index>::type;
-=======
-        // TODO case when there is no Use_index typedef in CMap
-        typedef typename boost::mpl::if_
-        < typename std::is_same<typename CMap::Use_index,Tag_true>::type,
-          typename CMap::Dart_handle, iterator_type >::type type;
->>>>>>> 48c28456
       };
 
       // defines as type Compact_container<T>::const_iterator
@@ -474,14 +464,8 @@
         typedef std::allocator_traits<typename CMap::Alloc> Allocator_traits;
         typedef typename Allocator_traits::template rebind_alloc<T> Attr_allocator;
 
-<<<<<<< HEAD
         using type=typename Iterator_type<typename CMap::template
         Container_for_attributes<T>, typename CMap::Use_index>::const_type;
-=======
-        typedef typename boost::mpl::if_
-             < typename std::is_same<typename CMap::Use_index,Tag_true>::type,
-               typename CMap::Dart_handle, iterator_type >::type type;
->>>>>>> 48c28456
       };
 
       // All the attributes (with CGAL::Void)
