// Copyright (c) 2010-2011 CNRS and LIRIS' Establishments (France).
// All rights reserved.
//
// This file is part of CGAL (www.cgal.org); you can redistribute it and/or
// modify it under the terms of the GNU Lesser General Public License as
// published by the Free Software Foundation; version 2.1 of the License.
// See the file LICENSE.LGPL distributed with CGAL.
//
// Licensees holding a valid commercial license may use this file in
// accordance with the commercial license agreement provided with the software.
//
// This file is provided AS IS with NO WARRANTY OF ANY KIND, INCLUDING THE
// WARRANTY OF DESIGN, MERCHANTABILITY AND FITNESS FOR A PARTICULAR PURPOSE.
//
// $URL$
// $Id$
//
// Author(s)     : Guillaume Damiand <guillaume.damiand@liris.cnrs.fr>
//
#ifndef CGAL_COMBINATORIAL_MAP_OPERATIONS_H
#define CGAL_COMBINATORIAL_MAP_OPERATIONS_H 1

#include <CGAL/Combinatorial_map_basic_operations.h>
#include <vector>
#include <stack>

namespace CGAL {

  /** @file Combinatorial_map_operations.h
   * Some operations to modify a combinatorial map.
   */

  /** Insert a vertex in the given 2-cell which is splitted in triangles,
   * once for each inital edge of the facet.
   * @param amap the used combinatorial map.
   * @param adart a dart of the facet to triangulate.
   * @return A dart incident to the new vertex.
   */
  template < class Map >
  typename Map::Dart_handle 
  insert_cell_0_in_cell_2(Map& amap, typename Map::Dart_handle adart)
  {
    CGAL_assertion(adart != NULL && adart!=Map::null_dart_handle);

    typename Map::Dart_handle first = adart, prev = NULL, cur = NULL;
    typename Map::Dart_handle n1 = NULL, n2 = NULL;

    typename Map::Dart_handle nn1 = NULL, nn2 = NULL;

    // If the facet is open, we search the dart 0-free
    while (!first->is_free(0) && first->beta(0) != adart)
      first = first->beta(0);

    // Stack of couple of dart and dimension for which 
    // we must call on_split functor
    std::stack<internal::Couple_dart_and_dim<typename Map::Dart_handle> > 
      tosplit;

    // Now we run through the facet
    for (CGAL::CMap_dart_iterator_basic_of_orbit<Map,1> it(amap,first);
         it.cont();)
    {
      cur = it;
      ++it;

      if ( cur!=first )
      {
        if ( amap.template degroup_attribute_of_dart<2,
             typename Map::template Dart_of_involution_range<1> >
             (first, cur) )                  
          tosplit.push(internal::Couple_dart_and_dim
                       <typename Map::Dart_handle>
                       (first,cur,2));
      }

      if (!cur->is_free(0))
      {
        n1  = amap.create_dart(); 
        amap.template link_beta<0>(cur, n1);
      }
      else n1 = NULL;

      if (!cur->is_free(1))
      {
        n2 = amap.create_dart(); 
        amap.template link_beta<1>(cur, n2);
      }
      else n2 = NULL;

      if (n1 != NULL && n2 != NULL)
        amap.template link_beta<0>(n1, n2);

      if (n1 != NULL && prev != NULL)
        amap.link_beta(prev, n1, 2);

      for (unsigned int dim=3; dim<=Map::dimension; ++dim)
      {
        if ( !adart->is_free(dim) )
        {
          if (n1!=NULL) 
          {
            nn1=amap.create_dart();
            amap.template link_beta<1>(cur->beta(dim), nn1);
            amap.link_beta(n1, nn1, dim);
          }
          else nn1=NULL;

          if (n2!=NULL)
          {
            nn2=amap.create_dart();
            amap.template link_beta<0>(cur->beta(dim), nn2);
            amap.link_beta(n2, nn2, dim);
          }
          else nn2=NULL;

          if (nn1 != NULL && nn2 != NULL)
            amap.template basic_link_beta<1>(nn1, nn2);
                
          if (nn1 != NULL && prev != NULL)
            amap.link_beta(nn1, prev->beta(dim), 2);
        }
      }

      prev = n2;
    }

    if (n2 != NULL)
    {
      amap.link_beta(first->beta(0), n2, 2);
      for (unsigned int dim=3; dim<=Map::dimension; ++dim)
      {
        if ( !adart->is_free(dim) )
        {
          amap.link_beta(first->beta(0)->beta(dim), nn2, 2);                
        }
      }
    }

    while ( !tosplit.empty() )
    {
      internal::Couple_dart_and_dim<typename Map::Dart_handle> c=tosplit.top();
      tosplit.pop();
      internal::Call_split_functor<Map, 2>::run(c.d1, c.d2);
    }
    
    return n1;
  }

  /** Test if a i-cell can be removed.
   * An i-cell can be removed if i==Map::dimension,
   *    or if there are at most two (i+1)-cell incident to it.
   * @param adart a dart of the i-cell.
   * @return true iff the i-cell can be removed.
   */
  template < class Map, unsigned int i >
  bool is_removable(const Map& amap, typename Map::Dart_const_handle adart)
  {
    CGAL_assertion(adart != NULL);
    CGAL_static_assertion(0<=i && i<=Map::dimension);

    if ( i==Map::dimension   ) return true;
    if ( i==Map::dimension-1 ) return true;

    // TODO ? Optimisation for dim-2, and to not test all
    // the darts of the cell ?    
    bool res = true;
    for (CMap_dart_const_iterator_of_cell<Map,i> it(amap, adart);
         res && it.cont(); ++it)
    {
      if (it->beta(i+2)->beta(i+1) != it->beta_inv(i+1)->beta(i+2) )
        res = false;
    }
    return res;
  }

  /** Remove a i-cell, 0<i<dimension, and merge eventually both incident
   *  (i+1)-cells.
   * @param amap the used combinatorial map.
   * @param adart a dart of the i-cell to remove.
   * @return the number of deleted darts.
   */
  template<class Map, unsigned int i, unsigned int nmi>
  struct Remove_cell_functor
  {
    static size_t run(Map& amap, typename Map::Dart_handle adart)
    {
      CGAL_static_assertion ( 1<=i && i<Map::dimension );
      CGAL_assertion( (is_removable<Map,i>(amap, adart)) );
      
      size_t res = 0;
      
      // 1) We group the two (i+1)-cells if they exist.
      if (!adart->is_free(i+1)) 
        amap.template group_attribute<i+1>(adart, adart->beta(i+1));
      
      typename Map::Dart_handle d1, d2, other;
      int mark  = amap.get_new_mark();
      std::vector<typename Map::Dart_handle> to_erase;
      
      // 2) We mark all the darts of the i-cell.
      {
        for ( CMap_dart_iterator_basic_of_cell<Map,i> it(amap,adart,mark);
              it.cont(); ++it )
        {
          to_erase.push_back(it);
          amap.mark(it,mark);
          ++res;
        }
      }
      
      // Stack of couple of dart for which we must call degroup_all_attributes
      typedef std::pair<typename Map::Dart_handle, typename Map::Dart_handle>
        Dart_pair;
      std::stack<Dart_pair> todegroup;

      // 3) We modify the darts of the cells incident to the removed i-cell
      //    when they are marked to remove.
      typename std::vector<typename Map::Dart_handle>::iterator it =
        to_erase.begin();
      for (; it != to_erase.end(); ++it)
      { amap.update_dart_of_all_attributes(*it, mark); }
      
      // 4) For each dart of the cell, we modify i-link of neighbors.
      for ( it=to_erase.begin(); it != to_erase.end(); ++it)
      {
        d1 = (*it)->beta_inv(i);
        while ( d1!=Map::null_dart_handle && amap.is_marked(d1, mark) )
        {
          d1 = d1->beta(i+1)->beta_inv(i);
          if (d1 == (*it)->beta_inv(i)) d1 = Map::null_dart_handle;
        }
<<<<<<< HEAD
        
=======
          
>>>>>>> 79001c1c
        d2 = (*it)->beta(i+1)->beta(i);
        while ( d2!=Map::null_dart_handle && amap.is_marked(d2, mark) )
        {
          d2 = d2->beta(i+1)->beta(i);
          if ( d2==(*it)->beta(i+1)->beta(i) ) d2=Map::null_dart_handle;
        }
<<<<<<< HEAD

        // TODO ? We can optimize by using map.basic_link_beta but we need to mark 
        // the second dart to not process another time...
=======
          
        // TODO ? We can optimize by using map.basic_link_beta but we
        // need to mark the second dart to not process another time...
>>>>>>> 79001c1c
        if (d1 != Map::null_dart_handle)
        {
          if (d2 != Map::null_dart_handle)  
          {
            d1->basic_link_beta(d2, i);
            // Here special case for edge, TODO special method ?
            if ( i==1 ) d2->basic_link_beta(d1, 0);
          }
          else            
          {
            if ( !d1->is_free(i) )
            {
              todegroup.push(Dart_pair(d1, d1->beta(i)));
              d1->unlink_beta(i);
            }
          }
        }
        else if (d2 != Map::null_dart_handle) 
        {
          if ( !d2->is_free(CGAL_BETAINV(i)) )
          {
            todegroup.push(Dart_pair(d2, d2->beta_inv(i)));
            d2->unlink_beta(CGAL_BETAINV(i));
          }
        }
<<<<<<< HEAD
	  
=======
          
>>>>>>> 79001c1c
        if ((*it)->is_free(i+1) && !(*it)->is_free(i))
        {
          d1 = (*it)->beta(i);
          if ( !d1->is_free(CGAL_BETAINV(i)) )
          {
            todegroup.push(Dart_pair(d1, d1->beta_inv(i)));
            d1->unlink_beta(CGAL_BETAINV(i));
<<<<<<< HEAD
          }
=======
          }              
>>>>>>> 79001c1c
        }
      }
      
      // 5) We degroup all the pair
      while ( !todegroup.empty() )
      {
        Dart_pair p=todegroup.top();
        todegroup.pop();
        amap.degroup_all_attributes(p.first,p.second);
      }
 
      // 6) We remove all the darts of the cell.
      for (  it=to_erase.begin(); it!=to_erase.end(); ++it )
      { amap.erase_dart(*it); }

      CGAL_assertion( amap.is_whole_map_unmarked(mark) );
      amap.free_mark(mark);
      
      // CGAL_postcondition(amap.is_valid());
      
      return res;
    }
  };

  /** Remove a d-cell, in a d-map (special case).
   * @param amap the used combinatorial map.
   * @param adart a dart of the volume to remove.
   * @return the number of deleted darts.
   */
  template<class Map,unsigned int i>
  struct Remove_cell_functor<Map,i,0>
  {
    static size_t run(Map& amap, typename Map::Dart_handle adart)
    {
      CGAL_assertion( adart!=NULL );
      
      std::vector<typename Map::Dart_handle> to_erase;
      int mark  = amap.get_new_mark();
      size_t res = 0;
      typename Map::Dart_handle  other = NULL;
      
      // Stack of couple of dart for which we must call degroup_all_attributes
      typedef std::pair<typename Map::Dart_handle, typename Map::Dart_handle>
        Dart_pair;
      std::stack<Dart_pair> todegroup;

      // 1) We mark all the darts of the d-cell.
      {
        for (CMap_dart_iterator_basic_of_cell<Map,Map::dimension> 
               it(amap,adart,mark); it.cont(); ++it)
        {
          to_erase.push_back(it);
          amap.mark(it,mark);
          ++res;
        }
      }
      
      // 2) We update the cells incident to the remove volume.
      typename std::vector<typename Map::Dart_handle>::iterator
        it = to_erase.begin();
      for (; it != to_erase.end(); ++it)
      { amap.update_dart_of_all_attributes(*it, mark); }
      
      // 3) We unlink all the darts of the volume for beta-d.
      for ( it = to_erase.begin(); it != to_erase.end(); ++it )
      { 
        if ( !(*it)->is_free(Map::dimension) )
        {
          todegroup.push(Dart_pair(*it, (*it)->beta(Map::dimension)));
          amap.unlink_beta(*it,Map::dimension);
        }
<<<<<<< HEAD
      }
=======
      }      
>>>>>>> 79001c1c
      
      // 4) We degroup all the pairs
      while ( !todegroup.empty() )
      {
        Dart_pair p=todegroup.top();
        todegroup.pop();
        amap.degroup_all_attributes(p.first,p.second);
      }

      // 5) last, we remove all the darts of the d-cell.
      for ( it = to_erase.begin(); it != to_erase.end(); ++it )
      { amap.erase_dart(*it); }
      
      CGAL_assertion( amap.is_whole_map_unmarked(mark) );
      amap.free_mark(mark);

      //CGAL_postcondition(amap.is_valid());
      
      return res;
    }
  };

  /** Remove a vertex, and merge eventually both incident edges.
   * @param amap the used combinatorial map.
   * @param adart a dart of the vertex to remove.
   * @return the number of deleted darts.
   */
  template<class Map,unsigned int nmi>
  struct Remove_cell_functor<Map,0,nmi>
  {
    static size_t run(Map& amap, typename Map::Dart_handle adart)
    {
      CGAL_assertion( (is_removable<Map,0>(amap,adart)) );

      size_t res = 0;
    
      // Stack of couple of dart for which we must call degroup_all_attributes
      typedef std::pair<typename Map::Dart_handle, typename Map::Dart_handle>
        Dart_pair;
      std::stack<Dart_pair> todegroup;
    
      // 1) We group the two edges if they exist.
      if (!adart->is_free(0)) 
        amap.template group_attribute<1>(adart, adart->beta(0));

      typename Map::Dart_handle d1, d2;
      int mark    = amap.get_new_mark();
      std::vector<typename Map::Dart_handle> to_erase;
    
<<<<<<< HEAD
    // 2) We mark all the darts of the vertex.
    {
      for ( CMap_dart_iterator_basic_of_cell<Map,0> it(amap,adart,mark);
            it.cont(); ++it )
      {
        to_erase.push_back(it);
        amap.mark(it,mark);	
        ++res;
      }
    }

    // 3) We modify the darts of the cells incident to the vertex
    //    when they are marked to remove.
    typename std::vector<typename Map::Dart_handle>::iterator
      it = to_erase.begin();
    for (; it != to_erase.end(); ++it)
    { amap.update_dart_of_all_attributes(*it, mark); }
    
    // 4) For each dart of the cell, we modify link of neighbors.
    for ( it=to_erase.begin(); it!=to_erase.end(); ++it )
    {
      if ( !(*it)->is_free(0) )
        {
          if ( !(*it)->is_free(1) && (*it)->beta(0)!=(*it) )
            amap.template basic_link_beta<1>((*it)->beta(0), (*it)->beta(1));
          else
            {
              todegroup.push(Dart_pair((*it)->beta(0), *it));
              (*it)->beta(0)->unlink_beta(1);
            }
=======
      // 2) We mark all the darts of the vertex.
      {
        for ( CMap_dart_iterator_basic_of_cell<Map,0> it(amap,adart,mark);
              it.cont(); ++it )
        {
          to_erase.push_back(it);
          amap.mark(it,mark);        
          ++res;
        }
      }

      // 3) We modify the darts of the cells incident to the vertex
      //    when they are marked to remove.
      typename std::vector<typename Map::Dart_handle>::iterator
        it = to_erase.begin();
      for (; it != to_erase.end(); ++it)
      { amap.update_dart_of_all_attributes(*it, mark); }
    
      // 4) For each dart of the cell, we modify link of neighbors.
      for ( it=to_erase.begin(); it!=to_erase.end(); ++it )
      {
        if ( !(*it)->is_free(0) && (*it)->beta(0)!=(*it) )
        {
          amap.template basic_link_beta<1>((*it)->beta(0), (*it)->beta(1));
>>>>>>> 79001c1c

          for ( unsigned int j=2; j<=Map::dimension; ++j )
          {
            if ( !(*it)->is_free(j) )
<<<<<<< HEAD
              amap.basic_link_beta((*it)->beta(0), (*it)->beta(j), j);
                //((*it)->beta(0))->basic_link_beta((*it)->beta(j),j);
          }
        }
      else
        {
          if ( !(*it)->is_free(1) )
            {
              todegroup.push(Dart_pair((*it)->beta(1), *it));
              (*it)->beta(1)->unlink_beta(0);
            }

          for ( unsigned int j=2; j<=Map::dimension; ++j )
          {
            if ( !(*it)->is_free(j) )
              amap.unlink_beta(*it, j);
          }
        }
    }
    
    // 5) We degroup all the pairs
    while ( !todegroup.empty() )
    {
      Dart_pair p=todegroup.top();
      todegroup.pop();
      amap.degroup_all_attributes(p.first,p.second);
    }

    // 6) We remove all the darts of the cell.
    for (it = to_erase.begin(); it != to_erase.end(); ++it)
    { amap.erase_dart(*it); }
=======
              ((*it)->beta(0))->basic_link_beta((*it)->beta(j),j);
          }
        }
        else
        {
          for ( unsigned int j=1; j<=Map::dimension; ++j )
          {
            if (!(*it)->is_free(j))
            {
              d1 = (*it)->beta(j);
              if ( !d1->is_free(CGAL_BETAINV(j)) )
              {
                todegroup.push(Dart_pair(d1, d1->beta_inv(j)));
                d1->unlink_beta(CGAL_BETAINV(j));
              }
            }
          }
        }
      }

      // 5) We degroup all the pairs
      while ( !todegroup.empty() )
      {
        Dart_pair p=todegroup.top();
        todegroup.pop();
        amap.degroup_all_attributes(p.first,p.second);
      }

      // 6) We remove all the darts of the cell.
      for (it = to_erase.begin(); it != to_erase.end(); ++it)
      { amap.erase_dart(*it); }
>>>>>>> 79001c1c

      CGAL_assertion( amap.is_whole_map_unmarked(mark) );
      amap.free_mark(mark);

      // CGAL_postcondition( amap.is_valid() );

<<<<<<< HEAD
    return res;
=======
      return res;
>>>>>>> 79001c1c
    }
  };

  /** Remove a i-cell, 0<=i<=dimension.
   * @param amap the used combinatorial map.
   * @param adart a dart of the i-cell to remove.
   * @return the number of deleted darts.
   */
  template < class Map, unsigned int i >
  size_t remove_cell(Map& amap, typename Map::Dart_handle adart)
  { return Remove_cell_functor<Map,i,Map::dimension-i>::run(amap,adart); }

  /** Test if an edge can be inserted onto a 2-cell between two given darts.
   * @param amap the used combinatorial map.
   * @param adart1 a first dart.
   * @param adart2 a second dart.
   * @return true iff an edge can be inserted between adart1 and adart2.
   */
  template < class Map >
  bool is_insertable_cell_1_in_cell_2(const Map& amap,
                                      typename Map::Dart_const_handle adart1,
                                      typename Map::Dart_const_handle adart2)
  {
    CGAL_assertion(adart1 != NULL && adart2 != NULL);
    if ( adart1==adart2 ) return false;
    for ( CMap_dart_const_iterator_of_orbit<Map,1> it(amap,adart1); 
          it.cont(); ++it )
    {
      if ( it==adart2 )  return true;
    }
    return false;
  }

  /** Test if a 2-cell can be inserted onto a given 3-cell along
   * a path of edges.
   * @param amap the used combinatorial map.
   * @param afirst iterator on the begining of the path.
   * @param alast  iterator on the end of the path.
   * @return true iff a 2-cell can be inserted along the path.
   */
  template <class Map, class InputIterator>
  bool is_insertable_cell_2_in_cell_3(const Map& amap, 
                                      InputIterator afirst, 
                                      InputIterator alast)
  {
    CGAL_static_assertion( Map::dimension>= 3 );

    // The path must have at least one dart.
    if (afirst==alast) return false;
    typename Map::Dart_const_handle prec = NULL;
    typename Map::Dart_const_handle od = NULL;

    for (InputIterator it(afirst); it!=alast; ++it)
    {
      // The path must contain only non empty darts.
      if (*it == NULL || *it==Map::null_dart_handle) return false;

      // Two consecutive darts of the path must belong to two edges
      // incident to the same vertex of the same volume.
      if (prec != NULL)
      {
        od = prec->other_extremity();
        if ( od==Map::null_dart_handle ) return false;

        // of and *it must belong to the same vertex of the same volume
        if ( !belong_to_same_cell<Map, 0, 2>(amap, od, *it) )
          return false;
      }
      prec = *it;
    }

    // The path must be closed.
    od = prec->other_extremity();
    if ( od==Map::null_dart_handle ) return false;

    if (!belong_to_same_cell<Map, 0, 2>(amap, od, *afirst))
      return false;

    return true;
  }

  /** Insert a vertex in a given edge.
   * @param amap the used combinatorial map.
   * @param adart a dart of the edge (!=NULL && !=null_dart_handle).
   * @return a dart of the new vertex.
   */
  template<class Map>
  typename Map::Dart_handle 
  insert_cell_0_in_cell_1(Map& amap, typename Map::Dart_handle adart)
  {
    CGAL_assertion(adart != NULL && adart!=Map::null_dart_handle);
  
    typename Map::Dart_handle d1, d2;
    int mark = amap.get_new_mark();

    std::vector<typename Map::Dart_handle> vect;
    {
      for (typename Map::template Dart_of_cell_range<1>::iterator it=
             amap.template darts_of_cell<1>(adart).begin();
           it != amap.template darts_of_cell<1>(adart).end(); ++it)
        vect.push_back(it);
    }

    // 3) For each dart of the cell, we modify link of neighbors.
    typename std::vector<typename Map::Dart_handle>::iterator it = vect.begin();
    for (; it != vect.end(); ++it)
    {
      d1 = amap.create_dart();
      
      if (!(*it)->is_free(1))
      { amap.template basic_link_beta<1>(d1, (*it)->beta(1)); }
      
      amap.template link_beta<1>(*it, d1);

      for ( unsigned int dim = 2; dim<=Map::dimension; ++dim )
      {
        if (!(*it)->is_free(dim) && amap.is_marked((*it)->beta(dim), mark))
        {
          amap.basic_link_beta((*it)->beta(dim), d1, dim);
          amap.basic_link_beta(*it, (*it)->beta(dim)->beta(1), dim);
        }
      }
      
      amap.mark(*it, mark);
    }
  
    for (it = vect.begin(); it != vect.end(); ++it)
    {  amap.unmark(*it, mark); }
  
    amap.free_mark(mark);

    amap.template degroup_attribute<1>(adart, adart->beta(1));

    //   CGAL_postcondition(amap.is_valid());
   
    return adart->beta(1);
  }

  /** Insert a dangling edge in a 2-cell between given by a dart.
   * @param amap the used combinatorial map.
   * @param adart1 a first dart of the facet (!=NULL && !=null_dart_handle).
   * @return a dart of the new edge, not incident to the vertex of adart1.
   */
  template<class Map>
  typename Map::Dart_handle 
  insert_dangling_cell_1_in_cell_2(Map& amap, typename Map::Dart_handle adart1)
  {
    CGAL_assertion(adart1!=NULL && adart1!=Map::null_dart_handle);

    int mark1 = amap.get_new_mark();
    std::vector<typename Map::Dart_handle> to_unmark;
    {
      for ( CMap_dart_iterator_basic_of_cell<Map,0> it(amap,adart1,mark1);
            it.cont(); ++it )
      {
        to_unmark.push_back(it);
        amap.mark(it,mark1);
      }
    }

    typename Map::Dart_handle d1 = NULL;
    typename Map::Dart_handle d2 = NULL;
    unsigned int s1 = 0;
  
    int treated = amap.get_new_mark();

    CGAL::CMap_dart_iterator_of_involution<Map,1> it1(amap,adart1);

    for ( ; it1.cont(); ++it1)
    {
      d1 = amap.create_dart();
      d2 = amap.create_dart();
      
      if ( amap.is_marked(it1, mark1) ) s1 = 0; 
      else s1 = 1;

      if ( !it1->is_free(s1) )
      {
        if ( s1==0 ) amap.template link_beta<1>(it1->beta(0), d2);
        else amap.template link_beta<0>(it1->beta(1), d2);
      }

      if (s1==0)  
      {
        amap.template link_beta<0>(it1, d1);
        amap.template basic_link_beta<0>(d1,d2);
      }
      else        
      {
        amap.template link_beta<1>(it1, d1);
        amap.template basic_link_beta<1>(d1,d2);
      }

      amap.link_beta(d1, d2, 2);
        
      for ( unsigned int dim=3; dim<=Map::dimension; ++dim)
      {
        if ( !it1->is_free(dim) && 
             amap.is_marked(it1->beta(dim), treated) )
        {
          amap.basic_link_beta(it1->beta(dim)->beta_inv(s1), d1, dim);
          amap.basic_link_beta(it1->beta(dim)->beta_inv(s1)->beta(2),
                               d2, dim);
        }
      }

      amap.mark(it1,treated);
    }

    //    amap.template degroup_attribute<1>(adart1, adart1->beta(0));
    //    amap.template degroup_attribute<2>(d1, d2);

    for ( it1.rewind(); it1.cont(); ++it1 )
    {
      amap.unmark(it1,treated);
    }
    CGAL_assertion( amap.is_whole_map_unmarked(treated) );
    amap.free_mark(treated);

    typename std::vector<typename Map::Dart_handle>::iterator it =
      to_unmark.begin();
    for (; it != to_unmark.end(); ++it)
    { amap.unmark(*it, mark1); }
    CGAL_assertion( amap.is_whole_map_unmarked(mark1) );
    amap.free_mark(mark1); 

    //   CGAL_postcondition(amap.is_valid());
    return adart1->beta(0);
  }

  /** Insert an edge in a 2-cell between two given darts.
   * @param amap the used combinatorial map.
   * @param adart1 a first dart of the facet (!=NULL && !=null_dart_handle).
   * @param adart2 a second dart of the facet. If NULL insert a dangling edge.
   * @return a dart of the new edge, and not incident to the 
   *         same vertex than adart1.
   */
  template<class CMap>
  typename CMap::Dart_handle 
  insert_cell_1_in_cell_2(CMap& amap,
                          typename CMap::Dart_handle adart1,
                          typename CMap::Dart_handle adart2)
  {
    if ( adart2==NULL ) return insert_dangling_cell_1_in_cell_2(amap,adart1);

    CGAL_assertion(is_insertable_cell_1_in_cell_2<CMap>(amap, adart1, adart2));

    int m1 = amap.get_new_mark();
    CMap_dart_iterator_basic_of_involution<CMap,1> 
      it1 = CMap_dart_iterator_basic_of_involution<CMap,1>(amap, adart1, m1);
    int m2 = amap.get_new_mark();
    CMap_dart_iterator_basic_of_involution<CMap,1> 
      it2 = CMap_dart_iterator_basic_of_involution<CMap,1>(amap, adart2, m2);

    int mark1 = amap.get_new_mark();
    std::vector<typename CMap::Dart_handle> to_unmark;
    {
      for ( CMap_dart_iterator_basic_of_cell<CMap,0> it(amap,adart1,mark1);
            it.cont(); ++it )
      {
        to_unmark.push_back(it);
        amap.mark(it,mark1);
      }
    }

    typename CMap::Dart_handle d1 = NULL;
    typename CMap::Dart_handle d2 = NULL;
    unsigned int s1 = 0;
  
    int treated = amap.get_new_mark();

    for ( ; it1.cont(); ++it1, ++it2)
    {
      CGAL_assertion (it2.cont() );
      d1 = amap.create_dart();
      d2 = amap.create_dart();
      
      if ( amap.is_marked(it1, mark1) ) s1 = 0; 
      else s1 = 1;

      if ( !it1->is_free(s1) )
      {
        if ( s1==0 ) amap.template basic_link_beta<1>(it1->beta(0), d2);
        else amap.template link_beta<0>(it1->beta(1), d2);
      }

      if ( !it2->is_free(s1) )
      {
        if ( s1==0 ) amap.template basic_link_beta<1>(it2->beta(0), d1);
        else amap.template link_beta<0>(it2->beta(1), d1);
      }

      if ( s1==0 )
      {
        amap.template link_beta<0>(it1, d1);
        amap.template link_beta<0>(it2, d2);
      }
      else
      {
        amap.template basic_link_beta<1>(it1, d1);
        amap.template basic_link_beta<1>(it2, d2);
      }
      amap.link_beta(d2, d1, 2);

      for ( unsigned int dim=3; dim<=CMap::dimension; ++dim)
      {
        if ( !it1->is_free(dim) && 
             amap.is_marked(it1->beta(dim), treated) )
        {
          amap.basic_link_beta(it1->beta(dim)->beta_inv(s1), d1, dim);
          amap.basic_link_beta(it1->beta(dim)->beta_inv(s1)->beta(2),
                               d2, dim);
        }
      }

      amap.mark(it1,treated);
    }

    //    amap.template degroup_attribute<1>(adart1, adart1->beta(0));
    amap.template degroup_attribute<2>(d1, d2);

    amap.negate_mark(m1);
    amap.negate_mark(m2);
    it1.rewind(); it2.rewind();
    for ( ; it1.cont(); ++it1, ++it2)
    {
      amap.mark(it1,m1); 
      amap.unmark(it1,treated); 
      amap.mark(it2,m2); 
    }
    amap.negate_mark(m1);
    amap.negate_mark(m2);
    CGAL_assertion( amap.is_whole_map_unmarked(m1) );
    CGAL_assertion( amap.is_whole_map_unmarked(m2) );
    CGAL_assertion( amap.is_whole_map_unmarked(treated) );
    amap.free_mark(m1);
    amap.free_mark(m2);
    amap.free_mark(treated);

    typename std::vector<typename CMap::Dart_handle>::iterator it =
      to_unmark.begin();
    for (; it != to_unmark.end(); ++it)
    { amap.unmark(*it, mark1); }
    CGAL_assertion( amap.is_whole_map_unmarked(mark1) );
    amap.free_mark(mark1); 

    //   CGAL_postcondition(amap.is_valid());
    return adart1->beta(0);
  }

  /** Insert a 2-cell in a given 3-cell along a path of darts.
   * @param amap the used combinatorial map.
   * @param afirst iterator on the begining of the path.
   * @param alast  iterator on the end of the path.
   * @return a dart of the new 2-cell.
   */
  template<class Map, class InputIterator>
  typename Map::Dart_handle
  insert_cell_2_in_cell_3(Map& amap, InputIterator afirst, InputIterator alast)
  {
    CGAL_assertion(is_insertable_cell_2_in_cell_3(amap,afirst,alast));

    typename Map::Dart_handle prec = NULL, d = NULL, dd = NULL, first = NULL;
    bool withBeta3 = false;

    {
      for (InputIterator it(afirst); it!=alast; ++it)
      {
        if (!(*it)->is_free(2)) withBeta3 = true;
      }
    }

    {
      for (InputIterator it(afirst); it!=alast; ++it)
      {          
        d = amap.create_dart();
        if (withBeta3)
        {
          dd = amap.create_dart();
          amap.basic_link_beta(d, dd, 3);
        }
          
        if (prec != NULL)
        {
          amap.template link_beta<0>(prec, d);
          if (withBeta3) amap.template link_beta<1>(prec->beta(3), dd);
        }
        else first = d;
          
        if (!(*it)->is_free(2))
          amap.link_beta((*it)->beta(2), dd, 2);
          
        amap.link_beta(*it, d, 2);
          
        prec = d;
      }
    }
   
    amap.template link_beta<0>(prec, first);
    if (withBeta3) 
    {
      amap.template link_beta<1>(prec->beta(3), first->beta(3));
    }

    // Make copies of the new facet for dimension >=4
    for ( unsigned int dim=4; dim<=Map::dimension; ++dim )
    {
      if ( !first->is_free(dim) )
      {
        typename Map::Dart_handle first2 = NULL;
        prec = NULL;
        for ( CMap_dart_iterator_of_orbit<Map,1> it(amap, first); 
              it.cont(); ++it )
        {
          d = amap.create_dart();
          amap.link_beta(it->beta(2),d,dim);
          if ( withBeta3 )
          {
            dd = amap.create_dart(); 
            amap.link_beta(it->beta(2)->beta(3),dd,dim);
            amap.basic_link_beta(d, dd, 3);
          }
          if ( prec!=NULL )
          {
            amap.template link_beta<0>(prec,d);
            if ( withBeta3 )
            {
              amap.template link_beta<1>(prec->beta(3),dd);
            }
          }
          else first2 = prec;

          for ( unsigned dim2=2; dim2<=Map::dimension; ++dim2 )
          {
            if ( dim2+1!=dim && dim2!=dim && dim2!=dim+1 )
            {
              if ( !it->is_free(dim2) && 
                   it->beta(dim2)->is_free(dim) )
                amap.basic_link_beta(it->beta(dim2)->beta(dim), d, dim2);
              if ( withBeta3 && !it->beta(3)->is_free(dim2) && 
                   it->beta(3)->beta(dim2)->is_free(dim) )
                amap.basic_link_beta(it->beta(3)->beta(dim2)->beta(dim),
                                     dd, dim2);
            }
          }
          prec = d;
        }
        amap.template link_beta<0>( prec, first2 );
        if ( withBeta3 ) 
        {
          amap.template link_beta<1>( prec->beta(3), first2->beta(3) );
        }
      }
    }

    // Degroup the attributes
    if ( withBeta3 )
      amap.template degroup_attribute<3>( first, first->beta(3) );

    //   CGAL_postcondition(amap.is_valid());
    return first;
  }
} // namespace CGAL

#endif // CGAL_COMBINATORIAL_MAP_OPERATIONS_H //
// EOF //<|MERGE_RESOLUTION|>--- conflicted
+++ resolved
@@ -229,26 +229,16 @@
           d1 = d1->beta(i+1)->beta_inv(i);
           if (d1 == (*it)->beta_inv(i)) d1 = Map::null_dart_handle;
         }
-<<<<<<< HEAD
-        
-=======
           
->>>>>>> 79001c1c
         d2 = (*it)->beta(i+1)->beta(i);
         while ( d2!=Map::null_dart_handle && amap.is_marked(d2, mark) )
         {
           d2 = d2->beta(i+1)->beta(i);
           if ( d2==(*it)->beta(i+1)->beta(i) ) d2=Map::null_dart_handle;
         }
-<<<<<<< HEAD
-
-        // TODO ? We can optimize by using map.basic_link_beta but we need to mark 
-        // the second dart to not process another time...
-=======
           
         // TODO ? We can optimize by using map.basic_link_beta but we
         // need to mark the second dart to not process another time...
->>>>>>> 79001c1c
         if (d1 != Map::null_dart_handle)
         {
           if (d2 != Map::null_dart_handle)  
@@ -274,11 +264,7 @@
             d2->unlink_beta(CGAL_BETAINV(i));
           }
         }
-<<<<<<< HEAD
-	  
-=======
           
->>>>>>> 79001c1c
         if ((*it)->is_free(i+1) && !(*it)->is_free(i))
         {
           d1 = (*it)->beta(i);
@@ -286,11 +272,7 @@
           {
             todegroup.push(Dart_pair(d1, d1->beta_inv(i)));
             d1->unlink_beta(CGAL_BETAINV(i));
-<<<<<<< HEAD
-          }
-=======
           }              
->>>>>>> 79001c1c
         }
       }
       
@@ -362,11 +344,7 @@
           todegroup.push(Dart_pair(*it, (*it)->beta(Map::dimension)));
           amap.unlink_beta(*it,Map::dimension);
         }
-<<<<<<< HEAD
-      }
-=======
       }      
->>>>>>> 79001c1c
       
       // 4) We degroup all the pairs
       while ( !todegroup.empty() )
@@ -416,14 +394,13 @@
       int mark    = amap.get_new_mark();
       std::vector<typename Map::Dart_handle> to_erase;
     
-<<<<<<< HEAD
     // 2) We mark all the darts of the vertex.
     {
       for ( CMap_dart_iterator_basic_of_cell<Map,0> it(amap,adart,mark);
             it.cont(); ++it )
       {
         to_erase.push_back(it);
-        amap.mark(it,mark);	
+        amap.mark(it,mark);        
         ++res;
       }
     }
@@ -439,63 +416,36 @@
     for ( it=to_erase.begin(); it!=to_erase.end(); ++it )
     {
       if ( !(*it)->is_free(0) )
-        {
-          if ( !(*it)->is_free(1) && (*it)->beta(0)!=(*it) )
-            amap.template basic_link_beta<1>((*it)->beta(0), (*it)->beta(1));
-          else
-            {
-              todegroup.push(Dart_pair((*it)->beta(0), *it));
-              (*it)->beta(0)->unlink_beta(1);
-            }
-=======
-      // 2) We mark all the darts of the vertex.
-      {
-        for ( CMap_dart_iterator_basic_of_cell<Map,0> it(amap,adart,mark);
-              it.cont(); ++it )
-        {
-          to_erase.push_back(it);
-          amap.mark(it,mark);        
-          ++res;
-        }
-      }
-
-      // 3) We modify the darts of the cells incident to the vertex
-      //    when they are marked to remove.
-      typename std::vector<typename Map::Dart_handle>::iterator
-        it = to_erase.begin();
-      for (; it != to_erase.end(); ++it)
-      { amap.update_dart_of_all_attributes(*it, mark); }
-    
-      // 4) For each dart of the cell, we modify link of neighbors.
-      for ( it=to_erase.begin(); it!=to_erase.end(); ++it )
-      {
-        if ( !(*it)->is_free(0) && (*it)->beta(0)!=(*it) )
-        {
+      {
+        if ( !(*it)->is_free(1) && (*it)->beta(0)!=(*it) )
           amap.template basic_link_beta<1>((*it)->beta(0), (*it)->beta(1));
->>>>>>> 79001c1c
-
-          for ( unsigned int j=2; j<=Map::dimension; ++j )
-          {
-            if ( !(*it)->is_free(j) )
-<<<<<<< HEAD
-              amap.basic_link_beta((*it)->beta(0), (*it)->beta(j), j);
-                //((*it)->beta(0))->basic_link_beta((*it)->beta(j),j);
-          }
-        }
+        else
+        {
+          todegroup.push(Dart_pair((*it)->beta(0), *it));
+          (*it)->beta(0)->unlink_beta(1);
+        }
+        
+        for ( unsigned int j=2; j<=Map::dimension; ++j )
+        {
+          if ( !(*it)->is_free(j) )
+            amap.basic_link_beta((*it)->beta(0), (*it)->beta(j), j);
+          //((*it)->beta(0))->basic_link_beta((*it)->beta(j),j);
+        }
+      }
       else
-        {
-          if ( !(*it)->is_free(1) )
-            {
-              todegroup.push(Dart_pair((*it)->beta(1), *it));
-              (*it)->beta(1)->unlink_beta(0);
-            }
-
-          for ( unsigned int j=2; j<=Map::dimension; ++j )
-          {
-            if ( !(*it)->is_free(j) )
-              amap.unlink_beta(*it, j);
-          }
-        }
+      {
+        if ( !(*it)->is_free(1) )
+        {
+          todegroup.push(Dart_pair((*it)->beta(1), *it));
+          (*it)->beta(1)->unlink_beta(0);
+        }
+
+        for ( unsigned int j=2; j<=Map::dimension; ++j )
+        {
+          if ( !(*it)->is_free(j) )
+            amap.unlink_beta(*it, j);
+        }
+      }
     }
     
     // 5) We degroup all the pairs
@@ -509,50 +459,13 @@
     // 6) We remove all the darts of the cell.
     for (it = to_erase.begin(); it != to_erase.end(); ++it)
     { amap.erase_dart(*it); }
-=======
-              ((*it)->beta(0))->basic_link_beta((*it)->beta(j),j);
-          }
-        }
-        else
-        {
-          for ( unsigned int j=1; j<=Map::dimension; ++j )
-          {
-            if (!(*it)->is_free(j))
-            {
-              d1 = (*it)->beta(j);
-              if ( !d1->is_free(CGAL_BETAINV(j)) )
-              {
-                todegroup.push(Dart_pair(d1, d1->beta_inv(j)));
-                d1->unlink_beta(CGAL_BETAINV(j));
-              }
-            }
-          }
-        }
-      }
-
-      // 5) We degroup all the pairs
-      while ( !todegroup.empty() )
-      {
-        Dart_pair p=todegroup.top();
-        todegroup.pop();
-        amap.degroup_all_attributes(p.first,p.second);
-      }
-
-      // 6) We remove all the darts of the cell.
-      for (it = to_erase.begin(); it != to_erase.end(); ++it)
-      { amap.erase_dart(*it); }
->>>>>>> 79001c1c
-
-      CGAL_assertion( amap.is_whole_map_unmarked(mark) );
-      amap.free_mark(mark);
-
-      // CGAL_postcondition( amap.is_valid() );
-
-<<<<<<< HEAD
+
+    CGAL_assertion( amap.is_whole_map_unmarked(mark) );
+    amap.free_mark(mark);
+    
+    // CGAL_postcondition( amap.is_valid() );
+
     return res;
-=======
-      return res;
->>>>>>> 79001c1c
     }
   };
 
