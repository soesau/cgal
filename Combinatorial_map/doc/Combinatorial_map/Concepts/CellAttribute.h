--- conflicted
+++ resolved
@@ -3,18 +3,11 @@
 \ingroup PkgCombinatorialMapsConcepts
 \cgalConcept
 
-<<<<<<< HEAD
-The concept `CellAttribute` represents a non void attribute associated
-with a cell of a combinatorial map. It can keep a descriptor to one
-dart of its associated cell, and can contain any information.
-
-\cgalHasModel \ref CGAL::Cell_attribute "CGAL::Cell_attribute<CMap,Info_,Tag,OnMerge,OnSplit>"
-\cgalHasModel \ref CGAL::Items::Cell_attribute "CGAL::Cell_attribute<CMap,Info_,Tag,OnMerge,OnSplit>"
-=======
-The concept `CellAttribute` represents a non void attribute associated with a cell of a generic map. It can keep a handle to one dart of its associated cell, and can contain any information.
+The concept `CellAttribute` represents a non void attribute associated with a cell of a generic map. It can keep a descriptor to one dart of its associated cell, and can contain any information.
 
 \cgalHasModel \link CGAL::Cell_attribute `CGAL::Cell_attribute<Map,Info_,Tag,OnMerge,OnSplit>`\endlink
->>>>>>> 5f650053
+\cgalHasModel \link CGAL::Items::Cell_attribute `CGAL::Cell_attribute<CMap,Info_,Tag,OnMerge,OnSplit>`\endlink
+
 
 \sa `GenericMap`
 \sa `GenericMapItems`
@@ -43,12 +36,7 @@
 typedef unspecified_type Info;
 
 /*!
-<<<<<<< HEAD
-Equals to \ref CGAL::Tag_true "Tag_true" to enable the storage of a
-`Dart_descriptor` of the associated cell, \ref CGAL::Tag_false "Tag_false" otherwise.
-=======
-Equals to \link CGAL::Tag_true `Tag_true`\endlink to enable the storage of a `Dart_handle` of the associated cell, \link CGAL::Tag_false `Tag_false`\endlink otherwise.
->>>>>>> 5f650053
+Equals to \link CGAL::Tag_true `Tag_true`\endlink to enable the storage of a `Dart_descriptor` of the associated cell, \link CGAL::Tag_false `Tag_false`\endlink otherwise.
 */
 typedef unspecified_type Supports_cell_dart;
 
@@ -93,16 +81,7 @@
 Dart_const_descriptor dart() const;
 
 /*!
-<<<<<<< HEAD
-Sets the dart of the cell associated to this attribute to `ah`,
-if \ref Supports_cell_dart "Supports_cell_dart" is equal to
-\ref CGAL::Tag_true "Tag_true".
-Otherwise, this method does nothing.
-\pre `ah` belongs to the cell associated to this attribute.
-=======
-Sets the dart of the cell associated to this attribute to `ahandle`, if \link Supports_cell_dart `Supports_cell_dart`\endlink is equal to \link CGAL::Tag_true `Tag_true`\endlink. Otherwise, this method does nothing. \pre `ahandle` belongs to the cell associated to this attribute.
->>>>>>> 5f650053
-
+Sets the dart of the cell associated to this attribute to `ah`, if \link Supports_cell_dart `Supports_cell_dart`\endlink is equal to \link CGAL::Tag_true `Tag_true`\endlink. Otherwise, this method does nothing. \pre `ah` belongs to the cell associated to this attribute.
 */
 void set_dart(Dart_descriptor ah);
 
