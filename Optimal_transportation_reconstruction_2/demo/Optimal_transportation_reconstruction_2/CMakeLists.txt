--- conflicted
+++ resolved
@@ -18,15 +18,9 @@
 # Find CGAL and CGAL Qt6
 find_package(CGAL REQUIRED OPTIONAL_COMPONENTS Qt6)
 
-<<<<<<< HEAD
 # Find Qt6 itself
-find_package(Qt6 5.4 QUIET COMPONENTS OpenGLWidgets)
+find_package(Qt6 QUIET COMPONENTS Widgets OpenGLWidgets)
 if(Qt6_FOUND)
-=======
-# Find Qt5 itself
-find_package(Qt5 5.4 QUIET COMPONENTS Widgets)
-if(Qt5_FOUND)
->>>>>>> fe5a36c0
   add_definitions(-DQT_NO_KEYWORDS)
   set(CMAKE_INCLUDE_CURRENT_DIR ON)
 endif(Qt6_FOUND)
@@ -74,12 +68,7 @@
   add_executable(Otr2_demo ${SRCS} ${CGAL_Qt6_MOC_FILES} ${UI_FILES}
                            ${CGAL_Qt6_RESOURCE_FILES})
 
-<<<<<<< HEAD
-  target_link_libraries(Otr2_demo PRIVATE CGAL::CGAL CGAL::CGAL_Qt6 Qt6::Gui
-                                          Qt6::OpenGLWidgets)
-=======
-  target_link_libraries(Otr2_demo PRIVATE CGAL::CGAL CGAL::CGAL_Qt5 Qt5::Widgets)
->>>>>>> fe5a36c0
+  target_link_libraries(Otr2_demo PRIVATE CGAL::CGAL CGAL::CGAL_Qt6 Qt6::OpenGLWidgets)
 
   # Link with pthread if necessary
   if(CIMG_INCLUDE_DIR)
