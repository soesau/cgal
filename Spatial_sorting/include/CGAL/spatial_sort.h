--- conflicted
+++ resolved
@@ -111,14 +111,8 @@
   typedef std::iterator_traits<RandomAccessIterator> ITraits;
   typedef typename ITraits::value_type               value_type;
 
-<<<<<<< HEAD
-    internal::spatial_sort(begin, end, k, policy,
-                           static_cast<value_type *> (nullptr),
-			   threshold_hilbert,threshold_multiscale,ratio);
-=======
-  internal::spatial_sort<ConcurrencyTag>(begin, end, k, policy, static_cast<value_type *> (0),
+  internal::spatial_sort<ConcurrencyTag>(begin, end, k, policy, static_cast<value_type *> (nullptr),
                                          threshold_hilbert,threshold_multiscale,ratio);
->>>>>>> 406b6fae
 }
 
 template <class ConcurrencyTag = Sequential_tag, class RandomAccessIterator>
