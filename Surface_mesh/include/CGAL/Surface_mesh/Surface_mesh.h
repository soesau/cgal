//=============================================================================
// Copyright (C) 2001-2005 by Computer Graphics Group, RWTH Aachen
// Copyright (C) 2011 by Graphics & Geometry Group, Bielefeld University
// Copyright (C) 2014 GeometryFactory
//
// This file is part of CGAL (www.cgal.org).
// You can redistribute it and/or modify it under the terms of the GNU
// General Public License as published by the Free Software Foundation,
// either version 3 of the License, or (at your option) any later version.
//
// Licensees holding a valid commercial license may use this file in
// accordance with the commercial license agreement provided with the software.
//
// This file is provided AS IS with NO WARRANTY OF ANY KIND, INCLUDING THE
// WARRANTY OF DESIGN, MERCHANTABILITY AND FITNESS FOR A PARTICULAR PURPOSE.
//


#ifndef CGAL_SURFACE_MESH_H
#define CGAL_SURFACE_MESH_H

#include <iterator>
#include <algorithm>
#include <utility>
#include <iostream>
#include <cstddef>
#include <vector>
#include <string>
#include <typeinfo>
#include <functional>

#include <boost/cstdint.hpp>
#include <boost/array.hpp>
#include <boost/iterator/iterator_facade.hpp>
#include <boost/foreach.hpp>
#include <boost/property_map/property_map.hpp>

#include <CGAL/Iterator_range.h>
#include <CGAL/circulator.h>
#include <CGAL/assertions.h>
#include <CGAL/Surface_mesh/Surface_mesh_fwd.h>
#include <CGAL/Surface_mesh/IO.h>
//#include <CGAL/Surface_mesh/Properties.h>
#include <CGAL/boost/graph/graph_traits_Surface_mesh.h>
#include <CGAL/boost/graph/iterator.h>

namespace CGAL {


#ifndef DOXYGEN_RUNNING
    /// Base class for vertex, halfedge, edge, and face index. 
    ///
    /// \attention Note that `Index` is not a model of the concept `Handle`,
    /// because it cannot be dereferenced.
    /// \sa `Vertex_index`, `Halfedge_index`, `Edge_index`, `Face_index`.
    template<typename T>
    class SM_Index
    {
    public:
    typedef boost::uint32_t size_type;
        /// Constructor. %Default construction creates an invalid index.
        /// We write -1, which is <a href="http://en.cppreference.com/w/cpp/concept/numeric_limits">
        /// <tt>std::numeric_limits<size_type>::max()</tt></a>
        /// as `size_type` is an unsigned type. 
        explicit SM_Index(size_type _idx=-1) : idx_(_idx) {}

        /// Get the underlying index of this index
        operator size_type() const { return idx_; }

        /// reset index to be invalid (index=-1)
        void reset() { idx_=-1; }

        /// return whether the index is valid, i.e., the index is not equal to -1.
        bool is_valid() const { 
          size_type inf = -1;
          return idx_ != inf;
        }

        /// are two indices equal?
        bool operator==(const T& _rhs) const {
            return idx_ == _rhs.idx_;
        }

        /// are two indices different?
        bool operator!=(const T& _rhs) const {
            return idx_ != _rhs.idx_;
        }

        /// Comparison by index.
        bool operator<(const T& _rhs) const {
            return idx_ < _rhs.idx_;
        }

        /// increments the internal index. This operation does not
        /// guarantee that the index is valid or undeleted after the
        /// increment.
        SM_Index& operator++() { ++idx_; return *this; }
        /// decrements the internal index. This operation does not
        /// guarantee that the index is valid or undeleted after the
        /// decrement.
        SM_Index& operator--() { --idx_; return *this; }

        /// increments the internal index. This operation does not
        /// guarantee that the index is valid or undeleted after the
        /// increment.
        SM_Index operator++(int) { SM_Index tmp(*this); ++idx_; return tmp; }
        /// decrements the internal index. This operation does not
        /// guarantee that the index is valid or undeleted after the
        /// decrement.
        SM_Index operator--(int) { SM_Index tmp(*this); --idx_; return tmp; }


      
     
      
    private:
        size_type idx_;
    };

  template <class T>
  std::size_t hash_value(const SM_Index<T>&  i)
  {
    std::size_t ret = i;
    return ret;
  }

    // Implementation for Surface_mesh::Vertex_index
 
    class SM_Vertex_index
 : public SM_Index<SM_Vertex_index>
    {
    public:

        SM_Vertex_index() : SM_Index<SM_Vertex_index>(-1) {}

        explicit SM_Vertex_index(size_type _idx) : SM_Index<SM_Vertex_index>(_idx) {}


        friend std::ostream& operator<<(std::ostream& os, SM_Vertex_index const& v)
        {
          return (os << 'v' << (size_type)v );
        }
    };

    // Implementation of Surface_mesh::Halfedge_index
    class SM_Halfedge_index
      : public SM_Index<SM_Halfedge_index>
    {
    public:

        SM_Halfedge_index() : SM_Index<SM_Halfedge_index>(-1) {}

        explicit SM_Halfedge_index(size_type _idx) : SM_Index<SM_Halfedge_index>(_idx) {}

        friend std::ostream& operator<<(std::ostream& os, SM_Halfedge_index const& h)
        {
          return (os << 'h' << (size_type)h );
        }
    };

    /// Implementation of Surfae_mesh::Face_index
    class SM_Face_index
      : public SM_Index<SM_Face_index>
    {
    public:

        SM_Face_index() : SM_Index<SM_Face_index>(-1) {}

        explicit SM_Face_index(size_type _idx) : SM_Index<SM_Face_index>(_idx) {}


        friend std::ostream& operator<<(std::ostream& os, SM_Face_index const& f)
        {
          return (os << 'f' << (size_type)f );
        }
    };

    /// Implementation of Surface_mesh::Edge_index
    class SM_Edge_index
    {
    public:
        typedef boost::uint32_t size_type;

        SM_Edge_index() : halfedge_(-1) { }

        SM_Edge_index(size_type idx) : halfedge_(idx * 2) { }


        SM_Edge_index(SM_Halfedge_index he) : halfedge_(he) { }

        // returns the internal halfedge.
        SM_Halfedge_index halfedge() const { return halfedge_; }

        // returns the underlying index of this index.
        operator size_type() const { return (size_type)halfedge_ / 2; }

        // resets index to be invalid (index=-1)
        void reset() { halfedge_.reset(); }

        // returns whether the index is valid, i.e., the index is not equal to -1.
        bool is_valid() const { return halfedge_.is_valid(); }

        // Are two indices equal?
        bool operator==(const SM_Edge_index& other) const { return (size_type)(*this) == (size_type)other; }

        // Are two indices different?
        bool operator!=(const SM_Edge_index& other) const { return (size_type)(*this) != (size_type)other; }

        // compares by index.
        bool operator<(const SM_Edge_index& other) const { return (size_type)(*this) < (size_type)other;}

        // decrements the internal index. This operation does not
        // guarantee that the index is valid or undeleted after the
        // decrement.
        SM_Edge_index& operator--() { halfedge_ = SM_Halfedge_index((size_type)halfedge_ - 2); return *this; }

        // increments the internal index. This operation does not
        // guarantee that the index is valid or undeleted after the
        // increment.
        SM_Edge_index& operator++() { halfedge_ = SM_Halfedge_index((size_type)halfedge_ + 2); return *this; }

        // decrements internal index. This operation does not
        // guarantee that the index is valid or undeleted after the
        // decrement.
        SM_Edge_index operator--(int) { SM_Edge_index tmp(*this); halfedge_ = SM_Halfedge_index((size_type)halfedge_ - 2); return tmp; }

        // increments internal index. This operation does not
        // guarantee that the index is valid or undeleted after the
        // increment.
        SM_Edge_index operator++(int) { SM_Edge_index tmp(*this); halfedge_ = SM_Halfedge_index((size_type)halfedge_ + 2); return tmp; }


      // prints the index and a short identification string to an ostream.
        friend std::ostream& operator<<(std::ostream& os, SM_Edge_index const& e)
        {
          return (os << 'e' << (size_type)e << " on " << e.halfedge());
        }

        friend  std::size_t hash_value(const SM_Edge_index&  i)
        {
          return i;
        }

    private:
        SM_Halfedge_index halfedge_;
    };
#endif

  /// \ingroup PkgSurface_mesh
  /// This class is a data structure that can be used as halfedge data structure or polyhedral
  /// surface. It is an alternative to the classes `HalfedgeDS` and `Polyhedron_3`
  /// defined in the packages  \ref PkgHDSSummary and \ref PkgPolyhedronSummary. 
  /// The main difference is that it is indexed based and not pointer based,
  /// and that the mechanism for adding information to vertices, halfedges, edges,
  /// and faces is much simpler and done at runtime and not at compile time.
  /// When elements are removed, they are only marked as removed, and a garbage
  /// collection function must be called to really remove them. 
  /// @tparam P The type of the \em point property of a vertex. There is no requirement on `P`,
  ///         besides being default constructible and assignable. 
  ///         In typical use cases it will be a 2D or 3D point type.
  /// \cgalModels `MutableFaceGraph` and `FaceListGraph`

template <typename P>
class Surface_mesh
{

    typedef Surface_mesh<P> Self;

    template<typename>
    class Handle_iterator;
public:



/// \addtogroup PkgSurface_mesh
///
/// @{

/// @cond CGAL_DOCUMENT_INTERNALS
class Base_property_array
{
public:

    /// Default constructor
    Base_property_array(const std::string& name) : name_(name) {}

    /// Destructor.
    virtual ~Base_property_array() {}

    /// Reserve memory for n elements.
    virtual void reserve(size_t n) = 0;

    /// Resize storage to hold n elements.
    virtual void resize(size_t n) = 0;

    /// Free unused memory.
    virtual void shrink_to_fit() = 0;

    /// Extend the number of elements by one.
    virtual void push_back() = 0;

    virtual bool transfer(const Base_property_array& other) = 0;

    /// Let two elements swap their storage place.
    virtual void swap(size_t i0, size_t i1) = 0;

    /// Return a deep copy of self.
    virtual Base_property_array* clone () const = 0;

    /// Return the type_info of the property
    virtual const std::type_info& type() = 0;

    /// Return the name of the property
    const std::string& name() const { return name_; }


protected:

    std::string name_;
};

  /// @endcond


//== CLASS DEFINITION =========================================================

/// @cond CGAL_DOCUMENT_INTERNALS

template <class T>
class Property_array : public Base_property_array
{
public:

    typedef T                                       value_type;
    typedef std::vector<value_type>                 vector_type;
    typedef typename vector_type::reference         reference;
    typedef typename vector_type::const_reference   const_reference;

    Property_array(const std::string& name, T t=T()) : Base_property_array(name), value_(t) {}

public: // virtual interface of Base_property_array

    virtual void reserve(size_t n)
    {
        data_.reserve(n);
    }

    virtual void resize(size_t n)
    {
        data_.resize(n, value_);
    }

    virtual void push_back()
    {
        data_.push_back(value_);
    }

    bool transfer(const Base_property_array& other)
    {
      const Property_array<T>* pa = dynamic_cast<const Property_array*>(&other);
      if(pa != NULL){
        std::copy((*pa).data_.begin(), (*pa).data_.end(), data_.end()-(*pa).data_.size());
        return true;
      } 
      return false;
    }

    virtual void shrink_to_fit()
    {
        vector_type(data_).swap(data_);
    }

    virtual void swap(size_t i0, size_t i1)
    {
        T d(data_[i0]);
        data_[i0]=data_[i1];
        data_[i1]=d;
    }

    virtual Base_property_array* clone() const
    {
        Property_array<T>* p = new Property_array<T>(this->name_, this->value_);
        p->data_ = data_;
        return p;
    }

    virtual const std::type_info& type() { return typeid(T); }


public:

    /// Get pointer to array (does not work for T==bool)
    const T* data() const
    {
        return &data_[0];
    }

    /// Access the i'th element. No range check is performed!
    reference operator[](int _idx)
    {
        CGAL_assertion( size_t(_idx) < data_.size() );
        return data_[_idx];
    }

    /// Const access to the i'th element. No range check is performed!
    const_reference operator[](int _idx) const
    {
        CGAL_assertion( size_t(_idx) < data_.size());
        return data_[_idx];
    }



private:
    vector_type data_;
    value_type  value_;
};


#if 0
// specialization for bool properties
template <>
inline const bool*
Property_array<bool>::data() const
{
    CGAL_assertion(false);
    return NULL;
}
#endif 

  /// @endcond

//== CLASS DEFINITION =========================================================

/// @cond CGAL_DOCUMENT_INTERNALS

template<typename>
class Property_container;
/// @endcond 




//== CLASS DEFINITION =========================================================
/// @cond CGAL_DOCUMENT_INTERNALS

template <class, class>
class Property_map;

template<typename Key>
class Property_container
{
public:

    // default constructor
    Property_container() : size_(0) {}

    // destructor (deletes all property arrays)
    virtual ~Property_container() { clear(); }

    // copy constructor: performs deep copy of property arrays
    Property_container(const Property_container& _rhs) { operator=(_rhs); }

    // assignment: performs deep copy of property arrays
    Property_container& operator=(const Property_container& _rhs)
    {
        if (this != &_rhs)
        {
            clear();
            parrays_.resize(_rhs.n_properties());
            size_ = _rhs.size();
            for (unsigned int i=0; i<parrays_.size(); ++i)
                parrays_[i] = _rhs.parrays_[i]->clone();
        }
        return *this;
    }

    void transfer(const Property_container& _rhs)
    {
      for(unsigned int i=0; i<parrays_.size(); ++i){
        for (unsigned int j=0; j<_rhs.parrays_.size(); ++j){
          if(parrays_[i]->name() ==  _rhs.parrays_[j]->name()){
            parrays_[i]->transfer(* _rhs.parrays_[j]);
            break;
          }
        }
      }
    }

    // returns the current size of the property arrays
    size_t size() const { return size_; }

    // returns the number of property arrays
    size_t n_properties() const { return parrays_.size(); }

    // returns a vector of all property names
    std::vector<std::string> properties() const
    {
        std::vector<std::string> names;
        for (unsigned int i=0; i<parrays_.size(); ++i)
            names.push_back(parrays_[i]->name());
        return names;
    }

    // add a property with name \c name and default value \c t
    template <class T>
    std::pair<Property_map<Key, T>, bool>
    add(const std::string& name, const T t=T())
    {
        for (unsigned int i=0; i<parrays_.size(); ++i)
        {
            if (parrays_[i]->name() == name)
            {
              return std::make_pair(Property_map<Key, T>(dynamic_cast<Property_array<T>*>(parrays_[i])), false);
            }
        }

        // otherwise add the property
        Property_array<T>* p = new Property_array<T>(name, t);
        p->resize(size_);
        parrays_.push_back(p);
        return std::make_pair(Property_map<Key, T>(p), true);
    }


    // get a property by its name. returns invalid property if it does not exist.
    template <class T> 
    std::pair<Property_map<Key, T>,bool>
    get(const std::string& name) const
    {
        for (unsigned int i=0; i<parrays_.size(); ++i)
            if (parrays_[i]->name() == name)
              return std::make_pair(Property_map<Key, T>(dynamic_cast<Property_array<T>*>(parrays_[i])), true);
        return std::make_pair(Property_map<Key, T>(), false);
    }


    // returns a property if it exists, otherwise it creates it first.
    template <class T>
    Property_map<Key, T> 
    get_or_add(const std::string& name, const T t=T())
    {
      Property_map<Key, T> p;
      bool b;
      boost::tie(p,b)= get<T>(name);
        if (!b) p = add<T>(name, t).first;
        return p;
    }


    // get the type of property by its name. returns typeid(void) if it does not exist.
    const std::type_info& 
    get_type(const std::string& name)
    {
        for (unsigned int i=0; i<parrays_.size(); ++i)
            if (parrays_[i]->name() == name)
                return parrays_[i]->type();
        return typeid(void);
    }


    // delete a property
    template <class T> 
    void
    remove(Property_map<Key, T>& h)
    {
        typename std::vector<Base_property_array*>::iterator it=parrays_.begin(), end=parrays_.end();
        for (; it!=end; ++it)
        {
            if (*it == h.parray_)
            {
                delete *it;
                parrays_.erase(it);
                h.reset();
                break;
            }
        }
    }


    // delete all properties
    void clear()
    {
        for (unsigned int i=0; i<parrays_.size(); ++i)
            delete parrays_[i];
        parrays_.clear();
        size_ = 0;
    }


    // reserve memory for n entries in all arrays
    void reserve(size_t n) const
    {
        for (unsigned int i=0; i<parrays_.size(); ++i)
            parrays_[i]->reserve(n);
    }

    // resize all arrays to size n
    void resize(size_t n)
    {
        for (unsigned int i=0; i<parrays_.size(); ++i)
            parrays_[i]->resize(n);
        size_ = n;
    }

    // free unused space in all arrays
    void shrink_to_fit() const
    {
        for (unsigned int i=0; i<parrays_.size(); ++i)
            parrays_[i]->shrink_to_fit();
    }

    // add a new element to each vector
    void push_back()
    {
        for (unsigned int i=0; i<parrays_.size(); ++i)
            parrays_[i]->push_back();
        ++size_;
    }

    // swap elements i0 and i1 in all arrays
    void swap(size_t i0, size_t i1) const
    {
        for (unsigned int i=0; i<parrays_.size(); ++i)
            parrays_[i]->swap(i0, i1);
    }


private:
    std::vector<Base_property_array*>  parrays_;
    size_t  size_;
};

  /// @endcond

#ifndef DOXYGEN_RUNNING
/// 
///
/// `Property_map` enables to attach properties to the simplices of a 
///  surface mesh.
/// 
/// @tparam Key The key type of the property map. It must be a model of `Index`.
/// @tparam Value The value type of the property.
///
/// \cgalModels `LvaluePropertyMap`
///
template <class I, class T>
class Property_map
/// @cond CGAL_DOCUMENT_INTERNALS
  : public boost::put_get_helper< 
           typename Property_array<T>::reference,
           Property_map< I, T > >
/// @endcond
{
    typedef void (Property_map::*bool_type)() const;
    void this_type_does_not_support_comparisons() const {}
public:
    typedef I key_type;
    typedef T value_type;
    typedef boost::lvalue_property_map_tag category;

#ifndef DOXYGEN_RUNNING

    typedef typename Property_array<T>::reference reference;

    typedef typename Property_array<T>::const_reference const_reference;
#else 
    /// A reference to the value type of the property.
  typedef unspecified_type reference;

    /// A const reference to the value type of the property.
  typedef unspecified_type const_reference;
#endif

#ifndef DOXYGEN_RUNNING
    friend class Property_container<I>;

    template <typename K>  friend class Surface_mesh;
#endif

public:
/// @cond CGAL_DOCUMENT_INTERNALS
    Property_map(Property_array<T>* p=NULL) : parray_(p) {}

    void reset()
    {
        parray_ = NULL;
    }
  /// @endcond 

public:
    /// \name Accessing Properties
    //@{
#ifdef DOXYGEN_RUNNING
    /// Conversion to a Boolean. It is \c true when the property map
    /// can be used, and \c false otherwise.  
  operator bool () const;
#else
    operator bool_type() const {
        return parray_ != NULL ?
            &Property_map::this_type_does_not_support_comparisons : 0;
    }
#endif
    /// Access the property associated with the key \c i.
    reference operator[](const I& i)
    {
      CGAL_assertion(parray_ != NULL);
      return (*parray_)[i];
    }

    /// Access the property associated with the key \c i.
    reference operator[](const I& i) const
    {
      CGAL_assertion(parray_ != NULL);
      return (*parray_)[i];
    }

    bool transfer (const Property_map& other)
    {
      return parray_->transfer(*(other.parray_));
    }

    /// Allows access to the underlying storage of the property. This
    /// is useful when the key associated with the properties is
    /// unimportant and only the properties are of interest
    /// (e.g. rendering).
    ///
    /// \returns a pointer to the underlying storage of the property.
    const T* data() const
    {
      CGAL_assertion(parray_ != NULL);
      return parray_->data();
    }

    //@}
private:

    Property_array<T>& array()
    {
        CGAL_assertion(parray_ != NULL);
        return *parray_;
    }

    const Property_array<T>& array() const
    {
        CGAL_assertion(parray_ != NULL);
        return *parray_;
    }

    Property_array<T>* parray_;
};

#endif // DOXYGEN_RUNNING

///@}



    /// \name Basic Types
    ///
    ///@{

    /// The point type.
    typedef P Point;

    /// The type used to represent an index.
    typedef boost::uint32_t size_type;

    ///@}

    /// \name Basic Elements
    ///
    ///@{


#ifdef DOXYGEN_RUNNING

    /// This class represents a vertex.
    /// \cgalModels `Index`
    /// \cgalModels `LessThanComparable`
    /// \cgalModels `Hashable`
    /// \sa `Halfedge_index`, `Edge_index`, `Face_index`
    class Vertex_index
    {
    public:
        /// %Default constructor.
        Vertex_index() : SM_Index<Vertex_index>(-1) {}

        explicit Vertex_index(size_type _idx) : SM_Index<Vertex_index>(_idx) {}

        /// prints the index and a short identification string to an ostream.
        friend std::ostream& operator<<(std::ostream& os, typename Surface_mesh::Vertex_index const& v)
        {
          return (os << 'v' << (size_type)v );
        }
    };
#else
  typedef SM_Vertex_index Vertex_index;
#endif

#ifdef DOXYGEN_RUNNING

    /// This class represents a halfedge.
    /// \cgalModels `Index`
    /// \cgalModels `LessThanComparable`
    /// \cgalModels `Hashable`
    /// \sa `Vertex_index`, `Edge_index`, `Face_index`
    class Halfedge_index
    {
    public:
        /// %Default constructor
        Halfedge_index() : SM_Index<Halfedge_index>(-1) {}

        explicit Halfedge_index(size_type _idx) : SM_Index<Halfedge_index>(_idx) {}

        /// prints the index and a short identification string to an ostream.
        friend std::ostream& operator<<(std::ostream& os, typename Surface_mesh::Halfedge_index const& h)
        {
          return (os << 'h' << (size_type)h );
        }

    };
#else
  typedef SM_Halfedge_index Halfedge_index;
#endif

#ifdef DOXYGEN_RUNNING
    /// This class represents a face
    /// \cgalModels `Index`
    /// \cgalModels `LessThanComparable`
    /// \cgalModels `Hashable`
    /// \sa `Vertex_index`, `Halfedge_index`, `Edge_index`
    class Face_index
    {
    public:
        /// %Default constructor
        Face_index() : SM_Index<Face_index>(-1) {}

        explicit Face_index(size_type _idx) : SM_Index<Face_index>(_idx) {}

        /// prints the index and a short identification string to an ostream.
        friend std::ostream& operator<<(std::ostream& os, typename Surface_mesh::Face_index const& f)
        {
          return (os << 'f' << (size_type)f );
        }
    };
#else
  typedef SM_Face_index Face_index;
#endif

#ifdef DOXYGEN_RUNNING
    /// This class represents an edge.
    /// \cgalModels `Index`
    /// \cgalModels `LessThanComparable`
    /// \cgalModels `Hashable`
    /// \sa `Vertex_index`, `Halfedge_index`, `Face_index`
    class Edge_index
    {
    public:
        /// %Default constructor
        Edge_index() : halfedge_(-1) { }

        Edge_index(size_type idx) : halfedge_(idx * 2) { }

        /// constructs an `Edge_index` from a halfedge.
        Edge_index(Halfedge_index he) : halfedge_(he) { }
        /// @cond CGAL_DOCUMENT_INTERNALS
        /// returns the internal halfedge.
        Halfedge_index halfedge() const { return halfedge_; }

        /// returns the underlying index of this index.
        operator size_type() const { return (size_type)halfedge_ / 2; }

        /// resets index to be invalid (index=-1)
        void reset() { halfedge_.reset(); }

        /// returns whether the index is valid, i.e., the index is not equal to -1.
        bool is_valid() const { return halfedge_.is_valid(); }

        /// Are two indices equal?
        bool operator==(const Edge_index& other) const { return (size_type)(*this) == (size_type)other; }

        /// Are two indices different?
        bool operator!=(const Edge_index& other) const { return (size_type)(*this) != (size_type)other; }

        /// compares by index.
        bool operator<(const Edge_index& other) const { return (size_type)(*this) < (size_type)other;}

        /// decrements the internal index. This operation does not
        /// guarantee that the index is valid or undeleted after the
        /// decrement.
        Edge_index& operator--() { halfedge_ = Halfedge_index((size_type)halfedge_ - 2); return *this; }

        /// increments the internal index. This operation does not
        /// guarantee that the index is valid or undeleted after the
        /// increment.
        Edge_index& operator++() { halfedge_ = Halfedge_index((size_type)halfedge_ + 2); return *this; }

        /// decrements internal index. This operation does not
        /// guarantee that the index is valid or undeleted after the
        /// decrement.
        Edge_index operator--(int) { Edge_index tmp(*this); halfedge_ = Halfedge_index((size_type)halfedge_ - 2); return tmp; }

        /// increments internal index. This operation does not
        /// guarantee that the index is valid or undeleted after the
        /// increment.
        Edge_index operator++(int) { Edge_index tmp(*this); halfedge_ = Halfedge_index((size_type)halfedge_ + 2); return tmp; }

        /// @endcond 

        /// prints the index and a short identification string to an ostream.
        friend std::ostream& operator<<(std::ostream& os, typename Surface_mesh::Edge_index const& e)
        {
          return (os << 'e' << (size_type)e << " on " << e.halfedge());
        }
    private:
        Halfedge_index halfedge_;
    };
#else
  typedef SM_Edge_index Edge_index;
#endif

 
    ///@}
private: //-------------------------------------------------- connectivity types

    /// This type stores the vertex connectivity
    /// \sa `Halfedge_connectivity`, `Face_connectivity`
    struct Vertex_connectivity
    {
        /// an incoming halfedge per vertex (it will be a border halfedge for border vertices)
        Halfedge_index  halfedge_;
    };


    /// This type stores the halfedge connectivity
    /// \sa `Vertex_connectivity`, `Face_connectivity`
    struct Halfedge_connectivity
    {
        /// face incident to halfedge
        Face_index      face_;
        /// vertex the halfedge points to
        Vertex_index    vertex_;
        /// next halfedge within a face (or along a border)
        Halfedge_index  next_halfedge_;
        /// previous halfedge within a face (or along a border)
        Halfedge_index  prev_halfedge_;
    };


    /// This type stores the face connectivity
    /// \sa `Vertex_connectivity`, `Halfedge_connectivity`
    struct Face_connectivity
    {
        /// a halfedge that is part of the face
        Halfedge_index  halfedge_;
    };

private: //------------------------------------------------------ iterator types
    template<typename Index_>
    class Index_iterator
      : public boost::iterator_facade< Index_iterator<Index_>,
                                       Index_,
                                       std::bidirectional_iterator_tag
                                       >
    {
        typedef boost::iterator_facade< Index_iterator<Index_>,
                                        Index_,
                                        std::bidirectional_iterator_tag
                                        > Facade;
    public:
        Index_iterator() : hnd_(), mesh_(NULL) {}
        Index_iterator(const Index_& h, const Surface_mesh* m)
          : hnd_(h), mesh_(m) {
          if (mesh_ && mesh_->has_garbage()){
              while (mesh_->has_valid_index(hnd_) && mesh_->is_removed(hnd_)) ++hnd_;
          }
        }
    private:
        friend class boost::iterator_core_access;
        void increment()
        {
            ++hnd_;
            CGAL_assertion(mesh_ != NULL);

            if(mesh_->has_garbage())
              while ( mesh_->has_valid_index(hnd_) && mesh_->is_removed(hnd_)) ++hnd_;
        }
  
        void decrement()
        {
            --hnd_;
            CGAL_assertion(mesh_ != NULL);
            if(mesh_->has_garbage())
               while ( mesh_->has_valid_index(hnd_) && mesh_->is_removed(hnd_)) --hnd_;
        }

        bool equal(const Index_iterator& other) const
        {
            return this->hnd_ == other.hnd_;
        }

        Index_& dereference() const { return const_cast<Index_&>(hnd_); }

        Index_ hnd_;
        const Surface_mesh* mesh_;

    };
public:
    /// \name Range Types
    ///
    /// Each range `R` in this section has a nested type `R::iterator`, 
    /// is convertible to `std:pair<R::iterator,R::iterator>`, so that one can use `boost::tie()`,
    /// and can be used with `BOOST_FOREACH()`, as well as with the C++11 range based for-loop.

    ///@{

#ifndef DOXYGEN_RUNNING
    typedef Index_iterator<Vertex_index> Vertex_iterator;
#endif

    /// \brief The range over all vertex indices.
    ///
    /// A model of <a href="http://www.boost.org/libs/range/doc/html/range/concepts/bidirectional_range.html">BidirectionalRange</a> with value type `Vertex_index`.
    /// \sa `vertices()`
    /// \sa `Halfedge_range`, `Edge_range`, `Face_range`
#ifdef DOXYGEN_RUNNING
    typedef unspecified_type Vertex_range;
#else
    typedef Iterator_range<Vertex_iterator> Vertex_range;
#endif

#ifndef DOXYGEN_RUNNING
    typedef Index_iterator<Halfedge_index> Halfedge_iterator;
#endif

    /// \brief The range over all halfedge indices.
    ///
    /// A model of <a href="http://www.boost.org/libs/range/doc/html/range/concepts/bidirectional_range.html">BidirectionalRange</a> with value type `Halfedge_index`.
    /// \sa `halfedges()`
    /// \sa `Vertex_range`, `Edge_range`, `Face_range`
#ifdef DOXYGEN_RUNNING
    typedef unspecified_type Halfedge_range;
#else
    typedef Iterator_range<Halfedge_iterator> Halfedge_range;
#endif

#ifndef DOXYGEN_RUNNING
    typedef Index_iterator<Edge_index> Edge_iterator;
#endif

    /// \brief The range over all edge indices.
    ///
    /// A model of <a href="http://www.boost.org/libs/range/doc/html/range/concepts/bidirectional_range.html">BidirectionalRange</a> with value type `Edge_index`.
    /// \sa `edges()`
    /// \sa `Halfedge_range`, `Vertex_range`, `Face_range`
#ifdef DOXYGEN_RUNNING
    typedef unspecified_type Edge_range;
#else
    typedef Iterator_range<Edge_iterator> Edge_range;
#endif


#ifndef DOXYGEN_RUNNING
    typedef Index_iterator<Face_index> Face_iterator;
#endif
    /// \brief The range over all face indices.
    ///
    /// A model of <a href="http://www.boost.org/libs/range/doc/html/range/concepts/bidirectional_range.html">BidirectionalRange</a> with value type `Face_index`.
    /// \sa `faces()`
    /// \sa `Vertex_range`, `Halfedge_range`, `Edge_range`
 #ifdef DOXYGEN_RUNNING
    typedef unspecified_type Face_range;
#else
   typedef Iterator_range<Face_iterator> Face_range;
#endif

#ifndef DOXYGEN_RUNNING 

  typedef CGAL::Vertex_around_target_iterator<Surface_mesh> Vertex_around_target_iterator;
  typedef Iterator_range<Vertex_around_target_iterator> Vertex_around_target_range;

  typedef CGAL::Halfedge_around_target_iterator<Surface_mesh>  Halfedge_around_target_iterator;
  typedef Iterator_range<Halfedge_around_target_iterator> Halfedge_around_target_range;

  typedef CGAL::Face_around_target_iterator<Surface_mesh>  Face_around_target_iterator;
  typedef Iterator_range<Face_around_target_iterator> Face_around_target_range;

  typedef CGAL::Vertex_around_face_iterator<Surface_mesh>  Vertex_around_face_iterator;
  typedef Iterator_range<Vertex_around_face_iterator> Vertex_around_face_range;

  typedef CGAL::Halfedge_around_face_iterator<Surface_mesh>  Halfedge_around_face_iterator;
  typedef Iterator_range<Halfedge_around_face_iterator> Halfedge_around_face_range;

  typedef CGAL::Face_around_face_iterator<Surface_mesh>  Face_around_face_iterator;
  typedef Iterator_range<Face_around_face_iterator> Face_around_face_range;
#endif

    /// @cond CGAL_BEGIN_END
    /// Start iterator for vertices.
    Vertex_iterator vertices_begin() const
    {
        return Vertex_iterator(Vertex_index(0), this);
    }

    /// End iterator for vertices.
    Vertex_iterator vertices_end() const
    {
        return Vertex_iterator(Vertex_index(num_vertices()), this);
    }
    /// @endcond


    /// returns the iterator range of the vertices of the mesh.
    Vertex_range vertices() const {
      return make_range(vertices_begin(), vertices_end());
    }


    /// @cond CGAL_BEGIN_END
    /// Start iterator for halfedges.
    Halfedge_iterator halfedges_begin() const
    {
        return Halfedge_iterator(Halfedge_index(0), this);
    }

    /// End iterator for halfedges.
    Halfedge_iterator halfedges_end() const
    {
        return Halfedge_iterator(Halfedge_index(num_halfedges()), this);
    }
    /// @endcond


    /// returns the iterator range of the halfedges of the mesh.
    Halfedge_range halfedges() const {
      return make_range(halfedges_begin(), halfedges_end());
    }


    /// @cond CGAL_BEGIN_END
    /// Start iterator for edges.
    Edge_iterator edges_begin() const
    {
        return Edge_iterator(Edge_index(0), this);
    }

    /// End iterator for edges.
    Edge_iterator edges_end() const
    {
        return Edge_iterator(Edge_index(num_edges()), this);
    }
    /// @endcond


    /// returns the iterator range of the edges of the mesh.
    Edge_range edges() const
    {
        return make_range(edges_begin(), edges_end());
    }


    /// @cond CGAL_BEGIN_END
    /// Start iterator for faces.
    Face_iterator faces_begin() const
    {
        return Face_iterator(Face_index(0), this);
    }

    /// End iterator for faces.
    Face_iterator faces_end() const
    {
        return Face_iterator(Face_index(num_faces()), this);
    }
    /// @endcond

    /// returns the iterator range of the faces of the mesh.
    Face_range faces() const {
      return make_range(faces_begin(), faces_end());
    }

#ifndef DOXYGEN_RUNNING
    /// returns the iterator range for vertices around vertex `target(h)`, starting at `source(h)`.
    Vertex_around_target_range vertices_around_target(Halfedge_index h) const
    {
      return CGAL::vertices_around_target(h,*this);
    }

    /// returns the iterator range for incoming halfedges around vertex `target(h)`, starting at `h`.
    Halfedge_around_target_range halfedges_around_target(Halfedge_index h) const
    {
      return CGAL::halfedges_around_target(h,*this);
    }

    /// returns the iterator range for faces around vertex `target(h)`, starting at `face(h)`.
    Face_around_target_range faces_around_target(Halfedge_index h) const
    {
      return CGAL::faces_around_target(h,*this);
    }

    /// returns the iterator range for vertices around face `face(h)`, starting at `target(h)`.
    Vertex_around_face_range vertices_around_face(Halfedge_index h) const
     {
       return CGAL::vertices_around_face(h,*this);
     }

    /// returns the iterator range for halfedges around face `face(h)`, starting at `h`.
    Halfedge_around_face_range halfedges_around_face(Halfedge_index h) const
    {
      return CGAL::halfedges_around_face(h,*this);
    }

    /// returns the iterator range for halfedges around face `face(h)`, starting at `h`.
    Face_around_face_range faces_around_face(Halfedge_index h) const
    {
       return CGAL::faces_around_face(h,*this);
    }

#endif

    ///@}


public: 

#ifndef DOXYGEN_RUNNING
    /// \name Circulator Types
    ///
    /// The following circulators enable to iterate through the elements around a face or vertex.
    /// As explained in the \ref SurfaceMeshOrientation "User Manual", we can speak of a  
    /// *clockwise* or *counterclockwise*
    /// traversal, by looking at the surface from the right side.  
    ///@{

    /// \brief This class circulates clockwise through all 
    /// one-ring neighbors of a vertex. 
    ///  A model of `BidirectionalCirculator` with value type `Vertex_index`.
    /// \sa `Halfedge_around_target_circulator`, `Face_around_target_circulator`

  typedef CGAL::Vertex_around_target_circulator<Surface_mesh> Vertex_around_target_circulator;



    /// \brief This class circulates clockwise through all incident faces of a vertex.
    ///  A model of `BidirectionalCirculator` with value type `Face_index`.
    /// \sa `Vertex_around_target_circulator`, `Halfedge_around_target_circulator`

  typedef CGAL::Face_around_target_circulator<Surface_mesh> Face_around_target_circulator;


    /// \brief This class circulates clockwise through all halfedges around a vertex that have this vertex as target.
    ///  A model of `BidirectionalCirculator` with value type `Halfedge_index`.
    /// \sa `Vertex_around_target_circulator`, `Halfedge_around_target_circulator`

  typedef CGAL::Halfedge_around_target_circulator<Surface_mesh> Halfedge_around_target_circulator;


    /// \brief This class circulates clockwise through all halfedges around a vertex that have this vertex as source.
    ///  A model of `BidirectionalCirculator` with value type `Halfedge_index`.
    /// \sa `Vertex_around_target_circulator`, `Halfedge_around_target_circulator`

  typedef CGAL::Halfedge_around_source_circulator<Surface_mesh> Halfedge_around_source_circulator;

    /// \brief This class circulates counterclockwise through all vertices around a face.
    ///  A model of `BidirectionalCirculator` with value type `Vertex_index`.

  typedef  CGAL::Vertex_around_face_circulator<Surface_mesh> Vertex_around_face_circulator;


    /// \brief This class circulates counterclockwise through all halfedges around a face.
    ///  A model of `BidirectionalCirculator` with value type `Halfedge_index`.

  typedef  CGAL::Halfedge_around_face_circulator<Surface_mesh> Halfedge_around_face_circulator;

   /// \brief This class circulates counterclockwise through all faces around a face.
   ///  A model of `BidirectionalCirculator` with value type `Face_index`.
   ///  Note that the face index is the same after `operator++`, if the neighboring faces share 
   ///  several halfedges.

  typedef  CGAL::Face_around_face_circulator<Surface_mesh> Face_around_face_circulator;
  /// @}
#endif

  /// @cond CGAL_DOCUMENT_INTERNALS
  // typedefs which make it easier to write the partial specialisation of boost::graph_traits

  typedef Vertex_index   vertex_index;
  typedef P                   vertex_property_type;
  typedef Halfedge_index halfedge_index;
  typedef Edge_index     edge_index;
  typedef Face_index     face_index;

  typedef Vertex_iterator     vertex_iterator;
  typedef Halfedge_iterator   halfedge_iterator;
  typedef Edge_iterator       edge_iterator;
  typedef Face_iterator      face_iterator;
  typedef CGAL::Out_edge_iterator<Self>     out_edge_iterator;

  typedef boost::undirected_tag             directed_category;
  typedef boost::disallow_parallel_edge_tag edge_parallel_category; 

  struct traversal_category : public virtual boost::bidirectional_graph_tag,
                              public virtual boost::vertex_list_graph_tag,
                              public virtual boost::edge_list_graph_tag
  {};

  typedef size_type vertices_size_type;
  typedef size_type halfedges_size_type;
  typedef size_type edges_size_type;
  typedef size_type faces_size_type;
  typedef size_type degree_size_type;

 /// @endcond
public:

    /// \name Construction, Destruction, Assignment
    ///
    ///  Copy constructors as well as assignment do also copy simplices marked as removed.
    ///@{

    /// %Default constructor.
    Surface_mesh();

    /// Copy constructor: copies `rhs` to `*this`. Performs a deep copy of all properties.
    Surface_mesh(const Surface_mesh& rhs) { *this = rhs; }

    /// assigns `rhs` to `*this`. Performs a deep copy of all properties.
    Surface_mesh& operator=(const Surface_mesh& rhs);

    /// assigns `rhs` to `*this`. Does not copy custom properties.
    Surface_mesh& assign(const Surface_mesh& rhs);

    ///@}

public:

    /// \name Adding Vertices, Edges, and Faces
    ///@{

   /// adds a new vertex, and resizes vertex properties if necessary.
    Vertex_index add_vertex()
    {
      size_type inf = -1;
      if(vertices_freelist_ != inf){
        size_type idx = vertices_freelist_;
        vertices_freelist_ = (size_type)vconn_[Vertex_index(vertices_freelist_)].halfedge_;
        --removed_vertices_;
        vremoved_[Vertex_index(idx)] = false;
        return Vertex_index(idx);
      } else {
        vprops_.push_back();
        return Vertex_index(num_vertices()-1);
      }
    }

    /// adds a new vertex, resizes vertex properties if necessary,
    /// and sets the \em point property to `p`.
    /// \note Several vertices may have the same point property.
    Vertex_index add_vertex(const Point& p) 
    {
        Vertex_index v = add_vertex();
        vpoint_[v] = p;
        return v;
    }



public:

    /// adds a new edge, and resizes edge and halfedge properties if necessary.
    Halfedge_index add_edge()
    {
      Halfedge_index h0, h1;
      size_type inf = -1;
      if(edges_freelist_ != inf){
        size_type idx = edges_freelist_;
        edges_freelist_ = (size_type)hconn_[Halfedge_index(edges_freelist_)].next_halfedge_;
        --removed_edges_;
        eremoved_[Edge_index(Halfedge_index(idx))] = false;
        return Halfedge_index(idx);
      } else {
        eprops_.push_back();
        hprops_.push_back();
        hprops_.push_back();

        return Halfedge_index(num_halfedges()-2);
      }
    }

    /// adds two opposite halfedges, and resizes edge and halfedge properties if necessary.
    /// Sets the targets of the halfedge to the given vertices, but does not modify the halfedge
    /// associated to the vertices.
    /// \note The function does not check whether there is already an edge between the vertices.
    /// \returns the halfedge with `v1` as target

    Halfedge_index add_edge(Vertex_index v0, Vertex_index v1)
    {
        CGAL_assertion(v0 != v1);
        Halfedge_index h = add_edge();

        set_target(h, v1);
        set_target(opposite(h), v0);

        return h;
    }

    /// adds a new face, and resizes face properties if necessary.
    Face_index add_face()
    {
      size_type inf = -1;
      if(faces_freelist_ != inf){
        size_type idx = faces_freelist_;
        faces_freelist_ = (size_type)fconn_[Face_index(faces_freelist_)].halfedge_;
        --removed_faces_;
        fremoved_[Face_index(idx)] = false;
        return Face_index(idx);
      } else {
        fprops_.push_back();
        return Face_index(num_faces()-1);
      }
    }

    /// if possible, adds a new face with vertices from a range with value type `Vertex_index`.
    /// The function adds halfedges between successive vertices if they are not yet indicent to halfedges,
    /// or updates the connectivity of halfedges already in place. 
    /// Resizes halfedge, edge, and face properties if necessary.
    /// \returns the face index of the added face, or `Surface_mesh::null_face()` if the face could not be added.
    template <typename Range>
    Face_index add_face(const Range& vertices);


    /// adds a new triangle connecting vertices `v0`, `v1`, `v2`.
    /// \returns the face index of the added face, or `Surface_mesh::null_face()` if the face could not be added.
    Face_index add_face(Vertex_index v0, Vertex_index v1, Vertex_index v2)
    {
        boost::array<Vertex_index, 3> 
            v = {{v0, v1, v2}};
        return add_face(v);
    }

    /// adds a new quad connecting vertices `v0`, `v1`, `v2`, `v3`.
    /// \returns the face index of the added face, or `Surface_mesh::null_face()` if the face could not be added.
    Face_index add_face(Vertex_index v0, Vertex_index v1, Vertex_index v2, Vertex_index v3)
    {
        boost::array<Vertex_index, 4> 
            v = {{v0, v1, v2, v3}};
        return add_face(v);
    }

    ///@}


 
    /// \name Low-Level Removal Functions 
    ///
    /// Although the elements are only marked as removed
    /// their connectivity and properties should not be used.
    ///
    /// \warning Functions in this group do not adjust any of
    /// connected elements and usually leave the surface mesh in an
    /// invalid state.
    /// 
    ///
    /// @{

    /// removes vertex `v` from the halfedge data structure without
    /// adjusting anything.
    void remove_vertex(Vertex_index v)
    {
        vremoved_ = add_property_map<Vertex_index, bool>("v:removed", false).first;
        vremoved_[v] = true; ++removed_vertices_; garbage_ = true;
        vconn_[v].halfedge_ = Halfedge_index(vertices_freelist_);
        vertices_freelist_ = (size_type)v;
    }

    /// removes the two halfedges corresponding to `e` from the halfedge data structure without
    /// adjusting anything.
    void remove_edge(Edge_index e)
    {
        eremoved_ = add_property_map<Edge_index, bool>("e:removed", false).first;
        eremoved_[e] = true; ++removed_edges_; garbage_ = true;
        hconn_[Halfedge_index((size_type)e << 1)].next_halfedge_ = Halfedge_index(edges_freelist_ );
        edges_freelist_ = ((size_type)e << 1);
    }

    /// removes  face `f` from the halfedge data structure without
    /// adjusting anything.

    void remove_face(Face_index f)
    {
        fremoved_ = add_property_map<Face_index, bool>("f:removed", false).first;
        fremoved_[f] = true; ++removed_faces_; garbage_ = true;
        fconn_[f].halfedge_ = Halfedge_index(faces_freelist_);
        faces_freelist_ = (size_type)f;
    }


    ///@}


    /// \name Memory Management
    ///
    /// Functions to check the number of elements, the amount of space
    /// allocated for elements, and to clear the structure.
    ///@{

  /// returns the number of vertices in the mesh.
  size_type number_of_vertices() const
  {
    return num_vertices() - number_of_removed_vertices();
  }
 
  /// returns the number of halfedges in the mesh.
  size_type number_of_halfedges() const
  {
    return num_halfedges() - number_of_removed_halfedges();
  }

  /// returns the number of edges in the mesh.
  size_type number_of_edges() const
  {
    return num_edges() - number_of_removed_edges();
  }

  /// returns the number of faces in the mesh.
  size_type number_of_faces() const
  {
    return num_faces() - number_of_removed_faces();
  }

    /// returns `true` iff the mesh is empty, i.e., has no vertices, halfedges and faces.
    bool is_empty() const
  {
    return ( num_vertices() == number_of_removed_vertices()
             && num_halfedges() == number_of_removed_halfedges()
             && num_faces() == number_of_removed_faces());
  }

    /// removes all vertices, halfedge, edges and faces. Collects garbage and clears all properties.
    void clear();

 
    /// reserves space for vertices, halfedges, edges, faces, and their currently
    /// associated properties.
    void reserve(size_type nvertices,
                 size_type nedges,
                 size_type nfaces )
    {
        vprops_.reserve(nvertices);
        hprops_.reserve(2*nedges);
        eprops_.reserve(nedges);
        fprops_.reserve(nfaces);
    }

      void resize(size_type nvertices,
                 size_type nedges,
                 size_type nfaces )
    {
        vprops_.resize(nvertices);
        hprops_.resize(2*nedges);
        eprops_.resize(nedges);
        fprops_.resize(nfaces);
    }
  
  bool join(const Surface_mesh& other)
  {
    size_type nv = num_vertices(), nh = num_halfedges(), nf = num_faces();
    resize(num_vertices()+  other.num_vertices(),
            num_edges()+  other.num_edges(),
            num_faces()+  other.num_faces());

    vprops_.transfer(other.vprops_);
    hprops_.transfer(other.hprops_);
    fprops_.transfer(other.fprops_);
    eprops_.transfer(other.eprops_);

    for(size_type i = nv; i < nv+other.num_vertices(); i++){
      Vertex_index vi(i);
      if(vconn_[vi].halfedge_ != null_halfedge()){
        vconn_[vi].halfedge_ = Halfedge_index(size_type(vconn_[vi].halfedge_)+nh);
      }
    }
    for(size_type i = nf; i < nf+other.num_faces(); i++){
      Face_index fi(i);
      if(fconn_[fi].halfedge_ != null_halfedge()){
        fconn_[fi].halfedge_ = Halfedge_index(size_type(fconn_[fi].halfedge_)+nh);
      }
    }
    for(size_type i = nh; i < nh+other.num_halfedges(); i++){
      Halfedge_index hi(i);
      if(hconn_[hi].face_ != null_face()){
        hconn_[hi].face_ = Face_index(size_type(hconn_[hi].face_)+nf);
      }
      if( hconn_[hi].vertex_ != null_vertex()){
        hconn_[hi].vertex_ = Vertex_index(size_type(hconn_[hi].vertex_)+nv);
      }
      if(hconn_[hi].next_halfedge_ != null_halfedge()){
        hconn_[hi].next_halfedge_ = Halfedge_index(size_type(hconn_[hi].next_halfedge_)+nh);
      }
      if(hconn_[hi].prev_halfedge_ != null_halfedge()){
        hconn_[hi].prev_halfedge_ = Halfedge_index(size_type(hconn_[hi].prev_halfedge_)+nh);
      }
    }
    size_type nil = -1;
    if(other.vertices_freelist_ != nil){
      if(vertices_freelist_ != nil){
        Vertex_index vi(nv+other.vertices_freelist_);
        Halfedge_index inf(-1);
        while(vconn_[vi].halfedge_ != inf){
          vi = Vertex_index(size_type(vconn_[vi].halfedge_));
        }
        vconn_[vi].halfedge_ = Halfedge_index(vertices_freelist_);
      }
      vertices_freelist_ = nv + other.vertices_freelist_; 
    }
    if(other.faces_freelist_ != nil){
      if(faces_freelist_ != nil){
        Face_index fi(nf+other.faces_freelist_);
        Halfedge_index inf(-1);
        while(fconn_[fi].halfedge_ != inf){
          fi = Face_index(size_type(fconn_[fi].halfedge_));
        }
        fconn_[fi].halfedge_ = Halfedge_index(faces_freelist_);
      }
      faces_freelist_ = nf + other.faces_freelist_; 
    }
    if(other.edges_freelist_ != nil){
      if(edges_freelist_ != nil){
        Halfedge_index hi((nh>>1)+other.edges_freelist_);
        Halfedge_index inf(-1);
        while(hconn_[hi].next_halfedge_ != inf){
          hi = hconn_[hi].next_halfedge_;
        }
        hconn_[hi].next_halfedge_ = Halfedge_index(edges_freelist_);
      }
      edges_freelist_ = (nh>>1) + other.edges_freelist_; 
    }
    garbage_ = garbage_ || other.garbage_;
    removed_vertices_ += other.removed_vertices_;
    removed_edges_ += other.removed_edges_;
    removed_faces_ += other.removed_faces_;
    return true;
  }

    ///@}

    
    /// \name Garbage Collection
    ///
    /// While removing elements only marks them as removed
    /// garbage collection really removes them.
    /// The API in this section allows to check whether 
    /// an element is removed, to get the number of
    /// removed elements, and to collect garbage.
    /// The number of elements together with the number of  removed elements is
    /// an upperbound on the index, and is needed
    /// by algorithms that temporarily store a 
    /// property in a vector of the appropriate size.
    /// Note however that by garbage collecting elements get new indices.
    /// In case you store indices in an auxiliary data structure
    /// or in a property these indices are potentially no longer 
    /// refering to the right elements. 


    ///@{
#ifndef DOXYGEN_RUNNING
   /// returns the number of used and removed vertices in the mesh.
    size_type num_vertices() const { return (size_type) vprops_.size(); }

    /// returns the number of used and removed halfedges in the mesh.
    size_type num_halfedges() const { return (size_type) hprops_.size(); }

    /// returns the number of used and removed edges in the mesh.
    size_type num_edges() const { return (size_type) eprops_.size(); }

    /// returns the number of used and removed faces in the mesh.
    size_type num_faces() const { return (size_type) fprops_.size(); }

#endif

    /// returns the number of vertices in the mesh which are marked removed.
    size_type number_of_removed_vertices() const { return removed_vertices_; }

    /// returns the number of halfedges in the mesh which are marked removed.
    size_type number_of_removed_halfedges() const { return 2*removed_edges_; }

    /// returns the number of edges in the mesh which are marked removed.
    size_type number_of_removed_edges() const { return removed_edges_; }

    /// returns the number offaces in the mesh which are marked removed.
    size_type number_of_removed_faces() const { return removed_faces_; }



    /// returns whether vertex `v` is marked removed.
    /// \sa `collect_garbage()`
    bool is_removed(Vertex_index v) const
    {
        return vremoved_[v];
    }
    /// returns whether halfedge `h` is marked removed.
    /// \sa `collect_garbage()`
    bool is_removed(Halfedge_index h) const
    {
        return eremoved_[edge(h)];
    }
    /// returns whether edge `e` is marked removed.
    /// \sa `collect_garbage()`
    bool is_removed(Edge_index e) const
    {
        return eremoved_[e];
    }
    /// returns whether face `f` is marked removed.
    /// \sa `collect_garbage()`
    bool is_removed(Face_index f) const
    {
        return fremoved_[f];
    }

    /// checks if any vertices, halfedges, edges, or faces are marked as removed.
    /// \sa collect_garbage
    bool has_garbage() const { return garbage_; }

    /// really removes vertices, halfedges, edges, and faces which are marked removed.
    /// \sa `has_garbage()`
    /// \attention By garbage collecting elements get new indices.
    /// In case you store indices in an auxiliary data structure
    /// or in a property these indices are potentially no longer 
    /// refering to the right elements. 
    void collect_garbage();


    /// @cond CGAL_DOCUMENT_INTERNALS
    /// removes unused memory from vectors. This shrinks the storage
    /// of all properties to the minimal required size.
    /// \attention Invalidates all existing references to properties.

    void shrink_to_fit()
    {
        vprops_.shrink_to_fit();
        hprops_.shrink_to_fit();
        eprops_.shrink_to_fit();
        fprops_.shrink_to_fit();
    }
    /// @endcond

    ///@}

    /// @cond CGAL_DOCUMENT_INTERNALS
    ///
    /// \name Simple Validity Checks
    ///
    /// Functions in this group check if the index is valid, that is between
    /// `0` and the currently allocated maximum amount of the
    /// elements. They do not check if an element is marked as removed.
    ///@{

    /// returns whether the index of vertex `v` is valid, that is within the current array bounds.
    bool has_valid_index(Vertex_index v) const
    {
      return ((size_type)v < num_vertices());
    } 

    /// returns whether the index of halfedge `h` is valid, that is within the current array bounds.
    bool has_valid_index(Halfedge_index h) const
    {
      return ((size_type)h < num_halfedges());
    }
    /// returns whether the index of edge `e` is valid, that is within the current array bounds.
    bool has_valid_index(Edge_index e) const
    {
      return ((size_type)e < num_edges());
    }
    /// returns whether the index of face `f` is valid, that is within the current array bounds.
    bool has_valid_index(Face_index f) const
    {
        return ((size_type)f < num_faces());
    }

    /// @}
    /// @endcond
    
    /// \name Validity Checks
    ///
    /// Functions in this group perform checks for structural
    /// consistency of a complete surface mesh, or an individual element. 
    /// They are expensive and should only be used in debug configurations.

    ///@{

    /// perform an expensive validity check on the data structure and
    /// print found errors to `std::cerr` when `verbose == true`.
  bool is_valid(bool verbose = true) const
    {
        bool valid = true;
        size_type vcount = 0, hcount = 0, fcount = 0;
        for(Halfedge_iterator it = halfedges_begin(); it != halfedges_end(); ++it) { 
            ++hcount;
            valid = valid && next(*it).is_valid();
            valid = valid && opposite(*it).is_valid();
            if(!valid) {
                if (verbose)
                  std::cerr << "Integrity of halfedge " << *it << " corrupted."  << std::endl;
                break;
            }

            valid = valid && (opposite(*it) != *it);
            valid = valid && (opposite(opposite(*it)) == *it);
            if(!valid) {
              if (verbose)
                std::cerr << "Integrity of opposite halfedge of " << *it << " corrupted."  << std::endl;
                break;
            }

            valid = valid && (next(prev(*it)) == *it);
            if(!valid) {
                if (verbose)
                  std::cerr << "Integrity of previous halfedge of " << *it << " corrupted."  << std::endl;
                break;
            }

            valid = valid && (prev(next(*it)) == *it);
            if(!valid) {
                if (verbose)
                  std::cerr << "Integrity of next halfedge of " << *it << " corrupted."  << std::endl;
                break;
            }

            valid = valid && target(*it).is_valid();
            if(!valid) {
                if (verbose)
                  std::cerr << "Integrity of vertex of halfedge " << *it << " corrupted."  << std::endl;
                break;
            }

            valid = valid && (target(*it) == target(opposite(next(*it))));
            if(!valid) {
                if (verbose)
                  std::cerr << "Halfedge vertex of next opposite is not the same for " << *it << "."  << std::endl;
                break;
            }
        }

        for(Vertex_iterator it = vertices_begin(); it != vertices_end(); ++it) {
          ++vcount;
            if(halfedge(*it).is_valid()) {
                // not an isolated vertex
                valid = valid && (target(halfedge(*it)) == *it);
                if(!valid) {
                    if (verbose)
                      std::cerr << "Halfedge of " << *it << " is not an incoming halfedge." << std::endl;
                    break;
                }
            }
        }
        for(Face_iterator it = faces_begin(); it != faces_end(); ++it) {
          ++fcount;
        }
        
        valid = valid && (vcount == number_of_vertices());
        if(!valid && verbose){
          std::cerr << "#vertices: iterated: " << vcount << " vs number_of_vertices(): " << number_of_vertices()<< std::endl;
        }

        valid = valid && (hcount == number_of_halfedges());
        if(!valid && verbose){
          std::cerr << "#halfedges: iterated: " << hcount << " vs number_of_halfedges(): " << number_of_halfedges()<< std::endl;
        }

        valid = valid && (fcount == number_of_faces());
        if(!valid && verbose){
          std::cerr << "#faces: iterated: " << fcount << " vs number_of_faces(): " << number_of_faces()<< std::endl;
        }
        return valid;
    }

    /// performs a validity check on a single vertex.
    bool is_valid(Vertex_index v) const {
        Halfedge_index h = vconn_[v].halfedge_;
        if(h!= null_halfedge() && (!has_valid_index(h) || is_removed(h))) {
          std::cerr << "Vertex connectivity halfedge error in " << (size_type)v
                    << " with " << (size_type)h << std::endl;
            return false;
        }
        return true;
    }

    /// performs a validity check on a single halfedge.
    bool is_valid(Halfedge_index h) const {
        Face_index f = hconn_[h].face_;
        Vertex_index v = hconn_[h].vertex_;
        Halfedge_index hn = hconn_[h].next_halfedge_;
        Halfedge_index hp = hconn_[h].prev_halfedge_;

        bool valid = true;
        // don't validate the face if this is a border halfedge
        if(!is_border(h)) {
            if(!has_valid_index(f) || is_removed(f)) {
                std::cerr << "Halfedge connectivity Face "
                          << (!has_valid_index(f) ? "invalid" : "removed")
                          << " in " << (size_type)h << std::endl;
                valid = false;
            }
        }

        if(!has_valid_index(v) || is_removed(v)) {
            std::cerr << "Halfedge connectivity Vertex "
                      << (!has_valid_index(v) ? "invalid" : "removed")
                      << " in " << (size_type)h << std::endl;
            valid = false;
        }

        if(!has_valid_index(hn) || is_removed(hn)) {
            std::cerr << "Halfedge connectivity hnext "
                      << (!has_valid_index(hn) ? "invalid" : "removed")
                      << " in " << (size_type)h << std::endl;
            valid = false;
        }
        if(!has_valid_index(hp) || is_removed(hp)) {
            std::cerr << "Halfedge connectivity hprev "
                      << (!has_valid_index(hp) ? "invalid" : "removed")
                      << " in " << (size_type)h << std::endl;
            valid = false;
        }
        return valid;
    }


    /// performs a validity check on a single ede.
    bool is_valid(Edge_index e) const {
      Halfedge_index h = halfedge(e);
      return is_valid(h) && is_valid(opposite(h));
    }


    /// performs a validity check on a single face.
    bool is_valid(Face_index f) const {
        Halfedge_index h = fconn_[f].halfedge_;
        if(!has_valid_index(h) || is_removed(h)) {
          std::cerr << "Face connectivity halfedge error in " << (size_type)f
                      << " with " << (size_type)h << std::endl;
            return false;
        }
        return true;
    }

    ///@}



    /// \name Low-Level Connectivity
    ///@{

    /// returns the vertex the halfedge `h` points to.
    Vertex_index target(Halfedge_index h) const
    {
        return hconn_[h].vertex_;
    }

    /// sets the vertex the halfedge `h` points to to `v`.
    void set_target(Halfedge_index h, Vertex_index v)
    {
        hconn_[h].vertex_ = v;
    }

    /// returns the face incident to halfedge `h`.
    Face_index face(Halfedge_index h) const
    {
        return hconn_[h].face_;
    }

    /// sets the incident face to halfedge `h` to `f`.
    void set_face(Halfedge_index h, Face_index f)
    {
        hconn_[h].face_ = f;
    }

    /// returns the next halfedge within the incident face.
    Halfedge_index next(Halfedge_index h) const
    {
        return hconn_[h].next_halfedge_;
    }

    /// returns the previous halfedge within the incident face.
    Halfedge_index prev(Halfedge_index h) const
    {
        return hconn_[h].prev_halfedge_;
    }

    /// @cond CGAL_DOCUMENT_INTERNALS
    // sets the next halfedge of `h` within the face to `nh`.
    void set_next_only(Halfedge_index h, Halfedge_index nh)
    {
      hconn_[h].next_halfedge_ = nh;
    }

    // sets previous halfedge of `h` to `nh`.
    void set_prev_only(Halfedge_index h, Halfedge_index nh)
    {
      if(h != null_halfedge()){
        hconn_[h].prev_halfedge_ = nh;
      }
    }
    /// @endcond  

    /// sets the next halfedge of `h` within the face to `nh` and
    /// the previous halfedge of `nh` to `h`.
    void set_next(Halfedge_index h, Halfedge_index nh)
    {
      set_next_only(h, nh);
      set_prev_only(nh, h);
    }

    /// returns an incoming halfedge of vertex `v`.
    /// If `v` is a border vertex this will be a border halfedge.
    /// \invariant `target(halfedge(v)) == v`
    Halfedge_index halfedge(Vertex_index v) const
    {
        return vconn_[v].halfedge_;
    }

    /// sets the incoming halfedge of vertex `v` to `h`.
    void set_halfedge(Vertex_index v, Halfedge_index h)
    {
        vconn_[v].halfedge_ = h;
    }


    /// returns a halfedge of face `f`.
    Halfedge_index halfedge(Face_index f) const
    {
        return fconn_[f].halfedge_;
    }

    /// sets the halfedge of face `f` to `h`.
    void set_halfedge(Face_index f, Halfedge_index h)
    {
        fconn_[f].halfedge_ = h;
    }

    /// returns the opposite halfedge of `h`. Note that there is no function `set_opposite()`.
    Halfedge_index opposite(Halfedge_index h) const
    {
        return Halfedge_index(((size_type)h & 1) ? (size_type)h-1 : (size_type)h+1);
    }

    ///@}

    /// \name Low-Level Connectivity Convenience Functions
    ///@{

    /// returns the vertex the halfedge `h` emanates from.
    Vertex_index source(Halfedge_index h) const
    {
        return target(opposite(h));
    }

    /// returns `opposite(next(h))`, that is the next halfedge \ref SurfaceMeshOrientation 
    /// "clockwise" around the target vertex of `h`.
    Halfedge_index next_around_target(Halfedge_index h) const
    {
        return opposite(next(h));
    }

    /// returns `prev(opposite(h))`, that is the previous halfedge \ref SurfaceMeshOrientation
    /// "clockwise" around the target vertex of `h`.
    Halfedge_index prev_around_target(Halfedge_index h) const
    {
        return prev(opposite(h));
    }

    /// returns `next(opposite(h))`, that is the next halfedge \ref SurfaceMeshOrientation 
    /// "clockwise" around the source vertex of `h`.
    Halfedge_index next_around_source(Halfedge_index h) const
    {
        return next(opposite(h));
    }

    /// returns `opposite(prev(h))`, that is the previous halfedge \ref SurfaceMeshOrientation
    /// "clockwise" around the source vertex of `h`.
    Halfedge_index prev_around_source(Halfedge_index h) const
    {
        return opposite(prev(h));
    }

    /// returns the i'th vertex of edge `e`, for `i=0` or `1`.
    Vertex_index vertex(Edge_index e, unsigned int i) const
    {
        CGAL_assertion(i<=1);
        return target(halfedge(e, i));
    }

    /// finds a halfedge between two vertices. Returns a default constructed
    /// `Halfedge_index`, if  `source` and  `target` are not connected.
    Halfedge_index halfedge(Vertex_index source, Vertex_index target) const;

    ///@}


    /// \name Switching between Halfedges and Edges
    ///@{

    /// returns the edge that contains halfedge `h` as one of its two halfedges.
    Edge_index edge(Halfedge_index h) const
    {
        return Edge_index(h);
    }

    /// returns the halfedge corresponding to the edge `e`.
    Halfedge_index halfedge(Edge_index e) const
    {
        return Halfedge_index(e.halfedge());
    }

    /// returns the i'th halfedge of edge `e`, for `i=0` or `1`.
    Halfedge_index halfedge(Edge_index e, unsigned int i) const
    {
        CGAL_assertion(i<=1);
        return Halfedge_index(((size_type)e << 1) + i);
    }

    ///@}


    /// \name Degree Functions
    ///@{

    /// returns the number of incident halfedges of vertex `v`.
    size_type degree(Vertex_index v) const;

    /// returns the number of incident halfedges of face `f`.
    size_type degree(Face_index f) const;

    ///@}



    /// \name Borders
    ///
    ///  A halfedge, or edge is on the border of a surface mesh
    /// if it is incident to a `null_face()`.  A vertex is on a border
    /// if it is incident to a border halfedge. While for a halfedge and
    /// edge this is a constant time operation, for a vertex it means
    /// to look at all incident halfedges.  If algorithms operating on a 
    /// surface mesh maintain that the halfedge associated to a border vertex is
    /// a border halfedge, this is a constant time operation too.  
    /// This section provides functions to check if an element is on a 
    /// border and to change the halfedge associated to a border vertex.
    ///@{

    /// returns whether `v` is a border vertex. 
    /// \cgalAdvancedBegin
    /// With the default value for
    /// `check_all_incident_halfedges` the function iteratates over the incident halfedges.
    /// With `check_all_incident_halfedges == false` the function returns `true`, if the incident
    /// halfedge associated to vertex `v` is a border halfedge.
    /// \cgalAdvancedEnd
  bool is_border(Vertex_index v, bool check_all_incident_halfedges = true) const
    {
        Halfedge_index h(halfedge(v));
        if (h == null_halfedge()){
          return false;
        }
        if(check_all_incident_halfedges){
          Halfedge_around_target_circulator hatc(h,*this), done(hatc);
          do {
            if(is_border(*hatc)){
              return true;
            }
          }while(++hatc != done);
          return false;
        }
        return (!(is_valid(h) && is_border(h)));
    }

    /// returns whether `h` is a border halfege, that is if its incident face is `sm.null_face()`.
    bool is_border(Halfedge_index h) const
    {
        return !face(h).is_valid();
    }


    /// returns whether `e` is a border edge, i.e., if any 
    /// of its two halfedges is a border halfedge.
    bool is_border(Edge_index e) const
    {
      return is_border(e.halfedge()) || is_border(opposite(e.halfedge()));
    }

  /// iterates over the incident halfedges and sets the incident halfedge
  /// associated to vertex `v` to a border halfedge and returns `true` if it exists.
  bool set_vertex_halfedge_to_border_halfedge(Vertex_index v)
  {
    if(halfedge(v) == null_halfedge()){
      return false;
    }
    Halfedge_around_target_circulator hatc(halfedge(v),*this), done(hatc);
    do {
      if(is_border(*hatc)){
        set_halfedge(v,*hatc);
        return true;
      }
    }while(++hatc != done);
    return false;
  }

  /// applies `set_vertex_halfedge_to_border_halfedge(Vertex_index)` on all vertices 
  /// around the face associated to `h`.
  void set_vertex_halfedge_to_border_halfedge(Halfedge_index h)
  {
    if(is_border(h)){
      Halfedge_around_face_circulator hafc(h,*this),done(hafc);
      do {
        set_halfedge(target(*hafc),*hafc);
      }while(++hafc != done);
    } else {
       Vertex_around_face_circulator vafc(h,*this),done(vafc);
      do {
        set_vertex_halfedge_to_border_halfedge(*vafc);
      }while(++vafc != done);
    }
  }

  /// applies `set_vertex_halfedge_to_border_halfedge(Vertex_index)` on all vertices 
  /// of the surface mesh.
  void set_vertex_halfedge_to_border_halfedge()
  {
    BOOST_FOREACH(Halfedge_index h, halfedges()){
      if(is_border(h)){
          set_halfedge(target(h),h);
        }
    }
  }


    /// returns whether `v` is isolated, i.e., incident to `Surface_mesh::null_halfedge()`.
    bool is_isolated(Vertex_index v) const
    {
        return !halfedge(v).is_valid();
    }

    ///@}


private: //--------------------------------------------------- property handling

  // Property_selector maps an index type to a property_container, the
  // dummy is necessary to make it a partial specialization (full
  // specializations are only allowed at namespace scope).
  template<typename, bool = true>
  struct Property_selector {};

  template<bool dummy>
  struct Property_selector<typename CGAL::Surface_mesh<P>::Vertex_index, dummy> {
    CGAL::Surface_mesh<P>* m_;
    Property_selector(CGAL::Surface_mesh<P>* m) : m_(m) {}
    Property_container<typename CGAL::Surface_mesh<P>::Vertex_index>&
    operator()() { return m_->vprops_; }
  };
  template<bool dummy>
  struct Property_selector<typename CGAL::Surface_mesh<P>::Halfedge_index, dummy> {
    CGAL::Surface_mesh<P>* m_;
    Property_selector(CGAL::Surface_mesh<P>* m) : m_(m) {}
    Property_container<typename CGAL::Surface_mesh<P>::Halfedge_index>&
    operator()() { return m_->hprops_; }
  };
  template<bool dummy>
  struct Property_selector<typename CGAL::Surface_mesh<P>::Edge_index, dummy> {
    CGAL::Surface_mesh<P>* m_;
    Property_selector(CGAL::Surface_mesh<P>* m) : m_(m) {}
    Property_container<typename CGAL::Surface_mesh<P>::Edge_index>&
    operator()() { return m_->eprops_; }
  };
  template<bool dummy>
  struct Property_selector<typename CGAL::Surface_mesh<P>::Face_index, dummy> {
    CGAL::Surface_mesh<P>* m_;
    Property_selector(CGAL::Surface_mesh<P>* m) : m_(m) {}
    Property_container<typename CGAL::Surface_mesh<P>::Face_index>&
    operator()() { return m_->fprops_; }
  };

    public:
 

 /*! \name Property Handling

 A `Property_map<I,T>` allows to associate properties of type `T` to a vertex, halfdge, edge, or face index type I.
 Properties can be added, and looked up with a string, and they can be removed at runtime.
 The \em point property of type `P` is associated to the string "v:point". 

    */
    ///@{

  /// Model of `LvaluePropertyMap` with `I` as key type and `T` as value type, where `I`
  /// is either a vertex, halfedge, edge, or face index type.
#ifdef DOXYGEN_RUNNING
  template <class I, class T>
  using Property_map = unspecified_type;

#else


#endif

    /// adds a property map named `name` with value type `T` and default `t`
    /// for index type `I`. Returns the property map together with a Boolean 
    /// that is `true` if a new map was created. In case it already exists
    /// the existing map together with `false` is returned.

  
    template<class I, class T>
    std::pair<Property_map<I, T>, bool>
    add_property_map(const std::string& name, const T t=T()) {
       return Property_selector<I>(this)().template add<T>(name, t);
    }

 
    /// returns a property map named `name` with key type `I` and value type `T`, 
    /// and a Boolean that is `true` if the property exists. 
    /// In case it does not exist the Boolean is `false` and the behavior of
    /// the property map is undefined.
    template <class I, class T>
    std::pair<Property_map<I, T>,bool> property_map(const std::string& name) const
    {
      return Property_selector<I>(const_cast<Surface_mesh*>(this))().template get<T>(name);
    }


    /// removes property map `p`. The memory allocated for that property map is
    /// freed.
    template<class I, class T>
    void remove_property_map(Property_map<I, T>& p)
    {
      (Property_selector<I>(this)()).remove(p);
    }

    /// @cond CGAL_DOCUMENT_INTERNALS
    /// returns the std::type_info of the value type of the
    /// property identified by `name`.  `typeid(void)` if `name`
    /// does not identify any property.
    ///
    /// @tparam I The key type of the property. 

    template<class I>
    const std::type_info& property_type(const std::string& name)
    {
      return Property_selector<I>(this)().get_type(name);
    }
    /// @endcond

    /// returns a vector with all strings that describe properties with the key type `I`.
    /// @tparam I The key type of the properties.
    template<class I>
    std::vector<std::string> properties() const
    {
      return Property_selector<I>(this)().properties();
    }

    /// returns the property for the string "v:point".
    Property_map<Vertex_index, Point>
    points() const { return vpoint_; }

    /// returns the point associated to vertex `v`.
    const Point&
    point(Vertex_index v) const { return vpoint_[v]; }

    /// returns the point associated to vertex `v`.
    Point&
    point(Vertex_index v) { return vpoint_[v]; }

    /// @cond CGAL_DOCUMENT_INTERNALS
    /// prints property statistics to the stream `out`. The output is human-readable but
    /// not machine-friendly.  
    ///
    void property_stats(std::ostream& out = std::cout) const;
    /// @endcond
    ///@}


 /// \name Null Elements
    ///@{

  /// returns `Vertex_index(-1)`.
  static Vertex_index null_vertex()
  {
    return vertex_index(-1);
  }

  /// returns `Edge_index(-1)`.
  static Edge_index null_edge()
  {
    return edge_index(-1);
  }
  /// returns `Halfedge_index(-1)`.
  static Halfedge_index null_halfedge()
  {
    return halfedge_index(-1);
  }
  /// returns `Face_index(-1)`.
  static Face_index null_face()
  {
    return face_index(-1);
  }
  /// @}

  
private: //--------------------------------------------------- helper functions


    /// make sure that the incoming halfedge of vertex v is a border halfedge
    /// if `v` is a border vertex.
    void adjust_incoming_halfedge(Vertex_index v);

private: //------------------------------------------------------- private data
    Property_container<Vertex_index> vprops_;
    Property_container<Halfedge_index> hprops_;
    Property_container<Edge_index> eprops_;
    Property_container<Face_index> fprops_;

    Property_map<Vertex_index, Vertex_connectivity>      vconn_;
    Property_map<Halfedge_index, Halfedge_connectivity>  hconn_;
    Property_map<Face_index, Face_connectivity>          fconn_;

    Property_map<Vertex_index, bool>  vremoved_;
    Property_map<Edge_index, bool>    eremoved_;
    Property_map<Face_index, bool>    fremoved_;

    Property_map<Vertex_index, Point>   vpoint_;

    size_type removed_vertices_;
    size_type removed_edges_;
    size_type removed_faces_;

    size_type vertices_freelist_;
    size_type edges_freelist_;
    size_type faces_freelist_;
    bool garbage_;
};

  /*! \addtogroup PkgSurface_mesh
   *
   * @{
   */

  /// \relates Surface_mesh
  /// Inserts `other` into `sm`. 
  /// Shifts the indices of vertices of `other` by `sm.number_of_vertices() + sm.number_of_removed_vertices()`
  /// and analoguously for halfedges, edges, and faces.
  /// Copies entries of all property maps which have the same name in `sm` and `other`. 
  /// that is, property maps which are only in `other` are ignored.
  /// Also copies elements which are marked as removed, and concatenates the freelists of `sm` and `other`. 

  template <typename P>
  Surface_mesh<P>& operator+=(Surface_mesh<P>& sm, const Surface_mesh<P>& other)
  {
    sm.join(other);
    return sm;
  }

  /// \relates Surface_mesh
  /// Inserts the surface mesh in an output stream in Ascii OFF format. 
  /// Only the \em point property is inserted in the stream.
  /// \pre `operator<<(std::ostream&,const P&)` must be defined.
  template <typename P>
  std::ostream& operator<<(std::ostream& os, const Surface_mesh<P>& sm)
  {
    typedef Surface_mesh<P> Mesh;
    typedef typename Mesh::Vertex_index Vertex_index;
    typedef typename Mesh::Face_index Face_index;

    os << "OFF\n" << sm.number_of_vertices() << " " << sm.number_of_faces() << " 0\n";
    std::vector<int> reindex;
    reindex.resize(sm.num_vertices());
    int n = 0;
    BOOST_FOREACH(Vertex_index v, sm.vertices()){
      os << sm.point(v) << std::endl;
      reindex[v]=n++;
    }

    BOOST_FOREACH(Face_index f, sm.faces()){
      os << sm.degree(f);
      BOOST_FOREACH(Vertex_index v, CGAL::vertices_around_face(sm.halfedge(f),sm)){
        os << " " << reindex[v];
      }
      os << "\n";
    }
    return os;
  }

<<<<<<< HEAD
/// @cond CGAL_DOCUMENT_INTERNALS
=======
#ifndef DOXYGEN_RUNNING
>>>>>>> c48bf3a3
  inline std::istream& sm_skip_comments( std::istream& in) {
      char c;
      in >> c;
      if (c == '#')
        in.ignore((std::numeric_limits<std::streamsize>::max)(), '\n');
      else
        in.putback(c);
      return in;
  }
<<<<<<< HEAD
/// @endcond

=======
#endif
>>>>>>> c48bf3a3

  /// \relates Surface_mesh
  /// Extracts the surface mesh from an input stream in Ascii OFF format.
  /// The operator only reads the point property and does not read files 
  /// with vertex normals or textures.
  /// \pre `operator>>(std::istream&,const P&)` must be defined.
  template <typename P>
  std::istream& operator>>(std::istream& is, Surface_mesh<P>& sm)
  {
    typedef Surface_mesh<P> Mesh;
    typedef typename Mesh::size_type size_type;
    sm.clear();
    int n, f, e;
    std::string off;
    is >> off;
    assert(off == "OFF" || off == "COFF");
    is >> n >> f >> e;
    sm.reserve(n,2*f,e);
    P p;
    for(int i=0; i < n; i++){
      is >> sm_skip_comments;
      is >> p;
      sm.add_vertex(p);
      is.ignore((std::numeric_limits<std::streamsize>::max)(), '\n');
    }
    std::vector<size_type> vr;
    std::size_t d;
    for(int i=0; i < f; i++){
      is >> sm_skip_comments;
      is >> d;
      vr.resize(d);
      for(std::size_t j=0; j<d; j++){
        is >> vr[j];
      }
      sm.add_face(vr);
    }
    return is;
  }

 
 /*! @} */

template <typename P>
Surface_mesh<P>::
Surface_mesh()
{
    // allocate standard properties
    // same list is used in operator=() and assign()
    vconn_    = add_property_map<Vertex_index, Vertex_connectivity>("v:connectivity").first;
    hconn_    = add_property_map<Halfedge_index, Halfedge_connectivity>("h:connectivity").first;
    fconn_    = add_property_map<Face_index, Face_connectivity>("f:connectivity").first;
    vpoint_   = add_property_map<Vertex_index, Point>("v:point").first;
    vremoved_ = add_property_map<Vertex_index, bool>("v:removed", false).first;
    eremoved_ = add_property_map<Edge_index, bool>("e:removed", false).first;
    fremoved_ = add_property_map<Face_index, bool>("f:removed", false).first;

    removed_vertices_ = removed_edges_ = removed_faces_ = 0;
    vertices_freelist_ = edges_freelist_ = faces_freelist_ = -1;
    garbage_ = false;
}


//-----------------------------------------------------------------------------
template <typename P>
Surface_mesh<P>&
Surface_mesh<P>::
operator=(const Surface_mesh<P>& rhs)
{
    if (this != &rhs)
    {
        // deep copy of property containers
        vprops_ = rhs.vprops_;
        hprops_ = rhs.hprops_;
        eprops_ = rhs.eprops_;
        fprops_ = rhs.fprops_;

        // property handles contain pointers, have to be reassigned
        vconn_    = property_map<Vertex_index, Vertex_connectivity>("v:connectivity").first;
        hconn_    = property_map<Halfedge_index, Halfedge_connectivity>("h:connectivity").first;
        fconn_    = property_map<Face_index, Face_connectivity>("f:connectivity").first;
        vremoved_ = property_map<Vertex_index, bool>("v:removed").first;
        eremoved_ = property_map<Edge_index, bool>("e:removed").first;
        fremoved_ = property_map<Face_index, bool>("f:removed").first;
        vpoint_   = property_map<Vertex_index, P>("v:point").first;

        // how many elements are removed?
        removed_vertices_  = rhs.removed_vertices_;
        removed_edges_     = rhs.removed_edges_;
        removed_faces_     = rhs.removed_faces_;
        vertices_freelist_ = rhs.vertices_freelist_;
        edges_freelist_    = rhs.edges_freelist_;
        faces_freelist_    = rhs.faces_freelist_;
        garbage_           = rhs.garbage_;
    }

    return *this;
}


//-----------------------------------------------------------------------------
template <typename P>
Surface_mesh<P>&
Surface_mesh<P>::
assign(const Surface_mesh<P>& rhs)
{
    if (this != &rhs)
    {
        // clear properties
        vprops_.clear();
        hprops_.clear();
        eprops_.clear();
        fprops_.clear();

        // allocate standard properties
        vconn_    = add_property_map<Vertex_index, Vertex_connectivity>("v:connectivity").first;
        hconn_    = add_property_map<Halfedge_index, Halfedge_connectivity>("h:connectivity").first;
        fconn_    = add_property_map<Face_index, Face_connectivity>("f:connectivity").first;
        vpoint_   = add_property_map<Vertex_index, P>("v:point").first;
        vremoved_ = add_property_map<Vertex_index, bool>("v:removed", false).first;
        eremoved_ = add_property_map<Edge_index, bool>("e:removed", false).first;
        fremoved_ = add_property_map<Face_index, bool>("f:removed", false).first;

        // copy properties from other mesh
        vconn_.array()     = rhs.vconn_.array();
        hconn_.array()     = rhs.hconn_.array();
        fconn_.array()     = rhs.fconn_.array();
        vpoint_.array()    = rhs.vpoint_.array();
        vremoved_.array()  = rhs.vremoved_.array();
        eremoved_.array()  = rhs.eremoved_.array();
        fremoved_.array()  = rhs.fremoved_.array();

        // resize (needed by property containers)
        vprops_.resize(rhs.num_vertices());
        hprops_.resize(rhs.num_halfedges());
        eprops_.resize(rhs.num_edges());
        fprops_.resize(rhs.num_faces());

        // how many elements are removed?
        removed_vertices_  = rhs.removed_vertices_;
        removed_edges_     = rhs.removed_edges_;
        removed_faces_     = rhs.removed_faces_;
        vertices_freelist_ = rhs.vertices_freelist_;
        edges_freelist_    = rhs.edges_freelist_;
        faces_freelist_    = rhs.faces_freelist_;
        garbage_           = rhs.garbage_;
    }

    return *this;
}

//-----------------------------------------------------------------------------
template <typename P>
void
Surface_mesh<P>::
clear()
{
    vprops_.resize(0);
    hprops_.resize(0);
    eprops_.resize(0);
    fprops_.resize(0);

    vprops_.shrink_to_fit();
    hprops_.shrink_to_fit();
    eprops_.shrink_to_fit();
    fprops_.shrink_to_fit();

    removed_vertices_ = removed_edges_ = removed_faces_ = 0;
    vertices_freelist_ = edges_freelist_ = faces_freelist_ = -1;
    garbage_ = false;
}

//-----------------------------------------------------------------------------
/// @cond CGAL_DOCUMENT_INTERNALS
template <typename P>
void
Surface_mesh<P>::
property_stats(std::ostream& out) const
{
    std::vector<std::string> props;

    out << "vertex properties:\n";
    props = properties<Vertex_index>();
    for (unsigned int i=0; i<props.size(); ++i)
        out << "\t" << props[i] << std::endl;

    out << "halfedge properties:\n";
    props = properties<Halfedge_index>();
    for (unsigned int i=0; i<props.size(); ++i)
        out << "\t" << props[i] << std::endl;

    out << "edge properties:\n";
    props = properties<Edge_index>();
    for (unsigned int i=0; i<props.size(); ++i)
        out << "\t" << props[i] << std::endl;

    out << "face properties:\n";
    props = properties<Face_index>();
    for (unsigned int i=0; i<props.size(); ++i)
        out << "\t" << props[i] << std::endl;
}
/// @endcond

//-----------------------------------------------------------------------------
template <typename P>
typename Surface_mesh<P>::Halfedge_index
Surface_mesh<P>::
halfedge(Vertex_index source, Vertex_index target) const
{
    CGAL_assertion(has_valid_index(source) && has_valid_index(target));

    Halfedge_index h  = halfedge(target);
    const Halfedge_index hh = h;

    if (h.is_valid())
    {
        do
        {
            if (this->source(h) == source)
              return h;
            h = next_around_target(h);
        }
        while (h != hh);
    }

    return Halfedge_index();
}


//-----------------------------------------------------------------------------
template <typename P>
void
Surface_mesh<P>::
adjust_incoming_halfedge(Vertex_index v)
{
    Halfedge_index h  = halfedge(v);
    Halfedge_index hh = h;

    if (h.is_valid())
    {
        if (target(h) != v)
        {
            // wrong target, flip
            h = opposite(h);
            hh = h;
            set_halfedge(v, h);
        }

        do
        {
            if (is_border(h))
            {
                set_halfedge(v, h);
                return;
            }
            h = next_around_target(h);
        }
        while (h != hh);
    }
}

//-----------------------------------------------------------------------------

 /// @cond CGAL_DOCUMENT_INTERNALS

template <typename P>
template <typename Range>
typename Surface_mesh<P>::Face_index
Surface_mesh<P>::add_face(const Range& r)
{
  std::vector<Vertex_index> vertices(r.begin(), r.end()); // quick and dirty copy
    Vertex_index                   v;
    unsigned int             i, ii, n((int)vertices.size()), id;
    std::vector<Halfedge_index>    halfedges(n);
    std::vector<bool>        is_new(n), needs_adjust(n, false);
    Halfedge_index                 inner_next, inner_prev,
    outer_next, outer_prev,
    border_next, border_prev,
    patch_start, patch_end;

    // cache for set_next and vertex' set_halfedge
    typedef std::pair<Halfedge_index, Halfedge_index>  NextCacheEntry;
    typedef std::vector<NextCacheEntry>    NextCache;

    NextCache    next_cache;
    next_cache.reserve(3*n);


    // don't allow degenerated faces
    CGAL_assertion (n > 2);

    // test for topological errors
    for (i=0, ii=1; i<n; ++i, ++ii, ii%=n)
    {
      if ( !(is_isolated(vertices[i]) || is_border(vertices[i]) ) )
        {
            std::cerr << "Surface_meshT::add_face: complex vertex " << vertices[i] << std::endl;
            return Face_index();
        }
        halfedges[i] = halfedge(vertices[i], vertices[ii]);
        is_new[i]    = !halfedges[i].is_valid();
        if (!is_new[i] && !is_border(halfedges[i]))
        {
            std::cerr << "Surface_meshT::add_face: complex edge " << halfedges[i] << std::endl;
            std::cerr << std::boolalpha << is_border(halfedges[i]) << std::endl;
            std::cerr << target(halfedges[i]) << std::endl;

            return Face_index();
        }
    }

    // re-link patches if necessary
    for (i=0, ii=1; i<n; ++i, ++ii, ii%=n)
    {
        if (!is_new[i] && !is_new[ii])
        {
            inner_prev = halfedges[i];
           inner_next = halfedges[ii];

            if (next(inner_prev) != inner_next)
            {
                // here comes the ugly part... we have to relink a whole patch

                // search a free gap
                // free gap will be between border_prev and border_next
                outer_prev = opposite(inner_next);
                outer_next = opposite(inner_prev);
                border_prev = outer_prev;
                do
                    border_prev = opposite(next(border_prev));
                while (!is_border(border_prev) || border_prev==inner_prev);
                border_next = next(border_prev);
                CGAL_assertion(is_border(border_prev));
                CGAL_assertion(is_border(border_next));


                // ok ?
                if (border_next == inner_next)
                {
                    std::cerr << "Surface_meshT::add_face: patch re-linking failed\n";
                    return Face_index();
                }

                // other halfedges' indices
                patch_start = next(inner_prev);
                patch_end   = prev(inner_next);

                // relink
                next_cache.push_back(NextCacheEntry(border_prev, patch_start));
                next_cache.push_back(NextCacheEntry(patch_end, border_next));
                next_cache.push_back(NextCacheEntry(inner_prev, inner_next));
            }
        }
    }
    // create missing edges
    for (i=0, ii=1; i<n; ++i, ++ii, ii%=n)
      if (is_new[i]){
            halfedges[i] = add_edge(vertices[i], vertices[ii]);
            set_face(opposite(halfedges[i]), null_face()); // as it may be recycled we have to reset it  
            assert(source(halfedges[i]) == vertices[i]);
      }
    // create the face
    Face_index f = add_face();
    set_halfedge(f, halfedges[n-1]);

    // setup halfedges
    for (i=0, ii=1; i<n; ++i, ++ii, ii%=n)
    {
        v          = vertices[ii];
        inner_prev = halfedges[i];
        inner_next = halfedges[ii];

        id = 0;
        if (is_new[i])  id |= 1;
        if (is_new[ii]) id |= 2;

        if (id)
        {
            outer_prev = opposite(inner_next);
            outer_next = opposite(inner_prev);

            // set outer links
            switch (id)
            {
                case 1: // prev is new, next is old

                    border_prev = prev(inner_next);
                    next_cache.push_back(NextCacheEntry(border_prev, outer_next));
                    set_halfedge(v, border_prev);
                    break;

                case 2: // next is new, prev is old

                    border_next = next(inner_prev);
                    next_cache.push_back(NextCacheEntry(outer_prev, border_next));
                    set_halfedge(v, outer_prev);
                    break;

                case 3: // both are new

                    if (!halfedge(v).is_valid())
                    {
                        set_halfedge(v, outer_prev);
                        next_cache.push_back(NextCacheEntry(outer_prev, outer_next));
                    }
                    else
                    {
                        border_prev = halfedge(v);
                        border_next = next(border_prev);
                        next_cache.push_back(NextCacheEntry(border_prev, outer_next));
                        next_cache.push_back(NextCacheEntry(outer_prev, border_next));
                    }
                    break;
            }

            // set inner link
            next_cache.push_back(NextCacheEntry(inner_prev, inner_next));
        }
        else {
            needs_adjust[ii] = true; // (halfedge(v) == inner_next); the code is over adjusting
        }

        // set face index
        set_face(halfedges[i], f);
    }



    // process next halfedge cache
    typename NextCache::const_iterator ncIt(next_cache.begin()), ncEnd(next_cache.end());
    for (; ncIt != ncEnd; ++ncIt)
        set_next(ncIt->first, ncIt->second);



    // adjust vertices' halfedge index
    for (i=0; i<n; ++i)
      if (true) //(needs_adjust[i])
            adjust_incoming_halfedge(vertices[i]);

    return f;
}

  /// @endcond

//-----------------------------------------------------------------------------
template <typename P>
typename Surface_mesh<P>::size_type
Surface_mesh<P>::
degree(Vertex_index v) const
{
    size_type count(0);
    if(halfedge(v) == null_halfedge()){
      return 0;
    }
    Vertex_around_target_circulator vvit(halfedge(v), *this);
    Vertex_around_target_circulator vvend = vvit;
    if(vvit) do
    {
        ++count;
    } while (++vvit != vvend);

    return count;
}


//-----------------------------------------------------------------------------
template <typename P>
typename Surface_mesh<P>::size_type
Surface_mesh<P>::
degree(Face_index f) const
{
    size_type count(0);
    if(halfedge(f) == null_halfedge()){
      return 0;
    }
    Vertex_around_face_circulator fvit(halfedge(f),*this);
    Vertex_around_face_circulator fvend = fvit;
    if(fvit) do {
        ++count;
    } while (++fvit != fvend);

    return count;
}

template <typename P>
void
Surface_mesh<P>::
collect_garbage()
{
    int  i, i0, i1,
    nV(num_vertices()),
    nE(num_edges()),
    nH(num_halfedges()),
    nF(num_faces());

    Vertex_index    v;
    Halfedge_index  h;
    Face_index      f;


    // setup index mapping%
    Property_map<Vertex_index, Vertex_index>      vmap = add_property_map<Vertex_index, Vertex_index>("v:garbage-collection").first;
    Property_map<Halfedge_index, Halfedge_index>  hmap = add_property_map<Halfedge_index, Halfedge_index>("h:garbage-collection").first;
    Property_map<Face_index, Face_index>          fmap = add_property_map<Face_index, Face_index>("f:garbage-collection").first;
    for (i=0; i<nV; ++i)
        vmap[Vertex_index(i)] = Vertex_index(i);
    for (i=0; i<nH; ++i)
        hmap[Halfedge_index(i)] = Halfedge_index(i);
    for (i=0; i<nF; ++i)
        fmap[Face_index(i)] = Face_index(i);



    // really remove vertices
    if (nV > 0)
    {
        i0=0;  i1=nV-1;

        while (1)
        {
            // find first removed and last un-removed
            while (!vremoved_[Vertex_index(i0)] && i0 < i1)  ++i0;
            while ( vremoved_[Vertex_index(i1)] && i0 < i1)  --i1;
            if (i0 >= i1) break;

            // swap
            vprops_.swap(i0, i1);
        };

        // remember new size
        nV = vremoved_[Vertex_index(i0)] ? i0 : i0+1;
    }

    // really remove edges
    if (nE > 0)
    {
        i0=0;  i1=nE-1;

        while (1)
        {
            // find first removed and last un-removed
            while (!eremoved_[Edge_index(i0)] && i0 < i1) ++i0;
            while ( eremoved_[Edge_index(i1)] && i0 < i1) --i1;
            if (i0 >= i1) break;

            // swap
            eprops_.swap(i0, i1);
            hprops_.swap(2*i0,   2*i1);
            hprops_.swap(2*i0+1, 2*i1+1);
        };

        // remember new size
        nE = eremoved_[Edge_index(i0)] ? i0 : i0+1;
        nH = 2*nE;
    }


    // really remove faces
    if (nF > 0)
    {
        i0=0;  i1=nF-1;

        while (1)
        {
            // find 1st removed and last un-removed
            while (!fremoved_[Face_index(i0)] && i0 < i1)  ++i0;
            while ( fremoved_[Face_index(i1)] && i0 < i1)  --i1;
            if (i0 >= i1) break;

            // swap
            fprops_.swap(i0, i1);
        };

        // remember new size
        nF = fremoved_[Face_index(i0)] ? i0 : i0+1;
    }


    // update vertex connectivity
    for (i=0; i<nV; ++i)
    {
        v = Vertex_index(i);
        if (!is_isolated(v))
            set_halfedge(v, hmap[halfedge(v)]);
    }


    // update halfedge connectivity
    for (i=0; i<nH; ++i)
    {
        h = Halfedge_index(i);
        set_target(h, vmap[target(h)]);
        set_next(h, hmap[next(h)]);
        if (!is_border(h))
            set_face(h, fmap[face(h)]);
    }


    // update indices of faces
    for (i=0; i<nF; ++i)
    {
        f = Face_index(i);
        set_halfedge(f, hmap[halfedge(f)]);
    }

    // remove index maps
    remove_property_map<Vertex_index>(vmap);
    remove_property_map<Halfedge_index>(hmap);
    remove_property_map<Face_index>(fmap);

    // finally resize arrays
    vprops_.resize(nV); vprops_.shrink_to_fit();
    hprops_.resize(nH); hprops_.shrink_to_fit();
    eprops_.resize(nE); eprops_.shrink_to_fit();
    fprops_.resize(nF); fprops_.shrink_to_fit();

    removed_vertices_ = removed_edges_ = removed_faces_ = 0;
    vertices_freelist_ = edges_freelist_ = faces_freelist_ = -1;
    garbage_ = false;
}



} // CGAL


namespace std {

#if defined(BOOST_MSVC)
#  pragma warning(push)
#  pragma warning(disable:4099) // For VC10 it is class hash 
#endif

#ifndef DOXYGEN_RUNNING
  template < class T>
  struct hash;
#endif

  template <>
  struct hash<CGAL::SM_Halfedge_index >
    : public std::unary_function<CGAL::SM_Halfedge_index, std::size_t> {

    std::size_t operator()(const CGAL::SM_Halfedge_index& i) const
    {
      return i;
    }
  };

  template <>
  struct hash<CGAL::SM_Vertex_index >
    : public std::unary_function<CGAL::SM_Vertex_index, std::size_t>  {

    std::size_t operator()(const CGAL::SM_Vertex_index& i) const
    {
      return i;
    }
  };

  template <>
  struct hash<CGAL::SM_Face_index > 
    : public std::unary_function<CGAL::SM_Face_index, std::size_t> {

    std::size_t operator()(const CGAL::SM_Face_index& i) const
    {
      return i;
    }
  };

  template <>
  struct hash<CGAL::SM_Edge_index >
    : public std::unary_function<CGAL::SM_Edge_index, std::size_t>  {

    std::size_t operator()(const CGAL::SM_Edge_index& i) const
    {
      return i;
    }
  };
}

namespace boost {
  template <>
  struct hash<CGAL::SM_Vertex_index > {
    std::size_t operator()(const CGAL::SM_Vertex_index& i) const
    {
      return i;
    }
  };

#if defined(BOOST_MSVC)
#  pragma warning(pop)
#endif

}

#endif /* CGAL_SURFACE_MESH_H */
<|MERGE_RESOLUTION|>--- conflicted
+++ resolved
@@ -2487,11 +2487,8 @@
     return os;
   }
 
-<<<<<<< HEAD
 /// @cond CGAL_DOCUMENT_INTERNALS
-=======
-#ifndef DOXYGEN_RUNNING
->>>>>>> c48bf3a3
+
   inline std::istream& sm_skip_comments( std::istream& in) {
       char c;
       in >> c;
@@ -2501,12 +2498,8 @@
         in.putback(c);
       return in;
   }
-<<<<<<< HEAD
 /// @endcond
 
-=======
-#endif
->>>>>>> c48bf3a3
 
   /// \relates Surface_mesh
   /// Extracts the surface mesh from an input stream in Ascii OFF format.
