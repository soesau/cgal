--- conflicted
+++ resolved
@@ -19,17 +19,9 @@
 
 find_package(CGAL REQUIRED OPTIONAL_COMPONENTS Qt6)
 
-<<<<<<< HEAD
-find_package(Qt6 QUIET COMPONENTS Help OpenGLWidget Svg)
-=======
-find_package(Qt5 QUIET COMPONENTS Widgets OpenGL Help)
->>>>>>> fe5a36c0
+find_package(Qt6 QUIET COMPONENTS Widgets OpenGL OpenGLWidgets Help ToolsTools)
 
-if(Qt6Help_VERSION VERSION_LESS 5.12)
-  set(CGAL_QCOLLECTIONGENERATOR_TARGET Qt6::qcollectiongenerator)
-else()
-  set(CGAL_QCOLLECTIONGENERATOR_TARGET Qt6::qhelpgenerator)
-endif()
+set(CGAL_QCOLLECTIONGENERATOR_TARGET Qt6::qhelpgenerator)
 
 if(CGAL_Qt6_FOUND
    AND Qt6_FOUND
@@ -71,13 +63,8 @@
 
   add_to_cached_list(CGAL_EXECUTABLE_TARGETS Periodic_Lloyd_3)
 
-<<<<<<< HEAD
   target_link_libraries(Periodic_Lloyd_3 PRIVATE CGAL::CGAL CGAL::CGAL_Qt6
-                                                 Qt6::OpenGLWidget)
-=======
-  target_link_libraries(Periodic_Lloyd_3 PRIVATE CGAL::CGAL CGAL::CGAL_Qt5
-                                                 Qt5::Widgets Qt5::OpenGL)
->>>>>>> fe5a36c0
+                                                 Qt6::OpenGLWidgets Qt6::OpenGL)
 
   include(${CGAL_MODULES_DIR}/CGAL_add_test.cmake)
   cgal_add_compilation_test(Periodic_Lloyd_3)
