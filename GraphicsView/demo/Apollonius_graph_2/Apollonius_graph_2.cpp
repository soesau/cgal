--- conflicted
+++ resolved
@@ -280,12 +280,7 @@
                                     vit->point().y(),
                                     vit->weight()));
       }
-<<<<<<< HEAD
-      CGAL::write_multi_point_WKT(ofs, points);
-=======
       CGAL::IO::write_multi_point_WKT(ofs, points);
-#endif
->>>>>>> a99916f6
     }
     else
       for(Apollonius::Sites_iterator
