--- conflicted
+++ resolved
@@ -1,75 +1,3 @@
-<<<<<<< HEAD
-# Set default behaviour, in case users don't have core.autocrlf set.
-* text=auto
-
-# Explicitly declare text files we want to always be normalized and converted
-# to native line endings on checkout.
-*.cpp text
-*.c text
-*.h text
-*.hpp text
-*.tex text
-*.txt text
-*.cin text
-*.xpm text
-*.cmd text
-*.lua text
-*.py text
-*.xml text
-*.js text
-*.hmtl text
-*.bib text
-*.sh text
-*.css text
-*.ui text
-*.qrc text
-*.off text
-*.inc text
-*.nef text
-*.nef3 text
-*.xyz text
-*.qhcp text
-*.qhp text
-*.pwn text
-*.poly text
-*.rb text
-*.perl text
-*.pdb text
-
-# Declare files that will always have LF line endings on checkout.
-Documentation/Doxyfile text eol=lf
-Documentation/pkglist_filter text eol=lf
-
-# Declare files that will always have CRLF line endings on checkout.
-*.sln text eol=crlf
-*.bat text eol=crlf
-*.nsh text eol=crlf
-*.vcproj  text eol=crlf
-
-# Denote all files that are truly binary and should not be modified.
-*.png binary
-*.jpg binary
-*.gif binary
-*.bmp binary
-*.pdf binary
-*.jpeg binary
-*.doc binary
-*.mws binary
-*.odp binary
-*.ppt binary
-*.fig binary
-*.svg binary
-*.ipe binary
-*.rtf binary
-*.gz binary
-*.pcx binary
-*.ips binary
-*.suo binary
-*.ico binary
-*.inr binary
-*.zip binary
-*.xls binary
-=======
 * text=auto !eol
 AABB_tree/demo/AABB_tree/AABB_demo.pdf -text svneol=unset#application/pdf
 AABB_tree/demo/AABB_tree/AABB_demo.ppt -text svneol=unset#application/vnd.ms-powerpoint
@@ -4634,5 +4562,4 @@
 wininst/developer_scripts/cgal_very_small_FFFFFF.bmp -text svneol=unset#image/bmp
 wininst/developer_scripts/locate.zip -text svneol=unset#application/zip
 wininst/developer_scripts/script_cgal.nsh -text
-wininst/developer_scripts/zirkel.bmp -text svneol=unset#image/bmp
->>>>>>> 062c84eb
+wininst/developer_scripts/zirkel.bmp -text svneol=unset#image/bmp