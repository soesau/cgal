// Copyright (c) 2009 INRIA Sophia-Antipolis (France).
// All rights reserved.
//
// This file is part of CGAL (www.cgal.org).
// You can redistribute it and/or modify it under the terms of the GNU
// General Public License as published by the Free Software Foundation,
// either version 3 of the License, or (at your option) any later version.
//
// Licensees holding a valid commercial license may use this file in
// accordance with the commercial license agreement provided with the software.
//
// This file is provided AS IS with NO WARRANTY OF ANY KIND, INCLUDING THE
// WARRANTY OF DESIGN, MERCHANTABILITY AND FITNESS FOR A PARTICULAR PURPOSE.
//
// $URL$
// $Id$
//
//
// Author(s)     : Stéphane Tayeb
//
//******************************************************************************
// File Description :
// class Implicit_mesh_domain_3. See class description.
//******************************************************************************

#ifndef CGAL_IMPLICIT_MESH_DOMAIN_3_H
#define CGAL_IMPLICIT_MESH_DOMAIN_3_H

#if defined(BOOST_MSVC)
#  pragma warning(push)
#  pragma warning(disable:4180) // qualifier applied to function type has no meaning; ignored
#endif

<<<<<<< HEAD
#include <CGAL/Labeled_mesh_domain_3.h>
#include <CGAL/Implicit_to_labeling_function_wrapper.h>
=======
#include <CGAL/Random.h>
#include <CGAL/Mesh_3/Labeled_mesh_domain_3.h>
#include <CGAL/Mesh_3/Implicit_to_labeled_function_wrapper.h>
>>>>>>> 6dd59499

namespace CGAL {


/**
 * @class Implicit_mesh_domain_3
 *
 * Implements mesh_traits for a domain defined as the negative values of
 * an implicit function.
 */
template<class Function,
  class BGT,
  class Wrapper = Implicit_to_labeling_function_wrapper<Function,BGT> >
class Implicit_mesh_domain_3
<<<<<<< HEAD
 : public Labeled_mesh_domain_3<Wrapper, BGT >
=======
 : public Mesh_3::Labeled_mesh_domain_3<Wrapper, BGT>
>>>>>>> 6dd59499
{
public:
  /// Base type
  typedef Labeled_mesh_domain_3<Wrapper, BGT> Base;

  /// Public types
  typedef typename Base::Sphere_3 Sphere_3;
  typedef typename Base::FT FT;
  typedef BGT Geom_traits;

  /**
   * Constructor
   * @param f the function which negative values defines the domain
   * @param bounding_sphere a bounding sphere of the domain
   * @param error_bound the error bound relative to the sphere radius
   */
  Implicit_mesh_domain_3(const Function& f,
                         const Sphere_3& bounding_sphere,
                         const FT& error_bound = FT(1e-3),
                         CGAL::Random* p_rng = NULL)
    : Base(Wrapper(f), bounding_sphere, error_bound, p_rng)  {}

  /// Destructor
  virtual ~Implicit_mesh_domain_3() {}


private:
  // Disabled copy constructor & assignment operator
  typedef Implicit_mesh_domain_3<Function,BGT> Self;
  Implicit_mesh_domain_3(const Self& src);
  Self& operator=(const Self& src);

};  // end class Implicit_mesh_domain_3


}  // end namespace CGAL

#if defined(BOOST_MSVC)
#  pragma warning(pop)
#endif

#endif // CGAL_IMPLICIT_MESH_DOMAIN_3_H<|MERGE_RESOLUTION|>--- conflicted
+++ resolved
@@ -31,14 +31,9 @@
 #  pragma warning(disable:4180) // qualifier applied to function type has no meaning; ignored
 #endif
 
-<<<<<<< HEAD
 #include <CGAL/Labeled_mesh_domain_3.h>
 #include <CGAL/Implicit_to_labeling_function_wrapper.h>
-=======
 #include <CGAL/Random.h>
-#include <CGAL/Mesh_3/Labeled_mesh_domain_3.h>
-#include <CGAL/Mesh_3/Implicit_to_labeled_function_wrapper.h>
->>>>>>> 6dd59499
 
 namespace CGAL {
 
@@ -53,11 +48,7 @@
   class BGT,
   class Wrapper = Implicit_to_labeling_function_wrapper<Function,BGT> >
 class Implicit_mesh_domain_3
-<<<<<<< HEAD
  : public Labeled_mesh_domain_3<Wrapper, BGT >
-=======
- : public Mesh_3::Labeled_mesh_domain_3<Wrapper, BGT>
->>>>>>> 6dd59499
 {
 public:
   /// Base type
