// Copyright (c) 2009-2010 INRIA Sophia-Antipolis (France).
// All rights reserved.
//
// This file is part of CGAL (www.cgal.org).
// You can redistribute it and/or modify it under the terms of the GNU
// General Public License as published by the Free Software Foundation,
// either version 3 of the License, or (at your option) any later version.
//
// Licensees holding a valid commercial license may use this file in
// accordance with the commercial license agreement provided with the software.
//
// This file is provided AS IS with NO WARRANTY OF ANY KIND, INCLUDING THE
// WARRANTY OF DESIGN, MERCHANTABILITY AND FITNESS FOR A PARTICULAR PURPOSE.
//
// $URL$
// $Id$
//
//
// Author(s)     : Stéphane Tayeb, Laurent Rineau
//
//******************************************************************************
// File Description :
//
//******************************************************************************

#ifndef CGAL_MESH_DOMAIN_WITH_POLYLINE_FEATURES_3_H
#define CGAL_MESH_DOMAIN_WITH_POLYLINE_FEATURES_3_H

#include <CGAL/license/Mesh_3.h>


#include <CGAL/iterator.h>
#include <CGAL/enum.h>
#include <CGAL/number_utils.h>
#include <CGAL/AABB_tree.h>
#include <CGAL/AABB_traits.h>
#include <CGAL/is_streamable.h>
#include <CGAL/Real_timer.h>
#include <CGAL/property_map.h>

#include <vector>
#include <set>
#include <map>
#include <algorithm>

#include <boost/next_prior.hpp> // for boost::prior and boost::next
#include <boost/variant.hpp>
#include <boost/foreach.hpp>

namespace CGAL {

/// @cond DEVELOPERS
namespace internal {
namespace Mesh_3 {

template <typename Kernel>
class Polyline
{
  typedef typename Kernel::Point_3  Point_3;
  typedef typename Kernel::Segment_3 Segment_3;
  typedef typename Kernel::FT       FT;

  typedef std::vector<Point_3>      Data;

public:
  typedef typename Data::const_iterator const_iterator;

  Polyline() {}
  ~Polyline() {}

  /// Add a point at the end of the polyline
  void add_point(const Point_3& p)
  {
    if( points_.empty() || p != end_point() ) {
      points_.push_back(p);
    }
  }

  /// Returns the starting point of the polyline
  const Point_3& start_point() const
  {
    CGAL_assertion( ! points_.empty() );
    return points_.front();
  }

  /// Returns the ending point of the polyline
  const Point_3& end_point() const
  {
    CGAL_assertion( ! points_.empty() );
    return points_.back();
  }

  /// Returns `true` if the polyline is not degenerated
  bool is_valid() const
  {
    return points_.size() > 1;
  }

  /// Returns `true` if polyline is a loop
  bool is_loop() const
  {
    return start_point() == end_point();
  }

  const_iterator next(const_iterator it, Orientation orientation) const {
    if(orientation == POSITIVE) {
      CGAL_assertion(it != (points_.end() - 1));
      if(it == (points_.end() - 2)) {
        CGAL_assertion(is_loop());
        it = points_.begin();
      } else {
        ++it;
      }
    } else {
      CGAL_assertion(orientation == NEGATIVE);
      CGAL_assertion(it != points_.begin());
      if(it == (points_.begin() + 1)) {
        CGAL_assertion(is_loop());
        it = points_.end() - 1;
      } else {
        --it;
      }
    }
    return it;
  }

  bool is_curve_segment_covered(CGAL::Orientation orientation,
                                const Point_3& c1, const Point_3& c2,
                                const FT sq_r1, const FT sq_r2) const
  {
    CGAL_assertion(orientation != CGAL::ZERO);
    typename Kernel::Has_on_bounded_side_3 cover_pred =
      Kernel().has_on_bounded_side_3_object();

    typedef typename Kernel::Sphere_3 Sphere_3;
    const Sphere_3 s1(c1, sq_r1);
    const Sphere_3 s2(c2, sq_r2);

    const_iterator c1_it = locate(c1);
    const_iterator c2_it = locate(c2);

    if(orientation == CGAL::NEGATIVE) {
      ++c1_it;
      ++c2_it;
      CGAL_assertion(c1_it != points_.end());
      CGAL_assertion(c2_it != points_.end());
    }

    if(c1_it == c2_it) return cover_pred(s1, s2, c1, c2);
    const_iterator next_it = this->next(c1_it, orientation);

    if(!cover_pred(s1, s2, c1, *next_it)) return false;

    for(const_iterator it = next_it; it != c2_it; /* in body */) {
      next_it = this->next(it, orientation);
      if(!cover_pred(s1, s2, *it, *next_it)) return false;
      it = next_it;
    } // end loop ]c1_it, c2_it[

    return cover_pred(s1, s2, *c2_it, c2);
  }

  FT curve_segment_length(const Point_3& p, const Point_3 q,
                          CGAL::Orientation orientation) const
  {
    CGAL_assertion(orientation != CGAL::ZERO);
    const_iterator p_it = locate(p);
    const_iterator q_it = locate(q);
    return curve_segment_length(p, q, orientation, p_it, q_it);
  }

  FT curve_segment_length(const Point_3& p, const Point_3 q,
                          CGAL::Orientation orientation,
                          const_iterator p_it,
                          const_iterator q_it) const
  {
    CGAL_assertion(orientation != CGAL::ZERO);

    if(p_it == q_it) {
      const CGAL::Comparison_result cmp = compare_distance(*p_it,p,q);
      if( (cmp != LARGER  && orientation == POSITIVE) ||
          (cmp != SMALLER && orientation == NEGATIVE) )
      {
        // If the orientation of `p` and `q` on the segment is compatible
        // with `orientation`, then return the distance between the two
        // points.
        return distance(p, q);
      }
    }

    if(orientation == CGAL::NEGATIVE) {
      ++p_it;
      ++q_it;
      CGAL_assertion(p_it != points_.end());
      CGAL_assertion(q_it != points_.end());
    }

    const_iterator next_it = this->next(p_it, orientation);
    FT result = distance(p, *next_it);
    for(const_iterator it = next_it; it != q_it; /* in body */) {
      next_it = this->next(it, orientation);
      result += distance(*it, *next_it);
      it = next_it;
    } // end loop ]p_it, q_it[
    result += distance(*q_it, q);
    return result;
  }


  /// Returns the angle at the first point.
  /// \pre The polyline must be a loop.
  Angle angle_at_first_point() const {
    CGAL_precondition(is_loop());
    const Point_3& first = points_.front();
    const Point_3& next_p = points_[1];
    const Point_3& prev = points_[points_.size() - 2];
    return angle(prev, first, next_p);
  }

  /// Returns the length of the polyline
  FT length() const
  {
    //TODO: cache result
    FT result (0);
    const_iterator it = points_.begin();
    const_iterator previous = it++;

    for ( const_iterator end = points_.end() ; it != end ; ++it, ++previous )
    {
      result += distance(*previous,*it);
    }

    return result;
  }

  /// Returns signed geodesic distance between \c p and \c q
  FT signed_geodesic_distance(const Point_3& p, const Point_3& q) const
  {
    // Locate p & q on polyline
    const_iterator pit = locate(p);
    const_iterator qit = locate(q,false);

    // If p and q are in the same segment of the polyline
    if ( pit == qit )
    {
      FT result = distance(p,q);

      // Find the closest point to *pit
      if ( compare_distance(*pit,p,q) != CGAL::LARGER )
      { return result; }
      else
      { return -result; }
    }
    if(is_loop()) {
      const FT positive_distance = curve_segment_length(p, q, CGAL::POSITIVE, pit, qit);
      const FT negative_distance = curve_segment_length(p, q, CGAL::NEGATIVE, pit, qit);
      return (positive_distance < negative_distance)
        ?    positive_distance
        : (- negative_distance);
    } else {
      return (pit <= qit)
        ?     curve_segment_length(p, q, CGAL::POSITIVE)
        : ( - curve_segment_length(p, q, CGAL::NEGATIVE) );
    }
  }


  /// Returns a point at geodesic distance \c distance from p along the
  /// polyline. The polyline is oriented from starting point to end point.
  /// The distance could be negative.
  Point_3 point_at(const Point_3& p, FT distance) const
  {
    // use first point of the polyline instead of p
    distance += curve_segment_length(start_point(),p,CGAL::POSITIVE);

    // If polyline is a loop, ensure that distance is given from start_point()
    if ( is_loop() )
    {
      if ( distance < FT(0) ) { distance += length(); }
      else if ( distance > length() ) { distance -= length(); }
    }

    CGAL_assertion( distance >= FT(0) );
    CGAL_assertion( distance <= length() );

    // Initialize iterators
    const_iterator pit = points_.begin();
    const_iterator previous = pit++;

    // Iterate to find which segment contains the point we want to construct
    FT segment_length = this->distance(*previous,*pit);
    while ( distance > segment_length )
    {
      distance -= segment_length;

      // Increment iterators and update length
      ++previous;
      ++pit;

      if (pit == points_.end())
        return *previous;

      segment_length = this->distance(*previous,*pit);
    }

    // return point at distance from current segment source
    typedef typename Kernel::Vector_3 Vector_3;
    Vector_3 v (*previous, *pit);

    return (*previous) + (distance / CGAL::sqrt(v.squared_length())) * v;
  }

  bool are_ordered_along(const Point_3& p, const Point_3& q) const
  {
    CGAL_precondition(!is_loop());

    // Locate p & q on polyline
    const_iterator pit = locate(p);
    const_iterator qit = locate(q,true);

    // Points are not located on the same segment
    if ( pit != qit ) { return (pit <= qit); }

    // pit == qit, then we have to sort p&q along (pit,pit+1)
    return ( compare_distance(*pit,p,q) != CGAL::LARGER );
  }

private:
  const_iterator first_segment_source() const
  {
    CGAL_precondition(is_valid());
    return points_.begin();
  }

  const_iterator last_segment_source() const
  {
    CGAL_precondition(is_valid());
    return (points_.end() - 2);
  }

  /// Returns an iterator on the starting point of the segment of the
  /// polyline which contains p
  /// if end_point_first is true, then --end is returned instead of begin
  /// if p is the starting point of a loop.
  const_iterator locate(const Point_3& p, bool end_point_first=false) const
  {
    CGAL_precondition(is_valid());

    // First look if p is one of the points of the polyline
    const_iterator result = std::find(points_.begin(), points_.end(), p);
    if ( result != points_.end() )
    {
      if ( result != points_.begin() )
      { return --result; }
      else
      {
        // Treat loops
        if ( end_point_first && p == end_point() )
        { return last_segment_source(); }
        else
        { return result; }
      }
    }

    CGAL_assertion(result == points_.end());

    // Get result by projecting p on the polyline
    const_iterator it = points_.begin();
    const_iterator previous = it;
    Segment_3 nearest_segment;
    const_iterator nearest_vertex = it;
    result = nearest_vertex;
    bool nearest_is_a_segment = false;

    while ( ++it != points_.end() )
    {
      Segment_3 seg (*previous, *it);

      if(nearest_is_a_segment)
      {
        if(compare_distance(p, seg, nearest_segment) == CGAL::SMALLER)
        {
          nearest_segment = seg;
          result = previous;
        }
        if(compare_distance(p, *it, nearest_segment) == CGAL::SMALLER)
        {
          nearest_vertex = it;
          nearest_is_a_segment = false;
          result = it;
        }
      }
      else {
        if(compare_distance(p, *it, *nearest_vertex) == CGAL::SMALLER)
        {
          nearest_vertex = it;
          result = it;
        }
        if(compare_distance(p, seg, *nearest_vertex) == CGAL::SMALLER)
        {
          nearest_segment = seg;
          nearest_is_a_segment = true;
          result = previous;
        }
      }
      previous = it;
    } // end the while loop on the vertices of the polyline


    if(result == points_.begin()) {
      return (end_point_first && !nearest_is_a_segment) ? last_segment_source() : points_.begin();
    } else {
      return result;
    }
  }

  // FT squared_distance(const Point_3& p, const Point_3& q) const
  // {
  //   typename Kernel::Compute_squared_distance_3 sq_distance =
  //     Kernel().compute_squared_distance_3_object();
  //   return sq_distance(p,q);
  // }

  FT distance(const Point_3& p, const Point_3& q) const
  {
    return CGAL::sqrt(squared_distance(p, q));
  }

  Angle angle(const Point_3& p,
              const Point_3& angle_vertex_point,
              const Point_3& q) const
  {
    typename Kernel::Angle_3 compute_angle =  Kernel().angle_3_object();
    return compute_angle(p,angle_vertex_point,q);
  }

  template <typename T1, typename T2>
  CGAL::Sign compare_distance(const Point_3& p,
                              const T1& obj1,
                              const T2& obj2) const
  {
    typename Kernel::Compare_distance_3 compare_distance =
      Kernel().compare_distance_3_object();
    return compare_distance(p,obj1,obj2);
  }

public:
  Data points_;
}; // end class Polyline


template <typename Gt, typename MapIterator>
struct Mesh_domain_segment_of_curve_primitive{
  typedef typename std::iterator_traits<MapIterator>::value_type Map_value_type;
  typedef typename Map_value_type::first_type Curve_id;
  typedef typename Map_value_type::second_type Polyline;

  typedef std::pair<MapIterator,
                    typename Polyline::const_iterator> Id;

  typedef typename std::iterator_traits<
    typename Polyline::const_iterator>::value_type Point;

  typedef typename Gt::Segment_3 Datum;

  Id id_;

  Mesh_domain_segment_of_curve_primitive(Id id) : id_(id) {}

  const Id& id() const { return id_; }

  const Point& reference_point() const {
    return *(id_.second);
  }

  Datum datum() const {
    return Datum(*id_.second, *(id_.second+1));
  }
}; // end Mesh_domain_segment_of_curve_primitive

template <typename MDwPF, bool patch_id_is_streamable>
struct Display_incidences_to_patches_aux {
  template <typename Container, typename Point>
  void operator()(std::ostream& os, Point p, typename MDwPF::Curve_index id,
                  const Container&) const;
};

template <typename MDwPF> //specialization when patch_id_is_streamable == false
struct Display_incidences_to_patches_aux<MDwPF, false> {
  template <typename Container, typename Point>
  void operator()(std::ostream& os, Point p,
                  typename MDwPF::Curve_index id,
                  const Container&) const;
};

template <typename MDwPF, bool curve_id_is_streamable>
struct Display_incidences_to_curves_aux {
  template <typename Container, typename Point>
  void operator()(std::ostream& os, Point p, typename MDwPF::Curve_index id,
                  const Container&) const;
};

template <typename MDwPF> //specialization when curve_id_is_streamable == false
struct Display_incidences_to_curves_aux<MDwPF, false> {
  template <typename Container, typename Point>
  void operator()(std::ostream& os, Point p,  typename MDwPF::Curve_index id,
                  const Container&) const;
};

} // end of namespace CGAL::internal::Mesh_3
} // end of namespace CGAL::internal
/// @endcond

/*!
\ingroup PkgMesh_3Domains

The class `Mesh_domain_with_polyline_features_3` is designed to allow the user
to add some 0- and 1-dimensional
features into any model of the `MeshDomain_3` concept.
The 1-dimensional features are described as polylines
whose endpoints are the added corners.

\tparam MeshDomain_3 is the type
of the domain which should be extended.
It has to be a model of the `MeshDomain_3` concept.

\cgalModels `MeshDomainWithFeatures_3`

\sa `MeshDomain_3`
\sa `MeshPolyline_3`
\sa `CGAL::Implicit_mesh_domain_3<Function,BGT>`
\sa `CGAL::Polyhedral_mesh_domain_3<Polyhedron,IGT,TriangleAccessor>`
\sa `CGAL::Labeled_image_mesh_domain_3<Image,BGT>`

*/
template < typename MeshDomain_3 >
class Mesh_domain_with_polyline_features_3
  : public MeshDomain_3
{
public:
/// \name Types
/// @{
  typedef typename MeshDomain_3::Index    Index;

  typedef typename MeshDomain_3::Surface_patch_index
                                  Surface_patch_index;

  typedef int                     Curve_index;
  typedef int                     Corner_index;
  typedef CGAL::Tag_true           Has_features;
  typedef typename MeshDomain_3::R::FT          FT;
/// @}

#ifndef DOXYGEN_RUNNING

#ifndef CGAL_NO_DEPRECATED_CODE
  typedef Curve_index Curve_segment_index;
#endif

  typedef typename MeshDomain_3::R         Gt;
  typedef Gt                       R;
  typedef typename MeshDomain_3::Point_3   Point_3;
#endif // DOXYGEN_RUNNING

#ifndef CGAL_CFG_NO_CPP0X_VARIADIC_TEMPLATES
/// \name Creation
/// @{

/*!
Constructor. Forwards the arguments to the constructor
of the base class.
*/
  template <typename ... T>
  Mesh_domain_with_polyline_features_3(const T& ...t)
    : MeshDomain_3(t...)
    , current_corner_index_(1)
    , current_curve_index_(1)
    , curves_aabb_tree_is_built(false) {}
/// @}
#else
  /// Constructors
  /// Call the base class constructor
  Mesh_domain_with_polyline_features_3()
    : MeshDomain_3()
    , current_corner_index_(1)
    , current_curve_index_(1)
    , curves_aabb_tree_is_built(false) {}

  template <typename T1>
  Mesh_domain_with_polyline_features_3(const T1& o1)
    : MeshDomain_3(o1)
    , current_corner_index_(1)
    , current_curve_index_(1)
    , curves_aabb_tree_is_built(false) {}

  template <typename T1, typename T2>
  Mesh_domain_with_polyline_features_3(const T1& o1, const T2& o2)
    : MeshDomain_3(o1, o2)
    , current_corner_index_(1)
    , current_curve_index_(1)
    , curves_aabb_tree_is_built(false) {}

  template <typename T1, typename T2, typename T3>
  Mesh_domain_with_polyline_features_3(const T1& o1, const T2& o2,
                                       const T3& o3)
    : MeshDomain_3(o1, o2, o3)
    , current_corner_index_(1)
    , current_curve_index_(1)
    , curves_aabb_tree_is_built(false) {}

  template <typename T1, typename T2, typename T3, typename T4>
  Mesh_domain_with_polyline_features_3(const T1& o1, const T2& o2,
                                       const T3& o3, const T4& o4)
    : MeshDomain_3(o1, o2, o3, o4)
    , current_corner_index_(1)
    , current_curve_index_(1)
    , curves_aabb_tree_is_built(false) {}
#endif

/// \name Operations
/// @{

  /// @cond DEVELOPERS
  /// @{
  /// Overloads where the last parameter \c out is not
  /// `CGAL::Emptyset_iterator()`.
  template <typename InputIterator, typename IndicesOutputIterator>
  IndicesOutputIterator
  add_features(InputIterator first, InputIterator end,
               IndicesOutputIterator out /*= CGAL::Emptyset_iterator()*/);

  template <typename InputIterator,
            typename PolylinePMap,
            typename IncidentPatchesIndicesPMap,
            typename IndicesOutputIterator>
  IndicesOutputIterator
  add_features_and_incidences
  (InputIterator first, InputIterator end,
   PolylinePMap polyline_pmap,
   IncidentPatchesIndicesPMap incident_paches_indices_pmap,
   IndicesOutputIterator out /* = CGAL::Emptyset_iterator() */);
  
  template <typename InputIterator, typename IndicesOutputIterator>
  IndicesOutputIterator
  add_features_with_context(InputIterator first, InputIterator end,
                            IndicesOutputIterator out /*=
                                                        CGAL::Emptyset_iterator()*/);
  /// @}
  /// \endcond
  /*!
    Add 1-dimensional features in the domain. `InputIterator` value type must 
    be a model of the concept `MeshPolyline_3`.
  */
  template <typename InputIterator>
  void
  add_features(InputIterator first, InputIterator end)
  { add_features(first, end, CGAL::Emptyset_iterator()); }

  /// @cond DEVELOPERS
  /// Undocumented function, kept for backward-compatibility with existing
  /// code
  template <typename InputIterator>
  void
  add_features_with_context(InputIterator first, InputIterator end)
  { add_features_with_context(first, end, CGAL::Emptyset_iterator()); }
  /// @endcond

  /*!
    Add 1-dimensional features (curves) from the range `[first, end)` in the domain with their incidences
    with 2-dimensional features (patches) of the domain.
 
    \tparam InputIterator input iterator over curves
    \tparam PolylinePMap is a model of `ReadablePropertyMap` with key type 
      `std::iterator_traits<InputIterator>::%reference` and a value type
      that is a model of `MeshPolyline_3`.
    \tparam IncidentPatchesIndicesPMap is a model of `ReadablePropertyMap`
      with key type `std::iterator_traits<InputIterator>::%reference` and a
      value type that is a range of `Surface_patch_index`.

    \param first iterator to the first curve of the sequence
    \param end past-the-end iterator of the sequence of curves
    \param polyline_pmap the property map that provides access to the
      polyline, model of `MeshPolyline_3`, from the `%reference` type of
      the iterator
    \param incident_patches_indices_pmap the property map that provides
      access to the set of indices of the surface patches that are incident to
      a given 1D-feature (curve)
  */ 
  template <typename InputIterator,
            typename PolylinePMap,
            typename IncidentPatchesIndicesPMap>
  void
  add_features_and_incidences
  (InputIterator first, InputIterator end,
   PolylinePMap polyline_pmap,
   IncidentPatchesIndicesPMap incident_patches_indices_pmap)
  {
    add_features_and_incidences(first, end, polyline_pmap,
                                incident_patches_indices_pmap,
                                CGAL::Emptyset_iterator());
  }
/// @}
  
/// \name Implementation of the concept MeshDomainWithFeatures_3
/// The following methods implement the requirement of the concept
/// `MeshDomainWithFeatures_3`.
/// @{

  /// Implements `MeshDomainWithFeatures_3::get_corners()`.
  /// OutputIterator value type is std::pair<Corner_index, Point_3>
  template <typename OutputIterator>
  OutputIterator get_corners(OutputIterator out) const;

  /// Implements `MeshDomainWithFeatures_3::get_curves()`.
  /// OutputIterator value type is CGAL::cpp11::tuple<Curve_index,
  /// std::pair<Point_3,Index>, std::pair<Point_3,Index> >
  template <typename OutputIterator>
  OutputIterator get_curves(OutputIterator out) const;

  /// Implements `MeshDomainWithFeatures_3::curve_segment_length()`.
  FT curve_segment_length(const Point_3& p, const Point_3 q,
                          const Curve_index& curve_index,
                          CGAL::Orientation orientation) const;

  /// Implements `MeshDomainWithFeatures_3::curve_length()`.
  FT curve_length(const Curve_index& curve_index) const;

  /// Implements `MeshDomainWithFeatures_3::construct_point_on_curve()`.
  Point_3
  construct_point_on_curve(const Point_3& starting_point,
                           const Curve_index& curve_index,
                           FT distance) const;
  /// Implements `MeshDomainWithFeatures_3::distance_sign_along_loop()`.
  CGAL::Sign distance_sign_along_loop(const Point_3& p,
                                      const Point_3& q,
                                      const Point_3& r,
                                      const Curve_index& index) const;

  /// Implements `MeshDomainWithFeatures_3::distance_sign()`.
  CGAL::Sign distance_sign(const Point_3& p, const Point_3& q,
                           const Curve_index& index) const;

  /// Implements `MeshDomainWithFeatures_3::is_loop()`.
  bool is_loop(const Curve_index& index) const;

  /// Implements `MeshDomainWithFeatures_3::is_curve_segment_covered()`.
  bool is_curve_segment_covered(const Curve_index& index,
                                CGAL::Orientation orientation,
                                const Point_3& c1, const Point_3& c2,
                                const FT sq_r1, const FT sq_r2) const;

  /// Returns an `Index` from a `Curve_index`
  Index index_from_curve_index(const Curve_index& index) const
  { return Index(index); }

  /// Returns a `Curve_index` from an `Index`
  Curve_index curve_index(const Index& index) const
  { return boost::get<Curve_index>(index); }

  /// Returns an `Index` from a `Corner_index`
  Index index_from_corner_index(const Corner_index& index) const
  { return Index(index); }

  /// Returns a `Corner_index` from an `Index`
  Corner_index corner_index(const Index& index) const
  { return boost::get<Corner_index>(index); }

  /// @cond DEVELOPERS
#ifndef CGAL_NO_DEPRECATED_CODE
  CGAL_DEPRECATED_MSG("deprecated: use curve_index() instead")
  Curve_index curve_segment_index(const Index& index) const {
    return curve_index(index);
  }
#endif // CGAL_NO_DEPRECATED_CODE
<<<<<<< HEAD
  /// @endcond

  /// Insert a bunch of edges into domain
  ///   + InputIterator type should have begin() and end() function
  ///   + InputIterator::iterator value type must be Point_3
  //    + IndicesOutputIterator is an output iterator of value_type equal
  ///   to Curve_index
  template <typename InputIterator, typename IndicesOutputIterator>
  IndicesOutputIterator
  add_features(InputIterator first, InputIterator last,
               IndicesOutputIterator out /*= CGAL::Emptyset_iterator()*/);

  template <typename InputIterator, typename IndicesOutputIterator>
  IndicesOutputIterator
  add_features_with_context(InputIterator first, InputIterator last,
                            IndicesOutputIterator out /*=
                                                        CGAL::Emptyset_iterator()*/);

  template <typename InputIterator>
  void
  add_features(InputIterator first, InputIterator last)
  { add_features(first, last, CGAL::Emptyset_iterator()); }
=======
>>>>>>> 69360e29

  FT signed_geodesic_distance(const Point_3& p, const Point_3& q,
                              const Curve_index& curve_index) const;

  template <typename Surf_p_index, typename IncidenceMap>
  void reindex_patches(const std::vector<Surf_p_index>& map, IncidenceMap& incidence_map);

  template <typename Surf_p_index>
  void reindex_patches(const std::vector<Surf_p_index>& map);

  template <typename IndicesOutputIterator>
  IndicesOutputIterator
  get_incidences(Curve_index id, IndicesOutputIterator out) const;

  template <typename IndicesOutputIterator>
  IndicesOutputIterator
  get_corner_incidences(Corner_index id, IndicesOutputIterator out) const;

  template <typename IndicesOutputIterator>
  IndicesOutputIterator
  get_corner_incident_curves(Corner_index id, IndicesOutputIterator out) const;

  typedef std::set<Surface_patch_index> Surface_patch_index_set;

  const Surface_patch_index_set&
  get_incidences(Curve_index id) const;

  void display_corner_incidences(std::ostream& os, Point_3, Corner_index id);

  /// Insert one edge into domain
  /// InputIterator value type is Point_3
  template <typename InputIterator>
  Curve_index insert_edge(InputIterator first, InputIterator end);
  /// @endcond
private:
  void register_corner(const Point_3& p, const Curve_index& index);
  void compute_corners_incidences();

  /// Returns Index associated to p (p must be the coordinates of a corner
  /// point)
  Index point_corner_index(const Point_3& p) const;

private:
  typedef std::map<Point_3,Corner_index> Corners;

  typedef internal::Mesh_3::Polyline<Gt> Polyline;
  typedef std::map<Curve_index, Polyline> Edges;
  typedef std::map<Curve_index, Surface_patch_index_set > Edges_incidences;
  typedef std::map<Corner_index, std::set<Curve_index> > Corners_tmp_incidences;
  typedef std::map<Corner_index, Surface_patch_index_set > Corners_incidences;

  typedef internal::Mesh_3::Mesh_domain_segment_of_curve_primitive<
    Gt,
    typename Edges::const_iterator> Curves_primitives;

  typedef CGAL::AABB_traits<Gt,
                            Curves_primitives> AABB_curves_traits;

  Corners corners_;
  Corners_tmp_incidences corners_tmp_incidences_;
  Corner_index current_corner_index_;
  Corners_incidences corners_incidences_;

  Edges edges_;
  Curve_index current_curve_index_;
  Edges_incidences edges_incidences_;

public:
  /// @cond DEVELOPERS
  typedef CGAL::AABB_tree<AABB_curves_traits> Curves_AABB_tree;
  typedef std::set<Surface_patch_index> Set_of_patch_ids;
  typedef std::map<Point_3, Set_of_patch_ids> Corners_incidence_map;

private:
  Corners_incidence_map corners_incidence_map_;
  mutable Curves_AABB_tree curves_aabb_tree_;
  mutable bool curves_aabb_tree_is_built;

public:
  const Corners_incidence_map& corners_incidences_map() const
  { return corners_incidence_map_; }

  const Curves_AABB_tree& curves_aabb_tree() const {
    if(!curves_aabb_tree_is_built) build_curves_aabb_tree();
    return curves_aabb_tree_;
  }
  Curve_index maximal_curve_index() const {
    if(edges_incidences_.empty()) return Curve_index();
    return boost::prior(edges_incidences_.end())->first;
  }

  void build_curves_aabb_tree() const {
#if CGAL_MESH_3_VERBOSE
    std::cerr << "Building curves AABB tree...";
    CGAL::Real_timer timer;
    timer.start();
#endif
    curves_aabb_tree_.clear();
    for(typename Edges::const_iterator
          edges_it = edges_.begin(),
          edges_end = edges_.end();
        edges_it != edges_end; ++edges_it)
    {
      const Polyline& polyline = edges_it->second;
      for(typename Polyline::const_iterator
            pit = polyline.points_.begin(),
            end = polyline.points_.end() - 1;
          pit != end; ++pit)
      {
        curves_aabb_tree_.insert(std::make_pair(edges_it, pit));
      }
    }
    curves_aabb_tree_.build();
    curves_aabb_tree_is_built = true;
#if CGAL_MESH_3_VERBOSE
    timer.stop();
    std::cerr << " done (" << timer.time() * 1000 << " ms)" << std::endl;
#endif
  } // end build_curves_aabb_tree()
  /// @endcond
private:
  // Disabled copy constructor & assignment operator
  typedef Mesh_domain_with_polyline_features_3 Self;
  Mesh_domain_with_polyline_features_3(const Self& src);
  Self& operator=(const Self& src);

};  // end class Mesh_domain_with_polyline_features_3



template <class MD_>
template <typename OutputIterator>
OutputIterator
Mesh_domain_with_polyline_features_3<MD_>::
get_corners(OutputIterator out) const
{
  for ( typename Corners::const_iterator
       cit = corners_.begin(), end = corners_.end() ; cit != end ; ++cit )
  {
    *out++ = std::make_pair(cit->second,cit->first);
  }

  return out;
}

template <class MD_>
template <typename OutputIterator>
OutputIterator
Mesh_domain_with_polyline_features_3<MD_>::
get_curves(OutputIterator out) const
{
  for ( typename Edges::const_iterator
       eit = edges_.begin(), end = edges_.end() ; eit != end ; ++eit )
  {
    CGAL_assertion( eit->second.is_valid() );

    const Point_3& p = eit->second.start_point();
    const Point_3& q = eit->second.end_point();

    Index p_index, q_index;
    if ( ! eit->second.is_loop() )
    {
      p_index = point_corner_index(p);
      q_index = point_corner_index(q);
    }
    else
    {
      p_index = index_from_curve_index(eit->first);
      q_index = p_index;
    }

    *out++ = CGAL::cpp11::make_tuple(eit->first,
                                     std::make_pair(p,p_index),
                                     std::make_pair(q,q_index));
  }

  return out;
}


template <class MD_>
typename Mesh_domain_with_polyline_features_3<MD_>::Index
Mesh_domain_with_polyline_features_3<MD_>::
point_corner_index(const Point_3& p) const
{
  typename Corners::const_iterator p_index_it = corners_.find(p);
  if ( p_index_it == corners_.end() )
  {
    CGAL_assertion(false);
    return Index();
  }

  return p_index_it->second;
}


template <class MD_>
typename Mesh_domain_with_polyline_features_3<MD_>::FT
Mesh_domain_with_polyline_features_3<MD_>::
curve_segment_length(const Point_3& p, const Point_3 q,
                     const Curve_index& curve_index,
                     CGAL::Orientation orientation) const
{
  // Get corresponding polyline
  typename Edges::const_iterator eit = edges_.find(curve_index);
  CGAL_assertion(eit != edges_.end());

  return eit->second.curve_segment_length(p, q, orientation);
}


template <class MD_>
typename Mesh_domain_with_polyline_features_3<MD_>::FT
Mesh_domain_with_polyline_features_3<MD_>::
curve_length(const Curve_index& curve_index) const
{
  // Get corresponding polyline
  typename Edges::const_iterator eit = edges_.find(curve_index);
  CGAL_assertion(eit != edges_.end());

  return eit->second.length();
}


template <class MD_>
typename Mesh_domain_with_polyline_features_3<MD_>::Point_3
Mesh_domain_with_polyline_features_3<MD_>::
construct_point_on_curve(const Point_3& starting_point,
                         const Curve_index& curve_index,
                         FT distance) const
{
  // Get corresponding polyline
  typename Edges::const_iterator eit = edges_.find(curve_index);
  CGAL_assertion(eit != edges_.end());

  // Return point at geodesic_distance distance from starting_point
  return eit->second.point_at(starting_point,distance);
}



template <class MD_>
template <typename InputIterator, typename IndicesOutputIterator>
IndicesOutputIterator
Mesh_domain_with_polyline_features_3<MD_>::
add_features(InputIterator first, InputIterator end,
             IndicesOutputIterator indices_out)
{
  // Insert one edge for each element
  while ( first != end )
  {
    *indices_out++ = insert_edge(first->begin(), first->end());
    ++first;
  }
  compute_corners_incidences();
  return indices_out;
}

/// @cond DEVELOPERS
namespace details {

template <typename PolylineWithContext>
struct Get_content_from_polyline_with_context {
  typedef Get_content_from_polyline_with_context Self;
  typedef const PolylineWithContext& key_type;
  typedef const typename PolylineWithContext::Bare_polyline& value_type;
  typedef value_type reference;
  typedef boost::readable_property_map_tag category;
  friend value_type get(const Self, key_type polyline) {
    return polyline.polyline_content;
  }
}; // end Get_content_from_polyline_with_context<PolylineWithContext>

template <typename PolylineWithContext>
struct Get_patches_id_from_polyline_with_context {
  typedef Get_patches_id_from_polyline_with_context Self;
  typedef const PolylineWithContext& key_type;
  typedef const typename PolylineWithContext::Context::Patches_ids& value_type;
  typedef value_type reference;
  typedef boost::readable_property_map_tag category;
  friend value_type get(const Self, key_type polyline) {
    return polyline.context.adjacent_patches_ids;
  }
}; // end Get_patches_id_from_polyline_with_context<PolylineWithContext>

} // end namespace details
/// @endcond

template <class MD_>
template <typename InputIterator,
          typename PolylinePMap,
          typename IncidentPatchesIndicesPMap,
          typename IndicesOutputIterator>
IndicesOutputIterator
Mesh_domain_with_polyline_features_3<MD_>::
add_features_and_incidences(InputIterator first, InputIterator end,
                            PolylinePMap polyline_pmap,
                            IncidentPatchesIndicesPMap inc_patches_ind_pmap,
                            IndicesOutputIterator indices_out)
{
  // Insert one edge for each element
  for( ; first != end ; ++first )
  {
    const typename boost::property_traits<PolylinePMap>::reference
      polyline = get(polyline_pmap, *first);
    const typename boost::property_traits<IncidentPatchesIndicesPMap>::reference
      patches_ids = get(inc_patches_ind_pmap, *first);
    const typename Gt::Point_3& p1 = *polyline.begin();
    const typename Gt::Point_3& p2 = *boost::prior(polyline.end());
    Set_of_patch_ids& ids_p1 = corners_incidence_map_[p1];
    std::copy(patches_ids.begin(),
              patches_ids.end(),
              std::inserter(ids_p1, ids_p1.begin()));
    Set_of_patch_ids& ids_p2 = corners_incidence_map_[p2];
    std::copy(patches_ids.begin(),
              patches_ids.end(),
              std::inserter(ids_p2, ids_p2.begin()));
    Curve_index curve_id =
      insert_edge(polyline.begin(), polyline.end());
    edges_incidences_[curve_id].insert(patches_ids.begin(), patches_ids.end());
    *indices_out++ = curve_id;
  }
  compute_corners_incidences();
  return indices_out;
}

/// @cond DEVELOPERS
template <class MD_>
typename Mesh_domain_with_polyline_features_3<MD_>::FT
Mesh_domain_with_polyline_features_3<MD_>::
signed_geodesic_distance(const Point_3& p, const Point_3& q,
                         const Curve_index& curve_index) const
{
  // Get corresponding polyline
  typename Edges::const_iterator eit = edges_.find(curve_index);
  CGAL_assertion(eit != edges_.end());

  // Compute geodesic_distance
  return eit->second.signed_geodesic_distance(p,q);
}


template <class MD_>
template <typename InputIterator, typename IndicesOutputIterator>
IndicesOutputIterator
Mesh_domain_with_polyline_features_3<MD_>::
add_features_with_context(InputIterator first, InputIterator end,
                          IndicesOutputIterator indices_out)
{
  typedef typename std::iterator_traits<InputIterator>::value_type Pwc;
  return add_features_and_incidences
    (first, end,
     details::Get_content_from_polyline_with_context<Pwc>(),
     details::Get_patches_id_from_polyline_with_context<Pwc>(),
     indices_out);
}

template <class MD_>
template <typename Surf_p_index, typename IncidenceMap>
void
Mesh_domain_with_polyline_features_3<MD_>::
reindex_patches(const std::vector<Surf_p_index>& map,
                IncidenceMap& incidence_map)
{
  BOOST_FOREACH(typename IncidenceMap::value_type& pair,
                incidence_map)
  {
    Surface_patch_index_set& patch_index_set = pair.second;
    Surface_patch_index_set new_index_set;
    for(typename Surface_patch_index_set::const_iterator
        it = patch_index_set.begin(), end = patch_index_set.end();
        it != end; ++it)
    {
      CGAL_assertion(std::size_t(*it) < map.size());
      new_index_set.insert(map[*it]);
    }
    pair.second = new_index_set;
  }
}

template <class MD_>
template <typename Surf_p_index>
void
Mesh_domain_with_polyline_features_3<MD_>::
reindex_patches(const std::vector<Surf_p_index>& map)
{
  reindex_patches(map, edges_incidences_);
  reindex_patches(map, corners_incidences_);
}

template <class MD_>
template <typename IndicesOutputIterator>
IndicesOutputIterator
Mesh_domain_with_polyline_features_3<MD_>::
get_incidences(Curve_index id,
               IndicesOutputIterator indices_out) const
{
  typename Edges_incidences::const_iterator it = edges_incidences_.find(id);

  if(it == edges_incidences_.end()) return indices_out;

  const Surface_patch_index_set& incidences = it->second;

  return std::copy(incidences.begin(), incidences.end(), indices_out);
}

template <class MD_>
template <typename IndicesOutputIterator>
IndicesOutputIterator
Mesh_domain_with_polyline_features_3<MD_>::
get_corner_incidences(Corner_index id,
                      IndicesOutputIterator indices_out) const
{
  typename Corners_incidences::const_iterator it = corners_incidences_.find(id);
  const Surface_patch_index_set& incidences = it->second;
  return std::copy(incidences.begin(), incidences.end(), indices_out);
}

template <class MD_>
template <typename IndicesOutputIterator>
IndicesOutputIterator
Mesh_domain_with_polyline_features_3<MD_>::
get_corner_incident_curves(Corner_index id,
                           IndicesOutputIterator indices_out) const
{
  typename Corners_tmp_incidences::const_iterator it =
    corners_tmp_incidences_.find(id);
  const std::set<Curve_index>& incidences = it->second;
  return std::copy(incidences.begin(), incidences.end(), indices_out);
}
/// @endcond

/// @cond DEVELOPERS
namespace internal { namespace Mesh_3 {

template <typename MDwPF_, bool curve_id_is_streamable>
// here 'curve_id_is_streamable' is true
template <typename Container2, typename Point>
void
Display_incidences_to_curves_aux<MDwPF_,curve_id_is_streamable>::
operator()(std::ostream& os, Point p, typename MDwPF_::Curve_index id,
           const Container2& corners_tmp_incidences_of_id) const
{
  os << "Corner #" << id << " (" << p
     << ") is incident to the following curves: {";
  BOOST_FOREACH(typename MDwPF_::Curve_index curve_index,
                corners_tmp_incidences_of_id)
  {
    os << " " << curve_index;
  }
  os << " }\n";
}

template <class MDwPF_>
// here 'curve_id_is_streamable' is false
template <typename Container2, typename Point>
void
Display_incidences_to_curves_aux<MDwPF_,false>::
operator()(std::ostream& os, Point p, typename MDwPF_::Curve_index id,
           const Container2& corners_tmp_incidences_of_id) const
{
  os << "Corner #" << id << " (" << p
     << ") is incident to "
     << corners_tmp_incidences_of_id .size()
     << " curve(s).\n";
}

template <typename MDwPF_, bool patch_id_is_streamable>
// here 'patch_id_is_streamable' is true
template <typename Container, typename Point>
void
Display_incidences_to_patches_aux<MDwPF_,patch_id_is_streamable>::
operator()(std::ostream& os, Point p, typename MDwPF_::Curve_index id,
           const Container& corners_incidences_of_id) const
{
  os << "Corner #" << id << " (" << p
     << ") is incident to the following patches: {";
  BOOST_FOREACH(typename MDwPF_::Surface_patch_index i,
                corners_incidences_of_id)
  {
    os << " " << i;
  }
  os << " }\n";
}

template <class MDwPF_>
// here 'patch_id_is_streamable' is false
template <typename Container, typename Point>
void
Display_incidences_to_patches_aux<MDwPF_,false>::
operator()(std::ostream& os, Point p, typename MDwPF_::Curve_index id,
           const Container& corners_incidences_id) const
{
  os << "Corner #" << id << " (" << p << ") is incident to "
     << corners_incidences_id.size()
     << " surface patch(es).\n";
}

}} // end namespaces internal::Mesh_3:: and internal::
/// @endcond

/// @cond DEVELOPERS
template <class MD_>
void
Mesh_domain_with_polyline_features_3<MD_>::
display_corner_incidences(std::ostream& os, Point_3 p, Corner_index id)
{
  typedef Mesh_domain_with_polyline_features_3<MD_> Mdwpf;
  typedef is_streamable<Surface_patch_index> i_s_spi;
  typedef is_streamable<Curve_index> i_s_csi;

  using namespace internal::Mesh_3;
  typedef Display_incidences_to_curves_aux<Mdwpf,i_s_csi::value> D_i_t_c;
  typedef Display_incidences_to_patches_aux<Mdwpf,i_s_spi::value> D_i_t_p;
  D_i_t_c()(os, p, id, corners_tmp_incidences_[id]);
  D_i_t_p()(os, p, id, corners_incidences_[id]);
}
/// @endcond
template <class MD_>
void
Mesh_domain_with_polyline_features_3<MD_>::
compute_corners_incidences()
{
  for(typename Corners::iterator
        cit = corners_.begin(), end = corners_.end();
      cit != end; /* the loop variable is incremented in the  body */)
  {
    const Corner_index id = cit->second;

    const typename Corners_tmp_incidences::mapped_type&
      corner_tmp_incidences = corners_tmp_incidences_[id];

    // If the corner is incident to only one curve, and that curve is a
    // loop, then remove the corner from the set, only if the angle is not
    // acute. If the angle is acute, the corner must remain as a corner,
    // to deal correctly with the angle.
    if(corner_tmp_incidences.size() == 1 &&
       is_loop(*corner_tmp_incidences.begin()))
    {
      const Curve_index curve_id = *corner_tmp_incidences.begin();
      const Polyline& polyline = edges_[curve_id];
      if(polyline.angle_at_first_point() == OBTUSE) {
        typename Corners::iterator to_erase = cit;
        ++cit;
        corners_.erase(to_erase);
        continue;
      }
    }

    Surface_patch_index_set& incidences = corners_incidences_[id];
    // That should be an empty set.

    BOOST_FOREACH(Curve_index curve_index, corner_tmp_incidences)
    {
      get_incidences(curve_index,
                     std::inserter(incidences,
                                   incidences.begin()));
    }
#ifdef CGAL_MESH_3_PROTECTION_DEBUG
    display_corner_incidences(std::cerr, cit->first, id);
#endif // CGAL_MESH_3_PROTECTION_DEBUG

    // increment the loop variable
    ++cit;
  }
}

/// @cond DEVELOPERS
template <class MD_>
const typename Mesh_domain_with_polyline_features_3<MD_>::Surface_patch_index_set&
Mesh_domain_with_polyline_features_3<MD_>::
get_incidences(Curve_index id) const
{
  typename Edges_incidences::const_iterator it = edges_incidences_.find(id);
  return it->second;
}
/// @endcond

template <class MD_>
void
Mesh_domain_with_polyline_features_3<MD_>::
register_corner(const Point_3& p, const Curve_index& curve_index)
{

  typename Corners::iterator cit = corners_.lower_bound(p);

  // If the corner already exists, returns...
  if(cit != corners_.end() && !(corners_.key_comp()(p, cit->first))) {
    corners_tmp_incidences_[cit->second].insert(curve_index);
    return;
  }

  // ...else insert it!

  const Corner_index index = current_corner_index_;
  ++current_corner_index_;

  corners_.insert(cit, std::make_pair(p, index));
  corners_tmp_incidences_[index].insert(curve_index);
}

/// @cond DEVELOPERS
template <class MD_>
template <typename InputIterator>
typename Mesh_domain_with_polyline_features_3<MD_>::Curve_index
Mesh_domain_with_polyline_features_3<MD_>::
insert_edge(InputIterator first, InputIterator end)
{
  CGAL_assertion(std::distance(first,end) > 1);

  const Curve_index curve_index = current_curve_index_++;

  // Fill corners
  //
  // For a loop, the "first" point of the loop is registered as a
  // corner. If at the end, during the call to
  // 'compute_corners_incidences()', that corner is incident only to a
  // loop, then it will be removed from the set of corners.
  register_corner(*first, curve_index);
  if ( *first != *boost::prior(end) )
  {
    register_corner(*boost::prior(end), curve_index);
  }

  // Create a new polyline
  std::pair<typename Edges::iterator,bool> insertion =
    edges_.insert(std::make_pair(curve_index,Polyline()));

  // Fill polyline with data
  while ( first != end )
  {
    insertion.first->second.add_point(*first++);
  }
  return curve_index;
}
/// @endcond

template <class MD_>
CGAL::Sign
Mesh_domain_with_polyline_features_3<MD_>::
distance_sign(const Point_3& p, const Point_3& q,
              const Curve_index& index) const
{
  typename Edges::const_iterator eit = edges_.find(index);
  CGAL_assertion(eit != edges_.end());
  CGAL_precondition( ! eit->second.is_loop() );

  if ( p == q )
    return CGAL::ZERO;
  else if ( eit->second.are_ordered_along(p,q) )
    return CGAL::POSITIVE;
  else
    return CGAL::NEGATIVE;
}


template <class MD_>
CGAL::Sign
Mesh_domain_with_polyline_features_3<MD_>::
distance_sign_along_loop(const Point_3& p,
                         const Point_3& q,
                         const Point_3& r,
                         const Curve_index& index) const
{
  CGAL_assertion(p != q);
  CGAL_assertion(p != r);
  CGAL_assertion(r != q);

  // Find edge
  typename Edges::const_iterator eit = edges_.find(index);
  CGAL_assertion(eit != edges_.end());
  CGAL_assertion(eit->second.is_loop());

  FT pq = eit->second.curve_segment_length(p,q,CGAL::POSITIVE);
  FT pr = eit->second.curve_segment_length(p,r,CGAL::POSITIVE);

  // Compare pq and pr
  if ( pq <= pr ) { return CGAL::POSITIVE; }
  else { return CGAL::NEGATIVE; }
}

template <class MD_>
bool
Mesh_domain_with_polyline_features_3<MD_>::
is_loop(const Curve_index& index) const
{
  // Find edge
  typename Edges::const_iterator eit = edges_.find(index);
  CGAL_assertion(eit != edges_.end());

  return eit->second.is_loop();
}

template <class MD_>
bool
Mesh_domain_with_polyline_features_3<MD_>::
is_curve_segment_covered(const Curve_index& index,
                         CGAL::Orientation orientation,
                         const Point_3& c1, const Point_3& c2,
                         const FT sq_r1, const FT sq_r2) const
{
  typename Edges::const_iterator eit = edges_.find(index);
  CGAL_assertion(eit != edges_.end());

  return eit->second.is_curve_segment_covered(orientation,
                                              c1, c2, sq_r1, sq_r2);
}



} //namespace CGAL


#endif // CGAL_MESH_DOMAIN_WITH_POLYLINE_FEATURES_3_H<|MERGE_RESOLUTION|>--- conflicted
+++ resolved
@@ -772,31 +772,6 @@
     return curve_index(index);
   }
 #endif // CGAL_NO_DEPRECATED_CODE
-<<<<<<< HEAD
-  /// @endcond
-
-  /// Insert a bunch of edges into domain
-  ///   + InputIterator type should have begin() and end() function
-  ///   + InputIterator::iterator value type must be Point_3
-  //    + IndicesOutputIterator is an output iterator of value_type equal
-  ///   to Curve_index
-  template <typename InputIterator, typename IndicesOutputIterator>
-  IndicesOutputIterator
-  add_features(InputIterator first, InputIterator last,
-               IndicesOutputIterator out /*= CGAL::Emptyset_iterator()*/);
-
-  template <typename InputIterator, typename IndicesOutputIterator>
-  IndicesOutputIterator
-  add_features_with_context(InputIterator first, InputIterator last,
-                            IndicesOutputIterator out /*=
-                                                        CGAL::Emptyset_iterator()*/);
-
-  template <typename InputIterator>
-  void
-  add_features(InputIterator first, InputIterator last)
-  { add_features(first, last, CGAL::Emptyset_iterator()); }
-=======
->>>>>>> 69360e29
 
   FT signed_geodesic_distance(const Point_3& p, const Point_3& q,
                               const Curve_index& curve_index) const;
