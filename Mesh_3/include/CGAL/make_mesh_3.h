// Copyright (c) 2009 INRIA Sophia-Antipolis (France).
// All rights reserved.
//
// This file is part of CGAL (www.cgal.org).
//
// $URL$
// $Id$
// SPDX-License-Identifier: GPL-3.0-or-later OR LicenseRef-Commercial
//
//
// Author(s)     : Stéphane Tayeb
//
//******************************************************************************
// File Description : make_mesh_3 function definition.
//******************************************************************************

#ifndef CGAL_MAKE_MESH_3_H
#define CGAL_MAKE_MESH_3_H

#include <CGAL/license/Mesh_3.h>

#include <CGAL/Mesh_3/config.h>
#include <CGAL/refine_mesh_3.h>
#include <CGAL/tags.h>
#include <CGAL/Mesh_3/Protect_edges_sizing_field.h>
#include <CGAL/STL_Extension/internal/Has_features.h>
#include <CGAL/Mesh_3/C3T3_helpers.h>

#include <boost/mpl/has_xxx.hpp>

#include <atomic>

namespace CGAL {

// -----------------------------------
// Initialize c3t3 stuff
// -----------------------------------
namespace Mesh_3 {
namespace internal {

template < typename C3T3, typename MeshDomain, typename MeshCriteria >
void
add_points_from_generator(C3T3& c3t3, const MeshDomain& domain,
                          const int nb_initial_points,
                          const parameters::internal::Initial_points_generator_options<MeshDomain, C3T3>& generator)
{
  typedef typename C3T3::Triangulation::Geom_traits::Weighted_point_3 Weighted_point_3;
  typedef typename MeshDomain::Index Index;
<<<<<<< HEAD
  typedef std::vector<std::tuple<Weighted_point_3, int, Index> > Initial_points_vector;
=======
  typedef typename std::pair<Point_3, Index> PI;
  typedef std::vector<PI> Initial_points_vector;
>>>>>>> 7a5d20a0
  typedef typename C3T3::Vertex_handle Vertex_handle;
  typedef CGAL::Mesh_3::Triangulation_helpers<typename C3T3::Triangulation> Th;

  // Mesh initialization : get some points and add them to the mesh
  Initial_points_vector initial_points;
  if (nb_initial_points > -1)
    generator(std::back_inserter(initial_points), domain, c3t3,
                                             nb_initial_points);
  else //use default number of points
    generator(std::back_inserter(initial_points), domain, c3t3);

  // Insert points and set their index and dimension
<<<<<<< HEAD
  for (const auto& [weighted_point_3, dimension, index] : initial_points) {
    Vertex_handle v = c3t3.triangulation().insert(weighted_point_3);
=======
  for (const PI& pi : initial_points)
  {
    if(Th().inside_protecting_balls(c3t3.triangulation(), Vertex_handle(), pi.first))
      continue;

    Vertex_handle v = c3t3.triangulation().insert(cwp(pi.first));
>>>>>>> 7a5d20a0

    // v could be null if point is hidden
    if ( v != Vertex_handle() )
    {
<<<<<<< HEAD
      c3t3.set_dimension(v,dimension);
      c3t3.set_index(v,index);
    }
  }
}

template < typename C3T3, typename MeshDomain, typename MeshCriteria >
void
init_c3t3(C3T3& c3t3, const MeshDomain& domain, const MeshCriteria&,
          const int nb_initial_points,
          const parameters::internal::Initial_points_generator_options<MeshDomain, C3T3>& generator = parameters::internal::Initial_points_generator_generator<MeshDomain, C3T3>()())
{
  add_points_from_generator<C3T3, MeshDomain, MeshCriteria>(c3t3, domain, nb_initial_points, generator);

  // If c3t3 initialization is not sufficient (may happen if
  // the user has not specified enough points ), add some surface points
  bool need_more_init = c3t3.triangulation().dimension() != 3 || !generator.is_default();
  if(!need_more_init) {
    CGAL::Mesh_3::C3T3_helpers<C3T3, MeshDomain> helper(c3t3, domain);
    helper.update_restricted_facets();

    if (c3t3.number_of_facets() == 0) {
      need_more_init = true;
    }
    else
    {
      helper.update_restricted_cells();
      if(c3t3.number_of_cells() == 0) {
        need_more_init = true;
      }
=======
      c3t3.set_dimension(v,2); // by construction, points are on surface
      c3t3.set_index(v, pi.second);
>>>>>>> 7a5d20a0
    }
  }
  if(need_more_init) {
    parameters::internal::Initial_points_generator_options<MeshDomain, C3T3> domain_generator =
        parameters::internal::Initial_points_generator_generator<MeshDomain, C3T3>()();
    add_points_from_generator<C3T3, MeshDomain, MeshCriteria>(c3t3, domain, nb_initial_points, domain_generator);
  }
}

template < typename EdgeCriteria >
struct Edge_criteria_sizing_field_wrapper
{
  typedef typename EdgeCriteria::Index    Index;
  typedef typename EdgeCriteria::FT       FT;
  typedef typename EdgeCriteria::Point_3  Point_3;

  Edge_criteria_sizing_field_wrapper(const EdgeCriteria& ec) : ec_(ec) {}
  FT operator()(const Point_3& p, const int dim, const Index& index) const
  { return ec_.sizing_field(p,dim,index); }

private:
  // No need to copy EdgeCriteria here
  const EdgeCriteria& ec_;
};

template < typename C3T3, typename MeshDomain, typename MeshCriteria>
void init_c3t3_with_features(C3T3& c3t3,
                             const MeshDomain& domain,
                             const MeshCriteria& criteria,
                             bool nonlinear = false,
                             std::size_t maximal_number_of_vertices = 0,
                             Mesh_error_code* pointer_to_error_code = 0
#ifndef CGAL_NO_ATOMIC
                             , std::atomic<bool>* pointer_to_stop = 0
#endif
                             )
{
  typedef typename MeshCriteria::Edge_criteria Edge_criteria;
  typedef Edge_criteria_sizing_field_wrapper<Edge_criteria> Sizing_field;

  CGAL::Mesh_3::Protect_edges_sizing_field<C3T3,MeshDomain,Sizing_field>
    protect_edges(c3t3,
                  domain,
                  Sizing_field(criteria.edge_criteria_object()),
                  criteria.edge_criteria_object().min_length_bound(),
                  maximal_number_of_vertices,
                  pointer_to_error_code
#ifndef CGAL_NO_ATOMIC
                  , pointer_to_stop
#endif
                  );
  protect_edges.set_nonlinear_growth_of_balls(nonlinear);

  protect_edges(true);
}

// This class is only used as base for specializations of C3t3_initializer
// when MeshDomain::Has_features is a valid type and is defined to CGAL::Tag_true
//
// Its purpose is to make the protection process virtual because Periodic_3_mesh_3
// handles sharp features differently and has its own 'init_c3t3_with_features()' function,
// but everything else is identical.
template < typename C3T3, typename MeshDomain, typename MeshCriteria>
struct C3t3_initializer_base
{
  virtual ~C3t3_initializer_base() { }

  // Not calling 'init_c3t3_with_features' directly to leave it as a free function
  // outside of the C3T3_initializer class
  virtual void
  initialize_features(C3T3& c3t3,
                      const MeshDomain& domain,
                      const MeshCriteria& criteria,
                      const parameters::internal::Mesh_3_options& mesh_options)
  {
    return Mesh_3::internal::init_c3t3_with_features
      (c3t3, domain, criteria,
       mesh_options.nonlinear_growth_of_balls,
       mesh_options.maximal_number_of_vertices,
       mesh_options.pointer_to_error_code
#ifndef CGAL_NO_ATOMIC
       , mesh_options.pointer_to_stop_atomic_boolean
#endif
       );
  }
};

// C3t3_initializer: initialize c3t3
template < typename C3T3,
           typename MeshDomain,
           typename MeshCriteria,
           bool MeshDomainHasHasFeatures,
           typename HasFeatures = int>
struct C3t3_initializer { };

// Partial specialization of C3t3_initializer
// Handle cases where MeshDomain::Has_features is not a valid type
template < typename C3T3, typename MD, typename MC, typename HasFeatures>
struct C3t3_initializer < C3T3, MD, MC, false, HasFeatures >
{
  typedef parameters::internal::Mesh_3_options Mesh_3_options;
  typedef parameters::internal::Initial_points_generator_options<MD, C3T3>  Initial_points_generator_options;
  typedef parameters::internal::Initial_points_generator_generator<MD, C3T3> Initial_points_generator_generator;
  void operator()(C3T3& c3t3,
                  const MD& domain,
                  const MC& criteria,
                  bool with_features,
                  Mesh_3_options mesh_options = Mesh_3_options(),
                  const Initial_points_generator_options& generator = Initial_points_generator_generator()())
  {
    if ( with_features )
    {
      std::cerr << "Warning: you requested a mesh with features from a domain"
                << " without features !" << std::endl;
    }

    init_c3t3(c3t3,domain,criteria,
              mesh_options.number_of_initial_points, generator);
  }
};

// Partial specialization of C3t3_initializer
// Handles cases where MeshDomain::Has_features is a valid type
template < typename C3T3, typename MD, typename MC, typename HasFeatures >
struct C3t3_initializer < C3T3, MD, MC, true, HasFeatures >
{
  typedef parameters::internal::Mesh_3_options Mesh_3_options;
  typedef parameters::internal::Initial_points_generator_options<MD, C3T3>  Initial_points_generator_options;
  typedef parameters::internal::Initial_points_generator_generator<MD, C3T3> Initial_points_generator_generator;
  void operator()(C3T3& c3t3,
                  const MD& domain,
                  const MC& criteria,
                  bool with_features,
                  Mesh_3_options mesh_options = Mesh_3_options(),
                  const Initial_points_generator_options& generator = Initial_points_generator_generator()())
  {
    C3t3_initializer < C3T3, MD, MC, true, typename MD::Has_features >()
      (c3t3,domain,criteria,with_features,mesh_options,generator);
  }
};

// Partial specialization of C3t3_initializer
// Handles cases where MeshDomain::Has_features is a valid type and is defined
// to CGAL::Tag_true
template < typename C3T3, typename MD, typename MC >
struct C3t3_initializer < C3T3, MD, MC, true, CGAL::Tag_true >
  : public C3t3_initializer_base < C3T3, MD, MC >
{
  virtual ~C3t3_initializer() { }

  typedef parameters::internal::Mesh_3_options Mesh_3_options;
  typedef parameters::internal::Initial_points_generator_options<MD, C3T3>  Initial_points_generator_options;
  typedef parameters::internal::Initial_points_generator_generator<MD, C3T3> Initial_points_generator_generator;
  void operator()(C3T3& c3t3,
                  const MD& domain,
                  const MC& criteria,
                  bool with_features,
                  Mesh_3_options mesh_options = Mesh_3_options(),
                  const Initial_points_generator_options& generator = Initial_points_generator_generator()())
  {
    if ( with_features ) {
      this->initialize_features(c3t3, domain, criteria,mesh_options);

      // If c3t3 initialization is not sufficient (may happen if there is only
      // a planar curve as feature for example), add some surface points

      bool need_more_init = c3t3.triangulation().dimension() != 3 || !generator.is_default();
      if(!need_more_init) {
        CGAL::Mesh_3::C3T3_helpers<C3T3, MD> helper(c3t3, domain);
        helper.update_restricted_facets();

        if (c3t3.number_of_facets() == 0) {
          need_more_init = true;
        }
        else
        {
          helper.update_restricted_cells();
          if(c3t3.number_of_cells() == 0) {
            need_more_init = true;
          }
        }
      }
      if(need_more_init) {
        init_c3t3(c3t3, domain, criteria,
                  mesh_options.number_of_initial_points, generator);
      }
    }
    else { init_c3t3(c3t3,domain,criteria,
                     mesh_options.number_of_initial_points, generator); }
  }
};

// Partial specialization of C3t3_initializer
// Handles cases where MeshDomain::Has_features is a valid type and is defined
// to CGAL::Tag_false
template < typename C3T3, typename MD, typename MC >
struct C3t3_initializer < C3T3, MD, MC, true, CGAL::Tag_false >
{
  typedef parameters::internal::Mesh_3_options Mesh_3_options;
  typedef parameters::internal::Initial_points_generator_options<MD, C3T3>  Initial_points_generator_options;
  typedef parameters::internal::Initial_points_generator_generator<MD, C3T3> Initial_points_generator_generator;
  void operator()(C3T3& c3t3,
                  const MD& domain,
                  const MC& criteria,
                  bool with_features,
                  Mesh_3_options mesh_options = Mesh_3_options(),
                  const Initial_points_generator_options& generator = Initial_points_generator_generator()())
  {
    if ( with_features )
    {
      std::cerr << "Warning: you requested a mesh with features from a domain"
                << " without features !" << std::endl;
    }

    init_c3t3(c3t3,domain,criteria,
              mesh_options.number_of_initial_points, generator);
  }
};

} // end namespace internal
} // end namespace Mesh_3


// -----------------------------------
// make_mesh_3 stuff
// -----------------------------------

/*!
 * \ingroup PkgMesh3Functions
 *
 * The function `make_mesh_3()` is a 3D
 * mesh generator. It produces simplicial meshes which discretize
 * 3D domains.
 *
 * The mesh generation algorithm is a Delaunay refinement process
 * followed by an optimization phase.
 * The criteria driving the Delaunay refinement
 * process may be tuned to achieve the user needs with respect to
 * the size of mesh elements, the accuracy of boundaries approximation,
 * etc.
 *
 * The optimization phase is a sequence of optimization processes,
 * amongst the following available optimizers: an ODT-smoothing,
 * a Lloyd-smoothing, a sliver perturber, and a sliver exuder.
 * Each optimization process
 * can be activated or not,
 * according to the user requirements
 * and available time.
 * By default, only the perturber and the exuder are activated.
 * Note that the benefits of the exuder will be lost if the mesh
 * is further refined afterward, and that ODT-smoothing, Lloyd-smoothing,
 * and sliver perturber should never be called after the sliver exuder.
 * In the case of further refinement, only the sliver exuder can be used.
 *
 * The function outputs the mesh to an object which provides iterators to
 * traverse the resulting mesh data structure or can be written to a file
 * (see \ref Mesh_3_section_examples ).
 *
 * \tparam C3T3 either a model of the concept `MeshComplex_3InTriangulation_3` or
 *              of `MeshComplexWithFeatures_3InTriangulation_3` if `MD`
 *              is a model of `MeshDomainWithFeatures_3`.
 *              The type `C3T3` is in particular required to provide a nested type
 *              `C3T3::Triangulation` for the 3D triangulation
 *              embedding the mesh. The vertex and cell base classes of the
 *              triangulation `C3T3::Triangulation` are required to be models of the
 *              concepts `MeshVertexBase_3` and `MeshCellBase_3` respectively.
 *
 * \tparam MD either a model of the concept `MeshDomain_3` or of
 *            `MeshDomainWithFeatures_3` if 0 and 1-dimensional features
 *            of the input complex have to be accurately represented in the mesh.
 *
 * \tparam MC either a model of the concept `MeshCriteria_3` or a model
 *            of `MeshCriteriaWithFeatures_3` if the domain has exposed features.
 *
 * \tparam NamedParameters a sequence of \ref bgl_namedparameters "Named Parameters"
 *
 * \param domain the domain used to create the `c3t3` parameter. It is the sole link through which the domain
 *               to be discretized is known by the mesh generation algorithm.
 * \param criteria specifies the size and shape requirements for mesh tetrahedra
 *                 and surface facets. These criteria form the rules which drive
 *                 the refinement process. All mesh elements satisfy those criteria
 *                 at the end of the refinement process.
 *                 In addition, if the domain has features, the argument
 *                 `criteria` provides a sizing field to guide the discretization
 *                 of 1-dimensional exposed features.
 *
 *  \param np an optional sequence of \ref bgl_namedparameters "Named Parameters" among the ones listed below:
 *
 * \cgalNamedParamsBegin
 *   \cgalParamSectionBegin{Feature preservation options}
 *     \cgalParamDescription{If the domain is a model of `MeshDomainWithFeatures_3`, 0 and 1-dimensional features can be
 *                           taken into account while generating the mesh. The following two named parameters control
 *                           this option:
 *                           <UL>
 *                             <LI>\link parameters::features() `parameters::features(domain)` \endlink
 *                             <LI>`parameters::no_features()`
 *                           </UL>}
 *     \cgalParamDefault{`parameters::features(domain)`}
 *   \cgalParamSectionEnd
 *   \cgalParamSectionBegin{Topological options (manifoldness)}
 *     \cgalParamDescription{In order to drive the meshing algorithm and ensure that the output mesh follows a desired topological criterion,
 *                           three named parameters control this option:
 *                           <UL>
 *                             <LI>`parameters::manifold()`
 *                             <LI>`parameters::manifold_with_boundary()`
 *                             <LI>`parameters::non_manifold()`
 *                           </UL>
 *                           Note that the meshing algorithm cannot generate a manifold surface if the input surface is not manifold.}
 *     \cgalParamDefault{`parameters::non_manifold()`}
 *   \cgalParamSectionEnd
 *   \cgalParamSectionBegin{Lloyd optimization}
 *     \cgalParamDescription{`lloyd_optimize_mesh_3()` can optionally be called after the meshing process.
 *                           Two named parameters control this behavior:
 *                           <UL>
 *                             <LI> `parameters::no_lloyd()`
 *                             <LI> `parameters::lloyd_optimize_mesh_3()`
 *                           </UL>}
 *     \cgalParamDefault{`parameters::no_lloyd()`}
 *   \cgalParamSectionEnd
 *   \cgalParamSectionBegin{ODT optimization}
 *     \cgalParamDescription{`odt_optimize_mesh_3()` can optionally be called after the meshing process.
 *                           Two named parameters control this behavior:
 *                           <UL>
 *                             <LI> `parameters::no_odt()`
 *                             <LI> `parameters::odt()`
 *                           </UL>}
 *     \cgalParamDefault{`parameters::no_odt()`}
 *   \cgalParamSectionEnd
 *   \cgalParamSectionBegin{Mesh perturbation}
 *     \cgalParamDescription{`perturb_mesh_3()` can optionally be called after the meshing process.
 *                           Two named parameters control this behavior:
 *                           <UL>
 *                             <LI> `parameters::no_perturb()`
 *                             <LI> `parameters::perturb()`
 *                           </UL>}
 *     \cgalParamDefault{`parameters::perturb()`}
 *   \cgalParamSectionEnd
 *   \cgalParamSectionBegin{Mesh exudation}
 *     \cgalParamDescription{`exude_mesh_3()` can optionally be called after the meshing process.
 *                           Two named parameters control this behavior:
 *                           <UL>
 *                             <LI> `parameters::no_exude()`
 *                             <LI> `parameters::exude()`
 *                           </UL>}
 *     \cgalParamDefault{`parameters::exude()`}
 *   \cgalParamSectionEnd
 *   \cgalParamSectionBegin{Mesh initialization with a functor}
 *     \cgalParamDescription{an `InitialPointsGenerator` can optionally be provided to start the meshing process.
 *                           The following named parameter controls this option:
 *                           <UL>
 *                             <LI> `parameters::initial_points_generator()`
 *                           </UL>}
 *     \cgalParamDefault{`CGAL::Null_Functor()`, the domain's `construct_initial_points_object()`
 *                       will be called for the points initialization.}
 *   \cgalParamSectionBegin{Mesh initialization with points}
 *    \cgalParamDescription{a `std::vector` of initial points, represented as
 *                          `std::vector<std::tuple<Weighted_point_3, int, Index>>` can optionally
 *                          be provided to start the meshing process.
 *                          `Weighted_point_3` is the point's position and weight,
 *                          `int` is the dimension of the minimal dimension subcomplex on which
 *                          the point lies, and
 *                          `Index` is the underlying subcomplex index.
 *                          The following named parameter controls this option:
 *                          <UL>
 *                            <LI> `parameters::initial_points()`
 *                          </UL>}
 *    \cgalParamDefault{`std::vector<std::tuple<Weighted_point_3, int, Index>>()`}
 *    \cgalParamExtra{If this parameter is set,
 *                    the domain's `construct_initial_points_object()` will not be called.}
 *    \cgalParamExtra{If the parameter `parameters::initial_points_generator()` is set,
 *                    the points will be inserted before calling the functor.}
 *   \cgalParamSectionEnd
 * \cgalNamedParamsEnd
 *
 * Note that regardless of which optimization processes are activated,
 * they are always launched in the order that is a suborder
 * of the following (see user manual for further
 * details): *ODT-smoother*, *Lloyd-smoother*, *perturber*, and *exuder*.
 *
 * Beware that optimization of the mesh is obtained
 * by perturbing mesh vertices and modifying the mesh connectivity
 * and that this has an impact
 * on the strict compliance to the refinement criteria.
 * Though a strict compliance to mesh criteria
 * is guaranteed at the end of the Delaunay refinement, this may no longer be true after
 * some optimization processes. Also beware that the default behavior does involve some
 * optimization processes.
 *
 * \sa `refine_mesh_3()`
 * \sa `exude_mesh_3()`
 * \sa `perturb_mesh_3()`
 * \sa `lloyd_optimize_mesh_3()`
 * \sa `odt_optimize_mesh_3()`
 */
template<typename C3T3, typename MeshDomain, typename MeshCriteria, typename CGAL_NP_TEMPLATE_PARAMETERS>
C3T3 make_mesh_3(const MeshDomain& domain, const MeshCriteria& criteria, const CGAL_NP_CLASS& np = parameters::default_values())
{
    using parameters::choose_parameter;
    using parameters::get_parameter;
    using parameters::get_parameter_reference;
    C3T3 c3t3;
    parameters::internal::Exude_options exude_param = choose_parameter(get_parameter(np, internal_np::exude_options_param), parameters::exude().v);
    parameters::internal::Perturb_options perturb_param = choose_parameter(get_parameter(np, internal_np::perturb_options_param), parameters::perturb().v);
    parameters::internal::Odt_options odt_param = choose_parameter(get_parameter(np, internal_np::odt_options_param), parameters::no_odt().v);
    parameters::internal::Lloyd_options lloyd_param = choose_parameter(get_parameter(np, internal_np::lloyd_options_param), parameters::no_lloyd().v);
    parameters::internal::Features_options features_param = choose_parameter(get_parameter(np, internal_np::features_options_param), parameters::features(domain).v);
    parameters::internal::Mesh_3_options mesh_options_param = choose_parameter(get_parameter(np, internal_np::mesh_param), parameters::internal::Mesh_3_options());
    parameters::internal::Manifold_options manifold_options_param = choose_parameter(get_parameter(np, internal_np::manifold_param), parameters::internal::Manifold_options());

    using Initial_points_generator_generator = parameters::internal::Initial_points_generator_generator<MeshDomain, C3T3>;
    using Value_type = typename Initial_points_generator_generator::Value_type;
    std::vector<Value_type> empty_vec;
    const auto& initial_points
          = choose_parameter(get_parameter_reference(np, internal_np::initial_points_param), empty_vec);
    parameters::internal::Initial_points_generator_options initial_points_generator_options_param =
        Initial_points_generator_generator()
        (choose_parameter(get_parameter(np, internal_np::initial_points_generator_options_param),
                                        parameters::initial_points_generator().v),
         initial_points);

    make_mesh_3_impl(c3t3, domain, criteria,
            exude_param, perturb_param, odt_param, lloyd_param,
            features_param.features(), mesh_options_param,
            manifold_options_param,
            initial_points_generator_options_param);
    return c3t3;
}

#ifndef DOXYGEN_RUNNING
// Overload handling parameters passed with operator=
template<typename C3T3, typename MeshDomain, typename MeshCriteria,
         typename CGAL_NP_TEMPLATE_PARAMETERS_NO_DEFAULT_1,
         typename CGAL_NP_TEMPLATE_PARAMETERS_NO_DEFAULT_2,
         typename ... NP>
C3T3 make_mesh_3(const MeshDomain& domain, const MeshCriteria& criteria,
                 const CGAL_NP_CLASS_1&  np1,
                 const CGAL_NP_CLASS_2&  np2,
                 const NP& ... nps)
{
  return make_mesh_3<C3T3>(domain, criteria, internal_np::combine_named_parameters(np1, np2, nps...));
}

/**
 * @brief This function meshes the domain defined by mesh_traits
 * (respecting criteria), and outputs the mesh to c3t3
 *
 * @param domain the domain to be discretized
 * @param criteria the criteria
 * @param exude if it is set to `true`, an exudation step will be done at
 *   the end of the Delaunay refinement process
 *
 * @return The mesh as a C3T3 object
 */
template<class C3T3, class MeshDomain, class MeshCriteria>
void make_mesh_3_impl(C3T3& c3t3,
                      const MeshDomain&   domain,
                      const MeshCriteria& criteria,
                      const parameters::internal::Exude_options& exude,
                      const parameters::internal::Perturb_options& perturb,
                      const parameters::internal::Odt_options& odt,
                      const parameters::internal::Lloyd_options& lloyd,
                      const bool with_features,
                      const parameters::internal::Mesh_3_options&
                        mesh_options = parameters::internal::Mesh_3_options(),
                      const parameters::internal::Manifold_options&
                        manifold_options = parameters::internal::Manifold_options(),
                      const parameters::internal::Initial_points_generator_options<MeshDomain, C3T3>&
                        initial_points_generator_options = parameters::internal::Initial_points_generator_generator<MeshDomain, C3T3>()())
{
// InitialPointsGenerator& generator = Null_functor_internal::default_null_functor
#ifdef CGAL_MESH_3_INITIAL_POINTS_NO_RANDOM_SHOOTING
  CGAL::get_default_random() = CGAL::Random(0);
#endif

  // Initialize c3t3
  Mesh_3::internal::C3t3_initializer<
    C3T3,
    MeshDomain,
    MeshCriteria,
    ::CGAL::internal::has_Has_features<MeshDomain>::value > () (c3t3,
            domain,
            criteria,
            with_features,
            mesh_options,
            initial_points_generator_options);

  CGAL_assertion( c3t3.triangulation().dimension() >= 2 );

  // Build mesher and launch refinement process
  // Don't reset c3t3 as we just created it
  refine_mesh_3(c3t3, domain, criteria,
                parameters::exude_options=exude, parameters::perturb_options=perturb, parameters::odt_options=odt, parameters::lloyd_options= lloyd,
                parameters::no_reset_c3t3(), parameters::mesh_options= mesh_options,
                parameters::manifold_option= manifold_options);
}

#endif //DOXYGEN_RUNNING
} // end namespace CGAL

#endif // CGAL_MAKE_MESH_3_H<|MERGE_RESOLUTION|>--- conflicted
+++ resolved
@@ -44,16 +44,13 @@
                           const int nb_initial_points,
                           const parameters::internal::Initial_points_generator_options<MeshDomain, C3T3>& generator)
 {
-  typedef typename C3T3::Triangulation::Geom_traits::Weighted_point_3 Weighted_point_3;
+  typedef typename C3T3::Triangulation Tr;
+  typedef typename Tr::Geom_traits::Weighted_point_3 Weighted_point_3;
   typedef typename MeshDomain::Index Index;
-<<<<<<< HEAD
-  typedef std::vector<std::tuple<Weighted_point_3, int, Index> > Initial_points_vector;
-=======
-  typedef typename std::pair<Point_3, Index> PI;
-  typedef std::vector<PI> Initial_points_vector;
->>>>>>> 7a5d20a0
+  typedef typename std::tuple<Weighted_point_3, int, Index> Initialization_point
+  typedef std::vector< Initialization_point > Initial_points_vector;
   typedef typename C3T3::Vertex_handle Vertex_handle;
-  typedef CGAL::Mesh_3::Triangulation_helpers<typename C3T3::Triangulation> Th;
+  typedef CGAL::Mesh_3::Triangulation_helpers<Tr> Th;
 
   // Mesh initialization : get some points and add them to the mesh
   Initial_points_vector initial_points;
@@ -63,23 +60,18 @@
   else //use default number of points
     generator(std::back_inserter(initial_points), domain, c3t3);
 
+  Tr& triangulation = c3t3.triangulation();
+
   // Insert points and set their index and dimension
-<<<<<<< HEAD
   for (const auto& [weighted_point_3, dimension, index] : initial_points) {
+    if(Th().inside_protecting_balls(triangulation, Vertex_handle(), weighted_point_3.point()))
+      continue;
+
     Vertex_handle v = c3t3.triangulation().insert(weighted_point_3);
-=======
-  for (const PI& pi : initial_points)
-  {
-    if(Th().inside_protecting_balls(c3t3.triangulation(), Vertex_handle(), pi.first))
-      continue;
-
-    Vertex_handle v = c3t3.triangulation().insert(cwp(pi.first));
->>>>>>> 7a5d20a0
 
     // v could be null if point is hidden
     if ( v != Vertex_handle() )
     {
-<<<<<<< HEAD
       c3t3.set_dimension(v,dimension);
       c3t3.set_index(v,index);
     }
@@ -110,10 +102,6 @@
       if(c3t3.number_of_cells() == 0) {
         need_more_init = true;
       }
-=======
-      c3t3.set_dimension(v,2); // by construction, points are on surface
-      c3t3.set_index(v, pi.second);
->>>>>>> 7a5d20a0
     }
   }
   if(need_more_init) {
