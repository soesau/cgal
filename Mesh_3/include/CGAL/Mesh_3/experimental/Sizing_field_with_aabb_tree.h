// Copyright (c) 2010-2012-2016 GeometryFactory Sarl (France).
// All rights reserved.
//
// This file is part of CGAL (www.cgal.org).
//
// $URL$
// $Id$
// SPDX-License-Identifier: GPL-3.0-or-later OR LicenseRef-Commercial
//
// Author(s)     : Laurent Rineau
//

#ifndef CGAL_MESH_3_SIZING_FIELD_WITH_AABB_TREE_H
#define CGAL_MESH_3_SIZING_FIELD_WITH_AABB_TREE_H

#include <CGAL/license/Mesh_3.h>

#include <CGAL/Profile_counter.h>
#include <CGAL/Delaunay_triangulation_3.h>
#include "Facet_patch_id_map.h"
#include "Get_curve_index.h"
#include <CGAL/Mesh_3/Protect_edges_sizing_field.h> // for weight_modifier

#include <boost/container/flat_set.hpp>
#if defined(CGAL_MESH_3_PROTECTION_HIGH_VERBOSITY) || defined(CGAL_NO_ASSERTIONS) == 0
#  include <sstream>
#  include <boost/format.hpp>
#endif  // CGAL_MESH_3_PROTECTION_HIGH_VERBOSITY || (! CGAL_NO_ASSERTIONS)

#include "AABB_filtered_projection_traits.h"

template <typename GeomTraits, typename MeshDomain,
          typename Input_facets_AABB_tree = typename MeshDomain::AABB_tree,
          typename Get_curve_index_ = CGAL::Default,
          typename Facet_patch_id_map_ = CGAL::Default
          >
struct Sizing_field_with_aabb_tree
{
  typedef GeomTraits Kernel_;
  typedef typename Kernel_::FT FT;
  typedef typename Kernel_::Point_3 Point_3;

  typedef typename MeshDomain::Index               Index;
  typedef typename MeshDomain::Corner_index        Corner_index;
  typedef typename MeshDomain::Curve_index         Curve_index;
  typedef typename MeshDomain::Surface_patch_index Patch_index;

  typedef boost::container::flat_set<Curve_index> Curves_ids;
  typedef boost::container::flat_set<Patch_index> Patches_ids;

  typedef std::map<Point_3, Corner_index> Corners_indices;
  typedef std::vector<Point_3>     Corners;
  typedef std::vector<Curves_ids>  Corners_incident_curves;
  typedef std::vector<Patches_ids> Corners_incident_patches;
  typedef std::vector<Patches_ids> Curves_incident_patches;

  typedef CGAL::Delaunay_triangulation_3<Kernel_> Dt;

  typedef Input_facets_AABB_tree Input_facets_AABB_tree_;
  typedef typename Input_facets_AABB_tree_::Primitive Input_facets_AABB_tree_primitive_;
  typedef typename MeshDomain::Curves_AABB_tree Input_curves_AABB_tree_;
  typedef typename Input_curves_AABB_tree_::Primitive Input_curves_AABB_tree_primitive_;

  typedef typename CGAL::Default::Get<
    Get_curve_index_,
    CGAL::Mesh_3::Get_curve_index<typename MeshDomain::Curves_AABB_tree::Primitive>
    >::type Get_curve_index;
  typedef typename CGAL::Default::Get<
    Facet_patch_id_map_,
    CGAL::Mesh_3::Facet_patch_id_map<MeshDomain,
                                     typename Input_facets_AABB_tree::Primitive>
    >::type Facet_patch_id_map;

  Sizing_field_with_aabb_tree
  (typename Kernel_::FT d,
   const Input_facets_AABB_tree_& aabb_tree,
   const MeshDomain& domain,
   Get_curve_index get_curve_index = Get_curve_index(),
   Facet_patch_id_map facet_patch_id_map = Facet_patch_id_map()
   )
    : d_(d), aabb_tree(aabb_tree),
      domain(domain),
      dt(),
      get_curve_index(get_curve_index),
      facet_patch_id_map(facet_patch_id_map)
  {
    {
      Corner_index maximal_corner_index = 0;
      typedef std::pair<Corner_index, Point_3> Corner_index_and_point;
      std::vector<Corner_index_and_point > corners_tmp;
      domain.get_corners(std::back_inserter(corners_tmp));
      for(const Corner_index_and_point& pair : corners_tmp)
      {
        // Fill `corners_indices`
        if(pair.first > maximal_corner_index) maximal_corner_index = pair.first;
        corners_indices.
          insert(typename Corners_indices::value_type(pair.second, pair.first));
      }
      corners.resize(maximal_corner_index+1);
      for(const Corner_index_and_point& pair : corners_tmp)
      {
        // Fill `corners`
        corners[pair.first] = pair.second;
      }
    }

    //fill incidences of corners with curves
    corners_incident_curves.resize(corners.size());
    for(const typename Corners_indices::value_type& pair :
      corners_indices)
    {
      dt.insert(pair.first);

      // Fill `corners_incident_curves[corner_id]`
      Curves_ids& incident_curves = corners_incident_curves[pair.second];
      domain.get_corner_incident_curves(pair.second,
                                        std::inserter(incident_curves,
                                                      incident_curves.end()));
      // For each incident loops, insert a point on the loop, as far as
      // possible.
      for(Curve_index curve_index : incident_curves) {
        if(domain.is_loop(curve_index)) {
          FT curve_lenght = domain.curve_length(curve_index);
          Point_3 other_point =
            domain.construct_point_on_curve(pair.first,
                                            curve_index,
                                            curve_lenght / 2);
          dt.insert(other_point);
        }
      }
    }

    if (aabb_tree.empty())
      return;//there is no surface --> no surface patches

    //fill incidences with patches
    curves_incident_patches.resize(domain.maximal_curve_index()+1);
    corners_incident_patches.resize(corners.size());
    for (Curve_index curve_id = 1;
         std::size_t(curve_id) < curves_incident_patches.size();
         ++curve_id)
    {
      const typename MeshDomain::Surface_patch_index_set& incident_patches =
        domain.get_incidences(curve_id);

      // Fill `curves_incident_patches[curve_id]`
      curves_incident_patches[curve_id].
        insert(boost::container::ordered_unique_range,
               incident_patches.begin(), incident_patches.end());
    }
    for(const typename Corners_indices::value_type& pair :
                  corners_indices)
    {
      // Get `corners_incident_curves[corner_id]`
      Curves_ids& incident_curves = corners_incident_curves[pair.second];

      // Fill `corners_incident_patches[corner_id]`
      Patches_ids& incident_patches = corners_incident_patches[pair.second];
      for(Curve_index curve_index : incident_curves) {
        const Patches_ids& curve_incident_patches =
          curves_incident_patches[curve_index];
        incident_patches.insert(boost::container::ordered_unique_range,
                                curve_incident_patches.begin(),
                                curve_incident_patches.end());
      }
    }
  }

  double operator()(const Point_3& p,
                    const int dim,
                    const Index& id) const
  {
    CGAL_PROFILER("Sizing field");
#ifdef CGAL_MESH_3_PROTECTION_HIGH_VERBOSITY
    if(dim <= 1) {
      std::cerr << "Sizing("  << p << ", dim=" << dim
                << ", index=#" << CGAL::IO::oformat(id) << "): ";
    }
#endif // CGAL_MESH_3_PROTECTION_HIGH_VERBOSITY
    double result = d_;
    if(dim == 0) {
      if(dt.dimension() < 1) {
#ifdef CGAL_MESH_3_PROTECTION_HIGH_VERBOSITY
        std::cerr << result << "(dt.dimension() < 1)\n";
#endif // CGAL_MESH_3_PROTECTION_HIGH_VERBOSITY
        return result;
      }
      typename Dt::Point nearest;

      typename Dt::Locate_type lt;
      int li, lj;
      const typename Dt::Cell_handle ch = dt.locate(p, lt, li, lj);
      if(lt == Dt::VERTEX) {
//         std::cerr << "lt == Dt::VERTEX\n";
        const typename Dt::Vertex_handle vh = ch->vertex(li);
        std::vector<typename Dt::Vertex_handle> vs;
        vs.reserve(32);
        dt.finite_adjacent_vertices(vh, std::back_inserter(vs));
        CGAL_assertion(!vs.empty());
        nearest = dt.point(vs[0]);
//         std::cerr << "sq_dist = " << CGAL::squared_distance(p, nearest)
//                   << std::endl;
        typename Kernel_::Compare_distance_3 compare_dist;
        for (typename std::vector<typename Dt::Vertex_handle>::const_iterator
               it = vs.begin(); it != vs.end(); ++it)
        {
//           std::cerr << "sq_dist = " << CGAL::squared_distance(p, dt.point(*it))
//                   << std::endl;
          if(compare_dist(p, dt.point(*it), nearest) == CGAL::SMALLER) {
//             std::cerr << "  nearest!\n";
            nearest = dt.point(*it);
          }
        }
      } else {
//         std::cerr << "lt=" << lt << std::endl;
        const typename Dt::Vertex_handle vh = dt.nearest_vertex(p, ch);
        nearest = dt.point(vh);
      }
      const FT dist = CGAL_NTS sqrt(CGAL::squared_distance( nearest, p));
      // std::cerr << (std::min)(dist / FT(1.5), d_) << "\n";
      result = (std::min)(dist / FT(2), result);

      // now search in the AABB tree
      typename Corners_indices::const_iterator ids_it = corners_indices.find(p);
      if(ids_it == corners_indices.end()) {
        std::cerr << "ERROR at " << __FILE__ << " line " << __LINE__ << "\n";
      }
      else if(!aabb_tree.empty()) {
        const Patches_ids& ids = corners_incident_patches[ids_it->second];
        CGAL_assertion(! ids.empty());

        CGAL::Mesh_3::Filtered_projection_traits<
          typename Input_facets_AABB_tree_::AABB_traits,
          Facet_patch_id_map
          > projection_traits(ids.begin(), ids.end(),
                              aabb_tree.traits(),
                              facet_patch_id_map);

        aabb_tree.traversal(p, projection_traits);

        if(projection_traits.found()) {
          result =
            (std::min)(0.9 / CGAL::sqrt(CGAL::Mesh_3::internal::weight_modifier) *
                       CGAL_NTS
                       sqrt(CGAL::squared_distance(p,
                                                   projection_traits.closest_point())),
                       result);
#ifdef CGAL_MESH_3_PROTECTION_HIGH_VERBOSITY
          {
            std::stringstream s;

            using boost::io::group;
            using std::setprecision;
            s << boost::format("\nSizing field is %1% at point (%2%)"
                               " on corner!\n"
                               "Closest face id: %3%\n"
                               "Closest point: %4%\n"
                               "Ids are { ")
              % group(setprecision(17),result)
              % group(setprecision(17),p)
<<<<<<< HEAD
              % CGAL::oformat(get(facet_patch_id_map,
=======
              % CGAL::IO::oformat(get(facet_patch_id_map,
>>>>>>> cf69d322
                                  projection_traits.closest_point_and_primitive().second))
              % group(setprecision(17),
                      projection_traits.closest_point_and_primitive().first);
            for(Patch_index i : ids) {
              s << CGAL::IO::oformat(i) << " ";
            }
            s << "}\n";
            std::cerr << s.str();
            std::cerr << result << " (result)\n";
          }
#endif // CGAL_MESH_3_PROTECTION_HIGH_VERBOSITY
        } else {
#ifdef CGAL_MESH_3_PROTECTION_HIGH_VERBOSITY
          std::cerr << result << " (projection not found)\n";
#endif // CGAL_MESH_3_PROTECTION_HIGH_VERBOSITY
        }
      } // end if(corners.find(p) != corners.end()) and !aabb_tree.empty()
    } // end if(dim == 0)
    else if(dim != 1) {
#ifdef CGAL_MESH_3_PROTECTION_HIGH_VERBOSITY
      std::cerr << result << "\n";
#endif // CGAL_MESH_3_PROTECTION_HIGH_VERBOSITY
      return result;
    }
    else { // dim == 1
      const typename MeshDomain::Curve_index& curve_id =
        domain.curve_index(id);
      if(!aabb_tree.empty()) {
        const Patches_ids& ids = curves_incident_patches[curve_id];
        CGAL_assertion(! ids.empty());

        //Compute distance to surface patches
        CGAL::Mesh_3::Filtered_projection_traits
          <
            typename Input_facets_AABB_tree_::AABB_traits
          , Facet_patch_id_map
          > projection_traits(ids.begin(), ids.end(),
                              aabb_tree.traits(),
                              facet_patch_id_map);

        aabb_tree.traversal(p, projection_traits);

        if(!projection_traits.found()) {
#ifdef CGAL_MESH_3_PROTECTION_HIGH_VERBOSITY
          std::cerr << result << " (projection not found)\n";
#endif // CGAL_MESH_3_PROTECTION_HIGH_VERBOSITY
          return result;
        }

        CGAL_assertion(ids.count(get(facet_patch_id_map,
                                     projection_traits.closest_point_and_primitive().second)) == 0);

        result =
          (std::min)(0.9 / CGAL::sqrt(CGAL::Mesh_3::internal::weight_modifier) *
                     CGAL_NTS
                     sqrt(CGAL::squared_distance(p,
                                                 projection_traits.closest_point())),
                     result);

#ifdef CGAL_MESH_3_PROTECTION_HIGH_VERBOSITY
        {
          std::stringstream s;

          s << boost::format("\nSizing field is %1% at point (%2%)"
                             " on curve #%3% !\n"
                             "Closest face id: %4%\n"
                             "Ids are { ")
            % result % p % curve_id
<<<<<<< HEAD
            % CGAL::oformat(get(facet_patch_id_map,
=======
            % CGAL::IO::oformat(get(facet_patch_id_map,
>>>>>>> cf69d322
                                projection_traits.closest_point_and_primitive().second));
          for(Patch_index i : ids) {
            s << CGAL::IO::oformat(i) << " ";
          }
          s << "}\n";
          std::cerr << s.str();
          std::cerr << result << " (result)\n";
        }
#endif // CGAL_MESH_3_PROTECTION_HIGH_VERBOSITY
#ifndef CGAL_NO_ASSERTIONS
        if(result <= 0) {
          std::stringstream s;

          s << boost::format("Sizing field is %1% at point (%2%)"
                             " on curve #%3% !\n"
                             "Closest face id: %4%\n"
                             "Ids are { ")
            % result % p % curve_id
<<<<<<< HEAD
            % CGAL::oformat(get(facet_patch_id_map,
=======
            % CGAL::IO::oformat(get(facet_patch_id_map,
>>>>>>> cf69d322
                                projection_traits.closest_point_and_primitive().second));
          for(Patch_index i : ids) {
            s << CGAL::IO::oformat(i) << " ";
          }
          s << "}\n";
          CGAL_assertion_msg(result <=0, s.str().c_str());
        }
#ifdef PROTECTION_DEBUG
        else if (result <= (d_ / 1e7)) {
          std::stringstream s;
          s << boost::format("Sizing field is %1% at point (%2%)"
                             " on curve #%3% !\n"
                             "Closest face id: %4%\n"
                             "Ids are { ")
            % result % p % curve_id
            % projection_traits.closest_point_and_primitive().second->patch_id();
          for(Patch_index i : ids) {
            s << CGAL::IO::oformat(i) << " ";
          }
          s << "}\n";
          std::cerr << "ERROR at " << __FILE__ << " line " << __LINE__ << " :\n"
                    << s.str() << std::endl;
        }
#endif // PROTECTION_DEBUG
#endif // CGAL_NO_ASSERTIONS
      } // end if(!aabb_tree.empty())
      //Compute distance to the curves, and exclude the one on which p lies
      CGAL::Mesh_3::Filtered_projection_traits<typename Input_curves_AABB_tree_::AABB_traits,
                                               Get_curve_index >
        curves_projection_traits(curve_id,
                                 domain.curves_aabb_tree().traits(),
                                 get_curve_index);

      domain.curves_aabb_tree().traversal(p, curves_projection_traits);

      //Compute distance to the curve on which p lies
      typedef typename GeomTraits::Segment_3                        Segment_3;
      typedef typename GeomTraits::Plane_3                          Plane_3;

      const typename Input_curves_AABB_tree_::Point_and_primitive_id& ppid
        = domain.curves_aabb_tree().closest_point_and_primitive(p);

      Segment_3 curr_segment(*ppid.second.second, *(ppid.second.second + 1));
      Plane_3 curr_ortho_plane(p, curr_segment.to_vector()/*normal*/);
      Input_curves_AABB_tree_primitive_ curr_prim(ppid.second);

      std::vector<Input_curves_AABB_tree_primitive_> prims;
      domain.curves_aabb_tree().all_intersected_primitives(curr_ortho_plane,
                                                           std::back_inserter(prims));

#ifdef CGAL_MESH_3_PROTECTION_HIGH_VERBOSITY
      std::cerr << std::endl;
      std::cerr << "p = " << p << std::endl;
      std::cerr << "curr_ortho_plane = " << curr_ortho_plane << std::endl;
      std::cerr << "PRIMITIVES FOUND : " << prims.size() << std::endl;
#endif

      Point_3 closest_intersection;
      Input_curves_AABB_tree_primitive_ closest_primitive = prims[0];
      FT sqd_intersection = -1;
      for(Input_curves_AABB_tree_primitive_ prim : prims)
      {
        if (prim.id() == curr_prim.id())
          continue;//curr_prim is the closest primitive

        if (curve_id != prim.id().first->first)
          continue;//don't deal with the same curves as what is done above

        const auto int_res = CGAL::intersection(prim.datum(), curr_ortho_plane);
        if (int_res)
        {
          if (const Point_3* pp = boost::get<Point_3>(&*int_res))
          {
            FT new_sqd = CGAL::squared_distance(p, *pp);
            FT gdist = CGAL::abs(domain.signed_geodesic_distance(p, *pp, curve_id));

#ifdef CGAL_MESH_3_PROTECTION_HIGH_VERBOSITY
            std::cerr << "Intersection point : Point_3(" << *pp << ") ";
            std::cerr << "\n  new_sqd = " << new_sqd ;
            std::cerr << "\n  gdist = " << gdist << "\n";
#endif
            if (new_sqd * 1e10 < CGAL::squared_distance(curr_segment.source(),
                                                        curr_segment.target()))
            {
#ifdef CGAL_MESH_3_PROTECTION_HIGH_VERBOSITY
              std::cerr << "  too close, compared to possible rounding errors, "
                        << "SKIPPED\n";
#endif
              continue;
            }
            if (CGAL_NTS sqrt(new_sqd) > 0.9 * gdist)
              continue;
            if (sqd_intersection == -1 || new_sqd < sqd_intersection)
            {
              sqd_intersection = new_sqd;
              closest_intersection = *pp;
              closest_primitive = prim;
            }
          }
          else
            continue;// intersection is a segment : collinear case
        }
        else
          CGAL_assertion(false);//prim was returned as an intersected primitive
      }

      //compare closest_projection and closest_intersection, and keep the closest
      if (curves_projection_traits.found())
      {
        FT tmp_sqd = CGAL::squared_distance(p, curves_projection_traits.closest_point());
        if (sqd_intersection == -1 || tmp_sqd < sqd_intersection)
        {
          sqd_intersection = tmp_sqd;
          closest_intersection = curves_projection_traits.closest_point();
          closest_primitive = Input_curves_AABB_tree_primitive_(
            curves_projection_traits.closest_point_and_primitive().second);
        }
      }
#ifdef CGAL_MESH_3_PROTECTION_HIGH_VERBOSITY
      std::cout << " curve_id = " << curve_id
                << " proj_cid = " << closest_primitive.id().first->first
                << " (" << get(get_curve_index, closest_primitive.id()) << ")"
                << std::endl;
      std::cerr << " --- domain.curves_aabb_tree().traversal \n";
#endif // CGAL_MESH_3_PROTECTION_HIGH_VERBOSITY
      if (sqd_intersection > 0)
      {
#ifdef CGAL_MESH_3_PROTECTION_HIGH_VERBOSITY
        std::cerr << "FOUND!\n";
        std::cerr << "  closest_point: " << closest_intersection << "\n"
                  << "  distance = " << CGAL_NTS sqrt(sqd_intersection) << std::endl;
#endif // CGAL_MESH_3_PROTECTION_HIGH_VERBOSITY
        double new_result =
          (std::min)(0.45 / CGAL::sqrt(CGAL::Mesh_3::internal::weight_modifier) *
                     CGAL_NTS sqrt(sqd_intersection),
                     d_);

#ifdef CGAL_MESH_3_PROTECTION_HIGH_VERBOSITY
        std::cerr << "result     = " << result << "\n";
        std::cerr << "new_result = " << new_result << "\n";
#endif // CGAL_MESH_3_PROTECTION_HIGH_VERBOSITY
        if(result > new_result) {
          result = new_result;
#ifdef CGAL_MESH_3_PROTECTION_HIGH_VERBOSITY
          std::stringstream s;

          s << boost::format("\nSizing field is %1% at point (%2%)"
                             " on curve #%3% !\n"
                             "Closest CURVE id: %4%\n"
                             "Ids are { ")
            % result % p % curve_id
            % closest_primitive.id().first->first;
          for(int i : ids) {
            s << i << " ";
          }
          s << "}\n";
          std::cerr << s.str();
          std::cerr << result << " (result)\n";
#endif // CGAL_MESH_3_PROTECTION_HIGH_VERBOSITY
        }
      }
    } // end dim == 1
#ifdef CGAL_MESH_3_PROTECTION_HIGH_VERBOSITY
    std::cerr << result << std::endl;
#endif // CGAL_MESH_3_PROTECTION_HIGH_VERBOSITY
    return result;
  }
private:
  typename Kernel_::FT d_;
  const Input_facets_AABB_tree_& aabb_tree;
  const MeshDomain& domain;
  Dt dt;
  Corners          corners;
  Corners_indices  corners_indices;
  Curves_incident_patches    curves_incident_patches;
  Corners_incident_patches  corners_incident_patches;
  Corners_incident_curves   corners_incident_curves;
  Get_curve_index     get_curve_index;
  Facet_patch_id_map  facet_patch_id_map;
};

#endif // CGAL_MESH_3_SIZING_FIELD_WITH_AABB_TREE_H<|MERGE_RESOLUTION|>--- conflicted
+++ resolved
@@ -258,11 +258,7 @@
                                "Ids are { ")
               % group(setprecision(17),result)
               % group(setprecision(17),p)
-<<<<<<< HEAD
-              % CGAL::oformat(get(facet_patch_id_map,
-=======
               % CGAL::IO::oformat(get(facet_patch_id_map,
->>>>>>> cf69d322
                                   projection_traits.closest_point_and_primitive().second))
               % group(setprecision(17),
                       projection_traits.closest_point_and_primitive().first);
@@ -331,11 +327,7 @@
                              "Closest face id: %4%\n"
                              "Ids are { ")
             % result % p % curve_id
-<<<<<<< HEAD
-            % CGAL::oformat(get(facet_patch_id_map,
-=======
             % CGAL::IO::oformat(get(facet_patch_id_map,
->>>>>>> cf69d322
                                 projection_traits.closest_point_and_primitive().second));
           for(Patch_index i : ids) {
             s << CGAL::IO::oformat(i) << " ";
@@ -354,11 +346,7 @@
                              "Closest face id: %4%\n"
                              "Ids are { ")
             % result % p % curve_id
-<<<<<<< HEAD
-            % CGAL::oformat(get(facet_patch_id_map,
-=======
             % CGAL::IO::oformat(get(facet_patch_id_map,
->>>>>>> cf69d322
                                 projection_traits.closest_point_and_primitive().second));
           for(Patch_index i : ids) {
             s << CGAL::IO::oformat(i) << " ";
