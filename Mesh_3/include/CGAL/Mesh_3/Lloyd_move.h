--- conflicted
+++ resolved
@@ -522,92 +522,71 @@
   {
     typedef typename Tr::Cell_circulator Cell_circulator;
     
-    typename Gt::Compute_volume_3 volume = 
-      c3t3.triangulation().geom_traits().compute_volume_3_object();
-    typename Gt::Construct_centroid_3 centroid =
-      c3t3.triangulation().geom_traits().construct_centroid_3_object();
-    typename Gt::Construct_vector_3 vector =
-<<<<<<< HEAD
-      c3t3.triangulation().geom_traits().construct_vector_3_object();
-    typename Gt::Construct_point_3 wp2p =
-      c3t3.triangulation().geom_traits().construct_point_3_object();
-    
-    Cell_circulator current_cell = c3t3.triangulation().incident_cells(edge);
+    const Tr& tr = c3t3.triangulation();
+
+    typename Gt::Compute_volume_3 volume = tr.geom_traits().compute_volume_3_object();
+    typename Gt::Construct_centroid_3 centroid = tr.geom_traits().construct_centroid_3_object();
+    typename Gt::Construct_vector_3 vector = tr.geom_traits().construct_vector_3_object();
+    typename Gt::Construct_point_3 wp2p = tr.geom_traits().construct_point_3_object();
+
+//    <PERIODIC>
+    typename Gt::Construct_tetrahedron_3 tetrahedron =
+      tr.geom_traits().construct_tetrahedron_3_object();
+
+    typename Gt::Construct_translated_point_3 translate =
+      tr.geom_traits().construct_translated_point_3_object();
+//    </PERIODIC>
+
+    Cell_circulator current_cell = tr.incident_cells(edge);
     Cell_circulator done = current_cell;
-    
+
     // a & b are fixed points
     const Bare_point& a = wp2p(v->point());
-    const Bare_point& b = c3t3.triangulation().dual(current_cell++);
-    CGAL_assertion(current_cell != done);
-    
-    // c & d are moving points
-    Bare_point c = c3t3.triangulation().dual(current_cell++);
-=======
-      Gt().construct_vector_3_object();
 
 //    <PERIODIC>
-    typename Gt::Construct_tetrahedron_3 tetrahedron =
-      Gt().construct_tetrahedron_3_object();
-
-    typename Gt::Construct_translated_point_3 translate =
-    Gt().construct_translated_point_3_object();
-//    </PERIODIC>
-
-    Cell_circulator current_cell = tr.incident_cells(edge);
-    Cell_circulator done = current_cell;
-    
-    // a & b are fixed points
-    const Point_3& a = v->point();
-//    <PERIODIC>
-    const Point_3 b = tr.dual(current_cell);
-    Point_3 a_b = tr.point(current_cell, current_cell->index(v));
+    const Bare_point b = tr.dual(current_cell);
+    const Bare_point a_b = wp2p(tr.point(current_cell, current_cell->index(v)));
     Vector_3 ba = Vector_3(a_b, b);
     current_cell++;
 //    </PERIODIC>
     CGAL_assertion(current_cell != done);
-    
+
     // c & d are moving points
 //    <PERIODIC>
-    Point_3 c = tr.dual(current_cell);
-    Point_3 a_c = tr.point(current_cell, current_cell->index(v));
+    Bare_point c = tr.dual(current_cell);
+    Bare_point a_c = wp2p(tr.point(current_cell, current_cell->index(v)));
     Vector_3 ca = Vector_3(a_c, c);
     current_cell++;
 //    </PERIODIC>
->>>>>>> 8a001964
+
     CGAL_assertion(current_cell != done);
-    
+
     while ( current_cell != done )
     {
-<<<<<<< HEAD
-      const Bare_point& d = c3t3.triangulation().dual(current_cell++);
-      const Bare_point& tet_centroid = centroid(a,b,c,d);
-      
-=======
-      //    <PERIODIC>
-        const Point_3 d = tr.dual(current_cell);
-        Point_3 a_d = tr.point(current_cell, current_cell->index(v));
-        Vector_3 da = Vector_3(a_d, d);
-        current_cell++;
-
-        Tetrahedron_3 tet = tetrahedron(a,translate(a, ba), translate(a, ca), translate(a, da));
-
-        Point_3 tet_centroid = centroid(tet);
-        //    </PERIODIC>
-
->>>>>>> 8a001964
+//    <PERIODIC>
+      const Bare_point d = tr.dual(current_cell);
+      const Bare_point a_d = wp2p(tr.point(current_cell, current_cell->index(v)));
+      Vector_3 da = Vector_3(a_d, d);
+      current_cell++;
+
+      Tetrahedron_3 tet = tetrahedron(a, translate(a, ba), translate(a, ca), translate(a, da));
+
+      const Bare_point tet_centroid = centroid(tet);
+//    </PERIODIC>
+
       // Compute mass
       FT density = density_3d(tet_centroid, current_cell, sizing_field);
       FT abs_volume = CGAL::abs(volume(a,b,c,d));
       FT mass = abs_volume * density;
-      
+
       move = move + mass * vector(a,tet_centroid);
       sum_masses += mass;
-      
+
       c = d;
-      //    <PERIODIC>
+//    <PERIODIC>
       a_c = a_d;
       ca = da;
-      //    </PERIODIC>
+//    </PERIODIC>
     }
   }
 };
