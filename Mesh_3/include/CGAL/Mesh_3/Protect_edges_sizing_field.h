// Copyright (c) 2009-2010 INRIA Sophia-Antipolis (France).
// All rights reserved.
//
// This file is part of CGAL (www.cgal.org).
// You can redistribute it and/or modify it under the terms of the GNU
// General Public License as published by the Free Software Foundation,
// either version 3 of the License, or (at your option) any later version.
//
// Licensees holding a valid commercial license may use this file in
// accordance with the commercial license agreement provided with the software.
//
// This file is provided AS IS with NO WARRANTY OF ANY KIND, INCLUDING THE
// WARRANTY OF DESIGN, MERCHANTABILITY AND FITNESS FOR A PARTICULAR PURPOSE.
//
// $URL$
// $Id$
//
//
// Author(s)     : Stephane Tayeb, Laurent Rineau
//
//******************************************************************************
// File Description : 
//******************************************************************************

#ifndef CGAL_MESH_3_PROTECT_EDGES_SIZING_FIELD_H
#define CGAL_MESH_3_PROTECT_EDGES_SIZING_FIELD_H

#include <CGAL/Mesh_3/config.h>

#include <CGAL/Delaunay_triangulation_3.h>

namespace CGAL {
namespace Mesh_3 {
namespace internal {
  const double min_intersection_factor = .4; // (1-alpha)
  const double weight_modifier = .81; //0.9025;//0.81;
  const double distance_divisor = 2.1;
  const int max_nb_vertices_to_reevaluate_size = 10;
} // end namespace internal
} // end namespace Mesh_3
} // end namespace CGAL

#include <cmath>
#include <algorithm>
#include <set>
#include <list>
#include <vector>
#include <stack>

#include <boost/iterator/transform_iterator.hpp>
#include <boost/optional.hpp>

#include <CGAL/Mesh_3/utilities.h>
#include <CGAL/enum.h>
#include <CGAL/iterator.h>
#include <CGAL/number_utils.h>
#include <CGAL/squared_distance_3.h>

#include <fstream>

namespace CGAL {

namespace Mesh_3 {

template <typename C3t3>
void debug_dump_c3t3(const std::string filename, const C3t3& c3t3)
{
  std::cerr << "Dump current mesh to " << filename << std::endl;
  std::ofstream out(filename.c_str(), 
                    std::ios_base::out|std::ios_base::binary);
  out << "binary CGAL c3t3 " << CGAL::Get_io_signature<C3t3>()() << "\n";
  CGAL::set_binary_mode(out);
  out << c3t3;
}


template <typename C3T3, typename MeshDomain, typename SizingFunction>
class Protect_edges_sizing_field
{
  typedef Protect_edges_sizing_field          Self;
  
public:
  typedef typename C3T3::Triangulation        Tr;
  typedef typename Tr::Geom_traits            Gt;
  typedef typename Gt::FT                     FT;
  typedef typename Gt::Point_3                Weighted_point;
  typedef typename Weighted_point::Point      Bare_point;
  typedef typename Weighted_point::Weight     Weight;
  
  typedef typename C3T3::Cell_handle          Cell_handle;
  typedef typename C3T3::Vertex_handle        Vertex_handle;
  typedef typename C3T3::Triangulation        Triangulation;
  typedef typename C3T3::Edge                 Edge;
  
  typedef typename MeshDomain::Curve_segment_index  Curve_segment_index;
  typedef typename MeshDomain::Corner_index         Corner_index;
  typedef typename MeshDomain::Index                Index;
  
public:
  Protect_edges_sizing_field(C3T3& c3t3,
                             const MeshDomain& domain,
                             SizingFunction size=SizingFunction(),
                             const FT minimal_size = FT());
  
  void operator()(const bool refine=true);
  
private:
  typedef std::vector<std::pair<Curve_segment_index,Bare_point> >    Incident_edges;
  typedef std::vector<Vertex_handle>                                 Vertex_vector;
  typedef std::vector<std::pair<Vertex_handle,Curve_segment_index> > Incident_vertices;
  
private:
  /// Insert corners of the mesh
  void insert_corners();
  
  /// Insert balls on every edge
  void insert_balls_on_edges();
  
  /// Refine balls
  void refine_balls();

  /// Returns vertex which corresponds to corner located at point p
  Vertex_handle get_vertex_corner_from_point(const Bare_point& p,
                                             const Index& p_index) const;
  
  /// Insert point p as a curve segment point, using querying the sizing field to
  /// get the weight.
  Vertex_handle insert_curve_point(const Bare_point& p, const Index& p_index);

  /// Insert point p as a curve segment point, with a given weight.
  Vertex_handle insert_curve_point(const Bare_point& p, const Index& p_index,
                                   const Weight weight);

  /// Insert point(p,w) into triangulation and set its dimension to \c dim and
  /// it's index to \c index.
  /// The handle of the newly created vertex is returned.
  Vertex_handle insert_point(const Bare_point& p,
                             const Weight& w,
                             int dim,
                             const Index& index,
                             const bool special_ball = false);

  /**
   * Insert point(p,w) into triangulation and set its dimension to \c dim and
   * it's index to \c index.
   * The handle of the newly created vertex is returned.
   * 
   * This function also ensures that point(p,w) will not be inside a
   * sphere, by decreasing the radius of any sphere that contains it.
   * It also ensures that no point of the triangulation will be inside its
   * sphere, by decreasing w.
   */
  Vertex_handle smart_insert_point(const Bare_point& p,
                                   Weight w,
                                   int dim,
                                   const Index& index);
  
  
  /// Insert balls between points which are pointed by handles \c vp and \c vq
  /// on curve identified by \c curve_index
  void insert_balls(const Vertex_handle& vp,
                    const Vertex_handle& vq,
                    const Curve_segment_index& curve_index);

  /**
   * Insert balls
   * Preconditions:
   *  - size_p < size_q
   *  - pq_geodesic > 0
   */              
  void insert_balls(const Vertex_handle& vp,
                    const Vertex_handle& vq,
                    const FT size_p,
                    const FT size_q,
                    const FT pq_geodesic,
                    const CGAL::Sign distance_sign,
                    const Curve_segment_index& curve_index);
  
  /// Returns true if balls of \c va and \c vb intersect, and (va,vb) is not
  /// an edge of the complex
  bool non_adjacent_but_intersect(const Vertex_handle& va,
                                  const Vertex_handle& vb) const;

  /// Returns true if balls of \c va and \c vb intersect
  bool do_balls_intersect(const Vertex_handle& va,
                          const Vertex_handle& vb) const;

  /// Change size of the ball of vertex \c v.
  Vertex_handle change_ball_size(const Vertex_handle& v, const FT size,
                                 const bool special_ball = false);
  
  
  /// Returns true if balls of v1 and v2 intersect "enough"
  bool is_sampling_dense_enough(const Vertex_handle& v1,
                                const Vertex_handle& v2) const;
  
  /// Takes an iterator on Vertex_handle as input and check if the sampling
  /// of those vertices is ok. If not, fix it.
  void check_and_repopulate_edges();

  /// Checks if vertex \c v is well sampled, and if its not the case, fix it.
  /// Fills out with deleted vertices during this process. out value type
  /// is Vertex_handle.
  template <typename OutputIterator>
  OutputIterator
  check_and_fix_vertex_along_edge(const Vertex_handle& v, OutputIterator out);
  
  /// Walk along edge from \c start, following the direction \c start to 
  /// \c next, and fills \c out with the vertices which do not fullfill 
  /// the sampling conditions
  template <typename OutputIterator>
  OutputIterator
  walk_along_edge(const Vertex_handle& start,
                  const Vertex_handle& next,
                  const bool test_sampling,
                  OutputIterator out) const;
  
  /// Returns next vertex along edge, i.e vertex after \c start, following
  /// the direction from \c previous to \c start
  /// \pre (previous,start) is in c3t3
  Vertex_handle next_vertex_along_edge(const Vertex_handle& start,
                                       const Vertex_handle& previous) const;
  
  /// Replace vertices between ]begin,last[ by new vertices, along curve
  /// identified by \c curve_index
  /// The value type of InputIterator is Vertex_handle.
  template <typename InputIterator>
  void repopulate(InputIterator begin,
                  InputIterator last,
                  const Curve_segment_index& index);
  
  template <typename InputIterator>
  void
  analyze_and_repopulate(InputIterator begin,
                         InputIterator last,
                         const Curve_segment_index& index);
  
  /// Checks if \c v2 size is compatible (i.e. greater) with the linear
  /// interpolation of sizes of \c v1 and \c v3 
  bool is_sizing_field_correct(const Vertex_handle& v1,
                               const Vertex_handle& v2,
                               const Vertex_handle& v3) const;
  
  /// Repopulate all incident curve around corner \c v
  /// \pre \c v is a corner of c3t3 
  template <typename OutputIterator>
  OutputIterator
  repopulate_edges_around_corner(const Vertex_handle& v, OutputIterator out);
  
  /// Returns true if edge with index \c curve_index is already treated
  bool is_treated(const Curve_segment_index& curve_index) const
  {
    return ( treated_edges_.find(curve_index) != treated_edges_.end() );
  }
  
  /// Set edge with index \c curve_index as treated
  void set_treated(const Curve_segment_index& curve_index)
  {
    treated_edges_.insert(curve_index);
  }
  
  /// Compute euclidean distance between bare points of \c va and \c vb
  FT compute_distance(const Vertex_handle& va, const Vertex_handle& vb) const
  {
    return compute_distance(va->point().point(), vb->point().point());
  }
  
  /// Compute euclidean distance between bare points \c and \c q
  FT compute_distance(const Bare_point& p, const Bare_point& q) const
  {
    return CGAL::sqrt(Gt().compute_squared_distance_3_object()(p,q));
  }
  
  /// Returns the radius of the ball of vertex \c v
  FT get_size(const Vertex_handle& v) const
  {
    return CGAL::sqrt(v->point().weight());
  }
  
    /// Test if a given vertex is a special protecting ball
  /// A special ball is a protecting ball whose radius is set to the
  /// minimal radius. Such a ball can exceptionally intersect a ball that
  /// is on a different curve. Special balls are marked with special values
  /// of 'in_dimension'.
  bool is_special(const Vertex_handle&v) const
  {
    return v->is_special();
  }

  /// Set to a negative dimension to mark this ball as a special one.
  void set_special(const Vertex_handle&v) const
  {
    v->set_special();
  }

  /// Returns the real dimension of the vertex
  int get_dimension(const Vertex_handle& v) const
  {
    return c3t3_.in_dimension(v);
  }

  /// Query the sizing field and returns its value at the point p, or
  /// minimal_size if the later is greater.
  FT query_size(const Bare_point& p, int dim, const Index& index) const
  {
    if(dim < 0) dim = -1 - dim; // Convert the dimension if it was set to a
                                // negative value (marker for special balls).
    const FT s = size_(p, dim, index);
    // if(minimal_size_ != FT() && s < minimal_size_) 
    //   return minimal_size_;
    // else
      return s;
  }

private:
  C3T3& c3t3_;
  const MeshDomain& domain_;
  SizingFunction size_;
  FT minimal_size_;
  Weight minimal_weight_;
  std::set<Curve_segment_index> treated_edges_;
  std::set<Vertex_handle> unchecked_vertices_;
};


template <typename C3T3, typename MD, typename Sf>
Protect_edges_sizing_field<C3T3, MD, Sf>::
Protect_edges_sizing_field(C3T3& c3t3, const MD& domain, 
                           Sf size, const FT minimal_size)
  : c3t3_(c3t3)
  , domain_(domain)
  , size_(size)
  , minimal_size_(minimal_size)
  , minimal_weight_(CGAL::square(minimal_size))
{
}


template <typename C3T3, typename MD, typename Sf>
void
Protect_edges_sizing_field<C3T3, MD, Sf>::
operator()(const bool refine)
{
#ifdef CGAL_MESH_3_VERBOSE
  std::cerr << "Inserting protection balls..." << std::endl
            << "  refine_balls = " << std::boolalpha << refine << std::endl
            << "  min_balls_radius = " << minimal_size_ << std::endl
            << "  min_balls_weight = " << minimal_weight_ << std::endl;
#endif
  
  // Insert 0-dimensional features
  insert_corners();
#ifdef CGAL_MESH_3_VERBOSE
  std::cerr << "insert_corners() done. Nb of points in triangulation: "
            << c3t3_.triangulation().number_of_vertices() << std::endl;
#endif
  
  // Insert 1-dimensional features
  insert_balls_on_edges();
#ifdef CGAL_MESH_3_VERBOSE
  std::cerr << "insert_balls_on_edges() done. Nb of points in triangulation: "
            << c3t3_.triangulation().number_of_vertices() << std::endl;
#endif
  
  // Solve problems
  if ( refine )
  { 
    refine_balls();
#ifdef CGAL_MESH_3_VERBOSE
    std::cerr << "refine_balls() done. Nb of points in triangulation: "
              << c3t3_.triangulation().number_of_vertices() << std::endl;
#endif
    CGAL_assertion(c3t3_.is_valid());
  }

  // debug_dump_c3t3("dump-mesh-after-protect_edges.binary.cgal", c3t3_);

#ifdef CGAL_MESH_3_VERBOSE
  std::cerr << std::endl;
#endif
}


template <typename C3T3, typename MD, typename Sf>
void
Protect_edges_sizing_field<C3T3, MD, Sf>::
insert_corners()
{
  // Gt is a traits class for regular triangulations, and Gt::Kernel is its
  // CGAL kernel.
  typedef CGAL::Delaunay_triangulation_3<typename Gt::Kernel> Dt;

  // Iterate on domain corners
  typedef std::vector< std::pair<Corner_index, Bare_point> > Initial_corners;
  Initial_corners corners;
  domain_.get_corners(std::back_inserter(corners));
  
  Dt dt;
  for ( typename Initial_corners::iterator it = corners.begin(),
       end = corners.end() ; it != end ; ++it )
  {
    const Bare_point& p = it->second;
    dt.insert(p);
  }

  for ( typename Initial_corners::iterator cit = corners.begin(),
          end = corners.end() ; cit != end ; ++cit )
  {
    const Bare_point& p = cit->second;
    Index p_index = domain_.index_from_corner_index(cit->first);
    
    // Get weight (ball radius is given by size_ function)
    FT w = CGAL::square(query_size(p, 0, p_index));

    // the following lines ensure that the weight w is small enough so that
    // corners balls do not intersect
    if(dt.number_of_vertices() >= 2)
    {

      typename Dt::Vertex_handle vh;
      CGAL_assertion_code( bool p_found= )
        dt.is_vertex(p, vh);
      CGAL_assertion(p_found);
      std::vector<typename Dt::Vertex_handle> vs;
      vs.reserve(32);
      dt.finite_adjacent_vertices(vh, std::back_inserter(vs));
      CGAL_assertion(!vs.empty());
      typename Dt::Point nearest = vs[0]->point();
      typename Gt::Compare_distance_3 compare_dist = 
        c3t3_.triangulation().geom_traits().compare_distance_3_object();
      for (typename std::vector<typename Dt::Vertex_handle>::const_iterator
             it = vs.begin(); it != vs.end(); ++it) 
      {
        if(compare_dist(p, (*it)->point(), nearest) == CGAL::SMALLER) {
          // 	    std::cerr << "  nearest!\n";
          nearest =  (*it)->point();
        }
      }
      const FT nearest_sq_dist = CGAL::squared_distance( nearest, p);
      
      w = (std::min)(w, nearest_sq_dist / FT(9));
    }
    
    // Insert corner with ball (dim is zero because p is a corner)
    Vertex_handle v = smart_insert_point(p, w, 0, p_index);
    CGAL_assertion(v != Vertex_handle());

    // As C3t3::add_to_complex modifies the 'in_dimension' of the vertex,
    // we need to backup and re-set the 'is_special' marker after.
    const bool special_ball = is_special(v);
    c3t3_.add_to_complex(v,cit->first);
    if(special_ball) {
      set_special(v);
    }
  }
}


template <typename C3T3, typename MD, typename Sf>
typename Protect_edges_sizing_field<C3T3, MD, Sf>::Vertex_handle
Protect_edges_sizing_field<C3T3, MD, Sf>::
insert_point(const Bare_point& p, const Weight& w, int dim, const Index& index,
             const bool special_ball /* = false */)
{
  using CGAL::Mesh_3::internal::weight_modifier;

  if(dim < 0) dim = -1 - dim; // Convert the dimension if it was set to a
                              // negative value (marker for special balls).

  typedef typename Tr::size_type size_type;
  
  // Insert point
  CGAL_assertion_code(size_type nb_vertices_before = c3t3_.triangulation().number_of_vertices());
  Vertex_handle v = c3t3_.triangulation().insert(Weighted_point(p,w*weight_modifier));
  
  // If point insertion created an hidden ball, fail
  CGAL_assertion ( Vertex_handle() != v );
  CGAL_assertion ( c3t3_.triangulation().number_of_vertices() == (nb_vertices_before+1) );

#ifdef PROTECTION_DEBUG
  std::cerr << "Insertion of ";
  if(special_ball) std::cerr << "SPECIAL ";
  std::cerr << "protecting ball "
            << Weighted_point(p,w*weight_modifier);
  switch(dim) {
  case 0:
    std::cerr << " on corner #";
    break;
  case 1:
    std::cerr << " on curve #";
    break;
  default:
    std::cerr << " ERROR dim=" << dim << " index=";
  }
  std::cerr  << index << std::endl;
  if(v == Vertex_handle()) std::cerr << "  HIDDEN!\n";
  std::cerr << "The weight was " << w << std::endl;
#endif
  
  c3t3_.set_dimension(v,dim);
  c3t3_.set_index(v,index);
  
  unchecked_vertices_.insert(v);
  
  return v;
}

  
template <typename C3T3, typename MD, typename Sf>
typename Protect_edges_sizing_field<C3T3, MD, Sf>::Vertex_handle
Protect_edges_sizing_field<C3T3, MD, Sf>::
smart_insert_point(const Bare_point& p, Weight w, int dim, const Index& index)
{
#ifdef PROTECTION_DEBUG
  std::cerr << "smart_insert_point( (" << p 
            << "), w=" << w
            << ", dim=" << dim
            << ", index=" << index << ")\n";
#endif
  const Tr& tr = c3t3_.triangulation();
  typename Gt::Compute_squared_distance_3 sq_distance =
    tr.geom_traits().compute_squared_distance_3_object();
  
  bool add_handle_to_unchecked = false;/// add or not the new vertex to
                                        /// the set 'unchecked_vertices'
  bool insert_a_special_ball = false; /// will be passed to the function
                                      /// this->insert_point
    
  if ( tr.dimension() > 2 ) 
  {
    // Check that new point will not be inside a power sphere
    Cell_handle ch = tr.locate(p);
    Vertex_handle nearest_vh = tr.nearest_power_vertex(p, ch);
    FT sq_d = sq_distance(p, nearest_vh->point().point());
    CGAL_assertion( sq_d > 0 );
    
    while ( nearest_vh->point().weight() > sq_d &&
            ! is_special(nearest_vh) )
    {
      bool special_ball = false;
      if(minimal_weight_ != Weight() && sq_d < minimal_weight_) {
        sq_d = minimal_weight_;
        w = minimal_weight_;
        special_ball = true;
        insert_a_special_ball = true;
      }

      // Adapt size
      Vertex_handle new_vh = change_ball_size(nearest_vh, CGAL::sqrt(sq_d),
                                              special_ball);
      ch = tr.locate(p,new_vh);
      
      // Iterate
      nearest_vh = tr.nearest_power_vertex(p, ch);
      sq_d = sq_distance(p, nearest_vh->point().point());
      CGAL_assertion( sq_d > 0 );
    }

    if( is_special(nearest_vh) && nearest_vh->point().weight() > sq_d )
    {
      w = minimal_weight_;
      insert_a_special_ball = true;
    }

    // Change w in order to be sure that no existing point will be included
    // in (p,w)
    std::set<Vertex_handle> vertices_in_conflict_zone;
    { // fill vertices_in_conflict_zone
      std::vector<Cell_handle> cells_in_conflicts;
      tr.find_conflicts(Weighted_point(p, w), ch,
                        CGAL::Emptyset_iterator(),
                        std::back_inserter(cells_in_conflicts),
                        CGAL::Emptyset_iterator());

      for(typename std::vector<Cell_handle>::const_iterator 
            it = cells_in_conflicts.begin(),
            end = cells_in_conflicts.end(); it != end; ++it) 
      {
        for(int i = 0, d = tr.dimension(); i <= d; ++i) {
          const Vertex_handle v = (*it)->vertex(i);
          if( ! c3t3_.triangulation().is_infinite(v) ) {
            vertices_in_conflict_zone.insert(v);
          }
        }
      }
    }
    FT min_sq_d = w;
#ifdef PROTECTION_DEBUG
    typename Tr::Point nearest_point;
#endif
    for(typename std::set<Vertex_handle>::const_iterator 
          it = vertices_in_conflict_zone.begin(),
          end = vertices_in_conflict_zone.end(); it != end ; ++it )
    {
      const FT sq_d = sq_distance(p, (*it)->point().point());
      if(minimal_weight_ != Weight() && sq_d < minimal_weight_) {
        insert_a_special_ball = true;
        min_sq_d = minimal_weight_;
        if( ! is_special(*it) ) {
          change_ball_size(*it, minimal_size_, true); // special ball
        }
      } else {
        if(sq_d < min_sq_d) {
#ifdef PROTECTION_DEBUG
          nearest_point = (*it)->point();
#endif
          min_sq_d = sq_d;
        }
      }
    }

    if ( w > min_sq_d )
    { 
#ifdef PROTECTION_DEBUG
      std::cerr << "smart_insert_point: weight " << w
                << " reduced to " << min_sq_d
                << "\n (near existing point: " << nearest_point << " )\n";
#endif
      w = min_sq_d;
      add_handle_to_unchecked = true;
    }

    using CGAL::Mesh_3::internal::weight_modifier;
    CGAL_assertion_code(std::vector<Vertex_handle> hidden_vertices;);
    CGAL_assertion_code(tr.vertices_inside_conflict_zone(Weighted_point(p, w*weight_modifier),
                                                         ch,
                                                         std::back_inserter(hidden_vertices)));
    CGAL_assertion(hidden_vertices.empty());
  }
  else // tr.dimension() <= 2
  {
    // change size of existing balls which include p
    bool restart = true;
    while ( restart )
    {
      restart = false;
      for ( typename Tr::Finite_vertices_iterator it = tr.finite_vertices_begin(),
           end = tr.finite_vertices_end() ; it != end ; ++it )
      {
        FT sq_d = sq_distance(p, it->point().point());
        if ( it->point().weight() > sq_d )
        { 
          bool special_ball = false;
          if(minimal_weight_ != Weight() && sq_d > minimal_weight_) {
            sq_d = minimal_weight_;
            w = minimal_weight_;
            special_ball = true;
            insert_a_special_ball = true;
          }
          if( ! is_special(it) ) { 
            change_ball_size(it, CGAL::sqrt(sq_d), special_ball);
            restart = true;
          }
          break;
        }
      }
    }
    
    FT min_sq_d = w;
    typename Tr::Point nearest_point;
    // Change w in order to be sure that no existing point will be included
    // in (p,w)
    for ( typename Tr::Finite_vertices_iterator it = tr.finite_vertices_begin(),
         end = tr.finite_vertices_end() ; it != end ; ++it )
    {
      FT sq_d = sq_distance(p, it->point().point());
      if(sq_d < min_sq_d) {
        min_sq_d = sq_d;
        nearest_point = it->point();
      }
    }    
    if ( w > min_sq_d )
    { 
#ifdef PROTECTION_DEBUG
      std::cerr << "smart_insert_point: weight " << w
                << " reduced to " << min_sq_d
                << "\n (near existing point: " << nearest_point << " )\n";
#endif
      w = min_sq_d;
      add_handle_to_unchecked = true;
    }
  }

  const FT w_max = CGAL::square(query_size(p, dim, index));

  if(w > w_max) {
#ifdef PROTECTION_DEBUG
    std::cerr << "smart_insert_point: weight " << w
              << " reduced to " << w_max << " (sizing field)\n";
#endif
    w = w_max;
    add_handle_to_unchecked = true;
  }
  if( w < minimal_weight_) {
    w = minimal_weight_;
    insert_a_special_ball = true;
  }  
  Vertex_handle v = insert_point(p,w,dim,index, insert_a_special_ball);
  if ( add_handle_to_unchecked ) { unchecked_vertices_.insert(v); }
  
  return v;
}

  
template <typename C3T3, typename MD, typename Sf>
void
Protect_edges_sizing_field<C3T3, MD, Sf>::
insert_balls_on_edges()
{
  // Get features
  typedef CGAL::cpp0x::tuple<Curve_segment_index,
                             std::pair<Bare_point,Index>,
                             std::pair<Bare_point,Index> >    Feature_tuple;
  typedef std::vector<Feature_tuple>                          Input_features;
  
  Input_features input_features;
  domain_.get_curve_segments(std::back_inserter(input_features));
  
  // Interate on edges
  for ( typename Input_features::iterator fit = input_features.begin(),
       end = input_features.end() ; fit != end ; ++fit )
  {
    const Curve_segment_index& curve_index = CGAL::cpp0x::get<0>(*fit);
    if ( ! is_treated(curve_index) )
    {
#ifdef PROTECTION_DEBUG
      std::cerr << "** treat curve #" << curve_index << std::endl;
#endif
      const Bare_point& p = CGAL::cpp0x::get<1>(*fit).first;
      const Bare_point& q = CGAL::cpp0x::get<2>(*fit).first; 
      
      const Index& p_index = CGAL::cpp0x::get<1>(*fit).second;
      const Index& q_index = CGAL::cpp0x::get<2>(*fit).second;
      
      Vertex_handle vp,vq;
      if ( ! domain_.is_cycle(p, curve_index) )
      {
        vp = get_vertex_corner_from_point(p,p_index);
        vq = get_vertex_corner_from_point(q,q_index);
      }
      else
      {
        vp = insert_curve_point(p,p_index);
        vq = vp;
      }
      
      // Insert balls and set treated
      // if(do_balls_intersect(vp, vq)) {
      //   CGAL_assertion(is_special(vp) || is_special(vq));
      // }
      // else
      {
        insert_balls(vp, vq, curve_index);
      }
      set_treated(curve_index);
    }
    // std::stringstream s;
    // s << "dump-mesh-curve-" << curve_index << ".binary.cgal";
    // debug_dump_c3t3(s.str(), c3t3_);
  }
}


template <typename C3T3, typename MD, typename Sf>
typename Protect_edges_sizing_field<C3T3, MD, Sf>::Vertex_handle
Protect_edges_sizing_field<C3T3, MD, Sf>::
get_vertex_corner_from_point(const Bare_point& p, const Index& p_index) const
{
  // Get vertex_handle associated to corner (dim=0) point
  Vertex_handle v;
  CGAL_assertion_code( bool q_finded = )
  c3t3_.triangulation().is_vertex(Weighted_point(p), v);
  // Let the weight be 0, because is_vertex only locates the point, and
  // check that the location type is VERTEX.
  CGAL_assertion( q_finded );
  return v;
}


template <typename C3T3, typename MD, typename Sf>
inline
typename Protect_edges_sizing_field<C3T3, MD, Sf>::Vertex_handle
Protect_edges_sizing_field<C3T3, MD, Sf>::
insert_curve_point(const Bare_point& p, const Index& p_index)
{
  return insert_curve_point(p, p_index, 
                            CGAL::square(query_size(p, 1, p_index)));
}
  
template <typename C3T3, typename MD, typename Sf>
inline
typename Protect_edges_sizing_field<C3T3, MD, Sf>::Vertex_handle
Protect_edges_sizing_field<C3T3, MD, Sf>::
insert_curve_point(const Bare_point& p, const Index& p_index, 
                   const Weight p_weight)
{
  return smart_insert_point(p, p_weight, 1, p_index);
}
  
template <typename C3T3, typename MD, typename Sf>
void
Protect_edges_sizing_field<C3T3, MD, Sf>::
insert_balls(const Vertex_handle& vp,
             const Vertex_handle& vq,
             const Curve_segment_index& curve_index)
{
  // Get size of p & q
  const Bare_point& p = vp->point().point();
  const Bare_point& q = vq->point().point();
  
  const FT sp = get_size(vp);
  const FT sq = get_size(vq);
  
  // Compute geodesic distance
  const FT pq_geo_signed = domain_.geodesic_distance(p, q, curve_index);
  const CGAL::Sign d_sign = CGAL::sign(pq_geo_signed);
  const FT pq_geo = CGAL::abs(pq_geo_signed);

  // Insert balls
  return (sp <= sq) ? insert_balls(vp, vq, sp, sq, pq_geo, d_sign, curve_index)
                    : insert_balls(vq, vp, sq, sp, pq_geo, -d_sign, curve_index);  
}



template <typename C3T3, typename MD, typename Sf>
void
Protect_edges_sizing_field<C3T3, MD, Sf>::
insert_balls(const Vertex_handle& vp,
             const Vertex_handle& vq,
             const FT sp,
             const FT sq,
             const FT d,
             const CGAL::Sign d_sign,
             const Curve_segment_index& curve_index)
{
#ifdef PROTECTION_DEBUG
  std::cerr << "insert_balls(vp=" << (void*)(&*vp) << " (" << vp->point() << "),\n"
            << "             vq=" << (void*)(&*vq) << " (" << vq->point() << "),\n"
            << "             sp=" << sp << ",\n"
            << "             sq=" << sq << ",\n"
            << "              d=" << d << ",\n"
            << "             d_sign=" << d_sign << ",\n"
            << "             curve_index=" << curve_index << ")\n";
#endif
  CGAL_precondition(d > 0);
  CGAL_precondition(sp <= sq);
  CGAL_precondition(sp > 0);

  // Notations:
  // sp = size_p,   sq = size_q,   d = pq_geodesic
  // n = nb_points,   r = delta_step_size
  // 
  // Hypothesis:
  // sp <= sq
  //
  // Let's define
  // P0 = p, Pn+1 = q, d(Pi,Pi+1) = ai
  //
  // The following constraints should be verified:
  // a0 = sp + r, an = sq,
  // ai+1 = ai + r
  // d = Sum(ai)
  //
  // The following could be obtained:
  // r = (sq - sp) / (n+1)
  // n = 2(d-sq) / (sp+sq)
  //
  // =======================
  // Calculus details:
  // ai+1 = ai + r
  // ai+1 = a0 + r*(i+1)
  //   an = a0 + r*n
  //   sq = sp + r + r*n
  //    r = (sq-sp) / (n+1)
  //
  //   d = Sum(ai)
  //   d = Sum(sp + (i+1)*r)
  //   d = (n+1)*sp + (n+1)(n+2)/2 * r
  //   d = (n+1)*sp + (n+1)(n+2)/2 * (sq-sp) / (n+1)
  // 2*d = 2(n+1)*sp + (n+2)*sq - (n+2)*sp
  // 2*d = n*sp + (n+2)*sq
  //   n = 2(d-sq) / (sp+sq)
  // =======================
  
  int n = static_cast<int>(std::floor(FT(2)*(d-sq) / (sp+sq))+.5);
  // if( minimal_weight_ != 0 && n == 0 ) return;
  
#ifndef CGAL_MESH_3_NO_PROTECTION_NON_LINEAR
  // This block tries not to apply the general rule that the size of
  // protecting balls is a linear interpolation of the size of protecting
  // balls at corner. When the curve segment is long enough, pick a point
  // at the middle and choose a new size.
  if(n >= internal::max_nb_vertices_to_reevaluate_size && 
     d >= (internal::max_nb_vertices_to_reevaluate_size * minimal_weight_)) {
#ifdef PROTECTION_DEBUG
    std::cerr << "Number of to-be-inserted balls is: " 
              << n << "\n  between points ("
              << vp->point() << ") and (" << vq->point()
              << ")\n";
#endif
    const Bare_point new_point =
      domain_.construct_point_on_curve_segment(vp->point().point(),
                                               curve_index,
                                               d_sign * d / 2);
    const int dim = 1; // new_point is on edge
    const Index index = domain_.index_from_curve_segment_index(curve_index);
    const FT point_weight = CGAL::square(size_(new_point, dim, index));
#ifdef PROTECTION_DEBUG
    std::cerr << "  middle point: " << new_point << std::endl;
    std::cerr << "  new weight: " << point_weight << std::endl;
#endif
    const Vertex_handle new_vertex = smart_insert_point(new_point, 
                                                        point_weight,
                                                        dim,
                                                        index);
    const FT sn = get_size(new_vertex);
    if(sp <= sn) {
      insert_balls(vp, new_vertex, sp, sn, d/2, d_sign, curve_index);
    } else {
      insert_balls(new_vertex, vp, sn, sp, d/2, -d_sign, curve_index);
    }
    if(sn <= sq) {
      insert_balls(new_vertex, vq, sn, sq, d/2, d_sign, curve_index);
    } else {
      insert_balls(vq, new_vertex, sq, sn, d/2, -d_sign, curve_index);
    }
    return;
  }
#endif // not CGAL_MESH_3_NO_PROTECTION_NON_LINEAR

    FT r = (sq - sp) / FT(n+1);

#ifdef PROTECTION_DEBUG
  std::cerr << "  n=" << n
            << "\n  r=" << r << std::endl;
#endif


  // Adjust size of steps, D = covered distance
  FT D = sp*FT(n+1) + FT((n+1)*(n+2)) / FT(2) * r ;
  
  FT dleft_frac = d / D;
  
  // Initialize step sizes
  FT step_size = sp + r;
  FT norm_step_size = dleft_frac * step_size;
  
  // Initial distance
  FT d_signF = static_cast<FT>(d_sign);
  FT pt_dist = d_signF * norm_step_size;
  Vertex_handle prev = vp;
  const Bare_point& p = vp->point().point();

  // if ( (0 == n) && 
  //      ( (d >= sp+sq) || !is_sampling_dense_enough(vp, vq) ) )

  // If there is some place to insert one point, insert it
  if ( (0 == n) && (d >= sp+sq) )
  {
    n = 1;
    step_size = sp + (d-sp-sq) / FT(2);
    pt_dist = d_signF * step_size;
    norm_step_size = step_size;
  } else {
    CGAL_assertion(dleft_frac >= 1);
  }
  
  // Launch balls
  for ( int i = 1 ; i <= n ; ++i )
  {
    // New point position
    Bare_point new_point =
      domain_.construct_point_on_curve_segment(p, curve_index, pt_dist);
    
    // Weight (use as size the min between norm_step_size and linear interpolation)
    FT current_size = (std::min)(norm_step_size, sp + CGAL::abs(pt_dist)/d*(sq-sp));
    FT point_weight = current_size * current_size;
    
    // Index and dimension
    Index index = domain_.index_from_curve_segment_index(curve_index);
    int dim = 1; // new_point is on edge
    
    // Insert point into c3t3
    Vertex_handle new_vertex = smart_insert_point(new_point, point_weight, dim, index);
    
    // Add edge to c3t3
    c3t3_.add_to_complex(prev, new_vertex, curve_index);
    prev = new_vertex;
    
    // Step size
    step_size += r;
    norm_step_size = dleft_frac * step_size;
    
    // Increment distance
    pt_dist += d_signF * norm_step_size;
  }
  
  // Insert last edge into c3t3
  // Warning: if vp==vq (cycle) and if only 1 point was inserted,
  // then (prev,vp) == (prev,vq)
  if ( vp != vq || n > 1 )
  {
    c3t3_.add_to_complex(prev, vq, curve_index);
  }
}
  
  
template <typename C3T3, typename MD, typename Sf>
void
Protect_edges_sizing_field<C3T3, MD, Sf>::
refine_balls()
{
  Triangulation& tr = c3t3_.triangulation();
  
  // Loop
  bool restart = true;
  int nb=0;
  while ( (!unchecked_vertices_.empty() || restart) && nb<29)
  {
#ifdef PROTECTION_DEBUG
    std::cerr << "RESTART REFINE LOOP (" << nb << ")\n"
              << "\t unchecked_vertices size: " << unchecked_vertices_.size() <<"\n";
#endif
    ++nb;
    restart = false;
    std::map<Vertex_handle, FT> new_sizes;
    
    for(typename Tr::Finite_edges_iterator eit = tr.finite_edges_begin(), 
        end = tr.finite_edges_end(); eit != end; ++eit)
    {
      const Vertex_handle& va = eit->first->vertex(eit->second);
      const Vertex_handle& vb = eit->first->vertex(eit->third);
      
      // If those vertices are not adjacent 
      if( non_adjacent_but_intersect(va, vb) )
      {
        using CGAL::Mesh_3::internal::distance_divisor;

        // Compute correct size of balls
        const FT ab = compute_distance(va,vb);
        FT sa_new = (std::min)(ab/distance_divisor, get_size(va));
        FT sb_new = (std::min)(ab/distance_divisor, get_size(vb));
        
        // In case of va or vb have already been in conflict, keep minimal size
        if ( new_sizes.find(va) != new_sizes.end() )
        { sa_new = (std::min)(sa_new, new_sizes[va]); }
        
        if ( new_sizes.find(vb) != new_sizes.end() )
        { sb_new = (std::min)(sb_new, new_sizes[vb]); }
        
        // Store new_sizes for va and vb
        if ( sa_new != get_size(va) )
        { new_sizes[va] = sa_new; }
        
        if ( sb_new != get_size(vb) )
        { new_sizes[vb] = sb_new; }
      }
    }
    
    // Update size of balls
    for ( typename std::map<Vertex_handle,FT>::iterator it = new_sizes.begin(),
         end = new_sizes.end() ; it != end ; ++it)
    {
      // Set size of the ball to new value
      if(minimal_size_ != FT() && it->second < minimal_size_) {
        if(!is_special(it->first)) {
          change_ball_size(it->first,minimal_size_,true); // special ball
                  
          // Loop will have to be run again
          restart = true;
        }
      } else {
        change_ball_size(it->first,it->second);
                
        // Loop will have to be run again
        restart = true;
      }
    }
    
    // Check edges
    check_and_repopulate_edges();
  }
}


template <typename C3T3, typename MD, typename Sf>
bool
Protect_edges_sizing_field<C3T3, MD, Sf>::
non_adjacent_but_intersect(const Vertex_handle& va, const Vertex_handle& vb) const
{
  if ( ! c3t3_.is_in_complex(va,vb) )
  {
<<<<<<< HEAD
    return do_balls_intersect(va, vb);
  }
  
  return false;
}


template <typename C3T3, typename MD, typename Sf>
bool
Protect_edges_sizing_field<C3T3, MD, Sf>::
do_balls_intersect(const Vertex_handle& va, const Vertex_handle& vb) const
{
  typedef typename Gt::Sphere_3 Sphere_3;
    
  typename Gt::Construct_sphere_3 sphere = 
    c3t3_.triangulation().geom_traits().construct_sphere_3_object();
=======
    typename Gt::Construct_sphere_3 sphere = 
      c3t3_.triangulation().geom_traits().construct_sphere_3_object();
>>>>>>> db194534
    
  typename Gt::Do_intersect_3 do_intersect = 
    c3t3_.triangulation().geom_traits().do_intersect_3_object();
    
  const Bare_point& a = va->point().point();
  const Bare_point& b = vb->point().point();
    
  const FT& sq_ra = va->point().weight();
  const FT& sq_rb = vb->point().weight();
    
  return do_intersect(sphere(a, sq_ra), sphere(b, sq_rb));
}

template <typename C3T3, typename MD, typename Sf>
typename Protect_edges_sizing_field<C3T3, MD, Sf>::Vertex_handle
Protect_edges_sizing_field<C3T3, MD, Sf>::
change_ball_size(const Vertex_handle& v, const FT size, const bool special_ball)
{
  // Check if there is something to do
  Weight w = CGAL::square(size);
  // if(v->point().weight() == w)
  // { return v; }

#ifdef PROTECTION_DEBUG
  std::cerr << "change_ball_size(v=" << (void*)(&*v) 
            << " (" << v->point()
            << ") dim=" << c3t3_.in_dimension(v) 
            << " index=" << c3t3_.index(v)
            << " ,\n"
            << "                 size=" << size 
            << ", special_ball=" << std::boolalpha << special_ball << std::endl;
#endif
  
  // Get incident vertices along c3t3 edge
  Incident_vertices incident_vertices;
  c3t3_.adjacent_vertices_in_complex(v, std::back_inserter(incident_vertices));
  
  // Remove incident edges from complex
  for ( typename Incident_vertices::iterator vit = incident_vertices.begin(),
       vend = incident_vertices.end() ; vit != vend ; ++vit )
  {
    c3t3_.remove_from_complex(v,vit->first);
  }
  
  // Remove v from corners
  boost::optional<Corner_index> corner_index;
  if ( c3t3_.is_in_complex(v) )
  {
    corner_index = c3t3_.corner_index(v);
    c3t3_.remove_from_complex(v);
  }
  
  // Store point data
  Index index = c3t3_.index(v);
  int dim = get_dimension(v);
  Bare_point p = v->point().point();  
  
  // Change v size
  c3t3_.triangulation().remove(v);
   
  CGAL_assertion_code(Tr& tr = c3t3_.triangulation());
  CGAL_assertion_code(Cell_handle ch = tr.locate(p));
  CGAL_assertion_code(std::vector<Vertex_handle> hidden_vertices);
  CGAL_assertion_code(tr.vertices_inside_conflict_zone(Weighted_point(p, w),
                                                       ch,
                                                       std::back_inserter(hidden_vertices)));

  Vertex_handle new_v = insert_point(p, w , dim, index, special_ball);
  CGAL_assertion(hidden_vertices.empty());

  CGAL_assertion( (! special_ball) || is_special(new_v) ); 

  // TODO: ensure that this condition is always satisfied (Pedro's code ?)
  CGAL_assertion(v==new_v);
  //new_v->set_meshing_info(size*size);

  // Restore v in corners
  if ( corner_index )
  {
    // As C3t3::add_to_complex modifies the 'in_dimension' of the vertex,
    // we need to backup and re-set the 'is_special' marker after.
    const bool special_ball = is_special(new_v);
    c3t3_.add_to_complex(new_v,*corner_index);
    if(special_ball) {
        set_special(new_v);
    }
  }
  
  // Restore c3t3 edges
  for ( typename Incident_vertices::iterator it = incident_vertices.begin(),
       end = incident_vertices.end() ; it != end ; ++it )
  {
    // Restore connectivity in c3t3
    c3t3_.add_to_complex(new_v, it->first, it->second);
  }

  // Update unchecked vertices
  unchecked_vertices_.erase(v);
  unchecked_vertices_.insert(new_v);
  return new_v;
}


template <typename C3T3, typename MD, typename Sf>
void
Protect_edges_sizing_field<C3T3, MD, Sf>::
check_and_repopulate_edges()
{
#ifdef PROTECTION_DEBUG
  std::cerr << "check_and_repopulate_edges()\n";
#endif
  std::set<Vertex_handle> vertices;
  std::copy( unchecked_vertices_.begin(), unchecked_vertices_.end(),
             std::inserter(vertices,vertices.begin()) );
  
  unchecked_vertices_.clear();
  
  // Fix edges
  while ( !vertices.empty() )
  {
    Vertex_handle v = *vertices.begin();
    vertices.erase(vertices.begin());
    
    Vertex_vector erased_vertices;
    check_and_fix_vertex_along_edge(v, std::back_inserter(erased_vertices));
    
    for ( typename Vertex_vector::iterator vit = erased_vertices.begin(), 
         vend = erased_vertices.end() ; vit != vend ; ++vit )
    {
      vertices.erase(*vit);
    }
  }
}

  
template <typename C3T3, typename MD, typename Sf>
template <typename OutputIterator>
OutputIterator
Protect_edges_sizing_field<C3T3, MD, Sf>::
check_and_fix_vertex_along_edge(const Vertex_handle& v, OutputIterator out)
{
#ifdef PROTECTION_DEBUG
  std::cerr << "check_and_fix_vertex_along_edge(" 
            << (void*)(&*v) << "= (" << v->point() 
            << ") dim=" << get_dimension(v)
            << " index=" << c3t3_.index(v)
            << " special=" << std::boolalpha << is_special(v)
            << ")\n";
#endif
  // If v is a corner, then all incident edges have to be checked
  if ( c3t3_.is_in_complex(v) )
  {
    return repopulate_edges_around_corner(v, out);
  }
  
  // Get incident vertices along c3t3 edge
  Incident_vertices incident_vertices;
  c3t3_.adjacent_vertices_in_complex(v, std::back_inserter(incident_vertices));
  CGAL_assertion(incident_vertices.size() == 2);
  
  // Walk along edge to find the edge piece which is not correctly sampled
  typedef std::list<Vertex_handle> Vertex_list;
  Vertex_list to_repopulate;
  to_repopulate.push_front(v);
  
  const Vertex_handle& previous = incident_vertices.front().first;
  const Vertex_handle& next = incident_vertices.back().first;

  // Walk following direction (v,previous)
  walk_along_edge(v, previous, true, std::front_inserter(to_repopulate));
#ifdef PROTECTION_DEBUG
  std::cerr <<  "to_repopulate.size()=" << to_repopulate.size() << "\n";
#endif // PROTECTION_DEBUG  
  
  // Check whether a complete circle has been discovered or not
  if (   to_repopulate.size() == 1
      || to_repopulate.front() != to_repopulate.back() )
  {
    // Walk in other direction (v,next)
    walk_along_edge(v, next, true, std::back_inserter(to_repopulate));    
#ifdef PROTECTION_DEBUG
    std::cerr <<  "to_repopulate.size()=" << to_repopulate.size() << "\n";
#endif // PROTECTION_DEBUG  
  }
  
  // If only v is in to_repopulate, there is nothing to do
  if ( to_repopulate.size() == 1 )
  {
    *out++ = *to_repopulate.begin();
    return out;
  }
  
  // Store erased vertices
  std::copy(to_repopulate.begin(), to_repopulate.end(), out);

  // Repopulate edge
  const Curve_segment_index& curve_index = incident_vertices.front().second;
  
  analyze_and_repopulate(to_repopulate.begin(),
                         --to_repopulate.end(),
                         curve_index);
  
  return out;
}


template <typename C3T3, typename MD, typename Sf>
bool
Protect_edges_sizing_field<C3T3, MD, Sf>::
is_sampling_dense_enough(const Vertex_handle& v1, const Vertex_handle& v2) const
{
  using CGAL::Mesh_3::internal::min_intersection_factor;
  CGAL_precondition(c3t3_.is_in_complex(v1,v2));

  // Get sizes
  FT size_v1 = get_size(v1);
  FT size_v2 = get_size(v2);
  FT distance_v1v2 = compute_distance(v1,v2);
  
  // Ensure size_v1 > size_v2
  if ( size_v1 < size_v2 ) { std::swap(size_v1, size_v2); }
  
  // Check if balls intersect
  return distance_v1v2 < (FT(min_intersection_factor) * size_v2 + size_v1);  
}


template <typename C3T3, typename MD, typename Sf>
template <typename OutputIterator>
OutputIterator
Protect_edges_sizing_field<C3T3, MD, Sf>::
walk_along_edge(const Vertex_handle& start, const Vertex_handle& next,
                bool /*test_sampling*/,
                OutputIterator out) const
{
  CGAL_precondition( c3t3_.is_in_complex(start, next) );
  
  Vertex_handle previous = start;
  Vertex_handle current = next;
  
  // Walk along edge since a corner is encountered or the balls of previous
  // and current intersects enough
  while ( ! is_sampling_dense_enough(previous, current) )
  {
    *out++ = current;
    
    // Don't go through corners
    if ( c3t3_.is_in_complex(current) || current == start )
    {
      break;
    }
    
    // Get next vertex along edge
    Vertex_handle next = next_vertex_along_edge(current,previous);
    previous = current;
    current = next;
  }
  
  return out;
}


template <typename C3T3, typename MD, typename Sf>
typename Protect_edges_sizing_field<C3T3, MD, Sf>::Vertex_handle
Protect_edges_sizing_field<C3T3, MD, Sf>::
next_vertex_along_edge(const Vertex_handle& start,
                       const Vertex_handle& previous) const
{
  CGAL_precondition( c3t3_.is_in_complex(start, previous) );
  CGAL_precondition( ! c3t3_.is_in_complex(start) );
  
  Incident_vertices incident_vertices;
  c3t3_.adjacent_vertices_in_complex(start,
                                  std::back_inserter(incident_vertices));
  CGAL_assertion(incident_vertices.size() == 2);
  
  if ( incident_vertices.front().first == previous )
  { 
    return incident_vertices.back().first;
  }
  else
  { 
    return incident_vertices.front().first;
  }
}

  
template <typename C3T3, typename MD, typename Sf>
template <typename InputIterator>
void
Protect_edges_sizing_field<C3T3, MD, Sf>::
repopulate(InputIterator begin, InputIterator last, const Curve_segment_index& index)
{
#ifdef PROTECTION_DEBUG
  std::cerr << "repopulate(begin=" << (void*)(&**begin) 
            << " (" << (*begin)->point() << "),\n"
            << "            last=" << (void*)(&**last)
            << " (" << (*last)->point() << ")\n"
            << "                  distance(begin, last)=" 
            << std::distance(begin, last) << ",\n"
            << "           index=" << index << ")\n";
#endif
  CGAL_assertion( std::distance(begin,last) >= 0 );
  
  // May happen
  if ( begin == last ) { return; }
  
  // Valid because begin < last
  InputIterator current = begin;
  InputIterator previous = current++;
  
  // Remove edges from c3t3.
  while ( current != last )
  {
    c3t3_.remove_from_complex(*previous++, *current++);
  }
  // Keep a point between current and last
  Bare_point point_through = (*previous)->point().point();
  // Remove last edge
  c3t3_.remove_from_complex(*previous, *current);
  
  // Remove vertices (don't remove the first one and the last one)
  current = begin;
  while ( ++current != last )
  {
#ifdef PROTECTION_DEBUG
    std::cerr << "Removal of ";
    if(is_special(*current)) std::cerr << "SPECIAL ";
    std::cerr << "protecting ball "
              << (*current)->point();
    switch(get_dimension(*current)) {
    case 0:
      std::cerr << " on corner #";
      break;
    case 1:
      std::cerr << " on curve #";
      break;
    default:
      std::cerr << " ERROR dim=" << get_dimension(*current)  << " index=";
    }
    std::cerr  << c3t3_.index(*current) << std::endl;
#endif // PROTECTION_DEBUG
    c3t3_.triangulation().remove(*current);
  }
  
  // If edge is a cycle, order the iterators according to the orientation of
  // the cycle
  if (  domain_.is_cycle((*begin)->point().point(), index) 
      && domain_.distance_sign_along_cycle((*begin)->point().point(),
                                           point_through,
                                           (*last)->point().point(),
                                           index ) != CGAL::POSITIVE )
  {
    std::swap(begin,last);
  }
  
  // Repopulate edge
  insert_balls(*begin, *last, index);
}


template <typename C3T3, typename MD, typename Sf>
template <typename InputIterator>
void
Protect_edges_sizing_field<C3T3, MD, Sf>::
analyze_and_repopulate(InputIterator begin, InputIterator last, const Curve_segment_index& index)
{
#ifdef PROTECTION_DEBUG
  std::cerr << "analyze_and_repopulate(begin=" << (void*)(&**begin)
            << " (" << (*begin)->point() << "),\n"
            << "                       last=" << (void*)(&**last)
            << " (" << (*last)->point() << ")\n"
            << "                              distance(begin, last)=" 
            << std::distance(begin, last) << ",\n"
            << "                       index=" << index << ")\n";
#endif
  CGAL_assertion( std::distance(begin,last) >= 0 );
  
  // May happen
  if ( begin == last ) { return; }
  if ( std::distance(begin,last) == 1 )
  {
    repopulate(begin, last, index);
    return;
  }
  
  // Here std::distance(begin,last) > 1
  
  // ch_stack is the stack filled with the convex hull of element size.
  // The goal is to ensure that no ball will have its size increased
  std::stack<InputIterator> ch_stack;
  InputIterator current = begin;
  ch_stack.push(current);
  ch_stack.push(++current);

  // Compute the convex hull of the size of elements
  while ( ++current != last )
  {
    // Get last element of the stack
    InputIterator previous = ch_stack.top();
    ch_stack.pop();
    
    // If (prevprev, prev, current) is ok, then go one step forward, i.e. check
    // (prevprevprev, prevprev, current)
    while (   !ch_stack.empty() 
           && is_sizing_field_correct(*ch_stack.top(),*previous,*current) )
    {
      previous = ch_stack.top();
      ch_stack.pop();
    }
    
    // Push in the stack the furthest good element (previous)
    // and current element
    ch_stack.push(previous);   
    ch_stack.push(current);
  }
  
  // Insert last element
  ch_stack.push(last);
  
  // Repopulate edge segments
  current = ch_stack.top();
  ch_stack.pop();
  while ( !ch_stack.empty() )
  {
    InputIterator next = ch_stack.top();
    ch_stack.pop();
    // Iterators are on the reverse order in the stack, thus use [next,current]
    repopulate(next, current, index);
    current = next;
  }  
}
  
template <typename C3T3, typename MD, typename Sf>
bool
Protect_edges_sizing_field<C3T3, MD, Sf>::
is_sizing_field_correct(const Vertex_handle& v1,
                        const Vertex_handle& v2,
                        const Vertex_handle& v3) const
{
  FT s1 = get_size(v1);
  FT s2 = get_size(v2);
  FT s3 = get_size(v3);
  FT D = compute_distance(v1,v3);
  FT d = compute_distance(v1,v2);
  
  return ( s2 >= (s1 + d/D*(s3-s1)) );
}

  
template <typename C3T3, typename MD, typename Sf>
template <typename OutputIterator>
OutputIterator
Protect_edges_sizing_field<C3T3, MD, Sf>::
repopulate_edges_around_corner(const Vertex_handle& v, OutputIterator out)
{
  CGAL_precondition(c3t3_.is_in_complex(v));
  
  Incident_vertices incident_vertices;
  c3t3_.adjacent_vertices_in_complex(v, std::back_inserter(incident_vertices));
  
  for ( typename Incident_vertices::iterator vit = incident_vertices.begin(),
       vend = incident_vertices.end() ; vit != vend ; ++vit )
  {
    const Vertex_handle& next = vit->first;
    const Curve_segment_index& curve_index = vit->second;
    
    // Walk along each incident edge of the corner
    Vertex_vector to_repopulate;
    to_repopulate.push_back(v);
    walk_along_edge(v, next, true, std::back_inserter(to_repopulate));

    // Return erased vertices
    std::copy(to_repopulate.begin(), to_repopulate.end(), out);

    // Repopulate
    analyze_and_repopulate(to_repopulate.begin(), --to_repopulate.end(), curve_index);
  }
  
  return out;
}
  
} // end namespace Mesh_3


} //namespace CGAL

#endif // CGAL_MESH_3_PROTECT_EDGES_SIZING_FIELD_H<|MERGE_RESOLUTION|>--- conflicted
+++ resolved
@@ -1091,7 +1091,6 @@
 {
   if ( ! c3t3_.is_in_complex(va,vb) )
   {
-<<<<<<< HEAD
     return do_balls_intersect(va, vb);
   }
   
@@ -1104,14 +1103,8 @@
 Protect_edges_sizing_field<C3T3, MD, Sf>::
 do_balls_intersect(const Vertex_handle& va, const Vertex_handle& vb) const
 {
-  typedef typename Gt::Sphere_3 Sphere_3;
-    
   typename Gt::Construct_sphere_3 sphere = 
     c3t3_.triangulation().geom_traits().construct_sphere_3_object();
-=======
-    typename Gt::Construct_sphere_3 sphere = 
-      c3t3_.triangulation().geom_traits().construct_sphere_3_object();
->>>>>>> db194534
     
   typename Gt::Do_intersect_3 do_intersect = 
     c3t3_.triangulation().geom_traits().do_intersect_3_object();
