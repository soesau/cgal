--- conflicted
+++ resolved
@@ -663,54 +663,6 @@
 
   TDS_data      _tds_data;
   mutable bool sliver_cache_validity_ = false;
-<<<<<<< HEAD
-
-public:
-
-  friend std::istream& operator>>(std::istream &is, Compact_mesh_cell_3 &c)
-  {
-    Subdomain_index index;
-    if(is_ascii(is))
-      is >> index;
-    else
-      read(is, index);
-    if(is) {
-      c.set_subdomain_index(index);
-      for(int i = 0; i < 4; ++i)
-        {
-          Surface_patch_index i2;
-          if(is_ascii(is))
-            is >> iformat(i2);
-          else
-            {
-              read(is, i2);
-            }
-          c.set_surface_patch_index(i, i2);
-        }
-    }
-    return is;
-  }
-
-  friend
-  std::ostream& operator<<(std::ostream &os, const Compact_mesh_cell_3 &c)
-  {
-    if(is_ascii(os))
-      os << c.subdomain_index();
-    else
-      write(os, c.subdomain_index());
-    for(int i = 0; i < 4; ++i)
-      {
-        if(is_ascii(os))
-          os << ' ' << oformat(c.surface_patch_index(i));
-        else
-          write(os, c.surface_patch_index(i));
-      }
-    return os;
-  }
-
-};  // end class Compact_mesh_cell_3
-
-=======
 
 public:
 
@@ -757,7 +709,6 @@
 
 };  // end class Compact_mesh_cell_3
 
->>>>>>> cf69d322
 template< class GT,
           class MD,
           class TDS = void >
