// Copyright (c) 2006-2007  INRIA Sophia-Antipolis (France).
// Copyright (c) 2008,2011 GeometryFactory Sarl (France)
// All rights reserved.
//
// This file is part of CGAL (www.cgal.org).
// You can redistribute it and/or modify it under the terms of the GNU
// General Public License as published by the Free Software Foundation,
// either version 3 of the License, or (at your option) any later version.
//
// Licensees holding a valid commercial license may use this file in
// accordance with the commercial license agreement provided with the software.
//
// This file is provided AS IS with NO WARRANTY OF ANY KIND, INCLUDING THE
// WARRANTY OF DESIGN, MERCHANTABILITY AND FITNESS FOR A PARTICULAR PURPOSE.
//
// $URL: https://scm.gforge.inria.fr/svn/cgal/branches/features/Mesh_3-experimental-GF/Mesh_3/include/CGAL/Compact_mesh_cell_base_3.h $
// $Id: Compact_mesh_cell_base_3.h 70288 2012-07-05 10:09:48Z jtournoi $
//
//
// Author(s)     : Laurent Rineau, Stephane Tayeb, Andreas Fabri


#ifndef CGAL_COMPACT_MESH_CELL_BASE_3_H
#define CGAL_COMPACT_MESH_CELL_BASE_3_H

#include <CGAL/license/Mesh_3.h>


#include <CGAL/Mesh_3/config.h>

#include <CGAL/array.h>
#include <CGAL/assertions.h>
#include <CGAL/basic.h>
#include <CGAL/triangulation_assertions.h>
#include <CGAL/internal/Dummy_tds_3.h>
#include <CGAL/tags.h>
#include <CGAL/Has_timestamp.h>

#include <CGAL/Regular_triangulation_cell_base_3.h>
#include <CGAL/Mesh_3/io_signature.h>

<<<<<<< HEAD
=======
#include <boost/static_assert.hpp>
>>>>>>> 3c42724e
#include <boost/type_traits/is_same.hpp>

#ifdef CGAL_LINKED_WITH_TBB
# include <tbb/atomic.h>
#endif

namespace CGAL {

// Class Compact_mesh_cell_base_3_base
// Base for Compact_mesh_cell_base_3, with specializations
// for different values of Concurrency_tag
// Sequential
template <typename GT, typename Concurrency_tag>
class Compact_mesh_cell_base_3_base
{
  typedef typename GT::Point_3                Point_3;
  typedef typename GT::Weighted_point_3       Point;

protected:
  Compact_mesh_cell_base_3_base()
    : bits_(0)
    , weighted_circumcenter_(NULL)
  {}

public:
#if defined(CGAL_MESH_3_USE_LAZY_SORTED_REFINEMENT_QUEUE) \
 || defined(CGAL_MESH_3_USE_LAZY_UNSORTED_REFINEMENT_QUEUE)

  // Erase counter (cf. Compact_container)
  unsigned int erase_counter() const
  {
    return this->m_erase_counter;
  }
  void set_erase_counter(unsigned int c)
  {
    this->m_erase_counter = c;
  }
  void increment_erase_counter()
  {
    ++this->m_erase_counter;
  }
#endif

  /// Marks \c facet as visited
  void set_facet_visited (const int facet)
  {
    CGAL_precondition(facet>=0 && facet <4);
    bits_ |= char(1 << facet);
  }

  /// Marks \c facet as not visited
  void reset_visited (const int facet)
  {
    CGAL_precondition(facet>=0 && facet<4);
    bits_ = char(bits_ & (15 & ~(1 << facet)));
  }

  /// Returns \c true if \c facet is marked as visited
  bool is_facet_visited (const int facet) const
  {
    CGAL_precondition(facet>=0 && facet<4);
    return ( (bits_ & (1 << facet)) != 0 );
  }

  /// Precondition weighted_circumcenter_ == NULL
  void try_to_set_circumcenter(Point_3 *cc) const
  {
    CGAL_precondition(weighted_circumcenter_ == NULL);
    weighted_circumcenter_ = cc;
  }

private:
  char bits_;

#if defined(CGAL_MESH_3_USE_LAZY_SORTED_REFINEMENT_QUEUE) \
 || defined(CGAL_MESH_3_USE_LAZY_UNSORTED_REFINEMENT_QUEUE)

  typedef unsigned int              Erase_counter_type;
  Erase_counter_type                m_erase_counter;
#endif

protected:
  mutable Point_3* weighted_circumcenter_;
};


#ifdef CGAL_LINKED_WITH_TBB
// Class Compact_mesh_cell_base_3_base
// Specialization for parallel
template <typename GT>
class Compact_mesh_cell_base_3_base<GT, Parallel_tag>
{
  typedef typename GT::Point_3  Point_3;

protected:
  Compact_mesh_cell_base_3_base()
  {
    bits_ = 0;
    weighted_circumcenter_ = NULL;
  }

public:
  // Erase counter (cf. Compact_container)
  unsigned int erase_counter() const
  {
    return this->m_erase_counter;
  }
  void set_erase_counter(unsigned int c)
  {
    this->m_erase_counter = c;
  }
  void increment_erase_counter()
  {
    ++this->m_erase_counter;
  }

  /// Marks \c facet as visited
  void set_facet_visited (const int facet)
  {
    CGAL_precondition(facet>=0 && facet<4);
    char current_bits = bits_;
    while (bits_.compare_and_swap(current_bits | char(1 << facet), current_bits) != current_bits)
    {
      current_bits = bits_;
    }
  }

  /// Marks \c facet as not visited
  void reset_visited (const int facet)
  {
    CGAL_precondition(facet>=0 && facet<4);
    char current_bits = bits_;
    char mask = char(15 & ~(1 << facet));
    char wanted_value = current_bits & mask;
    while (bits_.compare_and_swap(wanted_value, current_bits) != current_bits)
    {
      current_bits = bits_;
    }
  }

  /// Returns \c true if \c facet is marked as visited
  bool is_facet_visited (const int facet) const
  {
    CGAL_precondition(facet>=0 && facet<4);
    return ( (bits_ & char(1 << facet)) != 0 );
  }

  /// If the circumcenter is already set (weighted_circumcenter_ != NULL),
  /// this function "deletes" cc
  void try_to_set_circumcenter(Point_3 *cc) const
  {
    if (weighted_circumcenter_.compare_and_swap(cc, NULL) != NULL)
      delete cc;
  }

private:
  typedef tbb::atomic<unsigned int> Erase_counter_type;
  Erase_counter_type                m_erase_counter;
  /// Stores visited facets (4 first bits)
  tbb::atomic<char> bits_;

protected:
  mutable tbb::atomic<Point_3*> weighted_circumcenter_;
};

#endif // CGAL_LINKED_WITH_TBB


// Class Compact_mesh_cell_base_3
// Cell base class used in 3D meshing process.
// Adds information to Cb about the cell of the input complex containing it
template< class GT,
          class MD,
          class TDS = void >
class Compact_mesh_cell_base_3
  : public Compact_mesh_cell_base_3_base<GT, typename TDS::Concurrency_tag>
{
  typedef typename GT::FT FT;
  typedef Compact_mesh_cell_base_3_base<GT,typename TDS::Concurrency_tag> Base;
  using Base::weighted_circumcenter_;

public:
  typedef TDS                          Triangulation_data_structure;
  typedef typename TDS::Vertex_handle  Vertex_handle;
  typedef typename TDS::Cell_handle    Cell_handle;
  typedef typename TDS::Vertex         Vertex;
  typedef typename TDS::Cell           Cell;
  typedef typename TDS::Cell_data      TDS_data;


  template <typename TDS2>
  struct Rebind_TDS {
    typedef Compact_mesh_cell_base_3<GT, MD, TDS2> Other;
  };


  // Index Type
  typedef typename MD::Subdomain_index      Subdomain_index;
  typedef typename MD::Surface_patch_index  Surface_patch_index;
  typedef typename MD::Index                Index;

  typedef GT                                Geom_traits;
  typedef typename GT::Point_3              Point_3;
  typedef typename GT::Weighted_point_3     Point;


  typedef Point*                            Point_container;
  typedef Point*                            Point_iterator;
  typedef const Point*                      Point_const_iterator;

public:
  void invalidate_weighted_circumcenter_cache() const
  {
    if (weighted_circumcenter_) {
      delete weighted_circumcenter_;
      weighted_circumcenter_ = NULL;
    }
  }

public:
  // Constructors
  Compact_mesh_cell_base_3()
    : surface_index_table_()
    , surface_center_table_()
#ifdef CGAL_INTRUSIVE_LIST
    , next_intrusive_()
    , previous_intrusive_()
#endif
    , surface_center_index_table_()
    , sliver_value_(FT(0.))
    , subdomain_index_()  
    , sliver_cache_validity_(false)
  {}

  Compact_mesh_cell_base_3(const Compact_mesh_cell_base_3& rhs)
    : N(rhs.N)
    , V(rhs.V)
#ifdef CGAL_INTRUSIVE_LIST
    , next_intrusive_(rhs.next_intrusive_)
    , previous_intrusive_(rhs.previous_intrusive_)
#endif
    , time_stamp_(rhs.time_stamp_)
    , sliver_value_(rhs.sliver_value_)
    , subdomain_index_(rhs.subdomain_index_)
    , sliver_cache_validity_(false)
  {
    for(int i=0; i <4; i++){
      surface_index_table_[i] = rhs.surface_index_table_[i];
      surface_center_table_[i]= rhs.surface_center_table_[i];
      surface_center_index_table_[i] = rhs.surface_center_index_table_[i];
    }
  }

  Compact_mesh_cell_base_3 (Vertex_handle v0,
                            Vertex_handle v1,
                            Vertex_handle v2,
                            Vertex_handle v3)
    : surface_index_table_()
    , surface_center_table_()
    , V(CGAL::make_array(v0, v1, v2, v3))
#ifdef CGAL_INTRUSIVE_LIST
    , next_intrusive_()
    , previous_intrusive_()
#endif
    , surface_center_index_table_()
    , sliver_value_(FT(0.))
    , subdomain_index_()
    , sliver_cache_validity_(false)
  {
  }


  Compact_mesh_cell_base_3 (Vertex_handle v0,
                            Vertex_handle v1,
                            Vertex_handle v2,
                            Vertex_handle v3,
                            Cell_handle n0,
                            Cell_handle n1,
                            Cell_handle n2,
                            Cell_handle n3)
    : surface_index_table_()
    , surface_center_table_()
    , N(CGAL::make_array(n0, n1, n2, n3))
    , V(CGAL::make_array(v0, v1, v2, v3))
#ifdef CGAL_INTRUSIVE_LIST
    , next_intrusive_()
    , previous_intrusive_()
#endif
    , surface_center_index_table_()
    , sliver_value_(FT(0.))
    , subdomain_index_()
    , sliver_cache_validity_(false)
  {
  }

  ~Compact_mesh_cell_base_3()
  {
    if(weighted_circumcenter_ != NULL){
      delete weighted_circumcenter_;
    }
  }

  // ACCESS FUNCTIONS

  Vertex_handle vertex(int i) const
  {
    CGAL_triangulation_precondition( i >= 0 && i <= 3 );
    return V[i];
  }

  bool has_vertex(Vertex_handle v) const
  {
    return (V[0] == v) || (V[1] == v) || (V[2]== v) || (V[3]== v);
  }

  bool has_vertex(Vertex_handle v, int & i) const
  {
    if (v == V[0]) { i = 0; return true; }
    if (v == V[1]) { i = 1; return true; }
    if (v == V[2]) { i = 2; return true; }
    if (v == V[3]) { i = 3; return true; }
    return false;
  }

  int index(Vertex_handle v) const
  {
    if (v == V[0]) { return 0; }
    if (v == V[1]) { return 1; }
    if (v == V[2]) { return 2; }
    CGAL_triangulation_assertion( v == V[3] );
    return 3;
  }

  Cell_handle neighbor(int i) const
  {
    CGAL_triangulation_precondition( i >= 0 && i <= 3);
    return N[i];
  }

  bool has_neighbor(Cell_handle n) const
  {
    return (N[0] == n) || (N[1] == n) || (N[2] == n) || (N[3] == n);
  }

  bool has_neighbor(Cell_handle n, int & i) const
  {
    if(n == N[0]){ i = 0; return true; }
    if(n == N[1]){ i = 1; return true; }
    if(n == N[2]){ i = 2; return true; }
    if(n == N[3]){ i = 3; return true; }
    return false;
  }

  int index(Cell_handle n) const
  {
    if (n == N[0]) return 0;
    if (n == N[1]) return 1;
    if (n == N[2]) return 2;
    CGAL_triangulation_assertion( n == N[3] );
    return 3;
  }

  // SETTING


  void set_neighbor(int i, Cell_handle n)
  {
    CGAL_triangulation_precondition( i >= 0 && i <= 3);
    CGAL_triangulation_precondition( this != &*n );
    N[i] = n;
  }


  void set_neighbors()
  {
    N[0] = N[1] = N[2] = N[3] = Cell_handle();
  }

  void set_neighbors(Cell_handle n0, Cell_handle n1,
                     Cell_handle n2, Cell_handle n3)
  {
    CGAL_triangulation_precondition( this != &*n0 );
    CGAL_triangulation_precondition( this != &*n1 );
    CGAL_triangulation_precondition( this != &*n2 );
    CGAL_triangulation_precondition( this != &*n3 );
    N[0] = n0;
    N[1] = n1;
    N[2] = n2;
    N[3] = n3;
  }

  // CHECKING

  // the following trivial is_valid allows
  // the user of derived cell base classes
  // to add their own purpose checking
  bool is_valid(bool = false, int = 0) const
  { return true; }

  // For use by Compact_container.
  void * for_compact_container() const { return N[0].for_compact_container(); }
  void * & for_compact_container()     { return N[0].for_compact_container(); }

  // TDS internal data access functions.
        TDS_data& tds_data()       { return _tds_data; }
  const TDS_data& tds_data() const { return _tds_data; }


  Point_iterator hidden_points_begin() const { return hidden_points_end(); }
  Point_iterator hidden_points_end() const { return NULL; }
  void hide_point (const Point&) const { }

  // We must override the functions that modify the vertices.
  // And if the point inside a vertex is modified, we fail,
  // but there's not much we can do for this now.
  void set_vertex(int i, Vertex_handle v)
  {
    CGAL_triangulation_precondition( i >= 0 && i <= 3);
    invalidate_weighted_circumcenter_cache();
    V[i] = v;
  }

  void set_vertices()
  {
    invalidate_weighted_circumcenter_cache();
    V[0] = V[1] = V[2] = V[3] = Vertex_handle();
  }

  void set_vertices(Vertex_handle v0, Vertex_handle v1,
                    Vertex_handle v2, Vertex_handle v3)
  {
    invalidate_weighted_circumcenter_cache();
    V[0] = v0;
    V[1] = v1;
    V[2] = v2;
    V[3] = v3;
  }

  template<typename GT_>
  const Point_3& weighted_circumcenter(const GT_& gt) const
  {
<<<<<<< HEAD
    CGAL_static_assertion((boost::is_same<Point_3,
      typename GT_::Construct_weighted_circumcenter_3::result_type>::value));
=======
    BOOST_STATIC_ASSERT(boost::is_same<Point_3,
      typename GT_::Construct_weighted_circumcenter_3::result_type>::value);
>>>>>>> 3c42724e
    if (weighted_circumcenter_ == NULL) {
      this->try_to_set_circumcenter(
        new Point_3(gt.construct_weighted_circumcenter_3_object()
                        (this->vertex(0)->point(),
                         this->vertex(1)->point(),
                         this->vertex(2)->point(),
                         this->vertex(3)->point())));
    } else {
      CGAL_expensive_assertion(gt.construct_weighted_circumcenter_3_object()
                                (this->vertex(0)->point(),
                                 this->vertex(1)->point(),
                                 this->vertex(2)->point(),
                                 this->vertex(3)->point()) == *weighted_circumcenter_);
    }
    return *weighted_circumcenter_;
  }

  const Point_3& weighted_circumcenter() const
  {
    return weighted_circumcenter(Geom_traits());
  }

  // Returns the index of the cell of the input complex that contains the cell
  Subdomain_index subdomain_index() const { return subdomain_index_; }

  // Sets the index of the cell of the input complex that contains the cell
  void set_subdomain_index(const Subdomain_index& index)
  { subdomain_index_ = index; }

  void set_sliver_value(const FT& value)
  {
    sliver_cache_validity_ = true;
    sliver_value_ = value;
  }

  const FT& sliver_value() const
  {
    CGAL_assertion(is_cache_valid());
    return sliver_value_;
  }

  bool is_cache_valid() const { return sliver_cache_validity_; }
  void reset_cache_validity() const { sliver_cache_validity_ = false;  }

  /// Set surface index of \c facet to \c index
  void set_surface_patch_index(const int facet, const Surface_patch_index& index)
  {
    CGAL_precondition(facet>=0 && facet<4);
    surface_index_table_[facet] = index;
  }

  /// Returns surface index of facet \c facet
  Surface_patch_index surface_patch_index(const int facet) const
  {
    CGAL_precondition(facet>=0 && facet<4);
    return surface_index_table_[facet];
  }

  /// Sets surface center of \c facet to \c point
  void set_facet_surface_center(const int facet, const Point_3& point)
  {
    CGAL_precondition(facet>=0 && facet<4);
    surface_center_table_[facet] = point;
  }

  /// Returns surface center of \c facet
  Point_3 get_facet_surface_center(const int facet) const
  {
    CGAL_precondition(facet>=0 && facet<4);
    return surface_center_table_[facet];
  }

  /// Sets surface center index of \c facet to \c index
  void set_facet_surface_center_index(const int facet, const Index& index)
  {
    CGAL_precondition(facet>=0 && facet<4);
    surface_center_index_table_[facet] = index;
  }

  /// Returns surface center of \c facet
  Index get_facet_surface_center_index(const int facet) const
  {
    CGAL_precondition(facet>=0 && facet<4);
    return surface_center_index_table_[facet];
  }

  /// Returns true if facet lies on a surface patch
  bool is_facet_on_surface(const int facet) const
  {
    CGAL_precondition(facet>=0 && facet<4);
    return ( !( Surface_patch_index() == surface_index_table_[facet] ));
  }

  // -----------------------------------
  // Backward Compatibility
  // -----------------------------------
#ifndef CGAL_MESH_3_NO_DEPRECATED_SURFACE_INDEX
  typedef Surface_patch_index   Surface_index;

  void set_surface_index(const int facet, const Surface_index& index)
  { set_surface_patch_index(facet,index); }

  /// Returns surface index of facet \c facet
  Surface_index surface_index(const int facet) const
  { return surface_patch_index(facet); }
#endif // CGAL_MESH_3_NO_DEPRECATED_SURFACE_INDEX
  // -----------------------------------
  // End backward Compatibility
  // -----------------------------------

  static
  std::string io_signature()
  {
    return
      Get_io_signature<Subdomain_index>()() + "+" +
      Get_io_signature<Regular_triangulation_cell_base_3<Geom_traits> >()()
      + "+(" + Get_io_signature<Surface_patch_index>()() + ")[4]";
  }

#ifdef CGAL_INTRUSIVE_LIST
public:
  Cell_handle next_intrusive() const { return next_intrusive_; }
  void set_next_intrusive(Cell_handle c)
  { 
    next_intrusive_ = c; 
  }

  Cell_handle previous_intrusive() const { return previous_intrusive_; }
  void set_previous_intrusive(Cell_handle c)
  { 
    previous_intrusive_ = c; 
  }
#endif // CGAL_INTRUSIVE_LIST

  /// For the determinism of Compact_container iterators
  ///@{
  typedef Tag_true Has_timestamp;

  std::size_t time_stamp() const {
    return time_stamp_;
  }
  void set_time_stamp(const std::size_t& ts) {
    time_stamp_ = ts;
  }
  ///@}

private:


  /// Stores surface_index for each facet of the cell
  CGAL::cpp11::array<Surface_patch_index, 4> surface_index_table_;
  /// Stores surface center of each facet of the cell
  CGAL::cpp11::array<Point_3, 4> surface_center_table_;
  /// Stores surface center index of each facet of the cell

  CGAL::cpp11::array<Cell_handle, 4> N;
  CGAL::cpp11::array<Vertex_handle, 4> V;

#ifdef CGAL_INTRUSIVE_LIST
  Cell_handle next_intrusive_, previous_intrusive_;
#endif
  std::size_t time_stamp_;

  CGAL::cpp11::array<Index, 4> surface_center_index_table_;
  /// Stores visited facets (4 first bits)

  //  Point_container _hidden;

  FT sliver_value_;

  // The index of the cell of the input complex that contains me
  Subdomain_index subdomain_index_;

  TDS_data      _tds_data;
  mutable bool sliver_cache_validity_;


};  // end class Compact_mesh_cell_base_3

template < class GT, class MT, class Cb >
std::istream&
operator>>(std::istream &is,
           Compact_mesh_cell_base_3<GT, MT, Cb> &c)
{
  typename Compact_mesh_cell_base_3<GT, MT, Cb>::Subdomain_index index;
  if(is_ascii(is))
    is >> index;
  else
    read(is, index);
  if(is) {
    c.set_subdomain_index(index);
    for(int i = 0; i < 4; ++i)
    {
      typename Compact_mesh_cell_base_3<GT, MT, Cb>::Surface_patch_index i2;
      if(is_ascii(is))
        is >> iformat(i2);
      else
      {
        read(is, i2);
      }
      c.set_surface_patch_index(i, i2);
    }
  }
  return is;
}

template < class GT, class MT, class Cb >
std::ostream&
operator<<(std::ostream &os,
           const Compact_mesh_cell_base_3<GT, MT, Cb> &c)
{
  if(is_ascii(os))
     os << c.subdomain_index();
  else
    write(os, c.subdomain_index());
  for(int i = 0; i < 4; ++i)
  {
    if(is_ascii(os))
      os << ' ' << oformat(c.surface_patch_index(i));
    else
      write(os, c.surface_patch_index(i));
  }
  return os;
}


// Specialization for void.
template <typename GT, typename MD>
class Compact_mesh_cell_base_3<GT, MD, void>
{
public:
  typedef internal::Dummy_tds_3                         Triangulation_data_structure;
  typedef Triangulation_data_structure::Vertex_handle   Vertex_handle;
  typedef Triangulation_data_structure::Cell_handle     Cell_handle;
  template <typename TDS2>
  struct Rebind_TDS { typedef Compact_mesh_cell_base_3<GT, MD, TDS2> Other; };
};

}  // end namespace CGAL


#endif // CGAL_COMPACT_MESH_CELL_BASE_3_H<|MERGE_RESOLUTION|>--- conflicted
+++ resolved
@@ -39,11 +39,8 @@
 #include <CGAL/Regular_triangulation_cell_base_3.h>
 #include <CGAL/Mesh_3/io_signature.h>
 
-<<<<<<< HEAD
-=======
-#include <boost/static_assert.hpp>
->>>>>>> 3c42724e
 #include <boost/type_traits/is_same.hpp>
+
 
 #ifdef CGAL_LINKED_WITH_TBB
 # include <tbb/atomic.h>
@@ -484,13 +481,8 @@
   template<typename GT_>
   const Point_3& weighted_circumcenter(const GT_& gt) const
   {
-<<<<<<< HEAD
     CGAL_static_assertion((boost::is_same<Point_3,
       typename GT_::Construct_weighted_circumcenter_3::result_type>::value));
-=======
-    BOOST_STATIC_ASSERT(boost::is_same<Point_3,
-      typename GT_::Construct_weighted_circumcenter_3::result_type>::value);
->>>>>>> 3c42724e
     if (weighted_circumcenter_ == NULL) {
       this->try_to_set_circumcenter(
         new Point_3(gt.construct_weighted_circumcenter_3_object()
