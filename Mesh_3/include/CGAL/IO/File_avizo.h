// Copyright (c) 2012  GeometryFactory Sarl (France).
// All rights reserved.
//
// This file is part of CGAL (www.cgal.org).
//
// $URL$
// $Id$
// SPDX-License-Identifier: GPL-3.0-or-later OR LicenseRef-Commercial
//
//
// Author(s)     : Laurent Rineau

#ifndef CGAL_IO_FILE_AVIZO_H
#define CGAL_IO_FILE_AVIZO_H

#include <CGAL/license/Mesh_3.h>


#include <CGAL/IO/File_medit.h>
#include <iostream>
#include <string>
#include <CGAL/utility.h>
#include <CGAL/Unique_hash_map.h>

namespace CGAL {

namespace IO {

/**
 * @brief outputs mesh to avizo format
 * @param os the stream
 * @param c3t3 the mesh
 * \see \ref IOStreamAvizo
 */
template <class C3T3>
void
output_to_avizo(std::ostream& os,
                const C3T3& c3t3)
{
  typedef typename C3T3::Triangulation Tr;
  typedef typename C3T3::Cells_in_complex_iterator Cell_iterator;

  typedef typename Tr::Finite_vertices_iterator Finite_vertices_iterator;
  typedef typename Tr::Vertex_handle Vertex_handle;
  typedef typename Tr::Cell_handle Cell_handle;
  typedef typename Tr::Weighted_point Weighted_point;

  const Tr& tr = c3t3.triangulation();

  CGAL::Unique_hash_map<Vertex_handle, std::size_t> V;

  //-------------------------------------------------------
  // nodes
  //-------------------------------------------------------

  os << std::setprecision(17);
  os << " # Avizo 3D ASCII 2.0\n\n";
  os << "nNodes " << tr.number_of_vertices() << std::endl;
  os << "nTetrahedra " << c3t3.number_of_cells_in_complex() << std::endl;
  os <<  "Parameters {\n"
    "    Materials {\n"
    "        Material3 {\n"
    "            Id 1,\n"
    "            Color 0 0.835294 0.164706\n"
    "        }\n"
    "        Material4 {\n"
    "            Id 2,\n"
    "            Color 0.862745 0.0901961 0.0901961\n"
    "        }\n"
    "        Material5 {\n"
    "            Id 3,\n"
    "            Color 0.94902 0.847059 0.0901961\n"
    "        }\n"
    "        Material6 {\n"
    "            Id 4,\n"
    "            Color 0.8 0.16 0.698646\n"
    "        }\n"
    "        Material7 {\n"
    "            Id 5,\n"
    "            Color 0.494118 0.494118 1\n"
    "        }\n"
    "        Material8 {\n"
    "            Id 6,\n"
    "            Color 0.227451 0.227451 0.968627\n"
    "        }\n"
    "        Material9 {\n"
    "            Id 7,\n"
    "            Color 0.666667 0.666667 0.666667\n"
    "        }\n"
    "    }\n"
    "}\n"
    "Nodes { float[3] Coordinates } @1\n"
    "Tetrahedra { int[4] Nodes } @2\n"
    "TetrahedronData { byte Materials } @3\n"
    "\n"
    "# Data section follows\n"
    "@1\n";

  std::size_t vert_counter = 0;
  for(Finite_vertices_iterator
        vit = tr.finite_vertices_begin(),
        end = tr.finite_vertices_end();
      vit != end; ++vit)
  {
    const Weighted_point& p = tr.point(vit);
    const double x = CGAL::to_double(p.x());
    const double y = CGAL::to_double(p.y());
    const double z = CGAL::to_double(p.z());

    V[vit] = ++vert_counter;

    os << x << " " << y << " " << z << "\n";
  }



  //-------------------------------------------------------
  // Elements
  //-------------------------------------------------------

  os << "\n@2\n";
  for (Cell_iterator
         cit = c3t3.cells_in_complex_begin(),
         end = c3t3.cells_in_complex_end();
       cit != end; ++cit)
  {
    const Cell_handle ch = cit;
    os << V[ch->vertex(0)] ;
    os << " " << V[ch->vertex(1)] ;
    os << " " << V[ch->vertex(2)] ;
    os << " " << V[ch->vertex(3)]  << "\n";
  }

  os << "\n@3\n";
  for (Cell_iterator
         cit = c3t3.cells_in_complex_begin(),
         end = c3t3.cells_in_complex_end();
       cit != end; ++cit)
  {
    os << cit->subdomain_index() << "\n";
  }

} // end output_to_avizo(...)

} // end namespace IO

<<<<<<< HEAD
/**
 * @brief outputs mesh to avizo format
 * @param os the stream
 * @param c3t3 the mesh
 * \see \ref IOStreamAvizo
 */
template <class C3T3>
void
output_to_avizo(std::ostream& os,
                 const C3T3& c3t3)
{
  Mesh_3::output_to_avizo(os,c3t3);
}
=======
#ifndef CGAL_NO_DEPRECATED_CODE
using IO::output_to_avizo;
#endif
>>>>>>> cf69d322

} // end namespace CGAL

#endif // CGAL_IO_FILE_AVIZO_H<|MERGE_RESOLUTION|>--- conflicted
+++ resolved
@@ -144,25 +144,9 @@
 
 } // end namespace IO
 
-<<<<<<< HEAD
-/**
- * @brief outputs mesh to avizo format
- * @param os the stream
- * @param c3t3 the mesh
- * \see \ref IOStreamAvizo
- */
-template <class C3T3>
-void
-output_to_avizo(std::ostream& os,
-                 const C3T3& c3t3)
-{
-  Mesh_3::output_to_avizo(os,c3t3);
-}
-=======
 #ifndef CGAL_NO_DEPRECATED_CODE
 using IO::output_to_avizo;
 #endif
->>>>>>> cf69d322
 
 } // end namespace CGAL
 
