--- conflicted
+++ resolved
@@ -85,23 +85,7 @@
 } // end namespace internal
 } // end namespace Mesh_3
 
-<<<<<<< HEAD
-
-  /*!
-    \ingroup PkgMesh3MeshClasses
-
-    The function object class `Mesh_edge_criteria_3` is a model of `MeshEdgeCriteria_3`. It
-    provides a bound for the size criterion.
-
-    \cgalModels `MeshEdgeCriteria_3`
-
-    \sa `MeshCriteria_3`
-    \sa `CGAL::Mesh_criteria_3<Tr>`
-    \sa `MeshDomainField_3`
-
-*/
-
-=======
+
 /*!
 \ingroup PkgMesh3MeshClasses
 
@@ -115,7 +99,7 @@
 \sa `MeshDomainField_3`
 
 */
->>>>>>> d6581363
+
 template < typename Tr >
 class Mesh_edge_criteria_3
 {
@@ -124,34 +108,7 @@
   typedef typename Tr::Geom_traits Gt;
 
 public:
-<<<<<<< HEAD
-
-  /// \name Types
-  /// @{
-
-  /*!
-    Numerical type.
-  */
-  typedef typename Tr::Geom_traits::FT FT;
-
-  /// @}
-
-  typedef typename Tr::Vertex::Index  Index;
-  typedef typename Tr::Geom_traits    Gt;
-  typedef typename Tr::Bare_point     Point_3;
-
-  /// \name Creation
-  /// @{
-
-  /*!
-    Returns an object to serve as criteria for edges.
-    The argument `length_bound` is an upper bound
-    for the length of the edges which are used to discretize the curves.
-    Note that if one parameter is set to 0, then its corresponding criteria is ignored.
-  */
-
-  Mesh_edge_criteria_3(const FT& value)
-=======
+
   /// \name Types
   /// @{
   /*!
@@ -181,7 +138,7 @@
   */
   Mesh_edge_criteria_3(const FT& length_bound,
                        const FT& min_length_bound = 0)
->>>>>>> d6581363
+
     : p_size_(new Mesh_3::internal::Sizing_field_container<
                 Mesh_constant_domain_field_3<Gt,Index> ,
                 FT,
@@ -192,14 +149,7 @@
 
   // Nb: SFINAE to avoid wrong matches with built-in numerical types
   // as int.
-<<<<<<< HEAD
-
-  /*!
-    Returns an object to serve as criteria for edges. The type `SizingField`
-    must be a model of concept `MeshDomainField_3`. The behavior and semantic of the argument are the same
-    as above, except that the length
-    parameter is a functional instead of a constant.
-=======
+
   /*!
   * @tparam SizingField a model of `MeshDomainField_3`
   *
@@ -207,21 +157,17 @@
   * The behavior and semantic of the argument are the same
   * as above, except that the `length_bound`
   * parameter is a functional instead of a constant.
->>>>>>> d6581363
+
   */
   template < typename SizingField >
   Mesh_edge_criteria_3
   (
-<<<<<<< HEAD
-   const SizingField& size,
-   std::enable_if_t<Mesh_3::Is_mesh_domain_field_3<Tr, SizingField>::value>* = 0
-=======
+
    const SizingField& length_bound,
    const FT& min_length_bound = 0
 #ifndef DOXYGEN_RUNNING
     , std::enable_if_t<Mesh_3::Is_mesh_domain_field_3<Tr, SizingField>::value>* = 0
 #endif
->>>>>>> d6581363
    )
    : min_length_bound_(min_length_bound)
   {
