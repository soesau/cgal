--- conflicted
+++ resolved
@@ -46,7 +46,6 @@
 create_single_source_cgal_program( "mesh_implicit_sphere.cpp" )
 target_link_libraries(mesh_implicit_sphere PUBLIC CGAL::Eigen_support)
 
-<<<<<<< HEAD
 create_single_source_cgal_program( "mesh_implicit_sphere_variable_size.cpp" )
 target_link_libraries(mesh_implicit_sphere_variable_size PUBLIC CGAL::Eigen_support)
 
@@ -67,80 +66,6 @@
 
 create_single_source_cgal_program( "mesh_polyhedral_domain.cpp" )
 target_link_libraries(mesh_polyhedral_domain PUBLIC CGAL::Eigen_support)
-=======
-    # Compilable examples
-    create_single_source_cgal_program( "mesh_hybrid_mesh_domain.cpp" )
-    create_single_source_cgal_program( "mesh_implicit_sphere.cpp" )
-    create_single_source_cgal_program( "mesh_implicit_sphere_variable_size.cpp" )
-    create_single_source_cgal_program( "mesh_two_implicit_spheres_with_balls.cpp" )
-    create_single_source_cgal_program( "mesh_implicit_domains_2.cpp" "implicit_functions.cpp" )
-    create_single_source_cgal_program( "mesh_cubes_intersection.cpp" )
-    create_single_source_cgal_program( "mesh_cubes_intersection_with_features.cpp" )
-    create_single_source_cgal_program( "mesh_implicit_domains.cpp" "implicit_functions.cpp" )
-    create_single_source_cgal_program( "mesh_polyhedral_domain.cpp" )
-    create_single_source_cgal_program( "mesh_polyhedral_domain_sm.cpp" )
-    create_single_source_cgal_program( "mesh_polyhedral_domain_with_surface_inside.cpp" )
-    create_single_source_cgal_program( "remesh_polyhedral_surface.cpp" )
-    create_single_source_cgal_program( "remesh_polyhedral_surface_sm.cpp" )
-    create_single_source_cgal_program( "mesh_polyhedral_domain_with_features.cpp" )
-    create_single_source_cgal_program( "mesh_polyhedral_domain_with_features_sm.cpp" )
-    create_single_source_cgal_program( "mesh_polyhedral_domain_with_lipschitz_sizing.cpp" )
-    create_single_source_cgal_program( "mesh_polyhedral_complex.cpp" )
-    create_single_source_cgal_program( "mesh_polyhedral_complex_sm.cpp" )
-    if( WITH_CGAL_ImageIO )
-      if( VTK_FOUND AND ("${VTK_VERSION_MAJOR}" GREATER "5" OR VTK_VERSION VERSION_GREATER 5) )
-        add_executable ( mesh_3D_gray_vtk_image mesh_3D_gray_vtk_image.cpp )
-        target_link_libraries(  mesh_3D_gray_vtk_image ${CGAL_LIBRARIES} ${CGAL_3RD_PARTY_LIBRARIES} ${VTK_LIBRARIES})
-        cgal_add_test( mesh_3D_gray_vtk_image )
-        add_to_cached_list( CGAL_EXECUTABLE_TARGETS mesh_3D_gray_vtk_image )
-      endif()
-
-      create_single_source_cgal_program( "mesh_3D_gray_image.cpp" )
-      create_single_source_cgal_program( "mesh_3D_gray_image_multiple_values.cpp" )
-      create_single_source_cgal_program( "mesh_3D_image_with_features.cpp" )
-      if( CGAL_ImageIO_USE_ZLIB )
-        create_single_source_cgal_program( "mesh_optimization_example.cpp" )
-
-        create_single_source_cgal_program( "mesh_optimization_lloyd_example.cpp" )
-
-        create_single_source_cgal_program( "mesh_3D_image.cpp" )
-        create_single_source_cgal_program( "mesh_3D_image_with_custom_initialization.cpp" )
-
-        create_single_source_cgal_program( "mesh_3D_image_variable_size.cpp" )
-      else()
-        message( STATUS "NOTICE: The examples mesh_3D_image.cpp, mesh_3D_image_variable_size.cpp, mesh_optimization_example.cpp and mesh_optimization_lloyd_example.cpp need CGAL_ImageIO to be configured with ZLIB support, and will not be compiled." )
-      endif()
-    else()
-      message( STATUS "NOTICE: Some examples need the CGAL_ImageIO library, and will not be compiled." )
-    endif()
-#    create_single_source_cgal_program( "mesh_polyhedral_implicit_function.cpp" )
-#    create_single_source_cgal_program( "mesh_polyhedral_surface_tolerance_region.cpp" )
-#    create_single_source_cgal_program( "mesh_polyhedral_edge_tolerance_region.cpp" )
-
-    if(CGAL_ACTIVATE_CONCURRENT_MESH_3 AND TBB_FOUND)
-      foreach(target
-        mesh_3D_image
-        mesh_3D_image_variable_size
-        mesh_3D_image_with_custom_initialization
-        mesh_3D_image_with_features
-        mesh_implicit_sphere
-        mesh_implicit_sphere_variable_size
-        mesh_optimization_example
-        mesh_optimization_lloyd_example
-        mesh_polyhedral_complex
-        mesh_polyhedral_complex_sm
-        mesh_polyhedral_domain
-        mesh_polyhedral_domain_sm
-        mesh_polyhedral_domain_with_features
-        mesh_polyhedral_domain_with_features_sm
-        mesh_polyhedral_domain_with_lipschitz_sizing
-        mesh_two_implicit_spheres_with_balls)
-        if(TARGET ${target})
-          CGAL_target_use_TBB(${target})
-        endif()
-      endforeach()
-    endif()
->>>>>>> 9bf27c67
 
 create_single_source_cgal_program( "mesh_polyhedral_domain_sm.cpp" )
 target_link_libraries(mesh_polyhedral_domain_sm PUBLIC CGAL::Eigen_support)
@@ -205,30 +130,29 @@
     message( STATUS "NOTICE: The examples mesh_3D_image.cpp, mesh_3D_image_variable_size.cpp, mesh_optimization_example.cpp and mesh_optimization_lloyd_example.cpp need CGAL_ImageIO to be configured with ZLIB support, and will not be compiled." )
   endif()
 else()
-<<<<<<< HEAD
   message( STATUS "NOTICE: Some examples need the CGAL_ImageIO library, and will not be compiled." )
 endif()
 
-if(CGAL_ACTIVATE_CONCURRENT_MESH_3 AND TARGET CGAL::TBB_support AND TARGET ${target})
+if(CGAL_ACTIVATE_CONCURRENT_MESH_3 AND TARGET CGAL::TBB_support)
   foreach(target
+      mesh_3D_image
+      mesh_3D_image_variable_size
+      mesh_3D_image_with_custom_initialization
       mesh_3D_image_with_features
-      mesh_3D_image
+      mesh_implicit_sphere
+      mesh_implicit_sphere_variable_size
+      mesh_optimization_example
+      mesh_optimization_lloyd_example
+      mesh_polyhedral_complex
+      mesh_polyhedral_complex_sm
       mesh_polyhedral_domain
-      mesh_3D_image_with_custom_initialization
-      mesh_two_implicit_spheres_with_balls
-      mesh_optimization_lloyd_example
-      mesh_optimization_example
-      mesh_implicit_sphere
-      mesh_polyhedral_complex_sm
-      mesh_implicit_sphere_variable_size
       mesh_polyhedral_domain_sm
+      mesh_polyhedral_domain_with_features
+      mesh_polyhedral_domain_with_features_sm
       mesh_polyhedral_domain_with_lipschitz_sizing
-      mesh_polyhedral_complex
-      mesh_polyhedral_domain_with_features
-      mesh_3D_image_variable_size)
-    target_link_libraries(${target} PUBLIC CGAL::TBB_support)
+      mesh_two_implicit_spheres_with_balls)
+    if(TARGET ${target})
+      target_link_libraries(${target} PUBLIC CGAL::TBB_support)
+    endif()
   endforeach()
-=======
-  message(STATUS "This program requires the CGAL library, and will not be compiled.")
->>>>>>> 9bf27c67
 endif()