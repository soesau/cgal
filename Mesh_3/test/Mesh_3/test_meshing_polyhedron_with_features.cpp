// Copyright (c) 2010 INRIA Sophia-Antipolis (France).
// All rights reserved.
//
// This file is part of CGAL (www.cgal.org).
// You can redistribute it and/or modify it under the terms of the GNU
// General Public License as published by the Free Software Foundation,
// either version 3 of the License, or (at your option) any later version.
//
// Licensees holding a valid commercial license may use this file in
// accordance with the commercial license agreement provided with the software.
//
// This file is provided AS IS with NO WARRANTY OF ANY KIND, INCLUDING THE
// WARRANTY OF DESIGN, MERCHANTABILITY AND FITNESS FOR A PARTICULAR PURPOSE.
//
// $URL$
// $Id$
//
//
// Author(s)     : Stephane Tayeb
//
//******************************************************************************
// File Description :
//******************************************************************************

#include "test_meshing_utilities.h"
#include <CGAL/Mesh_3/Robust_intersection_traits_3.h>
#include <CGAL/Polyhedral_mesh_domain_with_features_3.h>
#include <CGAL/IO/File_medit.h>
#include <CGAL/IO/File_tetgen.h>
#include <CGAL/IO/File_binary_mesh_3.h>

template <typename K, typename Concurrency_tag = CGAL::Sequential_tag>
struct Polyhedron_with_features_tester : public Tester<K>
{
  void operator()() const
  {
    typedef CGAL::Mesh_3::Robust_intersection_traits_3<K> Gt;
    typedef CGAL::Polyhedral_mesh_domain_with_features_3<Gt> Mesh_domain;
<<<<<<< HEAD
    
    typedef typename CGAL::Mesh_triangulation_3<
      Mesh_domain,
      typename CGAL::Kernel_traits<Mesh_domain>::Kernel,
      Concurrency_tag>::type Tr;
=======

    typedef typename CGAL::Mesh_triangulation_3<Mesh_domain>::type Tr;
>>>>>>> 6dd59499
    typedef CGAL::Mesh_complex_3_in_triangulation_3 <
      Tr,
      typename Mesh_domain::Corner_index,
      typename Mesh_domain::Curve_segment_index > C3t3;

    typedef CGAL::Mesh_criteria_3<Tr> Mesh_criteria;
    typedef typename Mesh_criteria::Edge_criteria Edge_criteria;
    typedef typename Mesh_criteria::Facet_criteria Facet_criteria;
    typedef typename Mesh_criteria::Cell_criteria Cell_criteria;

    //-------------------------------------------------------
    // Data generation
    //-------------------------------------------------------
    std::cout << "\tSeed is\t"
      << CGAL::default_random.get_seed() << std::endl;
    Mesh_domain domain("data/cube.off", &CGAL::default_random);
    domain.detect_features();

    // Set mesh criteria
    Edge_criteria edge_criteria(0.2);
    Facet_criteria facet_criteria(30, 0.2, 0.02);
    Cell_criteria cell_criteria(3, 0.2);
    Mesh_criteria criteria(edge_criteria, facet_criteria, cell_criteria);

    // Mesh generation
    C3t3 c3t3 = CGAL::make_mesh_3<C3t3>(domain, criteria,
                                        CGAL::parameters::no_exude(),
                                        CGAL::parameters::no_perturb());
<<<<<<< HEAD
    
    CGAL::remove_far_points_in_mesh_3(c3t3);
=======
>>>>>>> 6dd59499

    // Verify
    this->verify(c3t3,domain,criteria,
                 Polyhedral_tag()); //, 1099, 1099, 1158, 1158, 4902, 4902);

    std::ofstream out_medit("test-medit.mesh");
    CGAL::output_to_medit(out_medit, c3t3);
    CGAL::output_to_tetgen("test-tetgen", c3t3);
    std::ofstream out_binary("test-binary.mesh.cgal",
                             std::ios_base::out|std::ios_base::binary);
    CGAL::Mesh_3::save_binary_file(out_binary, c3t3);
    out_binary.close();
    C3t3 c3t3_bis;
    std::ifstream in_binary("test-binary.mesh.cgal",
                             std::ios_base::in|std::ios_base::binary);
    CGAL::Mesh_3::load_binary_file(in_binary, c3t3_bis);
    assert(c3t3_bis.triangulation() == c3t3.triangulation());

  }
};

int main()
{
  Polyhedron_with_features_tester<K_e_i> test_epic;
  std::cerr << "Mesh generation from a polyhedron with edges:\n";
  test_epic();
  
#ifdef CGAL_LINKED_WITH_TBB
  Polyhedron_with_features_tester<K_e_i, CGAL::Parallel_tag> test_epic_p;
  std::cerr << "Parallel mesh generation from a polyhedron with edges:\n";
  test_epic_p();
#endif

  return EXIT_SUCCESS;
}<|MERGE_RESOLUTION|>--- conflicted
+++ resolved
@@ -36,16 +36,11 @@
   {
     typedef CGAL::Mesh_3::Robust_intersection_traits_3<K> Gt;
     typedef CGAL::Polyhedral_mesh_domain_with_features_3<Gt> Mesh_domain;
-<<<<<<< HEAD
     
     typedef typename CGAL::Mesh_triangulation_3<
       Mesh_domain,
       typename CGAL::Kernel_traits<Mesh_domain>::Kernel,
       Concurrency_tag>::type Tr;
-=======
-
-    typedef typename CGAL::Mesh_triangulation_3<Mesh_domain>::type Tr;
->>>>>>> 6dd59499
     typedef CGAL::Mesh_complex_3_in_triangulation_3 <
       Tr,
       typename Mesh_domain::Corner_index,
@@ -74,11 +69,8 @@
     C3t3 c3t3 = CGAL::make_mesh_3<C3t3>(domain, criteria,
                                         CGAL::parameters::no_exude(),
                                         CGAL::parameters::no_perturb());
-<<<<<<< HEAD
     
     CGAL::remove_far_points_in_mesh_3(c3t3);
-=======
->>>>>>> 6dd59499
 
     // Verify
     this->verify(c3t3,domain,criteria,
