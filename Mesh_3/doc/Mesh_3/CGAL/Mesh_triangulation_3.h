namespace CGAL {

/*!
\ingroup PkgMesh_3MeshClasses

The class `Mesh_triangulation_3` is a metafunctor which provides the  triangulation type to be used
 for the  3D  triangulation embedding the mesh. 

\tparam MD stands for a model of `MeshDomain_3`. 

\tparam Gt stands for a model of `RegularTriangulationTraits_3` 
and defaults to `Kernel_traits<MD>::Kernel`. 

\tparam Concurrency_tag is a place-holder. It is not used yet
and defaults to `Default`.

\tparam Vertex_base stands for a model of `MeshVertexBase_3` 
and defaults to `Mesh_vertex_base_3<Gt, MD>`. 

\tparam Cell_base stands for a model of `MeshCellBase_3`
and defaults to `Mesh_cell_base_3<Gt, MD>`. 

\sa `make_mesh_3()` 
\sa `Mesh_complex_3_in_triangulation_3<Tr,CornerIndex,CurveSegmentIndex>` 

*/
template< typename MD, typename Gt,
          typename Concurrency_tag,
          typename Vertex_base,
          typename Cell_base >
class Mesh_triangulation_3 {
public:

/// \name Types 
/// @{

/*! 
<<<<<<< HEAD
`CGAL::Regular_triangulation_3` type 
whose vertex and cell classes are respectively 
`Mesh_vertex_base_3<Gt,MD>` and 
`Compact_mesh_cell_base_3<Gt,MD,Tds>`. 
=======
The  triangulation type to be used
 for the  3D  triangulation embedding the mesh. 
This type is a `Regular_triangulation_3` type 
whose vertex and cell base classes are respectively 
`Vertex_base` and `Cell_base`. 
>>>>>>> 09c0f049
*/ 
typedef unspecified_type type; 

/// @}

}; /* end Mesh_triangulation_3 */
} /* end namespace CGAL */<|MERGE_RESOLUTION|>--- conflicted
+++ resolved
@@ -4,24 +4,24 @@
 \ingroup PkgMesh_3MeshClasses
 
 The class `Mesh_triangulation_3` is a metafunctor which provides the  triangulation type to be used
- for the  3D  triangulation embedding the mesh. 
+ for the 3D triangulation embedding the mesh.
 
-\tparam MD stands for a model of `MeshDomain_3`. 
+\tparam MD stands for a model of `MeshDomain_3`.
 
-\tparam Gt stands for a model of `RegularTriangulationTraits_3` 
-and defaults to `Kernel_traits<MD>::Kernel`. 
+\tparam Gt stands for a model of `RegularTriangulationTraits_3`
+and defaults to `Kernel_traits<MD>::Kernel`.
 
 \tparam Concurrency_tag is a place-holder. It is not used yet
 and defaults to `Default`.
 
-\tparam Vertex_base stands for a model of `MeshVertexBase_3` 
-and defaults to `Mesh_vertex_base_3<Gt, MD>`. 
+\tparam Vertex_base stands for a model of `MeshVertexBase_3`
+and defaults to `Mesh_vertex_base_3<Gt, MD>`.
 
 \tparam Cell_base stands for a model of `MeshCellBase_3`
-and defaults to `Mesh_cell_base_3<Gt, MD>`. 
+and defaults to `Compact_mesh_cell_base_3<Gt, MD>`.
 
-\sa `make_mesh_3()` 
-\sa `Mesh_complex_3_in_triangulation_3<Tr,CornerIndex,CurveSegmentIndex>` 
+\sa `make_mesh_3()`
+\sa `Mesh_complex_3_in_triangulation_3<Tr,CornerIndex,CurveSegmentIndex>`
 
 */
 template< typename MD, typename Gt,
@@ -31,24 +31,17 @@
 class Mesh_triangulation_3 {
 public:
 
-/// \name Types 
+/// \name Types
 /// @{
 
-/*! 
-<<<<<<< HEAD
-`CGAL::Regular_triangulation_3` type 
-whose vertex and cell classes are respectively 
-`Mesh_vertex_base_3<Gt,MD>` and 
-`Compact_mesh_cell_base_3<Gt,MD,Tds>`. 
-=======
-The  triangulation type to be used
- for the  3D  triangulation embedding the mesh. 
-This type is a `Regular_triangulation_3` type 
-whose vertex and cell base classes are respectively 
-`Vertex_base` and `Cell_base`. 
->>>>>>> 09c0f049
-*/ 
-typedef unspecified_type type; 
+/*!
+The triangulation type to be used
+for the 3D triangulation embedding the mesh.
+This type is a `Regular_triangulation_3` type
+whose vertex and cell base classes are respectively
+`Vertex_base` and `Cell_base`.
+*/
+typedef unspecified_type type;
 
 /// @}
 
