// Copyright (c) 1997  Tel-Aviv University (Israel).
// All rights reserved.
//
// This file is part of CGAL (www.cgal.org).
//
// $URL$
// $Id$
// SPDX-License-Identifier: GPL-3.0-or-later OR LicenseRef-Commercial
//
//
// Author(s): Baruch Zukerman <baruchzu@post.tau.ac.il>
//            Efi Fogel       <efifogel@gmail.com>

#ifndef CGAL_BSO_2_GPS_AGG_META_TRAITS_H
#define CGAL_BSO_2_GPS_AGG_META_TRAITS_H

#include <CGAL/license/Boolean_set_operations_2.h>

#include <vector>
#include <boost/mpl/assert.hpp>
#include <CGAL/Boolean_set_operations_2/Gps_traits_decorator.h>
#include <CGAL/Boolean_set_operations_2/Curve_with_halfedge.h>
#include <CGAL/Boolean_set_operations_2/Point_with_vertex.h>

namespace CGAL {

template <typename Arrangement_>
class Gps_agg_curve_data : public Curve_with_halfedge<Arrangement_>
{
protected:
  typedef Arrangement_                             Arrangement;
  typedef typename Arrangement::Halfedge_handle    Halfedge_handle;
  typedef Curve_with_halfedge<Arrangement_>        Base;

  const Arrangement* m_arr; // pointer to the arrangement containing the edge.
  unsigned int m_bc;        // the boudary counter of the halfedge with the same
                            // direction as the curve

  unsigned int m_twin_bc;   // the boudary counter of the halfedge with the same
                            // direction as the curve

public:
  Gps_agg_curve_data() :
    Base(),
    m_arr(nullptr),
    m_bc(0),
    m_twin_bc(0)
  {}

  Gps_agg_curve_data(const Arrangement* arr, Halfedge_handle he,
                     unsigned int bc, unsigned int twin_bc) :
    Base(he),
    m_arr(arr),
    m_bc(bc),
    m_twin_bc(twin_bc)
  {}

  unsigned int bc() const { return m_bc; }

  unsigned int twin_bc() const { return m_twin_bc; }

  unsigned int& bc() { return m_bc; }

  unsigned int& twin_bc() { return m_twin_bc; }

  void set_bc(unsigned int bc) { m_bc = bc; }

  void set_twin_bc(unsigned int twin_bc) { m_twin_bc = twin_bc; }

  const Arrangement* arr() const { return m_arr; }
};

template <typename Arrangement_>
class Gps_agg_meta_traits :
  public Gps_traits_decorator<typename Arrangement_::Traits_adaptor_2,
                              Gps_agg_curve_data<Arrangement_>,
                              Point_with_vertex<Arrangement_> >
{
  typedef Arrangement_                          Arrangement;
  typedef Arrangement                           Arr;

  typedef typename Arr::Traits_adaptor_2        Traits;
  typedef Traits                                Gt2;

  typedef typename Gt2::X_monotone_curve_2      Base_x_monotone_curve_2;
  typedef typename Gt2::Point_2                 Base_point_2;
  typedef typename Gt2::Construct_min_vertex_2  Base_Construct_min_vertex_2;
  typedef typename Gt2::Construct_max_vertex_2  Base_Construct_max_vertex_2;
  typedef typename Gt2::Compare_endpoints_xy_2  Base_Compare_endpoints_xy_2;
  typedef typename Gt2::Compare_xy_2            Base_Compare_xy_2;
  typedef typename Gt2::Compare_y_at_x_right_2  Base_Compare_y_at_x_right_2;
  typedef typename Gt2::Compare_y_at_x_2        Base_Compare_y_at_x_2;
  typedef typename Gt2::Intersect_2             Base_Intersect_2;
  typedef typename Gt2::Split_2                 Base_Split_2;

  typedef typename Gt2::Parameter_space_in_x_2  Base_Parameter_space_in_x_2;
  typedef typename Gt2::Compare_y_near_boundary_2
                                                Base_Compare_y_near_boundary_2;

  typedef typename Gt2::Parameter_space_in_y_2  Base_Parameter_space_in_y_2;
  typedef typename Gt2::Compare_x_near_boundary_2
                                                Base_Compare_x_near_boundary_2;

public:
  typedef typename Gt2::Multiplicity            Multiplicity;
  typedef Gps_agg_curve_data<Arr>               Curve_data;
  typedef Point_with_vertex<Arr>                Point_data;

private:
  typedef Gps_agg_meta_traits<Arrangement>                      Self;
  typedef Gps_traits_decorator<Gt2, Curve_data, Point_data>     Base;

public:
  typedef typename Base::X_monotone_curve_2     X_monotone_curve_2;
  typedef typename Base::Point_2                Point_2;
  typedef typename Gt2::Has_left_category       Has_left_category;
  typedef typename Gt2::Has_merge_category      Has_merge_category;
  typedef typename Gt2::Has_do_intersect_category
    Has_do_intersect_category;

  typedef typename Arr::Left_side_category      Left_side_category;
  typedef typename Arr::Bottom_side_category    Bottom_side_category;
  typedef typename Arr::Top_side_category       Top_side_category;
  typedef typename Arr::Right_side_category     Right_side_category;

  // a side is either oblivious or open (unbounded)
  BOOST_MPL_ASSERT((boost::mpl::or_<
                    boost::is_same<Left_side_category, Arr_oblivious_side_tag>,
                    boost::is_same<Left_side_category, Arr_open_side_tag> >));
  BOOST_MPL_ASSERT((boost::mpl::or_<
                    boost::is_same<Bottom_side_category, Arr_oblivious_side_tag>,
                    boost::is_same<Bottom_side_category, Arr_open_side_tag> >));
  BOOST_MPL_ASSERT((boost::mpl::or_<
                    boost::is_same<Top_side_category, Arr_oblivious_side_tag>,
                    boost::is_same<Top_side_category, Arr_open_side_tag> >));
  BOOST_MPL_ASSERT((boost::mpl::or_<
                    boost::is_same<Right_side_category, Arr_oblivious_side_tag>,
                    boost::is_same<Right_side_category, Arr_open_side_tag> >));

  typedef typename Arr::Halfedge_handle         Halfedge_handle;
  typedef typename Arr::Vertex_handle           Vertex_handle;

  Gps_agg_meta_traits() {}

  Gps_agg_meta_traits(const Gt2& base_tr) : Base(base_tr) {}

  class Intersect_2 {
  private:
    const Self& m_traits;

    /*! Constructor. */
    Intersect_2(const Self& traits) : m_traits(traits) {}

    friend Self;

  public:
    template <typename OutputIterator>
    OutputIterator operator()(const X_monotone_curve_2& cv1,
                              const X_monotone_curve_2& cv2,
                              OutputIterator oi) const
    {
      // Check whether the curves are already in the same arrangement, and thus
      // must be interior-disjoint
      if (cv1.data().arr() == cv2.data().arr()) return oi;

      typedef const std::pair<Base_point_2, Multiplicity>
        Intersection_base_point;
      typedef boost::variant<Intersection_base_point, Base_x_monotone_curve_2>
                                                        Intersection_base_result;
      typedef const std::pair<Point_2, Multiplicity>    Intersection_point;
      typedef boost::variant<Intersection_point, X_monotone_curve_2>
                                                        Intersection_result;

      const auto* base_traits = m_traits.m_base_traits;
      auto base_cmp_xy = base_traits->compare_xy_2_object();
      auto base_cmp_endpoints = base_traits->compare_endpoints_xy_2_object();
      auto base_ctr_min_vertex = base_traits->construct_min_vertex_2_object();
      auto base_intersect = base_traits->intersect_2_object();

      std::vector<Intersection_base_result> xections;
      if (base_cmp_xy(base_ctr_min_vertex(cv1.base()),
                      base_ctr_min_vertex(cv2.base())) == LARGER)
        base_intersect(cv1.base(), cv2.base(), back_inserter(xections));
      else
        base_intersect(cv2.base(), cv1.base(), back_inserter(xections));

      // convert objects that are associated with Base_x_monotone_curve_2 to
      // the extenede X_monotone_curve_2
<<<<<<< HEAD
      for (; oi != oi_end; ++oi) {
        base_pt = object_cast<std::pair<Base_Point_2, Multiplicity> >(&(*oi));

=======
      for (const auto& xection : xections) {
        const Intersection_base_point* base_pt =
          boost::get<Intersection_base_point>(&xection);
>>>>>>> 66bf0829
        if (base_pt != nullptr) {
          Point_2 point_plus(base_pt->first); // the extended point
          *oi++ =
            Intersection_result(std::make_pair(point_plus, base_pt->second));
          continue;
        }

        const Base_x_monotone_curve_2* overlap_cv =
          boost::get<Base_x_monotone_curve_2>(&xection);
        CGAL_assertion(overlap_cv != nullptr);
        unsigned int ov_bc;
        unsigned int ov_twin_bc;
        if (base_cmp_endpoints(cv1) == base_cmp_endpoints(cv2)) {
          // cv1 and cv2 have the same directions
          ov_bc = cv1.data().bc() + cv2.data().bc();
          ov_twin_bc = cv1.data().twin_bc() + cv2.data().twin_bc();
        }
        else {
<<<<<<< HEAD
          overlap_cv = object_cast<Base_X_monotone_curve_2>(&(*oi));

          if (overlap_cv != nullptr) {
            unsigned int ov_bc;
            unsigned int ov_twin_bc;
            if (m_base_cmp_endpoints(cv1) == m_base_cmp_endpoints(cv2)) {
              // cv1 and cv2 have the same directions
              ov_bc = cv1.data().bc() + cv2.data().bc();
              ov_twin_bc = cv1.data().twin_bc() + cv2.data().twin_bc();
            }
            else {
              // cv1 and cv2 have opposite directions
              ov_bc = cv1.data().bc() + cv2.data().twin_bc();
              ov_twin_bc = cv1.data().twin_bc() + cv2.data().bc();
            }

            if(m_base_cmp_endpoints(*overlap_cv) != m_base_cmp_endpoints(cv1)) {
              // overlap_cv, cv1 have opposite directions
              std::swap(ov_bc, ov_twin_bc);
            }

            Curve_data cv_data(cv1.data().arr(), Halfedge_handle(),
                               ov_bc, ov_twin_bc);
              *oi = CGAL::make_object(X_monotone_curve_2(*overlap_cv, cv_data));
          }
=======
          // cv1 and cv2 have opposite directions
          ov_bc = cv1.data().bc() + cv2.data().twin_bc();
          ov_twin_bc = cv1.data().twin_bc() + cv2.data().bc();
        }

        if (base_cmp_endpoints(*overlap_cv) != base_cmp_endpoints(cv1)) {
          // overlap_cv, cv1 have opposite directions
          std::swap(ov_bc, ov_twin_bc);
>>>>>>> 66bf0829
        }

        Curve_data cv_data(cv1.data().arr(), Halfedge_handle(),
                           ov_bc, ov_twin_bc);
        *oi++ = Intersection_result(X_monotone_curve_2(*overlap_cv, cv_data));
      }

      return oi;
    }
  };

  /*! Obtain an Intersect_2 functor object. */
  Intersect_2 intersect_2_object() const { return Intersect_2(*this); }

  class Split_2 {
  private:
    Base_Split_2 m_base_split;

  public:
    /*! Construct. */
    Split_2(const Base_Split_2& base) : m_base_split(base) {}

    void operator()(const X_monotone_curve_2& cv, const Point_2 & p,
                    X_monotone_curve_2& c1, X_monotone_curve_2& c2) const
    {
      m_base_split(cv.base(), p.base(), c1.base(), c2.base());
      const Curve_data& cv_data = cv.data();
      c1.set_data(Curve_data(cv_data.arr(), Halfedge_handle(), cv_data.bc(),
                             cv_data.twin_bc()));

      c2.set_data(Curve_data(cv_data.arr(), Halfedge_handle(), cv_data.bc(),
                             cv_data.twin_bc()));
    }
  };

  /*! Obtain a Split_2 functor object. */
  Split_2 split_2_object() const
  { return Split_2(this->m_base_traits->split_2_object()); }

  class Construct_min_vertex_2 {
  private:
    Base_Construct_min_vertex_2 m_base;

  public:
    Construct_min_vertex_2(const Base_Construct_min_vertex_2& base) :
      m_base(base)
    {}

    /*! Obtain the left endpoint of the x-monotone curve (segment).
     * \param cv The curve.
     * \return The left endpoint.
     */
    Point_2 operator()(const X_monotone_curve_2 & cv) const
    {
      if (cv.data().halfedge() == Halfedge_handle())
        return (Point_2(m_base(cv.base())));

      CGAL_assertion
        ((Arr_halfedge_direction)cv.data().halfedge()->direction() ==
         ARR_LEFT_TO_RIGHT);
      return Point_2(m_base(cv.base()), cv.data().halfedge()->source());
    }
  };

  /*! Get a Construct_min_vertex_2 functor object. */
  Construct_min_vertex_2 construct_min_vertex_2_object() const
  {
    return Construct_min_vertex_2(this->m_base_traits->
                                  construct_min_vertex_2_object());
  }


  class Construct_max_vertex_2 {
  private:
    Base_Construct_max_vertex_2 m_base;

  public:
    Construct_max_vertex_2(const Base_Construct_max_vertex_2& base) :
        m_base(base)
    {}

    /*! Obtain the right endpoint of the x-monotone curve (segment).
     * \param cv The curve.
     * \return The right endpoint.
     */
    Point_2 operator()(const X_monotone_curve_2& cv) const
    {
      if (cv.data().halfedge() == Halfedge_handle())
        return (Point_2(m_base(cv.base())));

      CGAL_assertion((Arr_halfedge_direction)cv.data().halfedge()->direction() ==
                     ARR_LEFT_TO_RIGHT);
      return Point_2(m_base(cv.base()), cv.data().halfedge()->target());
    }
  };

  /*! Get a Construct_min_vertex_2 functor object. */
  Construct_max_vertex_2 construct_max_vertex_2_object() const
  {
    return Construct_max_vertex_2(this->m_base_traits->
                                  construct_max_vertex_2_object());
  }

  class Compare_xy_2 {
  private:
    Base_Compare_xy_2 m_base;

  public:
    Compare_xy_2(const Base_Compare_xy_2& base) : m_base(base) {}

    /*! Obtain the left endpoint of the x-monotone curve (segment).
     * \param cv The curve.
     * \return The left endpoint.
     */
    Comparison_result operator()(const Point_2& p1, const Point_2& p2) const
    {
      const Point_data& inf1 = p1.data();
      const Point_data& inf2 = p2.data();

      if (inf1.vertex() == Vertex_handle() || inf2.vertex() == Vertex_handle())
        return m_base(p1.base(), p2.base());

      if (inf1.vertex() == inf2.vertex()) return EQUAL;
      return m_base(p1.base(), p2.base());
    }
  };

  /*! Obtain a Construct_min_vertex_2 functor object. */
  Compare_xy_2 compare_xy_2_object() const
  { return Compare_xy_2(this->m_base_traits->compare_xy_2_object()); }

  // left-right
  class Parameter_space_in_x_2 {
  private:
    Base_Parameter_space_in_x_2 m_base;

  public:
    Parameter_space_in_x_2(const Base_Parameter_space_in_x_2& base) :
      m_base(base)
    {}

    /*! Obtain the parameter space at the end of a curve-end along the x-axis.
     */
    Arr_parameter_space operator()(const X_monotone_curve_2 & cv,
                                   const Arr_curve_end& end) const
    { return m_base(cv.base(), end); }

    /*! Obtain the parameter space for a curve along the x-axis.
     */
    Arr_parameter_space operator()(const X_monotone_curve_2 & cv) const
    { return m_base(cv.base()); }

    /*! Obtain the parameter space for a point along the x-axis.
     */
    Arr_parameter_space operator()(const Point_2 & pt) const
    { return m_base(pt.base()); }
  };

  /*! Obtain a Construct_min_vertex_2 functor object. */
  Parameter_space_in_x_2 parameter_space_in_x_2_object() const
  {
    return Parameter_space_in_x_2(this->m_base_traits->
                                  parameter_space_in_x_2_object());
  }

  class Compare_y_near_boundary_2 {
  private:
    Base_Compare_y_near_boundary_2 m_base;

  public:
    Compare_y_near_boundary_2(const Base_Compare_y_near_boundary_2& base) :
      m_base(base)
    {}

    /*! Compare the relative y-positions of two curve ends.
     */
    Comparison_result operator()(const X_monotone_curve_2 & xcv1,
                                 const X_monotone_curve_2 & xcv2,
                                 Arr_curve_end ce) const
    { return m_base(xcv1, xcv2, ce); }
  };

  /*! Obtain a Construct_min_vertex_2 functor object. */
  Compare_y_near_boundary_2 compare_y_near_boundary_2_object() const
  {
    return Compare_y_near_boundary_2(this->m_base_traits->
                                     compare_y_near_boundary_2_object()
    );
  }

  // TODO Compare_y_on_boundary_2
  // TODO Is_on_x_identification_2

  // bottom-top

  class Parameter_space_in_y_2 {
  private:
    Base_Parameter_space_in_y_2 m_base;

  public:
    Parameter_space_in_y_2(const Base_Parameter_space_in_y_2& base) :
      m_base(base)
    {}

    /*! Obtain the parameter space at the end of a curve-end along the y-axis.
     */
    Arr_parameter_space operator()(const X_monotone_curve_2 & cv,
                                   const Arr_curve_end& end) const
    { return m_base(cv.base(), end); }

    /*! Obtain the parameter space for a curve along the x-axis.
     */
    Arr_parameter_space operator()(const X_monotone_curve_2 & cv) const
    { return m_base(cv.base()); }

    /*! Obtain the parameter space for a point along the x-axis.
     */
    Arr_parameter_space operator()(const Point_2 & pt) const
    { return m_base(pt.base()); }
  };

  /*! Obtain a Construct_min_vertex_2 functor object. */
  Parameter_space_in_y_2 parameter_space_in_y_2_object() const
  {
    return Parameter_space_in_y_2(this->m_base_traits->
                                  parameter_space_in_y_2_object());
  }

  class Compare_x_near_boundary_2 {
  private:
    Base_Compare_x_near_boundary_2 m_base;

  public:
    Compare_x_near_boundary_2(const Base_Compare_x_near_boundary_2& base) :
      m_base(base)
    {}

    /*! Compare the relative x-positions of a vertical curve and another given
     * curve end.
     */
    Comparison_result operator()(const Point_2& p,
                                 const X_monotone_curve_2& xcv,
                                 Arr_curve_end ce) const
    { return m_base(p, xcv, ce); }

    /*! Compare the relative x-positions of two curve ends.
     */
    Comparison_result operator()(const X_monotone_curve_2& xcv1,
                                 Arr_curve_end ce1,
                                 const X_monotone_curve_2& xcv2,
                                 Arr_curve_end ce2) const
    { return m_base(xcv1, ce1, xcv2, ce2); }
  };

  /*! Obtain a Construct_min_vertex_2 functor object. */
  Compare_x_near_boundary_2 compare_x_near_boundary_2_object() const
  {
    return Compare_x_near_boundary_2(this->m_base_traits->
                                     compare_x_near_boundary_2_object());
  }

  // TODO Compare_x_on_boundary_2
  // TODO Is_on_y_identification_2
};

} // namespace CGAL

#endif<|MERGE_RESOLUTION|>--- conflicted
+++ resolved
@@ -186,15 +186,9 @@
 
       // convert objects that are associated with Base_x_monotone_curve_2 to
       // the extenede X_monotone_curve_2
-<<<<<<< HEAD
-      for (; oi != oi_end; ++oi) {
-        base_pt = object_cast<std::pair<Base_Point_2, Multiplicity> >(&(*oi));
-
-=======
       for (const auto& xection : xections) {
         const Intersection_base_point* base_pt =
           boost::get<Intersection_base_point>(&xection);
->>>>>>> 66bf0829
         if (base_pt != nullptr) {
           Point_2 point_plus(base_pt->first); // the extended point
           *oi++ =
@@ -213,33 +207,6 @@
           ov_twin_bc = cv1.data().twin_bc() + cv2.data().twin_bc();
         }
         else {
-<<<<<<< HEAD
-          overlap_cv = object_cast<Base_X_monotone_curve_2>(&(*oi));
-
-          if (overlap_cv != nullptr) {
-            unsigned int ov_bc;
-            unsigned int ov_twin_bc;
-            if (m_base_cmp_endpoints(cv1) == m_base_cmp_endpoints(cv2)) {
-              // cv1 and cv2 have the same directions
-              ov_bc = cv1.data().bc() + cv2.data().bc();
-              ov_twin_bc = cv1.data().twin_bc() + cv2.data().twin_bc();
-            }
-            else {
-              // cv1 and cv2 have opposite directions
-              ov_bc = cv1.data().bc() + cv2.data().twin_bc();
-              ov_twin_bc = cv1.data().twin_bc() + cv2.data().bc();
-            }
-
-            if(m_base_cmp_endpoints(*overlap_cv) != m_base_cmp_endpoints(cv1)) {
-              // overlap_cv, cv1 have opposite directions
-              std::swap(ov_bc, ov_twin_bc);
-            }
-
-            Curve_data cv_data(cv1.data().arr(), Halfedge_handle(),
-                               ov_bc, ov_twin_bc);
-              *oi = CGAL::make_object(X_monotone_curve_2(*overlap_cv, cv_data));
-          }
-=======
           // cv1 and cv2 have opposite directions
           ov_bc = cv1.data().bc() + cv2.data().twin_bc();
           ov_twin_bc = cv1.data().twin_bc() + cv2.data().bc();
@@ -248,7 +215,6 @@
         if (base_cmp_endpoints(*overlap_cv) != base_cmp_endpoints(cv1)) {
           // overlap_cv, cv1 have opposite directions
           std::swap(ov_bc, ov_twin_bc);
->>>>>>> 66bf0829
         }
 
         Curve_data cv_data(cv1.data().arr(), Halfedge_handle(),
