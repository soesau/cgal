#include <CGAL/Exact_predicates_inexact_constructions_kernel.h>

#include <CGAL/Scale_space_surface_reconstruction_3.h>
#include <CGAL/IO/read_points.h>
#include <CGAL/Timer.h>

#include <fstream>
#include <iostream>

typedef CGAL::Exact_predicates_inexact_constructions_kernel     Kernel;
typedef Kernel::Point_3                                         Point;

typedef CGAL::Scale_space_surface_reconstruction_3<Kernel>      Reconstruction;

typedef Reconstruction::Facet_const_iterator                    Facet_iterator;

int main(int argc, char** argv)
{
  if (argc != 2)
  {
    std::cerr << "Error, no input file provided\n";
    return 1;
  }

  std::cerr << "Reading " << std::flush;
  std::vector<Point> points;
<<<<<<< HEAD
  if(!CGAL::read_points(argv[1], std::back_inserter(points)))
=======
  if(!CGAL::IO::read_points(argv[1], std::back_inserter(points)))
>>>>>>> cf69d322
  {
    std::cerr << "Error: cannot read file" << std::endl;
    return EXIT_FAILURE;
  }
  std::cerr << "done: " << points.size() << " points." << std::endl;

  std::cerr << "Reconstruction ";
  CGAL::Timer t;
  t.start();

  // Construct the mesh in a scale space.
  Reconstruction reconstruct (points.begin(), points.end());
  reconstruct.increase_scale(4);
  reconstruct.reconstruct_surface();
  std::cerr << "done in " << t.time() << " sec." << std::endl;
  t.reset();
  std::ofstream out ("out.off");
  out << reconstruct;
  std::cerr << "Writing result in " << t.time() << " sec." << std::endl;
  std::cerr << "Done." << std::endl;
  return EXIT_SUCCESS;
}<|MERGE_RESOLUTION|>--- conflicted
+++ resolved
@@ -24,11 +24,7 @@
 
   std::cerr << "Reading " << std::flush;
   std::vector<Point> points;
-<<<<<<< HEAD
-  if(!CGAL::read_points(argv[1], std::back_inserter(points)))
-=======
   if(!CGAL::IO::read_points(argv[1], std::back_inserter(points)))
->>>>>>> cf69d322
   {
     std::cerr << "Error: cannot read file" << std::endl;
     return EXIT_FAILURE;
