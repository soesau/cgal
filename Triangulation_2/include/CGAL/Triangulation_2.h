--- conflicted
+++ resolved
@@ -215,15 +215,9 @@
   typedef typename Tds::Edges                  All_edges;
 
   typedef Iterator_range<Prevent_deref<Finite_faces_iterator,
-<<<<<<< HEAD
-                                       Face_handle> >   Finite_face_handles;
-  typedef Iterator_range<Prevent_deref<Finite_vertices_iterator,
-                                       Vertex_handle> > Finite_vertex_handles;
-=======
                                        const Face_handle&>>   Finite_face_handles;
   typedef Iterator_range<Prevent_deref<Finite_vertices_iterator,
                                        const Vertex_handle&>> Finite_vertex_handles;
->>>>>>> ce164362
   typedef Iterator_range<Finite_edges_iterator>                    Finite_edges;
   typedef Iterator_range<Point_iterator>                           Points;
 
