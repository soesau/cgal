--- conflicted
+++ resolved
@@ -854,14 +854,8 @@
 
   // We sort the points lexicographically.
   const Weighted_point * points[4] = {&p0, &p1, &p2, &p};
-<<<<<<< HEAD
-  std::sort(points, points + 4,
-            boost::bind(&Self::compare_xy, this,
-                        boost::bind(Dereference<Weighted_point>(), _1),
-                        boost::bind(Dereference<Weighted_point>(), _2)) == SMALLER);
-=======
+
   std::sort(points, points + 4, typename Base::Perturbation_order(this));
->>>>>>> e119a630
 
   // We successively look whether the leading monomial, then 2nd monomial
   // of the determinant has non null coefficient.
