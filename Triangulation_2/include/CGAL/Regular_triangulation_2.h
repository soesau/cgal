// Copyright(c) 1997  INRIA Sophia-Antipolis (France).
// All rights reserved.
//
// This file is part of CGAL (www.cgal.org).
//
// $URL$
// $Id$
// SPDX-License-Identifier: GPL-3.0-or-later OR LicenseRef-Commercial
//
// Author(s)     : Frederic Fichel, Mariette Yvinec, Julia Floetotto

#ifndef CGAL_REGULAR_TRIANGULATION_2_H
#define CGAL_REGULAR_TRIANGULATION_2_H

#include <CGAL/license/Triangulation_2.h>

#include <CGAL/Triangulation_2.h>
#include <CGAL/Regular_triangulation_face_base_2.h>
#include <CGAL/Regular_triangulation_vertex_base_2.h>

#include <CGAL/assertions.h>
#include <CGAL/utility.h>
#include <CGAL/Object.h>
#include <CGAL/STL_Extension/internal/Has_nested_type_Bare_point.h>

#include <boost/mpl/identity.hpp>
#include <boost/utility/result_of.hpp>

#ifndef CGAL_TRIANGULATION_2_DONT_INSERT_RANGE_OF_POINTS_WITH_INFO
#include <CGAL/Spatial_sort_traits_adapter_2.h>
#include <CGAL/STL_Extension/internal/info_check.h>

#include <boost/iterator/zip_iterator.hpp>
#include <boost/mpl/and.hpp>
#include <boost/property_map/function_property_map.hpp>

#endif //CGAL_TRIANGULATION_2_DONT_INSERT_RANGE_OF_POINTS_WITH_INFO

namespace CGAL {

template < class Gt,
           class Tds  = Triangulation_data_structure_2 <
                          Regular_triangulation_vertex_base_2<Gt>,
                          Regular_triangulation_face_base_2<Gt> > >
class Regular_triangulation_2
  : public Triangulation_2<Gt, Tds>
{
  typedef Regular_triangulation_2<Gt, Tds>     Self;
  typedef Triangulation_2<Gt, Tds>             Base;

public:
  typedef Self                                 Triangulation;
  typedef Triangulation_2<Gt, Tds>             Triangulation_base;
  typedef Tds                                  Triangulation_data_structure;
  typedef Gt                                   Geom_traits;

  // Traits are not supposed to define Bare_point, but leaving below
  // for backward compatibility
  typedef typename boost::mpl::eval_if_c<
      internal::Has_nested_type_Bare_point<Gt>::value,
      typename internal::Bare_point_type<Gt>,
      boost::mpl::identity<typename Gt::Point_2>
    >::type                                    Bare_point;
  typedef typename Gt::Weighted_point_2        Weighted_point;

  typedef typename Gt::FT                      Weight;
  typedef typename Gt::Construct_weighted_point_2 Construct_weighted_point_2;
  typedef typename Base::size_type             size_type;
  typedef typename Base::Face_handle           Face_handle;
  typedef typename Base::Vertex_handle         Vertex_handle;
  typedef typename Base::Vertex                Vertex;
  typedef typename Base::Edge                  Edge;
  typedef typename Base::Locate_type           Locate_type;
  typedef typename Base::Face_circulator       Face_circulator;
  typedef typename Base::Edge_circulator       Edge_circulator;
  typedef typename Base::Vertex_circulator     Vertex_circulator;
  typedef typename Base::Finite_edges_iterator Finite_edges_iterator;
  typedef typename Base::All_edges_iterator    All_edges_iterator;
  typedef typename Base::Finite_faces_iterator Finite_faces_iterator;
  typedef typename Base::All_faces_iterator    All_faces_iterator;
  typedef typename Base::Face::Vertex_list     Vertex_list;
  typedef typename Vertex_list::iterator       Vertex_list_iterator;

#ifndef CGAL_CFG_USING_BASE_MEMBER_BUG_2
  using Base::cw;
  using Base::ccw;
  using Base::dimension;
  using Base::geom_traits;
  using Base::infinite_vertex;
  using Base::finite_vertex;
  using Base::create_face;
  using Base::number_of_faces;
  using Base::all_faces_begin;
  using Base::all_faces_end;
  using Base::all_edges_begin;
  using Base::all_edges_end;
  using Base::finite_faces_begin;
  using Base::finite_faces_end;
  using Base::finite_edges_begin;
  using Base::finite_edges_end;
  using Base::OUTSIDE_AFFINE_HULL;
  using Base::VERTEX;
  using Base::FACE;
  using Base::EDGE;
  using Base::OUTSIDE_CONVEX_HULL;
  using Base::orientation;
  using Base::locate;
#ifndef CGAL_NO_STRUCTURAL_FILTERING
  using Base::inexact_locate;
#endif
  using Base::incident_faces;
  using Base::is_infinite;
  using Base::degree;
  using Base::delete_vertex;
  using Base::delete_face;
  using Base::incident_vertices;
  using Base::make_hole;
  using Base::mirror_index;
  using Base::show_vertex;
  using Base::test_dim_down;
  using Base::oriented_side;
  using Base::compare_x;
  using Base::compare_y;
#endif

private:
  typedef std::list<Face_handle>      Faces_around_stack;

  class Hidden_tester
  {
  public:
    bool operator()(const typename Base::All_vertices_iterator&  it){
      return it->is_hidden();
     }
    bool operator()(const typename Base::Finite_vertices_iterator&  it){
      return it->is_hidden();
    }
  };

  class Unhidden_tester
  {
  public:
    bool operator()(const typename Base::Finite_vertices_iterator&  it){
      return ! it->is_hidden();
    }
  };

  typedef typename Base::All_vertices_iterator     All_vib;
  typedef typename Base::Finite_vertices_iterator  Finite_vib;

public:
  // We derive in order to add a conversion to handle.
  class All_vertices_iterator :
    public Filter_iterator<All_vib, Hidden_tester>
  {
    typedef Filter_iterator<All_vib, Hidden_tester> Base;
    typedef All_vertices_iterator                     Self;
  public:
    All_vertices_iterator() : Base() {}
    All_vertices_iterator(const Base &b) : Base(b) {}
    Self & operator++() { Base::operator++(); return *this; }
    Self & operator--() { Base::operator--(); return *this; }
    Self operator++(int) { Self tmp(*this); ++(*this); return tmp; }
    Self operator--(int) { Self tmp(*this); --(*this); return tmp; }
    operator const Vertex_handle&() const { return Base::base(); }
  };

  typedef Iterator_range<Prevent_deref<All_vertices_iterator> > All_vertex_handles;

  class Finite_vertices_iterator :
    public Filter_iterator<Finite_vib, Hidden_tester>
  {
    typedef Filter_iterator<Finite_vib, Hidden_tester> Base;
    typedef Finite_vertices_iterator                          Self;
  public:
    Finite_vertices_iterator() : Base() {}
    Finite_vertices_iterator(const Base &b) : Base(b) {}
    Self & operator++() { Base::operator++(); return *this; }
    Self & operator--() { Base::operator--(); return *this; }
    Self operator++(int) { Self tmp(*this); ++(*this); return tmp; }
    Self operator--(int) { Self tmp(*this); --(*this); return tmp; }
    operator const Vertex_handle&() const { return Base::base(); }
 };

  typedef Iterator_range<Prevent_deref<Finite_vertices_iterator,
<<<<<<< HEAD
                                       Vertex_handle> > Finite_vertex_handles;
=======
                                       const Vertex_handle&>> Finite_vertex_handles;
>>>>>>> ce164362

  class Hidden_vertices_iterator :
    public Filter_iterator<Finite_vib, Unhidden_tester>
  {
    typedef Filter_iterator<Finite_vib, Unhidden_tester> Base;
    typedef Hidden_vertices_iterator                     Self;
  public:
    Hidden_vertices_iterator() : Base() {}
    Hidden_vertices_iterator(const Base &b) : Base(b) {}
    Self & operator++() { Base::operator++(); return *this; }
    Self & operator--() { Base::operator--(); return *this; }
    Self operator++(int) { Self tmp(*this); ++(*this); return tmp; }
    Self operator--(int) { Self tmp(*this); --(*this); return tmp; }
    operator const Vertex_handle&() const { return Base::base(); }
 };

  typedef Iterator_range<Prevent_deref<Hidden_vertices_iterator,
<<<<<<< HEAD
                                       Vertex_handle> > Hidden_vertex_handles;
=======
                                       const Vertex_handle&>> Hidden_vertex_handles;
>>>>>>> ce164362

 //for backward compatibility
  typedef Finite_faces_iterator                Face_iterator;
  typedef Finite_edges_iterator                Edge_iterator;
  typedef Finite_vertices_iterator             Vertex_iterator;

  //Tag to distinguish Delaunay from regular triangulations
  typedef Tag_true  Weighted_tag;

  // Tag to distinguish periodic triangulations from others
  typedef Tag_false  Periodic_tag;

private:
  size_type _hidden_vertices;

public:
  Regular_triangulation_2()
    : Base(), _hidden_vertices(0) {}

  Regular_triangulation_2(const Gt& gt)
    : Base(gt), _hidden_vertices(0) {}

  Regular_triangulation_2(const Regular_triangulation_2 &rt);

  template < class InputIterator >
  Regular_triangulation_2(InputIterator first, InputIterator last,
                          const Gt& gt)
    : Base(gt), _hidden_vertices(0)
  {
    insert(first, last);
  }

  template < class InputIterator >
  Regular_triangulation_2(InputIterator first, InputIterator last)
    : Base(), _hidden_vertices(0)
  {
    insert(first, last);
  }

  Regular_triangulation_2 & operator=(const Regular_triangulation_2 &tr);

  size_type number_of_vertices() const {
    return Base::number_of_vertices() - _hidden_vertices;
  }

  size_type number_of_hidden_vertices() const {
    return _hidden_vertices;
  }

  // CHECK - QUERY

  Oriented_side power_test(const Weighted_point &p,
                           const Weighted_point &q,
                           const Weighted_point &r,
                           const Weighted_point &s, bool perturb) const;
  Oriented_side power_test(const Weighted_point &p,
                           const Weighted_point &q,
                           const Weighted_point &r) const;
  Oriented_side power_test(const Weighted_point &p,
                           const Weighted_point &r) const;
  Oriented_side power_test(const Face_handle &f,
                           const Weighted_point &p, bool perturb=false) const;
  Oriented_side power_test(const Face_handle& f, int i,
                           const Weighted_point &p) const;

  bool is_valid(bool verbose = false, int level = 0) const;
  bool test_conflict(const Weighted_point  &p, Face_handle fh) const;
  void show_face(Face_handle fh) const;
  void show_all() const;

//  // template member functions, declared and defined at the end
//  template <class OutputItFaces, class OutputItBoundaryEdges,
//            class OutputItHiddenVertices>
//  Triple<OutputItFaces,OutputItBoundaryEdges, OutputItHiddenVertices>
//  get_conflicts_and_boundary_and_hidden_vertices(const
//                                                 Weighted_point  &p,
//                                                 OutputItFaces fit,
//                                                 OutputItBoundaryEdges eit,
//                                                 OutputItHiddenVertices vit,
//                                                 Face_handle start = Face_handle()) const;

//  template <class OutputItFaces, class OutputItBoundaryEdges>
//  std::pair<OutputItFaces,OutputItBoundaryEdges>
//  get_conflicts_and_boundary(const Weighted_point  &p,
//                             OutputItFaces fit,
//                             OutputItBoundaryEdges eit,
//                             Face_handle start) const;

//  template <class OutputItFaces>
//  OutputItFaces
//  get_conflicts(const Weighted_point  &p,
//                OutputItFaces fit,
//                Face_handle start) const;

//  template <class OutputItBoundaryEdges>
//  OutputItBoundaryEdges
//  get_boundary_of_conflicts(const Weighted_point  &p,
//                            OutputItBoundaryEdges eit,
//                            Face_handle start) const;
//  template <class OutputItBoundaryEdges, class OutputItHiddenVertices>
//  std::pair<OutputItBoundaryEdges, OutputItHiddenVertices>
//  get_boundary_of_conflicts_and_hidden_vertices(const Weighted_point  &p,
//                                                OutputItBoundaryEdges eit,
//                                                OutputItHiddenVertices vit,
//                                                Face_handle start = Face_handle()) const;
//  template <class OutputItHiddenVertices>
//  OutputItHiddenVertices
//  get_hidden_vertices(const Weighted_point  &p,
//                      OutputItHiddenVertices vit,
//                      Face_handle start =  Face_handle()) const;

  // DUAL
  Bare_point dual(Face_handle f) const;
  Object dual(const Edge &e) const ;
  Object dual(const Edge_circulator& ec) const;
  Object dual(const Finite_edges_iterator& ei) const;
  Bare_point weighted_circumcenter(Face_handle f) const;
  Bare_point weighted_circumcenter(const Weighted_point& p0,
                                   const Weighted_point& p1,
                                   const Weighted_point& p2) const;

  // Insertion, Deletion and Flip
  Vertex_handle push_back(const Weighted_point &p);
  Vertex_handle insert(const Weighted_point &p,
                       Face_handle f = Face_handle());
  Vertex_handle insert(const Weighted_point &p,
                       Locate_type  lt,
                       Face_handle loc, int li);
  Vertex_handle insert_in_face(const Weighted_point &p, Face_handle f);
  Vertex_handle insert_in_edge(const Weighted_point &p, Face_handle f, int i);
  void flip(Face_handle f, int i);
  void remove_degree_3(Vertex_handle v,
                       Face_handle f = Face_handle());
  void remove(Vertex_handle v);

  All_vertices_iterator all_vertices_begin() const;
  All_vertices_iterator all_vertices_end() const;
  All_vertex_handles all_vertex_handles() const;

  Finite_vertices_iterator finite_vertices_begin() const;
  Finite_vertices_iterator finite_vertices_end() const;
  Finite_vertex_handles finite_vertex_handles() const;

  Vertex_handle finite_vertex() const;

  Hidden_vertices_iterator hidden_vertices_begin() const;
  Hidden_vertices_iterator hidden_vertices_end() const;
  Hidden_vertex_handles hidden_vertex_handles() const;

//  Vertex_handle file_input(std::istream& is);
//  void file_output(std::ostream& os) const;

public:
  void clear();
  void copy_triangulation(const Self& tr);

private:
  void copy_triangulation_();
  Vertex_handle reinsert(Vertex_handle v, Face_handle start);
  void regularize(Vertex_handle v);
  void remove_hidden(Vertex_handle v);
  void remove_2D(Vertex_handle v);
  void fill_hole_regular(std::list<Edge> & hole);
  void set_face(Vertex_list& vl, const Face_handle& fh);
  void update_hidden_points_3_1(const Face_handle& f1, const Face_handle& f2,
                                const Face_handle& f3);
  void update_hidden_points_2_2(const Face_handle& f1, const Face_handle& f2);
  void update_hidden_points_1_3(const Face_handle& f1, const Face_handle& f2,
                                const Face_handle& f3);

  Vertex_handle hide_new_vertex(Face_handle f, const Weighted_point& p);
  void hide_remove_degree_3(Face_handle fh, Vertex_handle vh);
  void hide_vertex(Face_handle f, Vertex_handle v);
  void exchange_incidences(Vertex_handle va, Vertex_handle vb);
  void exchange_hidden(Vertex_handle va, Vertex_handle vb);

  void stack_flip(Vertex_handle v, Faces_around_stack &faces_around);
  void stack_flip_4_2(Face_handle f, int i, int j,
                      Faces_around_stack &faces_around);
  void stack_flip_3_1(Face_handle f, int i, int j,
                      Faces_around_stack &faces_around);
  void stack_flip_2_2(Face_handle f, int i,
                      Faces_around_stack &faces_around);
  void stack_flip_dim1(Face_handle f, int i,
                       Faces_around_stack &faces_around);
  bool is_valid_face(Face_handle fh) const;
  bool is_valid_vertex(Vertex_handle fh) const;

public:
#ifndef CGAL_TRIANGULATION_2_DONT_INSERT_RANGE_OF_POINTS_WITH_INFO
  template < class InputIterator >
  std::ptrdiff_t
  insert(InputIterator first, InputIterator last,
          std::enable_if_t<
              std::is_convertible<
                  typename std::iterator_traits<InputIterator>::value_type,
                  Weighted_point
              >::value
          >* = nullptr
)
#else
  template < class InputIterator >
  std::ptrdiff_t
  insert(InputIterator first, InputIterator last)
#endif //CGAL_TRIANGULATION_2_DONT_INSERT_RANGE_OF_POINTS_WITH_INFO
  {
    size_type n = number_of_vertices();

    std::vector<Weighted_point> points(first, last);

    // spatial sorting must use bare points, so we need an adapter
    typedef typename Geom_traits::Construct_point_2 Construct_point_2;
    typedef typename boost::result_of<const Construct_point_2(const Weighted_point&)>::type Ret;
    typedef boost::function_property_map<Construct_point_2, Weighted_point, Ret> fpmap;
    typedef CGAL::Spatial_sort_traits_adapter_2<Geom_traits, fpmap> Search_traits_2;

    spatial_sort(points.begin(), points.end(),
                 Search_traits_2(
                   boost::make_function_property_map<Weighted_point, Ret, Construct_point_2>(
                     geom_traits().construct_point_2_object()), geom_traits()));

    Face_handle hint;
    for(typename std::vector<Weighted_point>::const_iterator p = points.begin(),
         end = points.end();
         p != end; ++p)
      hint = insert(*p, hint)->face();

    return number_of_vertices() - n;
  }

#ifndef CGAL_TRIANGULATION_2_DONT_INSERT_RANGE_OF_POINTS_WITH_INFO
private:
  //top stands for tuple-or-pair
  template <class Info>
  const Weighted_point& top_get_first(const std::pair<Weighted_point,Info>& pair) const { return pair.first; }
  template <class Info>
  const Info& top_get_second(const std::pair<Weighted_point,Info>& pair) const { return pair.second; }
  template <class Info>
  const Weighted_point& top_get_first(const boost::tuple<Weighted_point,Info>& tuple) const { return boost::get<0>(tuple); }
  template <class Info>
  const Info& top_get_second(const boost::tuple<Weighted_point,Info>& tuple) const { return boost::get<1>(tuple); }

  // Functor to go from an index of a container of Weighted_point to
  // the corresponding Bare_point
  template<class Construct_bare_point, class Container>
  struct Index_to_Bare_point
  {
    typename boost::result_of<const Construct_bare_point(const Weighted_point&)>::type
    operator()(const std::size_t& i) const
    {
      return cp(c[i]);
    }

    Index_to_Bare_point(const Container& c, const Construct_bare_point& cp)
      : c(c), cp(cp) { }

    const Container& c;
    const Construct_bare_point cp;
  };

  template <class Tuple_or_pair,class InputIterator>
  std::ptrdiff_t insert_with_info(InputIterator first,InputIterator last)
  {
    size_type n = number_of_vertices();
    std::vector<std::size_t> indices;
    std::vector<Weighted_point> points;
    std::vector<typename Triangulation_data_structure::Vertex::Info> infos;
    std::size_t index=0;
    for(InputIterator it=first;it!=last;++it){
      Tuple_or_pair pair = *it;
      points.push_back(top_get_first(pair));
      infos.push_back(top_get_second(pair));
      indices.push_back(index++);
    }

    // We need to sort the points and their info at the same time through
    // the `indices` vector AND spatial sort can only handle Gt::Point_2.
    typedef typename Geom_traits::Construct_point_2 Construct_point_2;
    typedef Index_to_Bare_point<Construct_point_2,
                                std::vector<Weighted_point> > Access_bare_point;
    typedef typename boost::result_of<const Construct_point_2(const Weighted_point&)>::type Ret;
    typedef boost::function_property_map<Access_bare_point, std::size_t, Ret> fpmap;
    typedef CGAL::Spatial_sort_traits_adapter_2<Gt, fpmap> Search_traits_2;

    Access_bare_point accessor(points, geom_traits().construct_point_2_object());
    spatial_sort(indices.begin(), indices.end(),
                 Search_traits_2(
                   boost::make_function_property_map<
                     std::size_t, Ret, Access_bare_point>(accessor),
                   geom_traits()));

    Face_handle hint;
    Vertex_handle v_hint;
    for(typename std::vector<std::size_t>::const_iterator
      it = indices.begin(), end = indices.end();
      it != end; ++it)
    {
      v_hint = insert(points[*it], hint);

      if(v_hint!=Vertex_handle()){
        v_hint->info()=infos[*it];
        hint=v_hint->face();
      }
    }

    return number_of_vertices() - n;
  }

public:

  template < class InputIterator >
  std::ptrdiff_t
  insert(InputIterator first,
          InputIterator last,
          std::enable_if_t<
              std::is_convertible<
                typename std::iterator_traits<InputIterator>::value_type,
                std::pair<Weighted_point,typename internal::Info_check<typename Triangulation_data_structure::Vertex>::type>
              >::value
          >* = nullptr
)
  {return insert_with_info< std::pair<Weighted_point,typename internal::Info_check<typename Triangulation_data_structure::Vertex>::type> >(first,last);}

  template <class  InputIterator_1,class InputIterator_2>
  std::ptrdiff_t
  insert(boost::zip_iterator< boost::tuple<InputIterator_1,InputIterator_2> > first,
          boost::zip_iterator< boost::tuple<InputIterator_1,InputIterator_2> > last,
          std::enable_if_t<
              std::is_convertible_v< typename std::iterator_traits<InputIterator_1>::value_type, Weighted_point > &&
              std::is_convertible_v< typename std::iterator_traits<InputIterator_2>::value_type, typename internal::Info_check<typename Triangulation_data_structure::Vertex>::type >
          >* =nullptr
)
  {return insert_with_info< boost::tuple<Weighted_point,typename internal::Info_check<typename Triangulation_data_structure::Vertex>::type> >(first,last);}
#endif //CGAL_TRIANGULATION_2_DONT_INSERT_RANGE_OF_POINTS_WITH_INFO

  template < class Stream>
  Stream& draw_dual(Stream & ps) const
  {
    Finite_edges_iterator eit = finite_edges_begin();
    for(; eit != finite_edges_end(); ++eit) {
      Object o = dual(eit);
      typename Geom_traits::Line_2  l;
      typename Geom_traits::Ray_2   r;
      typename Geom_traits::Segment_2 s;
      if(CGAL::assign(s,o)) ps << s;
      if(CGAL::assign(r,o)) ps << r;
      if(CGAL::assign(l,o)) ps << l;
    }
    return ps;
  }

  template <class OutputItFaces, class OutputItBoundaryEdges,
            class OutputItHiddenVertices>
  Triple<OutputItFaces,OutputItBoundaryEdges, OutputItHiddenVertices>
  get_conflicts_and_boundary_and_hidden_vertices(const Weighted_point  &p,
                                                 OutputItFaces fit,
                                                 OutputItBoundaryEdges eit,
                                                 OutputItHiddenVertices vit,
                                                 Face_handle start =
      Face_handle()) const
  {
    CGAL_precondition(dimension() == 2);
    int li;
    Locate_type lt;
    Face_handle fh = locate(p,lt,li, start);
    switch(lt) {
      case OUTSIDE_AFFINE_HULL:
        return make_triple(fit, eit, vit);
      case VERTEX:
      case FACE:
      case EDGE:
      case OUTSIDE_CONVEX_HULL:
        //test whether p is not in conflict
        // with the first face:
        // this includes the cases that p is located
        // on a vertex and either equal or no conflict
        if(!test_conflict(p,fh))
          return make_triple(fit, eit, vit);

        // region includes all faces in conflict so far detected
        // stack includes the faces in the region whose neighbors
        // have not yet been looked at
        std::set<Face_handle> region;
        std::stack<Edge> st;

        //collection of all boundary_vertices:
        std::set< Vertex_handle> boundary_vertices;
        //collection of potential_intern_vertices = vertices incident
        // to an edge incident to two faces in conflict and met
        // twice during the "walk":
        std::set< Vertex_handle> potential_intern_vertices;

        *fit++ = fh; //put fh in OutputItFaces
        region.insert(fh);
        st.push(Edge(fh,2));
        st.push(Edge(fh,1));
        st.push(Edge(fh,0));

        while(! st.empty()){
          Edge e = st.top();
          st.pop();
          Face_handle fh = e.first;
          Face_handle fn = fh->neighbor(e.second);
          int i = fn->index(fh);
          if(region.find(fn) == region.end()){
            if(test_conflict(p,fn))
            {
              region.insert(fn);
              st.push(Edge(fn, cw(i)));
              st.push(Edge(fn,ccw(i)));
              *fit++ = fn;
            }
            else{
              e = Edge(fn,i);
              *eit++ = e;
              if(!is_infinite(fn->vertex(cw(i))))
                boundary_vertices.insert(fn->vertex(cw(i)));
              if(!is_infinite(fn->vertex(ccw(i))))
                boundary_vertices.insert(fn->vertex(ccw(i)));
            }
          }
          else {
            //insert the vertices of the last edge into the set of
            // potential intern vertices:
            potential_intern_vertices.insert(fn->vertex(ccw(i)));
            potential_intern_vertices.insert(fn->vertex(cw(i)));
          }
        }
        if(!potential_intern_vertices.empty()){
          //determine the hidden vertices:
          std::set_difference(potential_intern_vertices.begin(),
                              potential_intern_vertices.end(),
                              boundary_vertices.begin(),
                              boundary_vertices.end(),
                              vit);
        }
        return  make_triple(fit, eit, vit);
    }
    CGAL_assertion(false);
    return make_triple(fit, eit, vit);
  }

  template <class OutputItFaces, class OutputItBoundaryEdges>
  std::pair<OutputItFaces,OutputItBoundaryEdges>
  get_conflicts_and_boundary(const Weighted_point &p,
                              OutputItFaces fit,
                              OutputItBoundaryEdges eit,
                              Face_handle start = Face_handle()) const
  {
    Triple<OutputItFaces, OutputItBoundaryEdges, Emptyset_iterator>
        pp = get_conflicts_and_boundary_and_hidden_vertices(p, fit, eit,
                                                            Emptyset_iterator(),
                                                            start);
    return std::make_pair(pp.first, pp.second);
  }
  template <class OutputItFaces, class OutputItHiddenVertices>
  std::pair<OutputItFaces, OutputItHiddenVertices>
  get_conflicts_and_hidden_vertices(const Weighted_point &p,
                                    OutputItFaces fit,
                                    OutputItHiddenVertices vit,
                                    Face_handle start = Face_handle()) const
  {
    Triple<OutputItFaces, Emptyset_iterator, OutputItHiddenVertices>
        pp = get_conflicts_and_boundary_and_hidden_vertices(p,fit,
                                                            Emptyset_iterator(),
                                                            vit,
                                                            start);
    return std::make_pair(pp.first,pp.third);
  }

  template <class OutputItBoundaryEdges, class OutputItHiddenVertices>
  std::pair<OutputItBoundaryEdges, OutputItHiddenVertices>
  get_boundary_of_conflicts_and_hidden_vertices(const Weighted_point &p,
                                                OutputItBoundaryEdges eit,
                                                OutputItHiddenVertices vit,
                                                Face_handle start =
      Face_handle()) const
  {
    Triple<Emptyset_iterator, OutputItBoundaryEdges, OutputItHiddenVertices>
        pp = get_conflicts_and_boundary_and_hidden_vertices(p,
                                                            Emptyset_iterator(),
                                                            eit,vit,
                                                            start);
    return std::make_pair(pp.second,pp.third);
  }

  template <class OutputItFaces>
  OutputItFaces
  get_conflicts(const Weighted_point  &p,
                OutputItFaces fit,
                Face_handle start= Face_handle()) const
  {
    Triple<OutputItFaces, Emptyset_iterator, Emptyset_iterator>
        pp =
        get_conflicts_and_boundary_and_hidden_vertices(p, fit,
                                                       Emptyset_iterator(),
                                                       Emptyset_iterator(),
                                                       start);
    return pp.first;
  }

  template <class OutputItBoundaryEdges>
  OutputItBoundaryEdges
  get_boundary_of_conflicts(const Weighted_point  &p,
                            OutputItBoundaryEdges eit,
                            Face_handle start= Face_handle()) const
  {
    Triple<Emptyset_iterator, OutputItBoundaryEdges, Emptyset_iterator>
        pp =
        get_conflicts_and_boundary_and_hidden_vertices(p,
                                                       Emptyset_iterator(),
                                                       eit,
                                                       Emptyset_iterator(),
                                                       start);
    return pp.second;
  }

  template <class OutputItHiddenVertices>
  OutputItHiddenVertices
  get_hidden_vertices(const Weighted_point  &p, OutputItHiddenVertices vit,
                      Face_handle start= Face_handle()) const
  {
    Triple<Emptyset_iterator, Emptyset_iterator, OutputItHiddenVertices>
        pp = get_conflicts_and_boundary_and_hidden_vertices(p, Emptyset_iterator(),
                                                            Emptyset_iterator(),
                                                            vit,
                                                            start);
    return pp.third;
  }

  // nearest power vertex query
  Vertex_handle nearest_power_vertex(const Bare_point& p) const;
};

template < class Gt, class Tds >
inline bool
Regular_triangulation_2<Gt,Tds>::
test_conflict(const Weighted_point  &p, Face_handle fh) const
{
  return(power_test(fh,p) == ON_POSITIVE_SIDE);
}

template < class Gt, class Tds >
void
Regular_triangulation_2<Gt,Tds>::
clear()
{
  Base::clear();
  _hidden_vertices = 0;
}

template < class Gt, class Tds >
void
Regular_triangulation_2<Gt,Tds>::
copy_triangulation_()
{
  // the list of vertices have been copied member for member and are
  // not good
  // clear them and next
  // scan the hidden vertices to retablish the list in faces
  typename Tds::Face_iterator baseit = this->_tds.face_iterator_base_begin();
  for(; baseit !=  this->_tds.face_iterator_base_end(); baseit++){
    baseit->vertex_list().clear();
  }

  Hidden_vertices_iterator hvit = hidden_vertices_begin();
  for(; hvit !=  hidden_vertices_end() ; ++hvit){
    hvit->face()->vertex_list().push_back(hvit);
  }
  CGAL_postcondition(is_valid());
}

template < class Gt, class Tds >
void
Regular_triangulation_2<Gt,Tds>::
copy_triangulation(const Self &tr)
{
  Base::copy_triangulation(tr);
  _hidden_vertices = tr._hidden_vertices;
  copy_triangulation_();
}

template < class Gt, class Tds >
Regular_triangulation_2<Gt,Tds>::
Regular_triangulation_2(const Self &tr)
  : Base(tr), _hidden_vertices(tr._hidden_vertices)
{
  copy_triangulation_();
}

template <class Gt, class Tds >
Regular_triangulation_2<Gt,Tds> &
Regular_triangulation_2<Gt, Tds>::
operator=(const Self &tr)
{
  copy_triangulation(tr);
  return *this;
}

template < class Gt, class Tds >
Oriented_side
Regular_triangulation_2<Gt,Tds>::
power_test(const Face_handle &f, const Weighted_point &p, bool perturb) const
{
  // p is supposed to be a finite point
  // if f is a finite face,
  // return  ON_NEGATIVE_SIDE if p is above f
  //(p has to be hidden)
  if(dimension() == 1)
    return power_test(f->vertex(0)->point(), f->vertex(1)->point(), p);

  int i;
  if(! f->has_vertex(infinite_vertex(), i))
    return power_test(f->vertex(0)->point(),
                      f->vertex(1)->point(),
                      f->vertex(2)->point(), p, perturb);

  Orientation o = orientation(f->vertex(ccw(i))->point(),
                              f->vertex(cw(i))->point(),
                              p);
  if(o==COLLINEAR)
    return power_test(f->vertex(ccw(i))->point(),
                      f->vertex(cw(i))->point(),p);

  return o;
}

template < class Gt, class Tds >
Oriented_side
Regular_triangulation_2<Gt,Tds>::
power_test(const Face_handle& f, int i, const Weighted_point &p) const
{
  // f,i is supposed to be a finite edge
  // p is supposed to be on  edge(f,i)
  // return ON_NEGATIVE_SIDE if p is above(f,i)
  // (p has to be hidden)
  CGAL_precondition(!is_infinite(f,i) &&
                                   orientation(f->vertex(ccw(i))->point(),
                                               f->vertex(cw(i))->point(),
                                               p) == COLLINEAR);
  return  power_test(f->vertex(ccw(i))->point(),
                     f->vertex(cw(i))->point(),
                     p);
}

template < class Gt, class Tds >
inline
Oriented_side
Regular_triangulation_2<Gt,Tds>::
power_test(const Weighted_point &p0,
           const Weighted_point &p1,
           const Weighted_point &p2,
           const Weighted_point &p,
           bool perturb) const
{
  CGAL_precondition(orientation(p0, p1, p2) == POSITIVE);

  using namespace boost;

  Oriented_side os = geom_traits().power_side_of_oriented_power_circle_2_object()(p0, p1, p2, p);

  if((os != ON_ORIENTED_BOUNDARY) ||(! perturb))
    return os;

  // We are now in a degenerate case => we do a symbolic perturbation.

  // We sort the points lexicographically.
  const Weighted_point * points[4] = {&p0, &p1, &p2, &p};
  std::sort(points, points + 4, typename Base::Perturbation_order(this));
  // We successively look whether the leading monomial, then 2nd monomial
  // of the determinant has non null coefficient.
  // 2 iterations are enough(cf paper)
  for(int i=3; i>1; --i) {
    if(points[i] == &p)
      return ON_NEGATIVE_SIDE; // since p0 p1 p2 are non collinear
                               // and positively oriented
    Orientation o;
    if(points[i] == &p2 &&(o = orientation(p0,p1,p)) != COLLINEAR)
      return o;
    if(points[i] == &p1 &&(o = orientation(p0,p,p2)) != COLLINEAR)
      return o;
    if(points[i] == &p0 &&(o = orientation(p,p1,p2)) != COLLINEAR)
      return o;
  }

  CGAL_assertion(false);
  return ON_NEGATIVE_SIDE;
}

template < class Gt, class Tds >
inline
Oriented_side
Regular_triangulation_2<Gt,Tds>::
power_test(const Weighted_point &p,
           const Weighted_point &q,
           const Weighted_point &r) const
{
  return geom_traits().power_side_of_oriented_power_circle_2_object()(p,q,r);
}

template < class Gt, class Tds >
inline
Oriented_side
Regular_triangulation_2<Gt,Tds>::
power_test(const Weighted_point &p,
           const Weighted_point &r) const
{
  return geom_traits().power_side_of_oriented_power_circle_2_object()(p,r);
}

template < class Gt, class Tds >
bool
Regular_triangulation_2<Gt,Tds>::
is_valid_face(Face_handle fh) const
{
  bool result = true;
  if(is_infinite(fh)) result = result && fh->vertex_list().empty();
  if(!result) { show_face(fh);}
  CGAL_assertion(result);

  typename Vertex_list::iterator vlit = fh->vertex_list().begin(),
                                 vldone = fh->vertex_list().end();
  for(; vlit != vldone; vlit++) {
    result = result && power_test(fh,(*vlit)->point()) == ON_NEGATIVE_SIDE;
    result = result &&((*vlit)->face() == fh);
    if(!result)     show_face(fh);
    CGAL_assertion(result);
  }
  return result;
}

template < class Gt, class Tds >
bool
Regular_triangulation_2<Gt,Tds>::
is_valid_vertex(Vertex_handle vh) const
{
  bool result = true;
  if(vh->is_hidden()) {
    Locate_type lt;
    int li;
    Face_handle loc = locate(vh->point(), lt, li, vh->face());
    if(dimension() == 0) {
      result = result && lt == Base::VERTEX;
      result = result && power_test(vh->face()->vertex(0)->point(), vh->point()) <= 0;
    } else {
      result = result && (!is_infinite(vh->face()));
      result = result && (loc == vh->face() ||
                         (lt == Base::VERTEX &&
                           vh->face()->has_vertex(loc->vertex(li))) ||
                         (lt == Base::EDGE && vh->face() ==
                           loc->neighbor(li)));

      result = result && power_test(vh->face(),vh->point()) == ON_NEGATIVE_SIDE;

//      if(!result) {
//        std::cerr << " from is_valid_vertex " << std::endl;
//        std::cerr << "sommet cache " << &*(vh)
//                  << "vh_point " <<vh->point() << " " << std::endl;
//        std::cerr << "vh_>face " << &*(vh->face())  << " " << std::endl;
//        std::cerr <<  "loc      " <<  &*(loc)
//                   << " lt " << lt  << " li " << li << std::endl;
//        show_face(vh->face());
//        show_face(loc);
//      }
    }
  }
  else { // normal vertex
    result = result && vh->face()->has_vertex(vh);
//    if(!result) {
//      std::cerr << " from is_valid_vertex " << std::endl;
//      std::cerr << "normal vertex " << &(*vh) << std::endl;
//      std::cerr << vh->point() << " " << std::endl;
//      std::cerr << "vh_>face " << &*(vh->face())  << " " << std::endl;
//      show_face(vh->face());
//    }
  }
  CGAL_assertion(result);
  return result;
}

template < class Gt, class Tds >
bool
Regular_triangulation_2<Gt,Tds>::
is_valid(bool verbose, int /* level */) const
{
  // cannot call for is_valid() of Base Triangulation class
  // because 1) number of vertices of base class does not match
  // tds.is_valid calls is_valid for each vertex
  // and the test is not fulfilled by  hidden vertices ...
  // result = result && Triangulation_2<Gt,Tds>::is_valid(verbose, level);
  bool result = true;
  for(All_faces_iterator fit = all_faces_begin();
      fit != all_faces_end(); ++fit) {
    result = result && is_valid_face(fit);
  }

  for(All_vertices_iterator vit = all_vertices_begin();
                            vit != all_vertices_end(); ++vit) {
    result = result && is_valid_vertex(vit);
  }

  for(Hidden_vertices_iterator hvit = hidden_vertices_begin();
      hvit != hidden_vertices_end(); ++hvit) {
    result = result && is_valid_vertex(hvit);
  }

  switch(dimension()) {
    case 0 :
      break;
    case 1:
      if(number_of_vertices() > 2) {
        Finite_vertices_iterator it1 = finite_vertices_begin(),
            it2(it1), it3(it1);
        ++it2;
        ++it3; ++it3;
        while(it3 != finite_vertices_end()) {
          Orientation s = orientation(it1->point(),
                                      it2->point(),
                                      it3->point());
          result = result && s == COLLINEAR ;
          CGAL_assertion(result);
          ++it1 ; ++it2; ++it3;
        }
      }
      break;
    case 2 :
      for(Finite_faces_iterator it=finite_faces_begin();
          it!=finite_faces_end(); it++) {
        CGAL_assertion(! is_infinite(it));
        Orientation s = orientation(it->vertex(0)->point(),
                                    it->vertex(1)->point(),
                                    it->vertex(2)->point());
        CGAL_assertion(s == LEFT_TURN);
        result = result && (s == LEFT_TURN);

        for(int i = 0 ; i < 3 ; i++) {
          if(!is_infinite(it->vertex(i)))
            result = result && ON_POSITIVE_SIDE !=
                power_test(it->neighbor(i), it->vertex(i)->point());
          CGAL_assertion(result);
        }
      }

      Vertex_circulator start = incident_vertices(infinite_vertex());
      Vertex_circulator pc(start);
      Vertex_circulator qc(start); ++qc;
      Vertex_circulator rc(start); ++rc; ++rc;
      do{
        Orientation s = orientation(pc->point(),
                                    qc->point(),
                                    rc->point());
        CGAL_assertion(s != LEFT_TURN);
        result = result && (s != LEFT_TURN);
        ++pc ; ++qc ; ++rc;
      } while(pc != start);

      // check number of faces. This cannot be done by the Tds
      // which does not know the number of components nor the genus
      result = result && (number_of_faces() == 2*(number_of_vertices()+1)
                          - 4
                          - degree(infinite_vertex()));
      CGAL_assertion(result);
      break;
  }

  // in any dimension
  if(verbose) {
    std::cerr << " nombres de sommets " << number_of_vertices() << "\t"
              << "nombres de sommets  caches " << number_of_hidden_vertices()
              << std::endl;
  }
  result = result && (Base::number_of_vertices() ==
                       number_of_vertices() + number_of_hidden_vertices());
  CGAL_assertion(result);
  return result;
}

template <class Gt, class Tds >
void
 Regular_triangulation_2<Gt, Tds>::
show_face(Face_handle fh) const
{
  Base::show_face(fh);

  typename Vertex_list::iterator current;
  std::cerr << "  +++++>>>    ";
  for(current= fh->vertex_list().begin();
       current!= fh->vertex_list().end() ; current++) {
        std::cerr <<"[ "<< ((*current)->point()) << " ] ,  ";
  }
  std::cerr <<std::endl;
}

template < class Gt, class Tds >
void
Regular_triangulation_2<Gt,Tds>::
show_all() const
{
  std::cerr << "PRINT THE FULL TRIANGULATION :" << std::endl;
  std::cerr << std::endl << "====> "<< this ;
  std::cerr << " dimension " <<  dimension() << std::endl;
  std::cerr << " nb of vertices " << number_of_vertices()
            << " nb of hidden vertices " << number_of_hidden_vertices()
            <<   std::endl;

  if(dimension() < 1) return;
  if(dimension() == 1) {
    std::cerr << " all edges " <<std::endl;
    All_edges_iterator aeit;
    for(aeit = all_edges_begin(); aeit != all_edges_end(); aeit++){
      show_face(aeit->first);
    }
  }

  else{ //dimension ==2
    std::cerr << " finite faces " << std::endl;
    Finite_faces_iterator fi;
    for(fi = finite_faces_begin(); fi != finite_faces_end(); fi++) {
      show_face(fi);
    }

    std::cerr << " infinite faces " << std::endl;
    All_faces_iterator afi;
    for(afi = all_faces_begin(); afi != all_faces_end(); afi++) {
      if(is_infinite(afi)) show_face(afi);
    }
  }

  if(number_of_vertices()>1) {
    std::cerr << "printing vertices of the regular triangulation" << std::endl;
    All_vertices_iterator vi;
    for(vi = all_vertices_begin(); vi != all_vertices_end(); vi++){
      show_vertex(vi);
      std::cerr << "  / associated face : "
                << &*(vi->face()) << std::endl;
    }
    std::cerr << std::endl;
  }

  std::cerr << "hidden vertices " << std::endl;
  Hidden_vertices_iterator hvi = hidden_vertices_begin();
  for(; hvi != hidden_vertices_end(); hvi++) {
    show_vertex(hvi);
    std::cerr << "  / associated face : "
              << &*(hvi->face()) << std::endl;
  }
  return;
}

//DUALITY
template < class Gt, class Tds >
inline
typename Regular_triangulation_2<Gt,Tds>::Bare_point
Regular_triangulation_2<Gt,Tds>::
dual(Face_handle f) const
{
  return weighted_circumcenter(f);
}

template < class Gt, class Tds >
inline
typename Regular_triangulation_2<Gt,Tds>::Bare_point
Regular_triangulation_2<Gt,Tds>::
weighted_circumcenter(Face_handle f) const
{
  CGAL_precondition(dimension() == 2 || !is_infinite(f));
  return weighted_circumcenter(f->vertex(0)->point(),
                               f->vertex(1)->point(),
                               f->vertex(2)->point());
}

template<class Gt, class Tds>
inline
typename Regular_triangulation_2<Gt,Tds>::Bare_point
Regular_triangulation_2<Gt,Tds>::
weighted_circumcenter(const Weighted_point& p0,
                      const Weighted_point& p1,
                      const Weighted_point& p2) const
{
  return geom_traits().construct_weighted_circumcenter_2_object()(p0,p1,p2);
}

template < class Gt, class Tds >
inline
Object
Regular_triangulation_2<Gt,Tds>::
dual(const Edge &e) const
{
  typedef typename Geom_traits::Line_2        Line;
  typedef typename Geom_traits::Ray_2         Ray;
  typedef typename Geom_traits::Segment_2     Segment;

  CGAL_precondition(! is_infinite(e));
  if(dimension() == 1){
    const Weighted_point& p = (e.first)->vertex(cw(e.second))->point();
    const Weighted_point& q = (e.first)->vertex(ccw(e.second))->point();
    Line l = geom_traits().construct_radical_axis_2_object()(p,q);
    return make_object(l);
  }

  // dimension==2
  if((! is_infinite(e.first)) &&
     (! is_infinite(e.first->neighbor(e.second)))) {
    Segment s = geom_traits().construct_segment_2_object()(
                  dual(e.first),dual(e.first->neighbor(e.second)));
    return make_object(s);
  }

  // one of the adjacent faces is infinite
  Face_handle f; int i;
  if(is_infinite(e.first)) {
    f = e.first->neighbor(e.second);
    i = f->index(e.first);
  }
  else {
    f = e.first;
    i = e.second;
  }
  const Weighted_point& p = f->vertex(cw(i))->point();
  const Weighted_point& q = f->vertex(ccw(i))->point();
  Line l  = geom_traits().construct_radical_axis_2_object()(p,q);
  Ray r = geom_traits().construct_ray_2_object()(dual(f), l);
  return make_object(r);
}

template < class Gt, class Tds >
inline
Object
Regular_triangulation_2<Gt,Tds>::
dual(const Edge_circulator& ec) const
{
  return dual(*ec);
}

template < class Gt, class Tds >
inline
Object
Regular_triangulation_2<Gt,Tds>::
dual(const Finite_edges_iterator& ei) const
{
  return dual(*ei);
}

//INSERTION-REMOVAL
template < class Gt, class Tds >
typename Regular_triangulation_2<Gt,Tds>::Vertex_handle
Regular_triangulation_2<Gt,Tds>::
push_back(const Weighted_point &p)
{
  return insert(p);
}

template < class Gt, class Tds >
typename Regular_triangulation_2<Gt,Tds>::Vertex_handle
Regular_triangulation_2<Gt,Tds>::
insert(const Weighted_point &p, Face_handle start)
{
  Locate_type lt;
  int li;
  Face_handle loc = locate(p, lt, li, start);
  return insert(p, lt, loc, li);
}

template < class Gt, class Tds >
typename Regular_triangulation_2<Gt,Tds>::Vertex_handle
Regular_triangulation_2<Gt,Tds>::
insert(const Weighted_point &p, Locate_type lt, Face_handle loc, int li)
{
  Vertex_handle v;
  switch(lt) {
    case Base::VERTEX:
    {
      CGAL_precondition(dimension() >= 0);
      if(dimension() == 0) {
        // in this case locate() oddly returns loc = nullptr and li = 4,
        // so we work around it.
        loc = finite_vertex()->face();
        li = 0;
      }

      Vertex_handle vv = loc->vertex(li);
      CGAL::Oriented_side side = power_test(vv->point(), p);

      switch(side) {
        case ON_NEGATIVE_SIDE:
          return hide_new_vertex(loc, p);

        case ON_POSITIVE_SIDE:
          v = this->_tds.create_vertex();
          v->set_point(p);
          exchange_incidences(v,vv);
          hide_vertex(loc, vv);
          regularize(v);
          return v;

        default: // that is ON_ORIENTED_BOUNDARY:
          return vv;
      }
    }
    case Base::EDGE:
    {
      CGAL_precondition(dimension() >= 1);
      Oriented_side os = dimension() == 1 ? power_test(loc, li, p) :
                                            power_test(loc, p, true);

      if(os < 0) {
        if(is_infinite(loc)) loc = loc->neighbor(li);
        return hide_new_vertex(loc, p);
      }
      v = insert_in_edge(p, loc, li);
      break;
    }

    case Base::FACE:
    {
      CGAL_precondition(dimension() >= 2);
      if(power_test(loc, p, true) < 0) {
        return hide_new_vertex(loc,p);
      }
      v = insert_in_face(p, loc);
      break;
    }
    default:
      v = Base::insert(p, lt, loc, li);
  }

  if(lt == OUTSIDE_AFFINE_HULL) {
    //clear vertex list of infinite faces which have been copied
    for(All_faces_iterator afi = all_faces_begin();
          afi != all_faces_end(); afi++) {
      if(is_infinite(afi))
        afi->vertex_list().clear();
    }
  }

  regularize(v);
  return v;
}

/*
The reinsert function  insert a weighted point which was in a hidden
vertex.
The new and old vertices are then exchanged ; this is required
if the regular triangulation is used with a hierarchy because
the old vertex has its up and down pointers set and other vertices
pointing on him
*/
template < class Gt, class Tds >
typename Regular_triangulation_2<Gt,Tds>::Vertex_handle
Regular_triangulation_2<Gt,Tds>::
reinsert(Vertex_handle v, Face_handle start)
{
  CGAL_assertion(v->is_hidden());
  v->set_hidden(false);
  _hidden_vertices--;

//  // to debug
//  std::cerr << "from reinsert " << std::endl;
//  show_vertex(v);
//  Locate_type lt;
//  int li;
//  Face_handle loc = locate(v->point(), lt, li, start);
//  std::cerr << "locate " << &(*loc) << "\t" << lt << "\t" << li << std::endl;
//  show_face(loc);
//  std::cerr << std::endl;

  Vertex_handle vh = insert(v->point(), start);
  if(vh->is_hidden())
    exchange_hidden(v,vh);
  else
    exchange_incidences(v,vh);

  this->_tds.delete_vertex(vh);
  return v;
}

// push va instead of vb in the list of the face fb hiding vb
// vb must be the last inserted vertex in the list of fb
template < class Gt, class Tds >
void
Regular_triangulation_2<Gt,Tds>::
exchange_hidden(Vertex_handle va, Vertex_handle vb)
{
  CGAL_assertion(vb->is_hidden());
  CGAL_assertion(vb == vb->face()->vertex_list().back());

//  //to debug
//  std::cerr << "from exchange hidden 1" << std::endl;
//  show_vertex(vb);
//  std::cerr << "  / associated face : "
//            << &*(vb->face()) << std::endl;

  vb->face()->vertex_list().pop_back();
  _hidden_vertices--;
  hide_vertex(vb->face(), va);

//  //to debug
//  std::cerr << "from exchange hidden 1" << std::endl;
//  show_vertex(va);
//  std::cerr << "  / associated face : "
//            << &*(va->face()) << std::endl << std::endl;
}

// set to va the incidences of vb
template < class Gt, class Tds >
void
Regular_triangulation_2<Gt,Tds>::
exchange_incidences(Vertex_handle va, Vertex_handle vb)
{
  CGAL_assertion(!vb->is_hidden());
  std::list<Face_handle> faces;
  if(dimension() == 0) {
    faces.push_back(vb->face());
  } else if(dimension() == 1) {
    faces.push_back(vb->face());
    int i = vb->face()->index(vb);
    faces.push_back(vb->face()->neighbor(1-i));
  }
  else {
    CGAL_assertion(dimension() == 2);
    Face_circulator fc = incident_faces(vb), done(fc);
    do {
      faces.push_back(fc);
      fc++;
    } while(fc != done);
  }

  va->set_face(*(faces.begin()));
  for(typename std::list<Face_handle>::iterator it = faces.begin();
      it != faces.end(); it++){
    Face_handle fh = *it;
    fh->set_vertex(fh->index(vb), va);
  }
  return;
}

template < class Gt, class Tds >
typename Regular_triangulation_2<Gt,Tds>::Vertex_handle
Regular_triangulation_2<Gt,Tds>::
insert_in_face(const Weighted_point &p, Face_handle f)
{
  Vertex_handle v = Base::insert_in_face(p,f);
  update_hidden_points_1_3(f,
         f->neighbor(ccw(f->index(v))),
         f->neighbor(cw(f->index(v))));
  return v;
}

template < class Gt, class Tds >
typename Regular_triangulation_2<Gt,Tds>::Vertex_handle
Regular_triangulation_2<Gt,Tds>::
insert_in_edge(const Weighted_point &p, Face_handle f, int i)
{
  Vertex_handle v;
  if(dimension() == 1) {
    v = Base::insert_in_edge(p,f,i);
    Face_handle g = f->neighbor(1 - f->index(v));
    update_hidden_points_2_2(f,g);
  }
  else { //dimension()==2
    // don't use update_hidden_points_2_2 any more to split
    // hidden vertices list because new affectation of f and n
    // around new vertex is unknown
    Face_handle n = f->neighbor(i);
    Vertex_list p_list;
    p_list.splice(p_list.begin(),f->vertex_list());
    p_list.splice(p_list.begin(),n->vertex_list());
    v = Base::insert_in_edge(p,f,i);
    Face_handle loc;
    while(! p_list.empty()){
      loc = locate(p_list.front()->point(), n);
      if(is_infinite(loc)) loc = loc->neighbor(loc->index(infinite_vertex()));
      hide_vertex(loc, p_list.front());
      p_list.pop_front();
    }
  }
  return v;
}

template < class Gt, class Tds >
void
Regular_triangulation_2<Gt,Tds>::
regularize(Vertex_handle v)
{
  CGAL_precondition(v != infinite_vertex());
  Faces_around_stack faces_around;

  if(dimension() < 1) return;

  //initialise faces_around
  if(dimension() == 1) {
    faces_around.push_back(v->face());
    faces_around.push_back(v->face()->neighbor(1- v->face()->index(v)));
  }
  else{ //dimension==2
    Face_circulator fit = incident_faces(v), done(fit);
    do {
      faces_around.push_back(fit++);
    } while(fit != done);
  }

  while(! faces_around.empty())
    stack_flip(v, faces_around);
  return;
}

template < class Gt, class Tds >
void
Regular_triangulation_2<Gt,Tds>::
flip(Face_handle f, int i)
{
  Face_handle n = f->neighbor(i);
  Base::flip(f,i);
  update_hidden_points_2_2(f,n);
}

template < class Gt, class Tds >
void
Regular_triangulation_2<Gt,Tds>::
remove_degree_3(Vertex_handle v, Face_handle f)
{
  if(f == Face_handle())
    f=v->face();

  update_hidden_points_3_1(f,
                           f->neighbor(cw(f->index(v))),
                           f->neighbor(ccw(f->index(v))));
  Base::remove_degree_3(v,f);
  if(is_infinite(f)) { //the list of f is given to its finite neighbor
    Face_handle fn = f->neighbor(f->index(infinite_vertex()));
    set_face(f->vertex_list(),fn);
    fn->vertex_list().splice(fn->vertex_list().begin(), f->vertex_list());
  }
}

template < class Gt, class Tds >
void
Regular_triangulation_2<Gt,Tds>::
remove_hidden(Vertex_handle v)
{
  _hidden_vertices--;
  v->face()->vertex_list().remove(v);
  delete_vertex(v);
  return;
}

template < class Gt, class Tds >
void
Regular_triangulation_2<Gt,Tds>::
remove(Vertex_handle v)
{
  CGAL_precondition(v != Vertex_handle());
  CGAL_precondition(!is_infinite(v));

  if(v->is_hidden())
    return remove_hidden(v);

  Face_handle hint;
  int ihint = 0;

  Vertex_list to_reinsert;
  switch(dimension()) {
    case 0:
      to_reinsert.splice(to_reinsert.begin(), v->face()->vertex_list());
      break;
    case 1:
    {
      Face_handle f1 = v->face();
      ihint = f1->index(v);
      hint = f1->neighbor(ihint);
      Face_handle f2 = f1->neighbor(1 - ihint);
      ihint = mirror_index(f1, ihint);

      to_reinsert.splice(to_reinsert.begin(), f1->vertex_list());
      to_reinsert.splice(to_reinsert.begin(), f2->vertex_list());
      break;
    }
    case 2:
    {
      Face_circulator f = incident_faces(v), end = f;
      ihint = f->index(v);
      hint = f->neighbor(ihint);
      ihint = mirror_index(f, ihint);
      do to_reinsert.splice(to_reinsert.begin(), f->vertex_list());
      while(++f != end);
      break;
    }
  }

  if(number_of_vertices() <= 2) {
    this->_tds.remove_dim_down(v);
  } else if(dimension() < 2) {
    Base::remove(v);
  } else {
    remove_2D(v);
  }

  if(hint != Face_handle()) hint = hint->neighbor(ihint);

  for(typename Vertex_list::iterator i = to_reinsert.begin();
      i != to_reinsert.end(); ++i)
  {
    hint = reinsert(*i, hint)->face();
  }
}

template < class Gt, class Tds >
void
Regular_triangulation_2<Gt,Tds>::
remove_2D(Vertex_handle v)
{
  if(test_dim_down(v)) { this->_tds.remove_dim_down(v); }
  else {
    std::list<Edge> hole;
    make_hole(v, hole);
    fill_hole_regular(hole);
    delete_vertex(v);
  }
  return;
}

template < class Gt, class Tds >
void
Regular_triangulation_2<Gt,Tds>::
fill_hole_regular(std::list<Edge> & first_hole)
{
  typedef std::list<Edge> Hole;
  typedef std::list<Hole> Hole_list;

  Hole hole;
  Hole_list hole_list;
  Face_handle ff, fn;
  int i, ii, in;

  hole_list.push_front(first_hole);

  while(! hole_list.empty())
  {
    hole = hole_list.front();
    hole_list.pop_front();
    typename Hole::iterator hit = hole.begin();

    // if the hole has only three edges, create the triangle
    if(hole.size() == 3)
    {
      Face_handle  newf = create_face();
      hit = hole.begin();
      for(int j=0; j<3; j++)
      {
        ff = (*hit).first;
        ii = (*hit).second;
        hit++;
        ff->set_neighbor(ii,newf);
        newf->set_neighbor(j,ff);
        newf->set_vertex(newf->ccw(j),ff->vertex(ff->cw(ii)));
      }
      continue;
    }

    // else find an edge with two finite vertices
    // on the hole boundary
    // and the new triangle adjacent to that edge
    //  cut the hole and push it back

    // first, ensure that a neighboring face
    // whose vertices on the hole boundary are finite
    // is the first of the hole
    bool finite = false;
    while(!finite)
    {
      ff = hole.front().first;
      ii = hole.front().second;
      if(is_infinite(ff->vertex(cw(ii))) ||
           is_infinite(ff->vertex(ccw(ii))))
      {
        hole.push_back(hole.front());
        hole.pop_front();
      }
      else
        finite = true;
    }

    // take the first neighboring face and pop it;
    ff = hole.front().first;
    ii = hole.front().second;
    hole.pop_front();

    Vertex_handle  v0 = ff->vertex(ff->cw(ii));
    const Weighted_point& p0 = v0->point();
    Vertex_handle  v1 = ff->vertex(ff->ccw(ii));
    const Weighted_point& p1 = v1->point();
    Vertex_handle  v2 = infinite_vertex();
    Weighted_point p2;
    Vertex_handle  vv;
    Weighted_point p;

    typename Hole::iterator hdone = hole.end();
    hit = hole.begin();
    typename Hole::iterator cut_after(hit);

    // if tested vertex is c with respect to the vertex opposite
    // to nullptr neighbor,
    // stop at the before last face;
    hdone--;
    while(hit != hdone)
    {
      fn = (*hit).first;
      in = (*hit).second;
      vv = fn->vertex(ccw(in));
      if(is_infinite(vv))
      {
        if(is_infinite(v2))
          cut_after = hit;
      }
      else
      { // vv is a finite vertex
        p = vv->point();
        if(orientation(p0,p1,p) == COUNTERCLOCKWISE)
        {
          if(is_infinite(v2))
          {
            v2=vv;
            p2=p;
            cut_after=hit;
          }
          else if(power_test(p0,p1,p2,p,true) == ON_POSITIVE_SIDE)
          {
            v2=vv;
            p2=p;
            cut_after=hit;
          }
        }
      }
      ++hit;
    }

    // create new triangle and update adjacency relations
    Face_handle newf = create_face(v0,v1,v2);
    newf->set_neighbor(2,ff);
    ff->set_neighbor(ii, newf);

    //update the hole and push back in the Hole_List stack
    // if v2 belongs to the neighbor following or preceding *f
    // the hole remain a single hole
    // otherwise it is split in two holes

    fn = hole.front().first;
    in = hole.front().second;
    if(fn->has_vertex(v2, i) && i == (int)fn->ccw(in))
    {
      newf->set_neighbor(0,fn);
      fn->set_neighbor(in,newf);
      hole.pop_front();
      hole.push_front(Edge(newf,1));
      hole_list.push_front(hole);
    }
    else
    {
      fn = hole.back().first;
      in = hole.back().second;
      if(fn->has_vertex(v2, i) && i == (int)fn->cw(in))
      {
        newf->set_neighbor(1,fn);
        fn->set_neighbor(in,newf);
        hole.pop_back();
        hole.push_back(Edge(newf,0));
        hole_list.push_front(hole);
      }
      else
      { // split the hole in two holes
        Hole new_hole;
        ++cut_after;
        while(hole.begin() != cut_after)
        {
          new_hole.push_back(hole.front());
          hole.pop_front();
        }

        hole.push_front(Edge(newf,1));
        new_hole.push_front(Edge(newf,0));
        hole_list.push_front(hole);
        hole_list.push_front(new_hole);
      }
    }
  }
}

template < class Gt, class Tds >
void
Regular_triangulation_2<Gt,Tds>::
set_face(Vertex_list& vl, const Face_handle& fh)
{
  for(typename Vertex_list::iterator it = vl.begin(); it != vl.end(); it++)
   (*it)->set_face(fh);
}

// add the vertex_list of f2 and f3 to the point list of f1
// for the 3-1 flip
template < class Gt, class Tds >
void
Regular_triangulation_2<Gt,Tds>::
update_hidden_points_3_1(const Face_handle& f1, const Face_handle& f2,
       const Face_handle& f3)
{
  set_face(f2->vertex_list(), f1);
  set_face(f3->vertex_list(), f1);
 (f1->vertex_list()).splice(f1->vertex_list().begin(),f2->vertex_list());
 (f1->vertex_list()).splice(f1->vertex_list().begin(),f3->vertex_list());
  return;
}


// the points of the lists of 2 faces are sorted
// because of a 2-2 flip
template < class Gt, class Tds >
void
Regular_triangulation_2<Gt,Tds>::
update_hidden_points_2_2(const Face_handle& f1, const Face_handle& f2)
{
  CGAL_assertion(f1->has_neighbor(f2));

  Vertex_list p_list;
  p_list.splice(p_list.begin(), f1->vertex_list());
  p_list.splice(p_list.begin(), f2->vertex_list());

  // if one of the face is infinite,
  // the other face hide all the points
  if(is_infinite(f1)) {
    set_face(p_list, f2);
   (f2->vertex_list()).splice(f2->vertex_list().begin(), p_list);
    return;
  }
  if(is_infinite(f2)) {
    set_face(p_list, f1);
   (f1->vertex_list()).splice(f1->vertex_list().begin(), p_list);
    return;
  }

  if(dimension() == 1) {
    const Weighted_point& a1 = f1->vertex(f1->index(f2))->point();
    const Weighted_point& a  = f1->vertex(1-f1->index(f2))->point();
    while(! p_list.empty()) {
      if(compare_x(a, p_list.front()->point()) ==
           compare_x(a, a1)  &&
           compare_y(a, p_list.front()->point()) ==
           compare_y(a, a1))
      {
        hide_vertex(f1, p_list.front());
      } else {
        hide_vertex(f2, p_list.front());
      }
      p_list.pop_front();
    }
    return;
  }

  // from here f1 and f2 are finite 2-dimensional faces
  int idx2 = f1->index(f2);
  Vertex_handle v0=f1->vertex(ccw(idx2));
  Vertex_handle v1=f1->vertex(cw(idx2));
  CGAL_assertion(!is_infinite(v0) && !is_infinite(v1));

  while(! p_list.empty())
  {
    if(orientation(v0->point(), v1->point(), p_list.front()->point()) ==
        COUNTERCLOCKWISE)
      hide_vertex(f1, p_list.front());
    else
      hide_vertex(f2, p_list.front());
    p_list.pop_front();
  }
}

// The point list of f1 is separated into 3 lists
// for a 1-3 flip
template < class Gt, class Tds >
void
Regular_triangulation_2<Gt,Tds>::
update_hidden_points_1_3(const Face_handle& f1, const Face_handle& f2,
                         const Face_handle& f3)
{
  CGAL_assertion(f1->has_neighbor(f2) &&
                               f2->has_neighbor(f3) &&
                               f3->has_neighbor(f1));


  Vertex_list p_list;
  p_list.splice(p_list.begin(),f1->vertex_list());
  if(p_list.empty())
    return;

  // the following does not work if
  // two of f1,f2 and f3 are twice neighbors
  // but this cannot appear taking the assertion into account;
  int idx2 = f1->index(f2),
      idx3 = f1->index(f3);
  Vertex_handle v2 = f1->vertex(idx2),
      v3 = f1->vertex(idx3),
      v0 = f1->vertex(3-(idx2+idx3)),
      v1 = f2->vertex(f2->index(f1));

  CGAL_assertion(f2->has_vertex(v0) && f1->has_vertex(v0));
  CGAL_assertion(f3->has_vertex(v1));
  CGAL_assertion(! is_infinite(v0));

  // if two of f1, f2,and f3 are infinite
  // the list goes entirely to the third finite face
  // no orientation test necessary
  // because the point list of an infinite face
  // is only made of point projecting on its finite edge
  if(is_infinite(f1) && is_infinite(f2)) {
    set_face(p_list, f3);
    f3->vertex_list().splice(f3->vertex_list().begin(), p_list);
    return;
  }
  if(is_infinite(f1) && is_infinite(f3)) {
    set_face(p_list, f2);
    f2->vertex_list().splice(f2->vertex_list().begin(), p_list);
    return;
  }
  if(is_infinite(f2) && is_infinite(f3)){
    set_face(p_list, f1);
    f1->vertex_list().splice(f1->vertex_list().begin(), p_list);
    return;
  }

  // if here, v1,v2,v3 and v0 are finite vertices
  while(! p_list.empty())
  {
    Vertex_handle v(p_list.front());
//    if(orientation(v2->point(),v0->point(), v->point()) !=
//       orientation(v2->point(),v0->point(),v3->point()))
//    { // not in f1
//      if(orientation(v1->point(), v0->point(), v->point()) !=
//          orientation(v1->point(), v0->point(), v3->point()))
//        // not in f2
//        hide_vertex(f3, v);
//      else
//        hide_vertex(f2, v);
//    }
//    else
//      hide_vertex(f1, v);
    if(orientation(v2->point(),v0->point(), v->point()) ==
       orientation(v2->point(),v0->point(),v3->point())  &&
       orientation(v3->point(),v0->point(), v->point()) ==
       orientation(v3->point(),v0->point(), v2->point()))
      hide_vertex(f1, v);
    else if(orientation(v1->point(), v0->point(), v->point()) ==
             orientation(v1->point(), v0->point(), v3->point()))
      hide_vertex(f2,v);
    else
      hide_vertex(f3,v);
    p_list.pop_front();
  }
}

// the vertex is a degree three vertex which has to removed
// and hidden
// create first  a new hidden vertex and exchange with the vertex
// to be removed by the tds :
// this is required to keep up and down pointers right when using a hierarchy
template < class Gt, class Tds >
void
Regular_triangulation_2<Gt,Tds>::
hide_remove_degree_3(Face_handle fh, Vertex_handle vh)
{
 Vertex_handle vnew= this->_tds.create_vertex();
 exchange_incidences(vnew,vh);
 remove_degree_3(vnew, fh);
 hide_vertex(fh,vh);
}

// create a vertex and hide it
template < class Gt, class Tds >
typename Regular_triangulation_2<Gt,Tds>::Vertex_handle
Regular_triangulation_2<Gt,Tds>::
hide_new_vertex(Face_handle f, const Weighted_point& p)
{
  Vertex_handle v = this->_tds.create_vertex();
  v->set_point(p);
  hide_vertex(f, v);
  return v;
}

// insert the vertex to the hidden vertex list
template < class Gt, class Tds >
void
Regular_triangulation_2<Gt,Tds>::
hide_vertex(Face_handle f, Vertex_handle vh)
{
  // no hidden vertex in infinite face
  if(is_infinite(f) && dimension() > 0)
    f = f->neighbor(f->index(infinite_vertex()));

  if(! vh->is_hidden()) {
    vh->set_hidden(true);
    _hidden_vertices++;
  }
  vh->set_face(f);
  f->vertex_list().push_back(vh);
}

// template < class Gt, class Tds >
// void
// Regular_triangulation_2<Gt,Tds>::
// hide_vertex(Face_handle f, void* ptr)
// {
//   Vertex_handle v(static_cast<Vertex*>(ptr));
//   hide_vertex(f, v);
// }

template < class Gt, class Tds >
void
Regular_triangulation_2<Gt,Tds>::
stack_flip(Vertex_handle v, Faces_around_stack &faces_around)
{
  Face_handle f=faces_around.front();
  faces_around.pop_front();
  int i = f->index(v);
  Face_handle n = f->neighbor(i);

  if(dimension() == 1) {
    if(is_infinite(f)  || is_infinite(n))
      return;

    if(power_test(v->point(),
                     n->vertex(n->index(f))->point(),
                     f->vertex(1-i)->point()) ==  ON_NEGATIVE_SIDE)
      stack_flip_dim1(f,i,faces_around);
    return;
  }

  // now dimension() == 2
  //test the regularity of edge(f,i)
  //if(power_test(n, v->point()) == ON_NEGATIVE_SIDE)
  if(power_test(n, v->point(), true) != ON_POSITIVE_SIDE)
    return;

  if(is_infinite(f,i))
  {
    int j = 3 - (i + f->index(infinite_vertex()));
    if(degree(f->vertex(j)) == 4)
      stack_flip_4_2(f,i,j,faces_around);
    return;
  }

  // now f and n are both finite faces
  int ni = n->index(f);
  Orientation occw = orientation(f->vertex(i)->point(),
                                 f->vertex(ccw(i))->point(),
                                 n->vertex(ni)->point());
  Orientation ocw  = orientation(f->vertex(i)->point(),
                                 f->vertex(cw(i))->point(),
                                 n->vertex(ni)->point());
  if(occw == LEFT_TURN && ocw == RIGHT_TURN) {
    // quadrilater(f,n) is convex
    stack_flip_2_2(f,i, faces_around);
    return;
  }
  if(occw == RIGHT_TURN && degree(f->vertex(ccw(i))) == 3) {
    stack_flip_3_1(f,i,ccw(i),faces_around);
    return;
  }
  if(ocw == LEFT_TURN && degree(f->vertex(cw(i))) == 3) {
    stack_flip_3_1(f,i,cw(i),faces_around);
    return;
  }
  if(occw == COLLINEAR && degree(f->vertex(ccw(i))) == 4) {
    stack_flip_4_2(f,i,ccw(i),faces_around);
    return;
  }
  if(ocw == COLLINEAR && degree(f->vertex(cw(i))) == 4)
    stack_flip_4_2(f,i,cw(i),faces_around);

  return;
}

template < class Gt, class Tds >
void
Regular_triangulation_2<Gt,Tds>::
stack_flip_4_2(Face_handle f, int i, int j, Faces_around_stack & faces_around)
{
  int k = 3-(i+j);
  Face_handle g=f->neighbor(k);
  if(!faces_around.empty())
  {
    if(faces_around.front() == g)
      faces_around.pop_front();
    else if(faces_around.back() == g)
      faces_around.pop_back();
  }

  //union f with  g and f->neihgbor(i) with g->f->neihgbor(i)
  Face_handle fn = f->neighbor(i);
  //Face_handle gn = g->neighbor(g->index(f->vertex(i)));
  Vertex_handle vq = f->vertex(j);

  this->_tds.flip(f, i); //not using flip because the vertex j is flat.
  update_hidden_points_2_2(f,fn);
  Face_handle h1 = (j == ccw(i) ? fn : f);
  //hide_vertex(h1, vq);
  hide_remove_degree_3(g,vq);
  if(j == ccw(i)) {
    faces_around.push_front(h1);
    faces_around.push_front(g);
  }
  else {
    faces_around.push_front(g);
    faces_around.push_front(h1);
  }
}

template < class Gt, class Tds >
void
Regular_triangulation_2<Gt,Tds>::
stack_flip_3_1(Face_handle f, int i, int j, Faces_around_stack & faces_around)
{
  int k = 3-(i+j);
  Face_handle g=f->neighbor(k);
  if(!faces_around.empty())
  {
    if(faces_around.front()== g)
      faces_around.pop_front();
    else if(faces_around.back() == g)
      faces_around.pop_back();
  }

  Vertex_handle vq= f->vertex(j);
  //hide_vertex(f,vq);
  hide_remove_degree_3(f,vq);
  faces_around.push_front(f);
}

template < class Gt, class Tds >
void
Regular_triangulation_2<Gt,Tds>::
stack_flip_2_2(Face_handle f, int i, Faces_around_stack & faces_around)
{
  Vertex_handle vq = f->vertex(ccw(i));
  flip(f,i);
  if(f->has_vertex(vq)) {
    faces_around.push_front(f->neighbor(ccw(i)));
    faces_around.push_front(f);
  }
  else {
    faces_around.push_front(f);
    faces_around.push_front(f->neighbor(cw(i)));
  }
}

template < class Gt, class Tds >
void
Regular_triangulation_2<Gt,Tds>::
stack_flip_dim1(Face_handle f, int i, Faces_around_stack &faces_around)
{
  Vertex_handle va = f->vertex(1-i);
  Face_handle n= f->neighbor(i);
  int in = n->index(f);
  Vertex_handle vb = n->vertex(in);
  f->set_vertex(1-i, n->vertex(in));
  vb->set_face(f);
  f->set_neighbor(i, n->neighbor(1-in));
  n->neighbor(1-in)->set_neighbor(n->neighbor(1-in)->index(n), f);
 (f->vertex_list()).splice(f->vertex_list().begin(),n->vertex_list());
  set_face(f->vertex_list(),f);
  delete_face(n);
  hide_vertex(f,va);
  faces_around.push_front(f);
  return;
}

template < class Gt, class Tds >
typename Regular_triangulation_2<Gt,Tds>::All_vertices_iterator
Regular_triangulation_2<Gt,Tds>::
all_vertices_begin() const
{
  return CGAL::filter_iterator(Base::all_vertices_end(),
                               Hidden_tester(),
                               Base::all_vertices_begin());
}

template < class Gt, class Tds >
typename Regular_triangulation_2<Gt,Tds>::All_vertices_iterator
Regular_triangulation_2<Gt,Tds>::
all_vertices_end() const
{
  return CGAL::filter_iterator(Base::all_vertices_end(),
                               Hidden_tester());
}

template < class Gt, class Tds >
typename Regular_triangulation_2<Gt,Tds>::All_vertex_handles
Regular_triangulation_2<Gt,Tds>::
all_vertex_handles() const
{
  return make_prevent_deref_range(all_vertices_begin(),all_vertices_end());
}

template < class Gt, class Tds >
typename Regular_triangulation_2<Gt,Tds>::Finite_vertices_iterator
Regular_triangulation_2<Gt,Tds>::
finite_vertices_begin() const
{
  return CGAL::filter_iterator(Base::finite_vertices_end(),
                               Hidden_tester(),
                               Base::finite_vertices_begin());
}


template < class Gt, class Tds >
typename Regular_triangulation_2<Gt,Tds>::Vertex_handle
Regular_triangulation_2<Gt,Tds>::
finite_vertex() const
{
  CGAL_precondition(number_of_vertices() >= 1);
  return(finite_vertices_begin());
}

template < class Gt, class Tds >
typename Regular_triangulation_2<Gt,Tds>::Finite_vertices_iterator
Regular_triangulation_2<Gt,Tds>::
finite_vertices_end() const
{

  return CGAL::filter_iterator(Base::finite_vertices_end(),
                               Hidden_tester());
}

template < class Gt, class Tds >
typename Regular_triangulation_2<Gt,Tds>::Finite_vertex_handles
Regular_triangulation_2<Gt,Tds>::
finite_vertex_handles() const
{
    return { finite_vertices_begin(), finite_vertices_end() };
}

template < class Gt, class Tds >
typename Regular_triangulation_2<Gt,Tds>::Hidden_vertices_iterator
Regular_triangulation_2<Gt,Tds>::
hidden_vertices_begin() const
{
  return CGAL::filter_iterator(Base::finite_vertices_end(),
                               Unhidden_tester(),
                               Base::finite_vertices_begin());
}

template < class Gt, class Tds >
typename Regular_triangulation_2<Gt,Tds>::Hidden_vertices_iterator
Regular_triangulation_2<Gt,Tds>::
hidden_vertices_end() const
{
  return CGAL::filter_iterator(Base::finite_vertices_end(),
                               Unhidden_tester());
}

template < class Gt, class Tds >
typename Regular_triangulation_2<Gt,Tds>::Hidden_vertex_handles
Regular_triangulation_2<Gt,Tds>::
hidden_vertex_handles() const
{
  return { hidden_vertices_begin(), hidden_vertices_end() };
}

template < class Gt, class Tds >
typename Regular_triangulation_2<Gt,Tds>::Vertex_handle
Regular_triangulation_2<Gt,Tds>::
nearest_power_vertex(const Bare_point& p) const
{
  if(dimension() == -1) { return Vertex_handle(); }

  if(dimension() == 0) { return finite_vertex(); }

  typename Geom_traits::Compare_power_distance_2 cmp_power_distance =
      geom_traits().compare_power_distance_2_object();

  Vertex_handle vclosest;
  Vertex_handle v = finite_vertex();

  //  if(dimension() == 1) {
  //  }

  do {
    vclosest = v;
    Weighted_point wp = v->point();
    Vertex_circulator vc_start = incident_vertices(v);
    Vertex_circulator vc = vc_start;
    do {
      if(!is_infinite(vc)) {
        if(cmp_power_distance(p, vc->point(), wp) == SMALLER) {
          v = vc;
          break;
        }
      }
      ++vc;
    } while(vc != vc_start);
  } while(vclosest != v);

  return vclosest;
}

} //namespace CGAL

#endif // CGAL_REGULAR_TRIANGULATION_2_H<|MERGE_RESOLUTION|>--- conflicted
+++ resolved
@@ -183,11 +183,7 @@
  };
 
   typedef Iterator_range<Prevent_deref<Finite_vertices_iterator,
-<<<<<<< HEAD
-                                       Vertex_handle> > Finite_vertex_handles;
-=======
                                        const Vertex_handle&>> Finite_vertex_handles;
->>>>>>> ce164362
 
   class Hidden_vertices_iterator :
     public Filter_iterator<Finite_vib, Unhidden_tester>
@@ -205,11 +201,7 @@
  };
 
   typedef Iterator_range<Prevent_deref<Hidden_vertices_iterator,
-<<<<<<< HEAD
-                                       Vertex_handle> > Hidden_vertex_handles;
-=======
                                        const Vertex_handle&>> Hidden_vertex_handles;
->>>>>>> ce164362
 
  //for backward compatibility
   typedef Finite_faces_iterator                Face_iterator;
