--- conflicted
+++ resolved
@@ -36,11 +36,7 @@
   test (point_set.has_normal_map(), "point set should have normals.");
 
   const char* fname ("data/oni.pwn");
-<<<<<<< HEAD
-  if(!CGAL::read_point_set(fname, point_set))
-=======
   if(!CGAL::IO::read_point_set(fname, point_set))
->>>>>>> cf69d322
   {
     test (false, "failed to read input point set.");
     return EXIT_FAILURE;
