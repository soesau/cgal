// Copyright (c) 2016  GeometryFactory Sarl (France).
// All rights reserved.
//
// This file is part of CGAL (www.cgal.org).
// You can redistribute it and/or modify it under the terms of the GNU
// General Public License as published by the Free Software Foundation,
// either version 3 of the License, or (at your option) any later version.
//
// Licensees holding a valid commercial license may use this file in
// accordance with the commercial license agreement provided with the software.
//
// This file is provided AS IS with NO WARRANTY OF ANY KIND, INCLUDING THE
// WARRANTY OF DESIGN, MERCHANTABILITY AND FITNESS FOR A PARTICULAR PURPOSE.
//
// $URL$
// $Id$
// SPDX-License-Identifier: GPL-3.0+
//
//
// Author(s)     : Simon Giraudot

#ifndef CGAL_POINT_SET_3_IO
#define CGAL_POINT_SET_3_IO

#include <CGAL/license/Point_set_3.h>

#include <CGAL/Point_set_3.h>
#include <CGAL/IO/read_xyz_points.h>
#include <CGAL/IO/read_off_points.h>
#include <CGAL/IO/write_xyz_points.h>
#include <CGAL/IO/write_off_points.h>

#include <CGAL/config.h>
#ifdef CGAL_LINKED_WITH_LASLIB
#include <CGAL/IO/read_las_points.h>
#include <CGAL/IO/write_las_points.h>
#endif // LAS
<<<<<<< HEAD
#include <CGAL/IO/read_ply_points.h>
#include <CGAL/IO/write_ply_points.h>
=======
#include <CGAL/IO/PLY.h>
#endif // CXX11
>>>>>>> fe6f0020

namespace CGAL {

namespace internal
{
  
namespace PLY
{

template <typename Point,
          typename Vector = typename Kernel_traits<Point>::Kernel::Vector_3>
class Point_set_3_filler
{
public:
  typedef Point_set_3<Point, Vector> Point_set;

private:

  struct Abstract_ply_property_to_point_set_property
  {
    virtual ~Abstract_ply_property_to_point_set_property() { }
    virtual void assign (PLY_element& element, typename Point_set::Index index) = 0;
  };

  template <typename Type>
  class PLY_property_to_point_set_property : public Abstract_ply_property_to_point_set_property
  {
    typedef typename Point_set::template Property_map<Type> Map;
    typedef typename Point_set::template Push_property_map<Map> Pmap;
    Map m_map;
    Pmap m_pmap;
    std::string m_name;
  public:
    PLY_property_to_point_set_property (Point_set& ps, const std::string& name)
      : m_name (name)
    {
      boost::tie (m_map, boost::tuples::ignore) = ps.add_property_map(name, Type());
      m_pmap = ps.push_property_map (m_map);
    }
    
    virtual void assign (PLY_element& element, typename Point_set::Index index)
    {
      Type t{};
      element.assign (t, m_name.c_str());
      put(m_pmap, index, t);
    }
  };
  
  Point_set& m_point_set;
  bool m_use_floats;
  std::vector<Abstract_ply_property_to_point_set_property*> m_properties;

public:
  
  Point_set_3_filler (Point_set& point_set)
    : m_point_set (point_set), m_use_floats (false)
  { }

  ~Point_set_3_filler()
  {
    for (std::size_t i = 0; i < m_properties.size(); ++ i)
      delete m_properties[i];
  }

  void instantiate_properties  (PLY_element& element)
  {
    bool has_normal[3] = { false, false, false };
    
    for (std::size_t j = 0; j < element.number_of_properties(); ++ j)
    {
      internal::PLY::PLY_read_number* property = element.property(j);
        
      const std::string& name = property->name();
      if (name == "x" ||
          name == "y" ||
          name == "z")
      {
        if (dynamic_cast<PLY_read_typed_number<float>*>(property))
          m_use_floats = true;
        continue;
      }
      if (name == "nx")
      {
        has_normal[0] = true;
        continue;
      }
      if (name == "ny")
      {
        has_normal[1] = true;
        continue;
      }
      if (name == "nz")
      {
        has_normal[2] = true;
        continue;
      }

      if (dynamic_cast<PLY_read_typed_number<boost::int8_t>*>(property))
      {
        m_properties.push_back
          (new PLY_property_to_point_set_property<boost::int8_t>(m_point_set,
                                                                 name));
      }
      else if (dynamic_cast<PLY_read_typed_number<boost::uint8_t>*>(property))
      {
        m_properties.push_back
          (new PLY_property_to_point_set_property<boost::uint8_t>(m_point_set,
                                                                  name));
      }
      else if (dynamic_cast<PLY_read_typed_number<boost::int16_t>*>(property))
      {
        m_properties.push_back
          (new PLY_property_to_point_set_property<boost::int16_t>(m_point_set,
                                                                  name));
      }
      else if (dynamic_cast<PLY_read_typed_number<boost::uint16_t>*>(property))
      {
        m_properties.push_back
          (new PLY_property_to_point_set_property<boost::uint16_t>(m_point_set,
                                                                   name));
      }
      else if (dynamic_cast<PLY_read_typed_number<boost::int32_t>*>(property))
      {
        m_properties.push_back
          (new PLY_property_to_point_set_property<boost::int32_t>(m_point_set,
                                                                  name));
      }
      else if (dynamic_cast<PLY_read_typed_number<boost::uint32_t>*>(property))
      {
        m_properties.push_back
          (new PLY_property_to_point_set_property<boost::uint32_t>(m_point_set,
                                                                   name));
      }
      else if (dynamic_cast<PLY_read_typed_number<float>*>(property))
      {
        m_properties.push_back
          (new PLY_property_to_point_set_property<float>(m_point_set,
                                                         name));
      }
      else if (dynamic_cast<PLY_read_typed_number<double>*>(property))
      {
        m_properties.push_back
          (new PLY_property_to_point_set_property<double>(m_point_set,
                                                          name));
      }
    }
    if (has_normal[0] && has_normal[1] && has_normal[2])
      m_point_set.add_normal_map();
  }
  
  void process_line (PLY_element& element)
  {
    m_point_set.insert();
    
    if (m_use_floats)
      process_line<float>(element);
    else
      process_line<double>(element);

    for (std::size_t i = 0; i < m_properties.size(); ++ i)
      m_properties[i]->assign (element, *(m_point_set.end() - 1));
  }

  template <typename FT>
  void process_line (PLY_element& element)
  {
    FT x = (FT)0.,y = (FT)0., z = (FT)0.,
      nx = (FT)0., ny = (FT)0., nz = (FT)0.;
    element.assign (x, "x");
    element.assign (y, "y");
    element.assign (z, "z");
    Point point (x, y, z);
    m_point_set.point(*(m_point_set.end() - 1)) = point;

    if (m_point_set.has_normal_map())
      {
        element.assign (nx, "nx");
        element.assign (ny, "ny");
        element.assign (nz, "nz");
        Vector normal (nx, ny, nz);
        m_point_set.normal(*(m_point_set.end() - 1)) = normal;
      }
  }
};

}

}

/*!
  \ingroup PkgPointSet3IO
 */
template <typename Point, typename Vector>
bool
read_xyz_point_set(
  std::istream& stream, ///< input stream.
  CGAL::Point_set_3<Point, Vector>& point_set) ///< point set
{
  point_set.add_normal_map();

  bool out = CGAL::read_xyz_points
    (stream,
     point_set.index_back_inserter(),
     CGAL::parameters::point_map(point_set.point_push_map()).
     normal_map(point_set.normal_push_map()));

  bool has_normals = false;
  for (typename CGAL::Point_set_3<Point, Vector>::const_iterator it = point_set.begin();
       it != point_set.end(); ++ it)
    if (point_set.normal(*it) != CGAL::NULL_VECTOR)
      {
        has_normals = true;
        break;
      }

  if (!has_normals)
    point_set.remove_normal_map();
  
  return out;
}

/*!
  \ingroup PkgPointSet3IO
 */
template <typename Point, typename Vector>
bool
read_off_point_set(
  std::istream& stream, ///< input stream.
  CGAL::Point_set_3<Point, Vector>& point_set) ///< point set
{
  point_set.add_normal_map();

  bool out = CGAL::read_off_points
    (stream,
     point_set.index_back_inserter(),
     CGAL::parameters::point_map(point_set.point_push_map()).
     normal_map(point_set.normal_push_map()));

  bool has_normals = false;
  for (typename CGAL::Point_set_3<Point, Vector>::const_iterator it = point_set.begin();
       it != point_set.end(); ++ it)
    if (point_set.normal(*it) != CGAL::NULL_VECTOR)
      {
        has_normals = true;
        break;
      }

  if (!has_normals)
    point_set.remove_normal_map();

  return out;
}


<<<<<<< HEAD
=======
#if (!defined(CGAL_CFG_NO_CPP0X_RVALUE_REFERENCE) && !defined(CGAL_CFG_NO_CPP0X_VARIADIC_TEMPLATES)) || defined(DOXYGEN_RUNNING)
/// \cond SKIP_IN_MANUAL
template <typename Point, typename Vector>
bool
read_ply_point_set(
  std::istream& stream, ///< input stream.
  CGAL::Point_set_3<Point, Vector>& point_set) ///< point set
{
  std::string dummy;
  return read_ply_point_set (stream, point_set, dummy);
}

/// \endcond
>>>>>>> fe6f0020
/*!
  \ingroup PkgPointSet3IO

  Reads a point set with properties from an input stream in Ascii or
  Binary PLY format.

  - the operator reads the vertex `point` property;
  - if three PLY properties `nx`, `ny` and `nz` with type `float`
     or `double` are found, the normal map is added;
  - if any other PLY property is found, a "[name]" property map is
    added, where `[name]` is the name of the PLY property.

  The `comments` parameter can be omitted. If provided, it will be
  used to store the potential comments found in the PLY
  header. Each line starting by "comment " in the header is
  appended to the `comments` string (without the "comment " word).
 */
template <typename Point, typename Vector>
bool
read_ply_point_set(
  std::istream& stream, ///< input stream.
  CGAL::Point_set_3<Point, Vector>& point_set, ///< point set
  std::string& comments) ///< PLY comments.
{
  if(!stream)
    {
      std::cerr << "Error: cannot open file" << std::endl;
      return false;
    }

  internal::PLY::PLY_reader reader;
  internal::PLY::Point_set_3_filler<Point, Vector> filler(point_set);
  
  if (!(reader.init (stream)))
  {
    stream.setstate(std::ios::failbit);
    return false;
  }

  comments = reader.comments();

  for (std::size_t i = 0; i < reader.number_of_elements(); ++ i)
  {
    internal::PLY::PLY_element& element = reader.element(i);

    bool is_vertex = (element.name() == "vertex" || element.name() == "vertices");
    if (is_vertex)
    {
      point_set.reserve (element.number_of_items());
      filler.instantiate_properties (element);
    }
  
    for (std::size_t j = 0; j < element.number_of_items(); ++ j)
    {
      for (std::size_t k = 0; k < element.number_of_properties(); ++ k)
      {
        internal::PLY::PLY_read_number* property = element.property(k);
        property->get (stream);
        if (stream.fail())
          return false;
      }

      if (is_vertex)
        filler.process_line (element);
    }
  }

  return true;
}
  
/*!
  \ingroup PkgPointSet3IO

  Writes a point set with properties in an output stream in PLY
  format.

  If found, the normal map is inserted to the stream.  All other
  properties with simple types are inserted in the stream.

  If provided, the `comments` string is included line by line in
  the header of the PLY stream (each line will be precedeed by
  "comment ").
 */
template <typename Point, typename Vector>
bool
write_ply_point_set(
  std::ostream& stream, ///< output stream.
  const CGAL::Point_set_3<Point, Vector>& point_set,  ///< point set.
  const std::string& comments = std::string()) ///< PLY comments.
{
  typedef CGAL::Point_set_3<Point, Vector> Point_set;
  typedef typename Point_set::Index Index;
  typedef typename Point_set::Point_map Point_map;
  typedef typename Point_set::Vector_map Vector_map;
  typedef typename Point_set::template Property_map<boost::int8_t> Int8_map;
  typedef typename Point_set::template Property_map<boost::uint8_t> Uint8_map;
  typedef typename Point_set::template Property_map<boost::int16_t> Int16_map;
  typedef typename Point_set::template Property_map<boost::uint16_t> Uint16_map;
  typedef typename Point_set::template Property_map<boost::int32_t> Int32_map;
  typedef typename Point_set::template Property_map<boost::uint32_t> Uint32_map;
  typedef typename Point_set::template Property_map<boost::int64_t> Int64_map;
  typedef typename Point_set::template Property_map<boost::uint64_t> Uint64_map;
  typedef typename Point_set::template Property_map<float> Float_map;
  typedef typename Point_set::template Property_map<double> Double_map;
    
  stream << "ply" << std::endl
         << ((get_mode(stream) == IO::BINARY) ? "format binary_little_endian 1.0" : "format ascii 1.0") << std::endl
         << "comment Generated by the CGAL library" << std::endl;

  if (comments != std::string())
  {
    std::istringstream iss (comments);
    std::string line;
    while (getline(iss, line))
    {
      if (line != "Generated by the CGAL library") // Avoid repeating the line if multiple savings
        stream << "comment " << line << std::endl;
    }
  }
  
  stream << "element vertex " << point_set.number_of_points() << std::endl;
  
  std::vector<std::string> prop = point_set.base().properties();
  std::vector<internal::PLY::Abstract_property_printer<Index>*> printers;
  
  for (std::size_t i = 0; i < prop.size(); ++ i)
    {
      if (prop[i] == "index")
        continue;

      if (prop[i] == "point")
        {
          if (boost::is_same<typename Get_FT_from_map<typename Point_set::Point_map>::type, float>::value)
          {
            stream << "property float x" << std::endl
                   << "property float y" << std::endl
                   << "property float z" << std::endl;
          }
          else
          {
            stream << "property double x" << std::endl
                   << "property double y" << std::endl
                   << "property double z" << std::endl;
          }
          printers.push_back (new internal::PLY::Property_printer<Index,Point_map>(point_set.point_map()));
          continue;
        }
      if (prop[i] == "normal")
        {
          if (boost::is_same<typename Get_FT_from_map<typename Point_set::Vector_map>::type, float>::value)
          {
            stream << "property float nx" << std::endl
                   << "property float ny" << std::endl
                   << "property float nz" << std::endl;
          }
          else
          {
            stream << "property double nx" << std::endl
                   << "property double ny" << std::endl
                   << "property double nz" << std::endl;
          }
          printers.push_back (new internal::PLY::Property_printer<Index,Vector_map>(point_set.normal_map()));
          continue;
        }
      
      bool okay = false;
      {
        Int8_map pmap;
        boost::tie (pmap, okay) = point_set.template property_map<boost::int8_t>(prop[i]);
        if (okay)
          {
            stream << "property char " << prop[i] << std::endl;
            printers.push_back (new internal::PLY::Char_property_printer<Index,Int8_map>(pmap));
            continue;
          }
      }
      {
        Uint8_map pmap;
        boost::tie (pmap, okay) = point_set.template property_map<boost::uint8_t>(prop[i]);
        if (okay)
          {
            stream << "property uchar " << prop[i] << std::endl;
            printers.push_back (new internal::PLY::Char_property_printer<Index,Uint8_map>(pmap));
            continue;
          }
      }
      {
        Int16_map pmap;
        boost::tie (pmap, okay) = point_set.template property_map<boost::int16_t>(prop[i]);
        if (okay)
          {
            stream << "property short " << prop[i] << std::endl;
            printers.push_back (new internal::PLY::Simple_property_printer<Index,Int16_map>(pmap));
            continue;
          }
      }
      {
        Uint16_map pmap;
        boost::tie (pmap, okay) = point_set.template property_map<boost::uint16_t>(prop[i]);
        if (okay)
          {
            stream << "property ushort " << prop[i] << std::endl;
            printers.push_back (new internal::PLY::Simple_property_printer<Index,Uint16_map>(pmap));
            continue;
          }
      }
      {
        Int32_map pmap;
        boost::tie (pmap, okay) = point_set.template property_map<boost::int32_t>(prop[i]);
        if (okay)
          {
            stream << "property int " << prop[i] << std::endl;
            printers.push_back (new internal::PLY::Simple_property_printer<Index,Int32_map>(pmap));
            continue;
          }
      }
      {
        Uint32_map pmap;
        boost::tie (pmap, okay) = point_set.template property_map<boost::uint32_t>(prop[i]);
        if (okay)
          {
            stream << "property uint " << prop[i] << std::endl;
            printers.push_back (new internal::PLY::Simple_property_printer<Index,Uint32_map>(pmap));
            continue;
          }
      }
      {
        Int64_map pmap;
        boost::tie (pmap, okay) = point_set.template property_map<boost::int64_t>(prop[i]);
        if (okay)
          {
            stream << "property int " << prop[i] << std::endl;
            printers.push_back (new internal::PLY::Simple_property_printer<Index,Int64_map,boost::int32_t>(pmap));
            continue;
          }
      }
      {
        Uint64_map pmap;
        boost::tie (pmap, okay) = point_set.template property_map<boost::uint64_t>(prop[i]);
        if (okay)
          {
            stream << "property uint " << prop[i] << std::endl;
            printers.push_back (new internal::PLY::Simple_property_printer<Index,Uint64_map,boost::uint32_t>(pmap));
            continue;
          }
      }
      {
        Float_map pmap;
        boost::tie (pmap, okay) = point_set.template property_map<float>(prop[i]);
        if (okay)
          {
            stream << "property float " << prop[i] << std::endl;
            printers.push_back (new internal::PLY::Simple_property_printer<Index,Float_map>(pmap));
            continue;
          }
      }
      {
        Double_map pmap;
        boost::tie (pmap, okay) = point_set.template property_map<double>(prop[i]);
        if (okay)
          {
            stream << "property double " << prop[i] << std::endl;
            printers.push_back (new internal::PLY::Simple_property_printer<Index,Double_map>(pmap));
            continue;
          }
      }
    }
    
  stream << "end_header" << std::endl;  

  for (typename Point_set::const_iterator it = point_set.begin(); it != point_set.end(); ++ it)
    {
      for (std::size_t i = 0; i < printers.size(); ++ i)
        {
          printers[i]->print(stream, *it);
          if (get_mode (stream) == IO::ASCII)
            stream << " ";
        }
      if (get_mode (stream) == IO::ASCII)
        stream << std::endl;
    }

  for (std::size_t i = 0; i < printers.size(); ++ i)
    delete printers[i];
  return true;
}

#if defined(CGAL_LINKED_WITH_LASLIB) || defined(DOXYGEN_RUNNING)

namespace internal
{
  template <typename PointSet, typename PropertyMap>
  void check_if_property_is_used (PointSet& point_set,
                                  PropertyMap& map)
  {
    for (typename PointSet::iterator it = point_set.begin(); it != point_set.end(); ++ it)
      if (get(map, *it) != typename PropertyMap::value_type())
        return;

    point_set.remove_property_map (map);
  }

}
  
/*!
  \ingroup PkgPointSet3IO
 */
template <typename Point, typename Vector>
bool
read_las_point_set(
  std::istream& stream, ///< input stream.
  CGAL::Point_set_3<Point, Vector>& point_set) ///< point set
{
  if(!stream)
    {
      std::cerr << "Error: cannot open file" << std::endl;
      return false;
    }

  typedef CGAL::Point_set_3<Point, Vector> Point_set;
  typedef typename Point_set::template Property_map<float> Float_map;
  typedef typename Point_set::template Property_map<double> Double_map;
  typedef typename Point_set::template Property_map<unsigned short> Ushort_map;
  typedef typename Point_set::template Property_map<unsigned char> Uchar_map;
  typedef typename Point_set::template Property_map<unsigned int> Uint_map;

  Ushort_map intensity = point_set.template add_property_map<unsigned short>("intensity", 0).first;
  Uchar_map return_number = point_set.template add_property_map<unsigned char>("return_number", 0).first;
  Uchar_map number_of_returns = point_set.template add_property_map<unsigned char>("number_of_returns", 0).first;
  Uchar_map scan_direction_flag = point_set.template add_property_map<unsigned char>("scan_direction_flag", 0).first;
  Uchar_map edge_of_flight_line = point_set.template add_property_map<unsigned char>("edge_of_flight_line", 0).first;
  Uchar_map classification = point_set.template add_property_map<unsigned char>("classification", 0).first;
  Uchar_map synthetic_flag = point_set.template add_property_map<unsigned char>("synthetic_flag", 0).first;
  Uchar_map keypoint_flag = point_set.template add_property_map<unsigned char>("keypoint_flag", 0).first;
  Uchar_map withheld_flag = point_set.template add_property_map<unsigned char>("withheld_flag", 0).first;
  Float_map scan_angle = point_set.template add_property_map<float>("scan_angle", 0.).first;
  Uchar_map user_data = point_set.template add_property_map<unsigned char>("user_data", 0).first;
  Ushort_map point_source_ID = point_set.template add_property_map<unsigned short>("point_source_ID", 0).first;
  Uint_map deleted_flag = point_set.template add_property_map<unsigned int>("deleted_flag", 0).first;
  Double_map gps_time = point_set.template add_property_map<double>("gps_time", 0).first;
  Ushort_map R = point_set.template add_property_map<unsigned short>("R", 0).first;
  Ushort_map G = point_set.template add_property_map<unsigned short>("G", 0).first;
  Ushort_map B = point_set.template add_property_map<unsigned short>("B", 0).first;
  Ushort_map I = point_set.template add_property_map<unsigned short>("I", 0).first;

  bool okay
    = read_las_points_with_properties
    (stream, point_set.index_back_inserter(),
     make_las_point_reader (point_set.point_push_map()),
     std::make_pair (point_set.push_property_map (intensity), LAS_property::Intensity()),
     std::make_pair (point_set.push_property_map (return_number), LAS_property::Return_number()),
     std::make_pair (point_set.push_property_map (number_of_returns), LAS_property::Number_of_returns()),
     std::make_pair (point_set.push_property_map (scan_direction_flag), LAS_property::Scan_direction_flag()),
     std::make_pair (point_set.push_property_map (edge_of_flight_line), LAS_property::Edge_of_flight_line()),
     std::make_pair (point_set.push_property_map (classification), LAS_property::Classification()),
     std::make_pair (point_set.push_property_map (synthetic_flag), LAS_property::Synthetic_flag()),
     std::make_pair (point_set.push_property_map (keypoint_flag), LAS_property::Keypoint_flag()),
     std::make_pair (point_set.push_property_map (withheld_flag), LAS_property::Withheld_flag()),
     std::make_pair (point_set.push_property_map (scan_angle), LAS_property::Scan_angle()),
     std::make_pair (point_set.push_property_map (user_data), LAS_property::User_data()),
     std::make_pair (point_set.push_property_map (point_source_ID), LAS_property::Point_source_ID()),
     std::make_pair (point_set.push_property_map (deleted_flag), LAS_property::Deleted_flag()),
     std::make_pair (point_set.push_property_map (gps_time), LAS_property::GPS_time()),
     std::make_pair (point_set.push_property_map (R), LAS_property::R()),
     std::make_pair (point_set.push_property_map (G), LAS_property::G()),
     std::make_pair (point_set.push_property_map (B), LAS_property::B()),
     std::make_pair (point_set.push_property_map (I), LAS_property::I()));

  internal::check_if_property_is_used (point_set, intensity);
  internal::check_if_property_is_used (point_set, return_number);
  internal::check_if_property_is_used (point_set, number_of_returns);
  internal::check_if_property_is_used (point_set, scan_direction_flag);
  internal::check_if_property_is_used (point_set, edge_of_flight_line);
  internal::check_if_property_is_used (point_set, classification);
  internal::check_if_property_is_used (point_set, synthetic_flag);
  internal::check_if_property_is_used (point_set, keypoint_flag);
  internal::check_if_property_is_used (point_set, withheld_flag);
  internal::check_if_property_is_used (point_set, scan_angle);
  internal::check_if_property_is_used (point_set, user_data);
  internal::check_if_property_is_used (point_set, point_source_ID);
  internal::check_if_property_is_used (point_set, deleted_flag);
  internal::check_if_property_is_used (point_set, gps_time);
  internal::check_if_property_is_used (point_set, R);
  internal::check_if_property_is_used (point_set, G);
  internal::check_if_property_is_used (point_set, B);
  internal::check_if_property_is_used (point_set, I);
  
  return okay;
}

/*!
  \ingroup PkgPointSet3IO
 */
template <typename Point, typename Vector>
bool
write_las_point_set(
  std::ostream& stream, ///< output stream.
  CGAL::Point_set_3<Point, Vector>& point_set)  ///< point set
{
  if(!stream)
    {
      std::cerr << "Error: cannot open file" << std::endl;
      return false;
    }

  typedef CGAL::Point_set_3<Point, Vector> Point_set;
  typedef typename Point_set::template Property_map<float> Float_map;
  typedef typename Point_set::template Property_map<double> Double_map;
  typedef typename Point_set::template Property_map<unsigned short> Ushort_map;
  typedef typename Point_set::template Property_map<unsigned char> Uchar_map;
  typedef typename Point_set::template Property_map<unsigned int> Uint_map;

  Ushort_map intensity;
  bool remove_intensity;
  boost::tie(intensity, remove_intensity)
    = point_set.template add_property_map<unsigned short>("intensity", 0);
  
  Uchar_map return_number;
  bool remove_return_number;
  boost::tie (return_number, remove_return_number)
    = point_set.template add_property_map<unsigned char>("return_number", 0);
  
  Uchar_map number_of_returns;
  bool remove_number_of_returns;
  boost::tie (number_of_returns, remove_number_of_returns)
    = point_set.template add_property_map<unsigned char>("number_of_returns", 0);
    
  Uchar_map scan_direction_flag;
  bool remove_scan_direction_flag;
  boost::tie (scan_direction_flag, remove_scan_direction_flag)
    = point_set.template add_property_map<unsigned char>("scan_direction_flag", 0);
  
  Uchar_map edge_of_flight_line;
  bool remove_edge_of_flight_line;
  boost::tie (edge_of_flight_line, remove_edge_of_flight_line)
    = point_set.template add_property_map<unsigned char>("edge_of_flight_line", 0);
  
  Uchar_map classification;
  bool remove_classification;
  boost::tie (classification, remove_classification)
    = point_set.template add_property_map<unsigned char>("classification", 0);
  
  Uchar_map synthetic_flag;
  bool remove_synthetic_flag;
  boost::tie (synthetic_flag, remove_synthetic_flag)
    = point_set.template add_property_map<unsigned char>("synthetic_flag", 0);
  
  Uchar_map keypoint_flag;
  bool remove_keypoint_flag;
  boost::tie (keypoint_flag, remove_keypoint_flag)
    = point_set.template add_property_map<unsigned char>("keypoint_flag", 0);
  
  Uchar_map withheld_flag;
  bool remove_withheld_flag;
  boost::tie (withheld_flag, remove_withheld_flag)
    = point_set.template add_property_map<unsigned char>("withheld_flag", 0);
  
  Float_map scan_angle;
  bool remove_scan_angle;
  boost::tie (scan_angle, remove_scan_angle)
    = point_set.template add_property_map<float>("scan_angle", 0.);
  
  Uchar_map user_data;
  bool remove_user_data;
  boost::tie (user_data, remove_user_data)
    = point_set.template add_property_map<unsigned char>("user_data", 0);
  
  Ushort_map point_source_ID;
  bool remove_point_source_ID;
  boost::tie (point_source_ID, remove_point_source_ID)
    = point_set.template add_property_map<unsigned short>("point_source_ID", 0);
  
  Uint_map deleted_flag;
  bool remove_deleted_flag;
  boost::tie (deleted_flag, remove_deleted_flag)
    = point_set.template add_property_map<unsigned int>("deleted_flag", 0);

  Double_map gps_time;
  bool remove_gps_time;
  boost::tie (gps_time, remove_gps_time)
    = point_set.template add_property_map<double>("gps_time", 0);

  Ushort_map R;
  bool remove_R;
  boost::tie (R, remove_R) = point_set.template add_property_map<unsigned short>("R", 0);
  Ushort_map G;
  bool remove_G;
  boost::tie (G, remove_G) = point_set.template add_property_map<unsigned short>("G", 0);
  Ushort_map B;
  bool remove_B;
  boost::tie (B, remove_B) = point_set.template add_property_map<unsigned short>("B", 0);
  Ushort_map I;
  bool remove_I;
  boost::tie (I, remove_I) = point_set.template add_property_map<unsigned short>("I", 0);

  if (remove_R)
    {
      Uchar_map charR, charG, charB;
      bool foundR, foundG, foundB;
      boost::tie (charR, foundR) = point_set.template property_map<unsigned char>("r");
      if (!foundR)
        boost::tie (charR, foundR) = point_set.template property_map<unsigned char>("red");
      boost::tie (charG, foundG) = point_set.template property_map<unsigned char>("g");
      if (!foundG)
        boost::tie (charG, foundG) = point_set.template property_map<unsigned char>("green");
      boost::tie (charB, foundB) = point_set.template property_map<unsigned char>("b");
      if (!foundB)
        boost::tie (charB, foundB) = point_set.template property_map<unsigned char>("blue");

      if (foundR && foundG && foundB)
        {
          for (typename Point_set::iterator it = point_set.begin(); it != point_set.end(); ++ it)
            {
              put (R, *it, (unsigned short)(get(charR, *it)));
              put (G, *it, (unsigned short)(get(charG, *it)));
              put (B, *it, (unsigned short)(get(charB, *it)));
            }
        }
    }
  
  bool okay
    = write_las_points_with_properties
    (stream, point_set,
     make_las_point_writer (point_set.point_map()),
     std::make_pair (intensity, LAS_property::Intensity()),
     std::make_pair (return_number, LAS_property::Return_number()),
     std::make_pair (number_of_returns, LAS_property::Number_of_returns()),
     std::make_pair (scan_direction_flag, LAS_property::Scan_direction_flag()),
     std::make_pair (edge_of_flight_line, LAS_property::Edge_of_flight_line()),
     std::make_pair (classification, LAS_property::Classification()),
     std::make_pair (synthetic_flag, LAS_property::Synthetic_flag()),
     std::make_pair (keypoint_flag, LAS_property::Keypoint_flag()),
     std::make_pair (withheld_flag, LAS_property::Withheld_flag()),
     std::make_pair (scan_angle, LAS_property::Scan_angle()),
     std::make_pair (user_data, LAS_property::User_data()),
     std::make_pair (point_source_ID, LAS_property::Point_source_ID()),
     std::make_pair (deleted_flag, LAS_property::Deleted_flag()),
     std::make_pair (gps_time, LAS_property::GPS_time()),
     std::make_pair (R, LAS_property::R()),
     std::make_pair (G, LAS_property::G()),
     std::make_pair (B, LAS_property::B()),
     std::make_pair (I, LAS_property::I()));

  if (remove_intensity) point_set.remove_property_map (intensity);
  if (remove_return_number) point_set.remove_property_map (return_number);
  if (remove_number_of_returns) point_set.remove_property_map (number_of_returns);
  if (remove_scan_direction_flag) point_set.remove_property_map (scan_direction_flag);
  if (remove_edge_of_flight_line) point_set.remove_property_map (edge_of_flight_line);
  if (remove_classification) point_set.remove_property_map (classification);
  if (remove_synthetic_flag) point_set.remove_property_map (synthetic_flag);
  if (remove_keypoint_flag) point_set.remove_property_map (keypoint_flag);
  if (remove_withheld_flag) point_set.remove_property_map (withheld_flag);
  if (remove_scan_angle) point_set.remove_property_map (scan_angle);
  if (remove_user_data) point_set.remove_property_map (user_data);
  if (remove_point_source_ID) point_set.remove_property_map (point_source_ID);
  if (remove_deleted_flag) point_set.remove_property_map (deleted_flag);
  if (remove_gps_time) point_set.remove_property_map (gps_time);
  if (remove_R) point_set.remove_property_map (R);
  if (remove_G) point_set.remove_property_map (G);
  if (remove_B) point_set.remove_property_map (B);
  if (remove_I) point_set.remove_property_map (I);
  
  return okay;
}
  
#endif // LAS
  
/*!
  \ingroup PkgPointSet3IO
 */
template <typename Point, typename Vector>
bool
write_xyz_point_set(
  std::ostream& stream, ///< output stream.
  const CGAL::Point_set_3<Point, Vector>& point_set)  ///< point set
{
  if (point_set.has_normal_map())
    return CGAL::write_xyz_points
      (stream, point_set,
       CGAL::parameters::point_map(point_set.point_map()).
       normal_map(point_set.normal_map()));
  
  return CGAL::write_xyz_points
    (stream, point_set,
     CGAL::parameters::point_map(point_set.point_map()));
}

/*!
  \ingroup PkgPointSet3IO
 */
template <typename Point, typename Vector>
bool
write_off_point_set(
  std::ostream& stream, ///< output stream.
  const CGAL::Point_set_3<Point, Vector>& point_set)  ///< point set
{
  if (point_set.has_normal_map())
    return CGAL::write_off_points
      (stream, point_set,
       CGAL::parameters::point_map(point_set.point_map()).
       normal_map(point_set.normal_map()));
  
  return CGAL::write_off_points
    (stream, point_set,
     CGAL::parameters::point_map(point_set.point_map()));
}

  
/*!
  
  \ingroup PkgPointSet3IO

  \brief Reads the point set from an input stream that can be either:

  - XYZ
  - OFF
  - PLY
  - LAS

  The format is detected from the stream. If the stream contains
  normal vectors, the normal map is added to the point set. For PLY
  input, all point properties found in the header are added.
  \relates Point_set_3
*/
template <typename Point, typename Vector>
std::istream& operator>>(std::istream& is,
                         CGAL::Point_set_3<Point, Vector>& ps)
{
  // Check format identifier on first line
  std::string line;
  if (!getline(is, line))
    return is;

  is.seekg(0);
  if (line.find("OFF") == 0 || line.find("NOFF") == 0)
    CGAL::read_off_point_set (is, ps);
  else if (line.find("ply") == 0)
    CGAL::read_ply_point_set (is, ps);
#ifdef CGAL_LINKED_WITH_LASLIB
  else if (line.find("LASF") == 0)
    CGAL::read_las_point_set (is, ps);
#endif // LAS
  else
    CGAL::read_xyz_point_set (is, ps);
    
  return is;
}

/*!
  
  \ingroup PkgPointSet3IO

  \brief Inserts the point set in an output stream in ASCII PLY
  format. All properties are inserted in their instantiation order.

  \relates Point_set_3
*/
template <typename Point, typename Vector>
std::ostream& operator<<(std::ostream& os,
                         const CGAL::Point_set_3<Point, Vector>& ps)
{
  write_ply_point_set (os, ps);
  return os;
}


  
} // namespace CGAL


#endif // CGAL_POINT_SET_3_IO<|MERGE_RESOLUTION|>--- conflicted
+++ resolved
@@ -35,13 +35,7 @@
 #include <CGAL/IO/read_las_points.h>
 #include <CGAL/IO/write_las_points.h>
 #endif // LAS
-<<<<<<< HEAD
-#include <CGAL/IO/read_ply_points.h>
-#include <CGAL/IO/write_ply_points.h>
-=======
 #include <CGAL/IO/PLY.h>
-#endif // CXX11
->>>>>>> fe6f0020
 
 namespace CGAL {
 
@@ -296,9 +290,6 @@
 }
 
 
-<<<<<<< HEAD
-=======
-#if (!defined(CGAL_CFG_NO_CPP0X_RVALUE_REFERENCE) && !defined(CGAL_CFG_NO_CPP0X_VARIADIC_TEMPLATES)) || defined(DOXYGEN_RUNNING)
 /// \cond SKIP_IN_MANUAL
 template <typename Point, typename Vector>
 bool
@@ -311,7 +302,7 @@
 }
 
 /// \endcond
->>>>>>> fe6f0020
+
 /*!
   \ingroup PkgPointSet3IO
 
