--- conflicted
+++ resolved
@@ -33,17 +33,10 @@
       add_definitions(-DEIGEN_DONT_ALIGN_STATICALLY)
       add_definitions(-DCGAL_SMP_USE_SUITESPARSE_SOLVERS)
     else()
-<<<<<<< HEAD
-      message(STATUS "NOTICE: The example `orbifold.cpp` will be compiled without the Sparsesuite library and UmfPack. Try setting SuiteSparse_UMF_INCLUDE_DIR and at least one of SuiteSparse_UMFPACK_LIBRARY_RELEASE and SuiteSparse_UMFPACK_LIBRARY_DEBUG to you UMFPACK installation.")
-    endif()
-  else(SuiteSparse_FOUND)
-    message(STATUS "NOTICE: The example `orbifold.cpp` will be compiled without the Sparsesuite library.")
-=======
       message(STATUS "NOTICE: The example `orbifold.cpp` will be compiled without the SuiteSparse library and UmfPack. Try setting SuiteSparse_UMF_INCLUDE_DIR and at least one of SuiteSparse_UMFPACK_LIBRARY_RELEASE and SuiteSparse_UMFPACK_LIBRARY_DEBUG to you UMFPACK installation.")
     endif()
   else(SuiteSparse_FOUND)
     message(STATUS "NOTICE: The example `orbifold.cpp` will not be compiled without the SuiteSparse library.")
->>>>>>> 1b843297
   endif(SuiteSparse_FOUND)
 
   # ------------------------------------------------------------------
