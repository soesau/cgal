--- conflicted
+++ resolved
@@ -4,31 +4,14 @@
 project(Surface_mesh_parameterization_Tests)
 
 # Find CGAL
-<<<<<<< HEAD
 find_package(CGAL REQUIRED)
 
 find_package(Eigen3 3.1.0) #(requires 3.1.0 or greater)
-include(CGAL_Eigen_support)
-if(TARGET CGAL::Eigen_support)
+include(CGAL_Eigen3_support)
+if(TARGET CGAL::Eigen3_support)
   create_single_source_cgal_program("extensive_parameterization_test.cpp")
   target_link_libraries(extensive_parameterization_test
-                        PUBLIC CGAL::Eigen_support)
-=======
-find_package(CGAL QUIET)
-
-if ( CGAL_FOUND )
-
-
-  find_package(Eigen3 3.1.0) #(requires 3.1.0 or greater)
-  include(CGAL_Eigen3_support)
-  if(TARGET CGAL::Eigen3_support)
-    create_single_source_cgal_program( "extensive_parameterization_test.cpp" )
-    target_link_libraries(extensive_parameterization_test PUBLIC CGAL::Eigen3_support)
-  else()
-    message(STATUS "NOTICE: The tests require Eigen 3.1 (or greater) and will not be compiled.")
-  endif()
-
->>>>>>> eecb0053
+                        PUBLIC CGAL::Eigen3_support)
 else()
   message(
     STATUS
