// Copyright (c) 2016  GeometryFactory (France).
// All rights reserved.
//
// This file is part of CGAL (www.cgal.org).
//
// $URL$
// $Id$
// SPDX-License-Identifier: GPL-3.0-or-later OR LicenseRef-Commercial
//
// Author(s)     : Mael Rouxel-Labbé

#ifndef CGAL_SURFACE_MESH_PARAMETERIZATION_ORBIFOLD_TUTTE_PARAMETERIZER_3_H
#define CGAL_SURFACE_MESH_PARAMETERIZATION_ORBIFOLD_TUTTE_PARAMETERIZER_3_H

#include <CGAL/license/Surface_mesh_parameterization.h>

#include <CGAL/disable_warnings.h>

#include <CGAL/Surface_mesh_parameterization/internal/kernel_traits.h>
#include <CGAL/Surface_mesh_parameterization/internal/orbifold_cone_helper.h>
#include <CGAL/Surface_mesh_parameterization/IO/File_off.h>
#include <CGAL/Surface_mesh_parameterization/orbifold_enums.h>
#include <CGAL/Surface_mesh_parameterization/Error_code.h>
#include <CGAL/Surface_mesh_parameterization/orbifold_shortest_path.h>
#include <CGAL/Weights/tangent_weights.h>
#include <CGAL/Weights/cotangent_weights.h>
#include <CGAL/assertions.h>

#include <CGAL/circulator.h>
#include <CGAL/Default.h>
#include <CGAL/Timer.h>
#include <CGAL/use.h>

#if defined(CGAL_EIGEN3_ENABLED)
#include <CGAL/Eigen_solver_traits.h>
#ifdef CGAL_SMP_USE_SUITESPARSE_SOLVERS
#include <Eigen/UmfPackSupport>
#endif
#endif

#include <boost/array.hpp>
#include <boost/tuple/tuple.hpp>

#include <unordered_map>
#include <unordered_set>
#include <cmath>
#include <fstream>
#include <iostream>
#include <string>
#include <vector>
#include <utility>
#include <type_traits>

/// \file Orbifold_Tutte_parameterizer_3.h

// @todo checks that cones are different, are on seams, seam is one connected
//       component
// @todo Should the order of cones provided in entry matter ? Map the first cone
//       to [-1, -1] for example ?

namespace CGAL {

namespace Surface_mesh_parameterization {

/// \ingroup PkgSurfaceMeshParameterizationOrbifoldHelperFunctions
///
/// reads a series of cones from an input stream. Cones are passed as an
<<<<<<< HEAD
/// integer value that is the index of a vertex handle in the mesh tm`, using
=======
/// integer value that is the index of a vertex handle in the mesh `tm`, using
>>>>>>> 1b843297
/// the vertex index property map `vpmap` for correspondency.
///
/// \attention The mesh is here `tm`, it is the base mesh of the `CGAL::Seam_mesh`
///            that is passed in input, <i>not</i> the seam mesh itself.
///
/// \tparam TriangleMesh A triangle mesh, model of `FaceListGraph` and `HalfedgeListGraph`.
/// \tparam VertexIndexMap must be a model of `ReadablePropertyMap` with
///                        `boost::graph_traits<TriangleMesh>::%vertex_descriptor` as key type and
///                        a unique integer as value type.
/// \tparam ConeOutputIterator a model of `OutputIterator` with value type
///                            `boost::graph_traits<TriangleMesh>::%vertex_descriptor`.
///
/// \param tm the triangular mesh to be parameterized
/// \param in the input stream
/// \param vpmap an initialized vertex index map
/// \param out the output iterator
///
/// \pre The number of cones must match the chosen \link PkgSurfaceMeshParameterizationEnums Orbifold_type \endlink.
/// \pre No two cones correspond to the same vertex (all cones have different index).
///
/// \return The corresponding vertex descriptors are output, in the same order as the input integers, in `out`.
///         The function checks if the input is valid (no duplicate, correct number of cones) and returns an `Error_code`.
template<typename TriangleMesh, typename VertexIndexMap, typename ConeOutputIterator>
Error_code read_cones(const TriangleMesh& tm, std::ifstream& in, VertexIndexMap vpmap, ConeOutputIterator out)
{
  typedef typename boost::graph_traits<TriangleMesh>::vertex_descriptor TM_vertex_descriptor;
  typedef typename boost::graph_traits<TriangleMesh>::vertex_iterator   TM_vertex_iterator;

  std::vector<int> cones;
  cones.reserve(4);
  int cone_index;
  while(in >> cone_index)
    cones.push_back(cone_index);

#ifdef CGAL_SMP_ORBIFOLD_DEBUG
  std::cout << "Input cones: ";
  for(std::size_t i=0; i<cones.size(); ++i)
    std::cout << cones[i] << " ";
  std::cout << std::endl;
#endif

  if(cones.size() < 3 || cones.size() > 4) {
    std::cerr << "Error: Not enough or too many input cones" << std::endl;
    return ERROR_WRONG_PARAMETER;
  }

  if(!internal::are_cones_unique(cones)) {
    std::cerr << "Error: The input cones are not unique" << std::endl;
    return ERROR_WRONG_PARAMETER;
  }

  // Locate the cones in the underlying mesh 'tm'
  std::vector<TM_vertex_descriptor> cone_vds_in_tm(cones.size()); // need this to keep the correct order

  // Since the cones are unique, we only need to loop all the vertices once
  TM_vertex_iterator vit, end;
  boost::tie(vit, end) = vertices(tm);
  for(; vit!=end; ++vit) {
    for(std::size_t i=0; i<cones.size(); ++i) {
      TM_vertex_descriptor vd = *vit;
      if(vpmap[vd] == cones[i])
        cone_vds_in_tm[i] = vd;
    }
  }

  CGAL_postcondition_code(for(std::size_t i=0; i<cones.size(); ++i))
  CGAL_postcondition(cone_vds_in_tm[i] != TM_vertex_descriptor());

  for(std::size_t i=0; i<cones.size(); ++i)
    *out++ = cone_vds_in_tm[i];

  return OK;
}

/// \ingroup PkgSurfaceMeshParameterizationOrbifoldHelperFunctions
///
/// Same as above, using the default indexation of the vertices of `tm`: vertices
/// are numbered from `0` to `num_vertices(tm)-1`, in the order that they appear
/// while calling `vertices(tm)`.
template<typename TriangleMesh, typename ConeOutputIterator>
Error_code read_cones(const TriangleMesh& tm, std::ifstream& in, ConeOutputIterator out)
{
  typedef typename boost::graph_traits<TriangleMesh>::vertex_descriptor TM_vertex_descriptor;
  typedef typename boost::graph_traits<TriangleMesh>::vertex_iterator   TM_vertex_iterator;

  std::unordered_map<TM_vertex_descriptor, int> m;
  int counter = 0;

  TM_vertex_iterator vit, end;
  boost::tie(vit, end) = vertices(tm);
  for(; vit!=end; ++vit)
  {
    TM_vertex_descriptor vd = *vit;
    m[vd] = counter++;
  }

  return read_cones(tm, in, boost::make_assoc_property_map(m), out);
}

/// \ingroup PkgSurfaceMeshParameterizationOrbifoldHelperFunctions
///
/// Same as above, but from a file instead of a stream.
template<typename TriangleMesh, typename VertexIndexMap, typename ConeOutputIterator>
Error_code read_cones(const TriangleMesh& tm, const char* filename, VertexIndexMap vpmap, ConeOutputIterator out)
{
  std::ifstream in(filename);
  return read_cones(tm, in, vpmap, out);
}

/// \ingroup PkgSurfaceMeshParameterizationOrbifoldHelperFunctions
///
/// Same as above, but from a file instead of a stream. The default indexation
/// of the vertices of `tm` is used: vertices are numbered from `0` to `num_vertices(tm)-1`,
/// in the order that they appear while calling `vertices(tm)`.
template<typename TriangleMesh, typename ConeOutputIterator>
Error_code read_cones(const TriangleMesh& tm, const char* filename, ConeOutputIterator out)
{
  std::ifstream in(filename);
  return read_cones(tm, in, out);
}

/// \ingroup PkgSurfaceMeshParameterizationOrbifoldHelperFunctions
///
/// locates the cones on the seam mesh (that is, find the corresponding seam mesh
/// `vertex_descriptor`) and mark them with a tag to indicate whether the cone is a
/// simple cone or a duplicated cone (see \link PkgSurfaceMeshParameterizationEnums Cone_type \endlink).
///
/// \attention The cones must be ordered: the first and last cones are the extremities of the seam.
///
/// \tparam SeamMesh is the same mesh that is passed to the parameterizer. It is an object of type`CGAL::Seam_mesh`,
///                  but is passed here as a template parameter for convenience, to avoid
///                  having to pass the multiple template parameters of the class `CGAL::Seam_mesh`.
/// \tparam ConeInputBidirectionalIterator must be a model of `BidirectionalIterator`
///                  with value type `boost::graph_traits<SeamMesh::Triangle_mesh>::%vertex_descriptor`.
/// \tparam ConeMap must be a model of `AssociativeContainer`
///                 with `boost::graph_traits<SeamMesh>::%vertex_descriptor` as key type and
///                 \link PkgSurfaceMeshParameterizationEnums Cone_type \endlink as value type.
///
/// \param mesh the seam mesh
/// \param first, beyond the range of cones, as vertex descriptors of the base mesh.
/// \param cones an object of type `ConeMap`. Cones will be stored in this container
///              as vertex descriptors of the seam mesh, along with their associated cone types.
template<typename SeamMesh, typename ConeInputBidirectionalIterator, typename ConeMap>
bool locate_cones(const SeamMesh& mesh,
                  ConeInputBidirectionalIterator first, ConeInputBidirectionalIterator beyond,
                  ConeMap& cones)
{
  typedef typename SeamMesh::Triangle_mesh                                 Triangle_mesh;

  typedef typename boost::graph_traits<Triangle_mesh>::vertex_descriptor   TM_vertex_descriptor;
  typedef typename boost::graph_traits<SeamMesh>::vertex_descriptor        vertex_descriptor;

  // property map to go from TM_vertex_descriptor to Point_3
  typedef typename internal::Kernel_traits<Triangle_mesh>::PPM             PM_PPM;
  const PM_PPM pm_ppmap = get(boost::vertex_point, mesh.mesh());

  // property map to go from vertex_descriptor to Point_3
  typedef typename internal::Kernel_traits<SeamMesh>::PPM                  PPM;
  const PPM ppmap = get(boost::vertex_point, mesh);

  for(vertex_descriptor vd : vertices(mesh)) {
    for(ConeInputBidirectionalIterator cit=first; cit!=beyond; ++cit) {
      ConeInputBidirectionalIterator last = (--beyond)++;

      TM_vertex_descriptor smvd = *cit;
      if(get(ppmap, vd) == get(pm_ppmap, smvd)) { // same geometric position
        Cone_type ct;
        if(cit == first)
          ct = First_unique_cone;
        else if(cit == last)
          ct = Second_unique_cone;
        else
          ct = Duplicated_cone;

        cones.insert(std::make_pair(vd, ct));
      }
    }
  }

  return internal::check_cone_validity(mesh, first, beyond, cones);
}

/// \ingroup PkgSurfaceMeshParameterizationOrbifoldHelperFunctions
///
/// Same as above, but the cones are <i>not</i> ordered and we thus use seam mesh
/// information to determine which cones are extremities of the seam (so-called
/// <i>unique cones</i>) or not (so-called <i>duplicate cones</i>).
template<typename SeamMesh, typename ConeInputBidirectionalIterator, typename ConeMap>
bool locate_unordered_cones(const SeamMesh& mesh,
                            ConeInputBidirectionalIterator first, ConeInputBidirectionalIterator beyond,
                            ConeMap& cones)
{
  CGAL_precondition(cones.empty());
  CGAL_precondition(std::distance(first, beyond) == 3 || std::distance(first, beyond) == 4);

  typedef typename SeamMesh::Triangle_mesh                                 Triangle_mesh;

  typedef typename boost::graph_traits<Triangle_mesh>::vertex_descriptor   TM_vertex_descriptor;
  typedef typename boost::graph_traits<SeamMesh>::vertex_descriptor        vertex_descriptor;
  typedef typename boost::graph_traits<SeamMesh>::halfedge_descriptor      halfedge_descriptor;

  // find a vertex on the seam
  vertex_descriptor vertex_on_seam;
  for(vertex_descriptor vd : vertices(mesh)) {
    if(mesh.has_on_seam(vd)) {
      vertex_on_seam = vd;
      break;
    }
  }

  CGAL_assertion(vertex_on_seam != vertex_descriptor());

  // property map to go from TM_vertex_descriptor to Point_3
  typedef typename internal::Kernel_traits<Triangle_mesh>::PPM           PM_PPM;
  const PM_PPM pm_ppmap = get(boost::vertex_point, mesh.mesh());

  // property map to go from vertex_descriptor to Point_3
  typedef typename internal::Kernel_traits<SeamMesh>::PPM                PPM;
  const PPM ppmap = get(boost::vertex_point, mesh);

  bool first_cone_met = false;

  // walk on the seam and mark if we encounter a cone
  vertex_descriptor end = vertex_on_seam;
  do {
    ConeInputBidirectionalIterator current = first;
    for(; current!=beyond; ++current) {
      TM_vertex_descriptor smvd = *current;
      if(get(ppmap, vertex_on_seam) == get(pm_ppmap, smvd)) { // the seam mesh vertex is a cone
        // We have encountered a cone. Must check if the cone is a Unique_cone
        // or a Duplicated_cone.

        // A check is to look at the sources of two halfedges with the same direction
        // on either side of the seam. If the sources are the same, it's a Unique_cone;
        // if they differ, it's a duplicated_cone.

        halfedge_descriptor hd = halfedge(vertex_on_seam, mesh);
        halfedge_descriptor other_hd = opposite(hd, mesh);

        // little trick to go from border halfedge on one side of the seam to
        // interior halfedge on the other side of the seam
        CGAL_assertion(other_hd.seam);
        other_hd.seam = false;

        Cone_type ct;
        if(target(hd, mesh) == source(other_hd, mesh)) {
          if(first_cone_met)
            ct = Second_unique_cone;
          else {
            ct = First_unique_cone;
            first_cone_met = true;
          }
        } else {
          ct = Duplicated_cone;
        }

        cones.insert(std::make_pair(vertex_on_seam, ct));
      }
    }

    // Move to the next vertex_descriptor on the seam
    vertex_on_seam = source(halfedge(vertex_on_seam, mesh), mesh);
    CGAL_assertion(mesh.has_on_seam(vertex_on_seam));

  } while(vertex_on_seam != end);

  return internal::check_cone_validity(mesh, first, beyond, cones);
}

/// \ingroup  PkgSurfaceMeshParameterizationMethods
///
/// The class `Orbifold_Tutte_parameterizer_3` implements <em>Orbifold Tutte Planar
/// Embeddings</em> \cgalCite{aigerman2015orbifold}.
///
/// This is a borderless parameterization. A one-to-one mapping is guaranteed.
///
/// The main function of the class `Orbifold_Tutte_parameterizer_3` is `parameterize()`,
/// to which the user provides a `Seam_mesh` with marked edges (the seams)
/// and a set of vertices of the mesh (the cones). The choice of cones influences
/// the resulting parameterization, but not the choice of the seam path between these cones.
///
/// Some helper functions related to the class `Orbifold_Tutte_parameterizer_3`
/// (for example to read and compute paths between cones) can be found
/// \link PkgSurfaceMeshParameterizationOrbifoldHelperFunctions here \endlink.
///
/// The example \ref Surface_mesh_parameterization/orbifold.cpp "orbifold.cpp"
/// shows how to select cones on the input mesh and automatically construct
/// the seams and the cones on the `Seam_mesh`.
///
/// \attention The global function `CGAL::Surface_mesh_parameterization::parameterize()` cannot be used
/// with this parameterizer. Users should use this class's member function `parameterize()` instead.
///
/// \tparam SeamMesh must be a `Seam_mesh`, with underlying mesh any model of `FaceListGraph` and `HalfedgeListGraph`.
///
/// \tparam SolverTraits_ must be a model of `SparseLinearAlgebraTraits_d`.<br>
///         <b>%Default:</b> If \ref thirdpartyEigen "Eigen" 3.1 (or greater) is available
///         and `CGAL_EIGEN3_ENABLED` is defined, then an overload of `Eigen_solver_traits`
///         is provided as default parameter:
/// \code
///   CGAL::Eigen_solver_traits<
///           Eigen::SparseLU<Eigen_sparse_matrix<double>::EigenType> >
/// \endcode
///         Moreover, if SuiteSparse solvers are available, which is greatly preferable for speed,
///         then the default parameter is:
/// \code
///   CGAL::Eigen_solver_traits<
///           Eigen::UmfPackLU<Eigen_sparse_matrix<double>::EigenType> >
/// \endcode
///
/// \sa \ref PkgSurfaceMeshParameterizationOrbifoldHelperFunctions
///
template < typename SeamMesh,
           typename SolverTraits_ = Default>
class Orbifold_Tutte_parameterizer_3
{
public:
#ifndef DOXYGEN_RUNNING
  #if !defined(CGAL_EIGEN3_ENABLED)
  CGAL_static_assertion_msg(!(std::is_same<SolverTraits_, Default>::value),
                            "Error: You must either provide 'SolverTraits_' or link CGAL with the Eigen library");
  #endif

  typedef typename Default::Get<
    SolverTraits_,
  #if defined(CGAL_EIGEN3_ENABLED)
    #ifdef CGAL_SMP_USE_SUITESPARSE_SOLVERS
      CGAL::Eigen_solver_traits<
        Eigen::UmfPackLU<Eigen_sparse_matrix<double>::EigenType> >
    #else
      CGAL::Eigen_solver_traits<
        Eigen::SparseLU<Eigen_sparse_matrix<double>::EigenType> >
    #endif
  #else
    SolverTraits_ // no parameter provided, and Eigen is not enabled: so don't compile!
  #endif
  >::type                                                     Solver_traits;
#else
  /// Solver traits type
  typedef SolverTraits_                                       Solver_traits;
#endif

  /// Mesh halfedge type
  typedef typename boost::graph_traits<SeamMesh>::halfedge_descriptor  halfedge_descriptor;

private:
  typedef typename boost::graph_traits<SeamMesh>::vertex_descriptor    vertex_descriptor;
  typedef typename boost::graph_traits<SeamMesh>::face_descriptor      face_descriptor;

  typedef typename boost::graph_traits<SeamMesh>::vertex_iterator      vertex_iterator;
  typedef typename boost::graph_traits<SeamMesh>::face_iterator        face_iterator;

  // Solver traits subtypes:
  typedef typename Solver_traits::Vector                               Vector;
  typedef typename Solver_traits::Matrix                               Matrix;

  // Kernel subtypes
  typedef typename internal::Kernel_traits<SeamMesh>::Kernel        Kernel;
  typedef typename internal::Kernel_traits<SeamMesh>::PPM           PPM;
  typedef typename Kernel::FT                                       NT;
  typedef typename Kernel::Vector_2                                 Vector_2;
  typedef typename Kernel::Vector_3                                 Vector_3;
  typedef typename Kernel::Point_2                                  Point_2;
  typedef typename Kernel::Point_3                                  Point_3;

  const Orbifold_type orb_type;
  const Weight_type weight_type;

private:
  // Check input's correctness.
  template<typename ConeMap>
  Error_code check_cones(ConeMap cmap) const
  {
    if(orb_type == Parallelogram) {
      if(cmap.size() != 6) {
        std::cerr << "Using orb_type '" << get_orbifold_type(orb_type)
                  << "' requires 4 vertices marked as cones (thus 6 in the seam mesh)" << std::endl;
        std::cerr << "currently: " << cmap.size() << std::endl;
        return ERROR_WRONG_PARAMETER;
      }
    } else if(cmap.size() != 4){ // orb_type == Square, Diamond, Triangle
      std::cerr << "Using orb_type '" << get_orbifold_type(orb_type)
                << "' requires 3 vertices marked as cones (thus 4 in the seam mesh)" << std::endl;
      std::cerr << "currently: " << cmap.size() << std::endl;
      return ERROR_WRONG_PARAMETER;
    }

    return OK;
  }

  // Compute the number of linear constraints in the system.
  int number_of_linear_constraints(const SeamMesh& mesh) const
  {
    if(orb_type == Parallelogram) {
      // number of constraints for orb I, II, III is the number of seam edges
      // and 3 constrained cones.
      return 3 + static_cast<int>(mesh.number_of_seam_edges());
    }
    else { // orb_type == Square, Diamond, Triangle
      // number of constraints for orb I, II, III is the number of seam edges
      // and 2 constrained cones.
      return 2 + static_cast<int>(mesh.number_of_seam_edges());
    }
  }

  // Adds a positional constraint on a vertex x_ind, so that x_ind * w = rhs.
  void addConstraint(Matrix& M, Vector& B, int& id_r, int id_c, double w, Point_2 rhs) const
  {
    M.set_coef(2*id_r, 2*id_c, w, true /*new_coef*/);
    M.set_coef(2*id_r + 1, 2*id_c + 1, w, true /*new_coef*/);

    // Since we are filling the big system M.Xf = B with
    // ( L A' ) ( Xf ) = ( C )
    // ( A 0  ) ( Xf ) = ( 0 )
    // we already add the transposed here:
    M.set_coef(2*id_c, 2*id_r, w, true /*new_coef*/);
    M.set_coef(2*id_c + 1, 2*id_r + 1, w, true /*new_coef*/);

    B[2*id_r] = rhs.x();
    B[2*id_r + 1] = rhs.y();

    ++id_r; // current line index in A is increased
  }

  // Adds constraints so that T * x_sinds = x_tinds, where T is a 2x2
  // matrix, and the Transformation T is modified to affine from
  // linear by requiring that T * x_si - x_ti = T * x_s1 - x_t1.
  void addTransConstraints(int s0, int t0, int s, int t,
                           int& id_r,
                           const std::vector<double>& T,
                           Matrix& M, Vector& B) const
  {
    // Everything is duplicated since we are filling the big system M.Xf = B with
    // ( L A' ) ( Xf ) = ( C )
    // ( A 0  ) ( Xf ) = ( 0 )

    // Iterate on both rows of the 2x2 matrix T
    for(int vert_ind=0; vert_ind<2; ++vert_ind) {
      // building up the equations by summing up the terms

      // Matlab lines are commented for comparison.
      // Matlab fills together 2*x-1 and 2*x, but C++ fills 2*x and 2*x+1,
      // as everything (including loops!) starts at 0 and not 1.

      // <T(vert_ind,:), x_si>
      // obj.A(end+1, 2*sinds(ind)+[-1,0]) = T(vert_ind,:);
      M.set_coef(2*id_r + vert_ind, 2*s, T[2 * vert_ind], true /*new_coef*/);
      M.set_coef(2*id_r + vert_ind, 2*s + 1, T[2 * vert_ind + 1], true /*new_coef*/);

      M.set_coef(2*s, 2*id_r + vert_ind, T[2 * vert_ind], true /*new_coef*/);
      M.set_coef(2*s + 1, 2*id_r + vert_ind, T[2 * vert_ind + 1], true /*new_coef*/);

      // -<T(vert_ind,:), x_s1>
      // obj.A(end, 2*sinds(1)+[-1,0]) = obj.A(end, 2*sinds(1)+[-1,0]) - T(vert_ind,:);
      M.add_coef(2*id_r + vert_ind, 2*s0, - T[2 * vert_ind]);
      M.add_coef(2*id_r + vert_ind, 2*s0 + 1, - T[2 * vert_ind + 1]);

      M.add_coef(2*s0, 2*id_r + vert_ind, - T[2 * vert_ind]);
      M.add_coef(2*s0 + 1, 2*id_r + vert_ind, - T[2 * vert_ind + 1]);

      //  - x_ti
      // obj.A(end, 2*tinds(ind)+vert_ind-2) = obj.A(end, 2*tinds(ind)+vert_ind-2)-1;
      M.add_coef(2*id_r + vert_ind, 2*t + vert_ind, -1);

      M.add_coef(2*t + vert_ind, 2*id_r + vert_ind, -1);

      // + x_t1
      // obj.A(end, 2*tinds(1)+vert_ind-2) = obj.A(end, 2*tinds(1)+vert_ind-2)+1;
      M.add_coef(2*id_r + vert_ind, 2*t0 + vert_ind, 1);

      M.add_coef(2*t0 + vert_ind, 2*id_r + vert_ind, 1);

      // left hand side is zero
      // obj.b=[obj.b; 0];
      B[2*id_r + vert_ind] = 0;
    }

    ++id_r; // current line index in M is increased
  }

  // Add the constraints from a seam segment to the linear system.
  void constrain_seam_segment(const std::vector<std::pair<int, int> >& seam_segment,
                              NT ang, int& current_line_id_in_M,
                              Matrix& M, Vector& B) const
  {
    // check that if there is a common vertex, it is at the beginning
    const bool is_reversed = (seam_segment.back().first == seam_segment.back().second);

    if(is_reversed) {
      ang *= -1;
    }

    // The rotation matrix according to the angle 'ang'. Put in a vector
    // because we need to access it later and Matrix does not provide read access...
    std::vector<double> R(4);
    R[0] = std::cos(2 * CGAL_PI / ang);
    R[1] = - std::sin(2 * CGAL_PI / ang);
    R[2] = std::sin(2 * CGAL_PI / ang);
    R[3] = std::cos(2 * CGAL_PI / ang);

    const int s0 = is_reversed ? seam_segment.back().first : seam_segment.front().first;
    const int t0 = is_reversed ? seam_segment.back().second : seam_segment.front().second;

    typename std::vector<std::pair<int, int> >::const_iterator it = seam_segment.begin(),
                                                               end = seam_segment.end();

    // ignore the first entry of the seam segment (they correspond to a constrained point)
    if(is_reversed)
      --end;
    else
      ++it;

    for(; it!=end; ++it) {
      const int s = it->first;
      const int t = it->second;
      CGAL_assertion(s != t);

      // sending s to t (and _not_ t to s !)
      addTransConstraints(t0, s0, t, s, current_line_id_in_M, R, M, B);
    }
  }

  // Computes the rotational constraint on the border of the mesh.
  // Cone constraints are also added.
  template<typename ConeMap,
           typename VertexIndexMap>
  void AddRotationalConstraint(const SeamMesh& mesh,
                               const ConeMap& cmap,
                               VertexIndexMap vimap,
                               Matrix& M, Vector& B) const
  {
    // positions of the cones in the plane
    typedef std::vector<Point_2>                      Point_container;
    const Point_container& tcoords =
      internal::get_cones_parameterized_coordinates<Point_container>(orb_type);

    // angles at the cones
    typedef std::vector<NT>                           Angle_container;
    const Angle_container& angs = internal::get_angles_at_cones<Angle_container>(orb_type);

    // The index of the line in M that we are filling next.

    // Since we are filling the big system M.Xf = B with
    // ( L A' ) ( Xf ) = ( C )
    // ( A 0  ) ( Xf ) = ( 0 )
    // we do not start at 0, but at the first line below the matrix L
    // (note that this should thus be 2*num_vertices, but in the filling functions
    // we use 2*line_number to fill two at the time...)
    int current_line_id_in_M = static_cast<int>(num_vertices(mesh));
    CGAL_postcondition_code(int initial_line_id = current_line_id_in_M;)

    // Initialize some variables used in the seam walk
    int start_cone_index = -1; // index of the beginning of the seam
    vertex_descriptor start_cone;
    internal::find_start_cone(cmap, vimap, start_cone, start_cone_index);
    CGAL_postcondition(start_cone != vertex_descriptor() && start_cone_index != -1);

    // parameterize the initial cone
    addConstraint(M, B, current_line_id_in_M, start_cone_index,
                  1. /*entry in M*/, tcoords[0]);

    // by property of the seam mesh, the canonical halfedge that points to start_cone
    // is on the seam, and is not on the border
    const halfedge_descriptor hd = halfedge(start_cone, mesh);
    CGAL_precondition(mesh.has_on_seam(hd));
    halfedge_descriptor bhd = opposite(hd, mesh);
    CGAL_precondition(is_border(bhd, mesh));

    // points between two cones, and the corresponding points on the opposite side of the seam
    std::vector<std::pair<int, int> > seam_segment;
    std::size_t segment_index = 0; // counting the segments (3 max)

    // Go through the seam, marking rotation and cone constraints
    while(true) { // breaking at the last cone
      // Get the two halfedges on each side of the stream
      const halfedge_descriptor hd1 = bhd; // only for clarity

      // the non-border halfedge with same vertices (in the underlying mesh of the seam
      // mesh) as bhd is simply bhd with the 'seam' boolean set to false
      const halfedge_descriptor hd2(bhd, false /* not on seam*/);

      // Compute the corresponding indices
      const vertex_descriptor hd1_source = source(hd1, mesh);
      const vertex_descriptor hd2_source = source(hd2, mesh);
      const int hd1s_index = get(vimap, hd1_source);
      const int hd2s_index = get(vimap, hd2_source);

      // If orbifold type IV and it is second cone in flattening, add constraint
      if(orb_type == Parallelogram && cmap.find(hd1_source) != cmap.end()
                                   && segment_index == 1) {
        addConstraint(M, B, current_line_id_in_M, hd1s_index,
                      1. /*entry in M*/, tcoords[1]);
      }

      // Add the pair to the seam segment
      seam_segment.push_back(std::make_pair(hd1s_index, hd2s_index));

      // Check if we have reached a cone
      const vertex_descriptor bhd_target = target(bhd, mesh);
      typename ConeMap::const_iterator is_in_map = cmap.find(bhd_target);
      if(is_in_map != cmap.end()) {
        // add the target to finish the seam segment
        const vertex_descriptor hd1_target = target(hd1, mesh);
        const vertex_descriptor hd2_target = target(hd2, mesh);
        const int hd1t_index = get(vimap, hd1_target);
        const int hd2t_index = get(vimap, hd2_target);

        seam_segment.push_back(std::make_pair(hd1t_index, hd2t_index));

        CGAL_assertion(segment_index < angs.size());
        NT ang = angs[segment_index];
        constrain_seam_segment(seam_segment, ang, current_line_id_in_M, M, B);

        // Check if we have reached the end of the seam
        if(is_in_map->second == Second_unique_cone) {
          CGAL_assertion(hd1_target == hd2_target);
        // the last cone of the seam is constrained
          addConstraint(M, B, current_line_id_in_M, hd1t_index,
                        1. /*entry in M*/, tcoords.back());
          break;
        }

        seam_segment.clear();
        ++segment_index;
      }

      // move to the next halfedge couple (walking on the border of the seam)
      bhd = next(bhd, mesh);
      CGAL_postcondition(mesh.has_on_seam(bhd) && is_border(bhd, mesh));
    }

    CGAL_postcondition(current_line_id_in_M - initial_line_id == number_of_linear_constraints(mesh));
  }

  // Computes the coefficients of the mean value Laplacian matrix for the edge.
  // `ij` in the face `ijk`
  void fill_mvc_matrix(const Point_3& pi, int i,
                       const Point_3& pj, int j,
                       const Point_3& pk, int k, Matrix& M) const
  {
    // For MVC, the entry of M(i,j) is - [ tan(gamma_ij/2) + tan(delta_ij)/2 ] / |ij|
    // where gamma_ij and delta_ij are the angles at i around the edge ij

    // This function computes the angle alpha at i, and add
    // -- M(i,j) += tan(alpha / 2) / |ij|
    // -- M(i,k) += tan(alpha / 2) / |ik|
    // -- M(i,i) -= M(i,j) + M(i,k)

    // The other parts of M(i,j) and M(i,k) will be added when this function
    // is called from the neighboring faces of F_ijk that share the vertex i

    // @fixme unefficient: lengths are computed (and inversed!) twice per edge

    // Set w_i_base: - tan(alpha / 2)
    const Point_3& p = pk;
    const Point_3& q = pi;
    const Point_3& r = pj;
    const CGAL::Weights::Tangent_weight<NT> tangent_weight(p, q, r);

    // Set w_ij in matrix
    const NT w_ij = tangent_weight.get_w_r();
    M.add_coef(2*i, 2*j, w_ij);
    M.add_coef(2*i + 1, 2*j + 1, w_ij);

    // Set w_ik in matrix
    const NT w_ik = tangent_weight.get_w_p();
    M.add_coef(2*i, 2*k, w_ik);
    M.add_coef(2*i + 1, 2*k + 1, w_ik);

    // Add to w_ii (w_ii = - sum w_ij)
    const NT w_ii = - w_ij - w_ik;

    M.add_coef(2*i, 2*i, w_ii);
    M.add_coef(2*i + 1, 2*i + 1, w_ii);
  }

  // Compute the mean value Laplacian matrix.
  template<typename VertexIndexMap>
  void mean_value_laplacian(const SeamMesh& mesh,
                            VertexIndexMap vimap,
                            Matrix& M) const
  {
    const PPM ppmap = get(vertex_point, mesh);

    for(face_descriptor fd : faces(mesh)) {
      const halfedge_descriptor hd = halfedge(fd, mesh);

      const vertex_descriptor vd_i = target(hd, mesh);
      const vertex_descriptor vd_j = target(next(hd, mesh), mesh);
      const vertex_descriptor vd_k = source(hd, mesh);
      const Point_3& pi = get(ppmap, vd_i);
      const Point_3& pj = get(ppmap, vd_j);
      const Point_3& pk = get(ppmap, vd_k);
      const int i = get(vimap, vd_i);
      const int j = get(vimap, vd_j);
      const int k = get(vimap, vd_k);

      fill_mvc_matrix(pi, i, pj, j, pk, k, M);
      fill_mvc_matrix(pj, j, pk, k, pi, i, M);
      fill_mvc_matrix(pk, k, pi, i, pj, j, M);
    }
  }

  // Compute the system weights using a Cotangent Laplacian.
  template<typename VertexIndexMap>
  void cotangent_laplacien(SeamMesh& mesh,
                           VertexIndexMap vimap,
                           Matrix& M) const
  {
    const PPM pmap = get(vertex_point, mesh);
    for (const halfedge_descriptor hd : halfedges(mesh)) {

      const vertex_descriptor vi = source(hd, mesh);
      const vertex_descriptor vj = target(hd, mesh);
      const int i = get(vimap, vi);
      const int j = get(vimap, vj);

      if (i > j)
        continue;

      const CGAL::Weights::Cotangent_weight<SeamMesh, PPM> cotangent_weight(mesh, pmap);

      // x2 because Cotangent_weight returns 0.5 * (cot alpha + cot beta)...
      const NT w_ij = NT(2) * cotangent_weight(hd);

      // ij
      M.set_coef(2*i, 2*j, w_ij, true /* new coef */);
      M.set_coef(2*i + 1, 2*j + 1, w_ij, true /* new coef */);

      // ji
      M.set_coef(2*j, 2*i, w_ij, true /* new coef */);
      M.set_coef(2*j + 1, 2*i + 1, w_ij, true /* new coef */);

      // ii
      M.add_coef(2*i, 2*i, - w_ij);
      M.add_coef(2*i + 1, 2*i + 1, - w_ij);

      // jj
      M.add_coef(2*j, 2*j, - w_ij);
      M.add_coef(2*j + 1, 2*j + 1, - w_ij);
    }
  }

  // Copy the solution into the UV property map.
  template <typename VertexIndexMap, typename VertexUVMap>
  void assign_solution(const SeamMesh& mesh,
                       const Vector& X,
                       VertexUVMap uvmap,
                       const VertexIndexMap vimap) const
  {
    CGAL_assertion(X.dimension() == static_cast<int>(2 * num_vertices(mesh)));

    for(vertex_descriptor vd : vertices(mesh)) {
      const int index = get(vimap, vd);
      const NT u = X(2*index);
      const NT v = X(2*index + 1);

      put(uvmap, vd, Point_2(u, v));
    }
  }

  // Solves the linear system.
  template <typename VertexUVMap,
            typename VertexIndexMap>
  Error_code computeFlattening(const SeamMesh& mesh,
                               const Matrix& M, const Vector& B,
                               VertexUVMap uvmap, VertexIndexMap vimap) const
  {
    CGAL_precondition(M.row_dimension() == M.column_dimension());
    CGAL_precondition(M.row_dimension() == B.dimension());

    const int big_n = M.row_dimension();
    const std::size_t n = 2 * num_vertices(mesh);

    NT D;
    Vector Xf(big_n);

    CGAL::Timer task_timer;
    task_timer.start();

    Solver_traits solver;
    if(!solver.linear_solver(M, B, Xf, D)) {
      std::cerr << "Could not solve linear system" << std::endl;
      return ERROR_CANNOT_SOLVE_LINEAR_SYSTEM;
    }
    CGAL_assertion(D == 1.0);

    Vector X(n);
    for(std::size_t i=0; i<n; ++i) {
      X[i] = Xf[i];
    }

#ifdef CGAL_SMP_ORBIFOLD_DEBUG
    std::ofstream outf("matrices/X.txt");
    for(std::size_t i=0; i<n; ++i) {
      outf << X[i] << " ";
      outf << X[++i] << '\n';
    }
#endif

    assign_solution(mesh, X, uvmap, vimap);
    return OK;
  }

public:
  /// computes a one-to-one mapping from a triangular 3D surface mesh
  /// to a piece of the 2D space.
  /// The mapping is piecewise linear (linear in each triangle).
  /// The result is the (u,v) pair image of each vertex of the 3D surface.
  ///
  /// \tparam ConeMap must be a model of `AssociativeContainer`
  ///                 with key type `boost::graph_traits<Seam_mesh>::%vertex_descriptor` and
  ///                 \link PkgSurfaceMeshParameterizationEnums Cone_type \endlink as value type.
  /// \tparam VertexUVmap must be a model of `ReadWritePropertyMap` with
  ///         `boost::graph_traits<Seam_mesh>::%vertex_descriptor` as key type and
  ///         %Point_2 (type deduced from `Seam_mesh` using `Kernel_traits`)
  ///         as value type.
  /// \tparam VertexIndexMap must be a model of `ReadablePropertyMap` with
  ///         `boost::graph_traits<Seam_mesh>::%vertex_descriptor` as key type and
  ///         a unique integer as value type.
  ///
  /// \param mesh a `Seam_mesh` parameterized by any model of a `FaceListGraph` and `HalfedgeListGraph`
  /// \param bhd a halfedge on the border of the seam mesh
  /// \param cmap a mapping of the `vertex_descriptor`s of `mesh` that are cones
  ///             to their respective \link PkgSurfaceMeshParameterizationEnums Cone_type \endlink
  ///             classification.
  /// \param uvmap an instantiation of the class `VertexUVmap`.
  /// \param vimap an instantiation of the class `VertexIndexMap`.
  ///
  /// \pre `mesh` must be a triangular mesh.
  /// \pre The underlying mesh of `mesh` is a topological ball.
  /// \pre The vertices must be indexed (vimap must be initialized).
  /// \pre The cones are vertices of `mesh` and their number is adapted to
  ///      the orbifold type (4 for types I, II or III and 6 for type IV).
  /// \pre The seam edges form a set of segments that contains the different cones,
  ///      and starts and ends at two different cones.
  /// \pre The seam edges form a set of segments that is homotopic to a
  ///      line. Specifically, the paths between cones must not self intersect
  ///      or intersect other paths (see Figure below).
  ///
  /// \cgalFigureBegin{Surface_mesh_parameterizationfigorbifold, orbifold_path.svg}
  /// Invalid (left) and valid (right) seam paths. Seam edges are drawn in teal.
  /// Cones are marked in yellow and blue.
  /// \cgalFigureEnd
  template<typename ConeMap,
           typename VertexIndexMap,
           typename VertexUVMap>
  Error_code parameterize(SeamMesh& mesh,
                          halfedge_descriptor bhd,
                          const ConeMap& cmap,
                          VertexUVMap uvmap,
                          VertexIndexMap vimap) const
  {
    CGAL_precondition(is_valid_polygon_mesh(mesh));
    CGAL_precondition(is_triangle_mesh(mesh));
    CGAL_USE(bhd);

    Error_code status;

    status = check_cones(cmap);
    if(status != OK) {
      return status;
    }

    const int lcn = number_of_linear_constraints(mesh);
    const int nbVertices = static_cast<int>(num_vertices(mesh));

    // To avoid concatenating matrices, we will write everything directly
    // in the big system that we will (eventually solve). It is:

    //  M.Xf = B with
    // ( L A' ) ( Xf ) = ( C )
    // ( A 0  ) ( Xf ) = ( 0 )

    // where:
    // -- L is a (2 * nbVertices, 2 * nbVertices) Laplacian matrix
    // -- A is a (2 * lcn,        2 * nbVertices) constraint matrix
    // -- C is a (2 * lcn) right hand side vector

    // Thus M is a (2 * (nbVertices + lcn), 2 * (nbVertices + lcn)) matrix
    const int total_size = 2 * (lcn + nbVertices);
    Matrix M(total_size, total_size);
    Vector B(total_size);

    // %%%%%%%%%%%%%%%%%%%%%%%
    //   Boundary conditions
    // %%%%%%%%%%%%%%%%%%%%%%%

    // add rotational constraints
    AddRotationalConstraint(mesh, cmap, vimap, M, B);

    // %%%%%%%%%%%%%%%%%%%%
    //  Energy (Laplacian)
    // %%%%%%%%%%%%%%%%%%%%
    if(weight_type == Cotangent)
      cotangent_laplacien(mesh, vimap, M);
    else // weight_type == Mean_value
      mean_value_laplacian(mesh, vimap, M);

#ifdef CGAL_SMP_ORBIFOLD_DEBUG
    std::ofstream outM("matrices/M.txt");
    outM.precision(20);
    outM << total_size << " " << total_size << std::endl;

  #ifdef CGAL_EIGEN3_ENABLED
    for(int k=0; k<M.eigen_object().outerSize(); ++k) {
      for(typename Eigen::SparseMatrix<double>::InnerIterator
                                            it(M.eigen_object(), k); it; ++it) {
        outM <<  it.row() << " " << it.col() << " " << it.value() << '\n';
      }
    }
  #else // !CGAL_EIGEN3_ENABLED
    for(int k=0; k<M.row_dimension(); k++)
      for(int l=0; l<M.column_dimension(); l++)
        outM << k << " " << l << " " << M.get_coef(k, l) << '\n';
  #endif

    std::ofstream outB("matrices/B.txt");
    outB.precision(20);
    outB << total_size << std::endl;
    outB << B << std::endl;
#endif // CGAL_SMP_ORBIFOLD_DEBUG

    // compute the flattening by solving the boundary conditions
    // while satisfying the convex combination property with L
    status = computeFlattening(mesh, M, B, uvmap, vimap);
    if(status != OK)
      return status;

#ifdef CGAL_SMP_ORBIFOLD_DEBUG
    std::ofstream out("orbifold_result.off");
    IO::output_uvmap_to_off(mesh, bhd, uvmap, out);
#endif

    return OK;
  }

public:
  /// Constructor of the parameterizer. The arguments allow to select
  /// the desired orbifold and weight types.
  Orbifold_Tutte_parameterizer_3(const Orbifold_type orb_type = Square,
                                 const Weight_type weight_type = Cotangent)
    :
      orb_type(orb_type),
      weight_type(weight_type)
  { }
};

} // namespace Surface_mesh_parameterization

} // namespace CGAL

#include <CGAL/enable_warnings.h>

#endif // CGAL_SURFACE_MESH_PARAMETERIZATION_ORBIFOLD_TUTTE_PARAMETERIZER_3_H<|MERGE_RESOLUTION|>--- conflicted
+++ resolved
@@ -65,11 +65,7 @@
 /// \ingroup PkgSurfaceMeshParameterizationOrbifoldHelperFunctions
 ///
 /// reads a series of cones from an input stream. Cones are passed as an
-<<<<<<< HEAD
-/// integer value that is the index of a vertex handle in the mesh tm`, using
-=======
 /// integer value that is the index of a vertex handle in the mesh `tm`, using
->>>>>>> 1b843297
 /// the vertex index property map `vpmap` for correspondency.
 ///
 /// \attention The mesh is here `tm`, it is the base mesh of the `CGAL::Seam_mesh`
