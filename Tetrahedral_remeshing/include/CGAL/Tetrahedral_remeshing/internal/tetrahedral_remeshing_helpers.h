// Copyright (c) 2020 GeometryFactory (France) and Telecom Paris (France).
// All rights reserved.
//
// This file is part of CGAL (www.cgal.org)
//
// $URL$
// $Id$
// SPDX-License-Identifier: GPL-3.0-or-later OR LicenseRef-Commercial
//
//
// Author(s)     : Jane Tournois, Noura Faraj, Jean-Marc Thiery, Tamy Boubekeur

#ifndef CGAL_INTERNAL_TET_REMESHING_HELPERS_H
#define CGAL_INTERNAL_TET_REMESHING_HELPERS_H

#include <CGAL/license/Tetrahedral_remeshing.h>

#include <utility>
#include <array>
#include <iterator>
#include <unordered_set>

#include <CGAL/Point_3.h>
#include <CGAL/Weighted_point_3.h>
#include <CGAL/Vector_3.h>
#include <CGAL/utility.h>
#include <CGAL/SMDS_3/internal/indices_management.h>

#include <CGAL/IO/File_binary_mesh_3.h>

#include <boost/container/flat_set.hpp>
#include <boost/container/small_vector.hpp>

#include <optional>

namespace CGAL
{
namespace Tetrahedral_remeshing
{

enum Subdomain_relation { EQUAL, DIFFERENT, INCLUDED, INCLUDES };
enum Sliver_removal_result { INVALID_ORIENTATION = 1, INVALID_CELL, INVALID_VERTEX,
  NOT_FLIPPABLE, EDGE_PROBLEM, VALID_FLIP, NO_BEST_CONFIGURATION, EXISTING_EDGE };

template<typename K>
CGAL::Point_3<K> point(const CGAL::Point_3<K>& p)
{
  return p;
}
template<typename K>
CGAL::Point_3<K> point(const CGAL::Weighted_point_3<K>& wp)
{
  typename K::Construct_point_3 pt = K().construct_point_3_object();
  return pt(wp);
}

template <typename K>
CGAL::Vector_3<K> vec(const CGAL::Point_3<K>& p)
{
  typename K::Construct_vector_3 v = K().construct_vector_3_object();
  return v(CGAL::ORIGIN, p);
}
template <typename K>
CGAL::Vector_3<K> vec(const CGAL::Weighted_point_3<K>& wp)
{
  return vec(point(wp));
}


const int indices_table[4][3] = { { 3, 1, 2 },
                                  { 3, 2, 0 },
                                  { 3, 0, 1 },
                                  { 2, 1, 0 } };

inline int indices(const int& i, const int& j)
{
  CGAL_assertion(i < 4 && j < 3);
  if(i < 4 && j < 3)
    return indices_table[i][j];
  CGAL_error_msg("Invalid indices provided");
  return 0;
}

<<<<<<< HEAD
=======
template<typename Tr>
std::array<typename Tr::Vertex_handle, 2>
vertices(const typename Tr::Edge& e , const Tr&)
{
  return std::array<typename Tr::Vertex_handle, 2>{
               e.first->vertex(e.second),
               e.first->vertex(e.third)};
}
template<typename Tr>
std::array<typename Tr::Vertex_handle, 3>
vertices(const typename Tr::Facet& f, const Tr&)
{
  return std::array<typename Tr::Vertex_handle, 3>{
               f.first->vertex(Tr::vertex_triple_index(f.second, 0)),
               f.first->vertex(Tr::vertex_triple_index(f.second, 1)),
               f.first->vertex(Tr::vertex_triple_index(f.second, 2))};
}
template<typename Tr>
std::array<typename Tr::Vertex_handle, 4>
vertices(const typename Tr::Cell_handle c, const Tr&)
{
  return std::array<typename Tr::Vertex_handle, 4>{
               c->vertex(0),
               c->vertex(1),
               c->vertex(2),
               c->vertex(3)};
}

>>>>>>> 49415f30
// returns angle in degrees
template<typename Gt, typename Point>
typename Gt::FT dihedral_angle(const Point& p,
                               const Point& q,
                               const Point& r,
                               const Point& s,
                               const Gt& gt)
{
  return gt.compute_approximate_dihedral_angle_3_object()(p, q, r, s);
}

template<typename Point, typename Geom_traits>
typename Geom_traits::FT min_dihedral_angle(const Point& p,
                                            const Point& q,
                                            const Point& r,
                                            const Point& s,
                                            const Geom_traits& gt)
{
  typedef typename Geom_traits::FT FT;
  FT a = CGAL::abs(dihedral_angle(p, q, r, s, gt));
  FT min_dh = a;

  a = CGAL::abs(dihedral_angle(p, r, s, q, gt));
  min_dh = (std::min)(a, min_dh);

  a = CGAL::abs(dihedral_angle(p, s, q, r, gt));
  min_dh = (std::min)(a, min_dh);

  a = CGAL::abs(dihedral_angle(q, r, p, s, gt));
  min_dh = (std::min)(a, min_dh);

  a = CGAL::abs(dihedral_angle(q, s, r, p, gt));
  min_dh = (std::min)(a, min_dh);

  a = CGAL::abs(dihedral_angle(r, s, p, q, gt));
  min_dh = (std::min)(a, min_dh);

  return min_dh;
}

template<typename Tr>
typename Tr::Geom_traits::FT min_dihedral_angle(const Tr& tr,
                                                const typename Tr::Vertex_handle v0,
                                                const typename Tr::Vertex_handle v1,
                                                const typename Tr::Vertex_handle v2,
                                                const typename Tr::Vertex_handle v3)
{
  return min_dihedral_angle(point(v0->point()),
                            point(v1->point()),
                            point(v2->point()),
                            point(v3->point()),
                            tr.geom_traits());
}

template<typename Tr>
typename Tr::Geom_traits::FT min_dihedral_angle(const Tr& tr,
                                                const typename Tr::Cell_handle c)
{
  if (tr.is_infinite(c))
    return 180.;
  return min_dihedral_angle(tr,
                            c->vertex(0),
                            c->vertex(1),
                            c->vertex(2),
                            c->vertex(3));
}

template<typename C3t3>
typename C3t3::Triangulation::Geom_traits::FT min_dihedral_angle(const C3t3& c3t3)
{
  typename C3t3::Triangulation::Geom_traits::FT min_dh = 180.;

  for (const auto c : c3t3.cells_in_complex())
    min_dh = (std::min)(min_dh, min_dihedral_angle(c3t3.triangulation(), c));

  return min_dh;
}


struct Dihedral_angle_cosine
{
  CGAL::Sign m_sgn;
  double m_sq_num;
  double m_sq_den;

  Dihedral_angle_cosine(const CGAL::Sign& sgn, const double& sq_num, const double& sq_den)
    : m_sgn(sgn)
    , m_sq_num(sq_num)
    , m_sq_den(sq_den)
  {}

  bool is_one() const
  {
    return m_sgn == CGAL::POSITIVE && m_sq_num == m_sq_den;
  }
  double signed_square_value() const
  {
    switch(m_sgn)
    {
    case CGAL::POSITIVE:
      return m_sq_num / m_sq_den;
    case CGAL::ZERO:
      return 0.;
    default:
      CGAL_assertion(m_sgn == CGAL::NEGATIVE);
      return -1. * m_sq_num / m_sq_den;
    };
  }

  double value() const
  {
    switch (m_sgn)
    {
    case CGAL::POSITIVE:
      return CGAL::approximate_sqrt(m_sq_num / m_sq_den);
    case CGAL::ZERO:
      return 0.;
    default:
      CGAL_assertion(m_sgn == CGAL::NEGATIVE);
      return -1. * CGAL::approximate_sqrt(m_sq_num / m_sq_den);
    };
  }

  friend bool operator<(const Dihedral_angle_cosine& l,
                        const Dihedral_angle_cosine& r)
  {
    //if numerators have different signs
    if (l.m_sgn == CGAL::NEGATIVE && r.m_sgn != CGAL::NEGATIVE)
      return true;

    else if (l.m_sgn == CGAL::POSITIVE && r.m_sgn != CGAL::POSITIVE)
      return false;

    else if (l.m_sgn == CGAL::ZERO)
      return (r.m_sgn == CGAL::POSITIVE);

    //else numerators have the same sign
    else if (l.m_sgn == CGAL::POSITIVE) //both angles are in [0; PI/2[
    {
      CGAL_assertion(r.m_sgn == CGAL::POSITIVE);

      return  (l.m_sq_num * r.m_sq_den < r.m_sq_num* l.m_sq_den);
    }
    else //both angles are in [PI/2; PI]
    {
      CGAL_assertion(l.m_sgn != CGAL::POSITIVE);
      CGAL_assertion(r.m_sgn != CGAL::POSITIVE);

      return (l.m_sq_num * r.m_sq_den >= r.m_sq_num* l.m_sq_den);
    }
  }

  friend bool operator<=(const Dihedral_angle_cosine& l,
                         const Dihedral_angle_cosine& r)
  {
    if(l < r)
      return true;
    else
      return l.m_sgn == r.m_sgn
         &&  l.m_sq_num * r.m_sq_den == r.m_sq_num * l.m_sq_den;
  }
};

template<typename Gt>
Dihedral_angle_cosine cos_dihedral_angle(const typename Gt::Point_3& i,
                                         const typename Gt::Point_3& j,
                                         const typename Gt::Point_3& k,
                                         const typename Gt::Point_3& l,
                                         const Gt& gt)
{
  CGAL_assertion(CGAL::orientation(i, j, k, l) != CGAL::NEGATIVE);

  typename Gt::Construct_vector_3 vector = gt.construct_vector_3_object();
  typename Gt::Construct_cross_product_vector_3 cross_product =
    gt.construct_cross_product_vector_3_object();
  typename Gt::Compute_scalar_product_3 scalar_product =
    gt.compute_scalar_product_3_object();

  typedef typename Gt::FT FT;
  typedef typename Gt::Vector_3 Vector_3;
  const Vector_3 ij = vector(i, j);
  const Vector_3 ik = vector(i, k);
  const Vector_3 il = vector(i, l);

  const Vector_3 ijik = cross_product(ij, ik);
  if(CGAL::NULL_VECTOR == ijik)
    return Dihedral_angle_cosine(CGAL::POSITIVE, 1.,1.);

  const Vector_3 ilij = cross_product(il, ij);
  if (CGAL::NULL_VECTOR == ilij)
    return Dihedral_angle_cosine(CGAL::POSITIVE, 1.,1.);

  const FT num = scalar_product(ijik, ilij);
  if(num == 0.)
    return Dihedral_angle_cosine(CGAL::ZERO, 0.,1.);

  const double sqden = CGAL::to_double(
    scalar_product(ijik, ijik) * scalar_product(ilij, ilij));
  const double sqnum = CGAL::square(CGAL::to_double(num));

  if(sqnum > sqden)
    return Dihedral_angle_cosine(CGAL::sign(num), 1., 1.);//snap to 1 or -1
  else
    return Dihedral_angle_cosine(CGAL::sign(num), CGAL::square(num), sqden);
}

template<typename Point, typename Geom_traits>
Dihedral_angle_cosine max_cos_dihedral_angle(const Point& p,
                                             const Point& q,
                                             const Point& r,
                                             const Point& s,
                                             const Geom_traits& gt)
{
  Dihedral_angle_cosine a = cos_dihedral_angle(p, q, r, s, gt);
  Dihedral_angle_cosine max_cos_dh = a;
  if(max_cos_dh.is_one()) return max_cos_dh;

  a = cos_dihedral_angle(p, r, s, q, gt);
  if(max_cos_dh < a) max_cos_dh = a;
  if (max_cos_dh.is_one()) return max_cos_dh;

  a = cos_dihedral_angle(p, s, q, r, gt);
  if (max_cos_dh < a) max_cos_dh = a;
  if (max_cos_dh.is_one()) return max_cos_dh;

  a = cos_dihedral_angle(q, r, p, s, gt);
  if (max_cos_dh < a) max_cos_dh = a;
  if (max_cos_dh.is_one()) return max_cos_dh;

  a = cos_dihedral_angle(q, s, r, p, gt);
  if (max_cos_dh < a) max_cos_dh = a;
  if (max_cos_dh.is_one()) return max_cos_dh;

  a = cos_dihedral_angle(r, s, p, q, gt);
  if (max_cos_dh < a) max_cos_dh = a;

  CGAL_assertion(max_cos_dh.value() <= 1.);
  CGAL_assertion(max_cos_dh.value() >= -1.);

  return max_cos_dh;
}

template<typename Tr>
Dihedral_angle_cosine max_cos_dihedral_angle(const Tr& tr,
                                             const typename Tr::Vertex_handle v0,
                                             const typename Tr::Vertex_handle v1,
                                             const typename Tr::Vertex_handle v2,
                                             const typename Tr::Vertex_handle v3)
{
  return max_cos_dihedral_angle(point(v0->point()),
                                point(v1->point()),
                                point(v2->point()),
                                point(v3->point()),
                                tr.geom_traits());
}

template<typename Tr>
Dihedral_angle_cosine max_cos_dihedral_angle(const Tr& tr,
                                             const typename Tr::Cell_handle c,
                                             const bool use_cache = true)
{
  if (use_cache && c->is_cache_valid())
    return Dihedral_angle_cosine(CGAL::sign(c->sliver_value()),
                                 CGAL::abs(c->sliver_value()), 1.);
  else if(tr.is_infinite(c))
    return Dihedral_angle_cosine(CGAL::ZERO, 0., 1.);

  typedef typename Tr::Triangulation_data_structure::Cell::Subdomain_index Subdomain_index;
  if(c->subdomain_index() == Subdomain_index())
    return Dihedral_angle_cosine(CGAL::ZERO, 0., 1.);

  Dihedral_angle_cosine cos_dh = max_cos_dihedral_angle(tr,
                                                        c->vertex(0),
                                                        c->vertex(1),
                                                        c->vertex(2),
                                                        c->vertex(3));
  if(use_cache)
    c->set_sliver_value(cos_dh.signed_square_value());
  return cos_dh;
}

template<typename C3t3>
bool is_peelable(const C3t3& c3t3,
                 const typename C3t3::Cell_handle ch,
                 std::array<bool, 4>& facets_on_surface)
{
  typedef typename C3t3::Triangulation::Geom_traits::FT FT;
  typedef typename C3t3::Facet                          Facet;

  if(!c3t3.is_in_complex(ch))
    return false;

  bool on_surface = false;
  for (int i = 0; i < 4; ++i)
  {
    facets_on_surface[i] = !c3t3.is_in_complex(ch->neighbor(i));
    on_surface = on_surface || facets_on_surface[i];
  }
  if(!on_surface)
    return false;

  FT area_on_surface = 0.;
  FT area_inside = 0.;
  for (int i = 0; i < 4; ++i)
  {
    Facet f(ch, i);
    const FT facet_area = CGAL::approximate_sqrt(c3t3.triangulation().triangle(f).squared_area());
    if(facets_on_surface[i])
      area_on_surface += facet_area;
    else
      area_inside += facet_area;
  }

  return (area_inside < 1.5 * area_on_surface);
}

template<typename Tr>
typename Tr::Geom_traits::Vector_3 facet_normal(const Tr& tr,
                                                const typename Tr::Facet& f)
{
  const typename Tr::Geom_traits gt = tr.geom_traits();
  typename Tr::Geom_traits::Construct_normal_3 cn
    = gt.construct_normal_3_object();
  return cn(point(f.first->vertex((f.second + 1) % 4)->point()),
            point(f.first->vertex((f.second + 2) % 4)->point()),
            point(f.first->vertex((f.second + 3) % 4)->point()));
}

template<typename Vh>
std::pair<Vh, Vh> make_vertex_pair(const Vh v1, const Vh v2)
{
  if (v2 < v1) return std::make_pair(v2, v1);
  else         return std::make_pair(v1, v2);
}

template<typename Edge>
auto make_vertex_pair(const Edge& e)
{
  return make_vertex_pair(e.first->vertex(e.second), e.first->vertex(e.third));
}

template<typename Vh>
CGAL::Triple<Vh, Vh, Vh> make_vertex_triple(const Vh vh0, const Vh vh1, const Vh vh2)
{
  CGAL::Triple<Vh, Vh, Vh> ft(vh0, vh1, vh2);
  if (ft.template get<1>() < ft.template get<0>()) std::swap(ft.template get<0>(), ft.template get<1>());
  if (ft.template get<2>() < ft.template get<1>()) std::swap(ft.template get<1>(), ft.template get<2>());
  if (ft.template get<1>() < ft.template get<0>()) std::swap(ft.template get<0>(), ft.template get<1>());
  return ft;
}

template<typename Vh>
std::array<Vh, 3> make_vertex_array(const Vh vh0, const Vh vh1, const Vh vh2)
{
  std::array<Vh, 3> ft = { {vh0, vh1, vh2} };
  if (ft[1] < ft[0]) std::swap(ft[0], ft[1]);
  if (ft[2] < ft[1]) std::swap(ft[1], ft[2]);
  if (ft[1] < ft[0]) std::swap(ft[0], ft[1]);
  return ft;
}

template<typename Facet>
Facet canonical_facet(const Facet& f)
{
  const typename Facet::first_type c = f.first;
  const int i = f.second;
  const typename Facet::first_type c2 = c->neighbor(i);
  return (c2 < c) ? std::make_pair(c2, c2->index(c)) : std::make_pair(c, i);
}

template<typename VertexHandle>
bool is_on_feature(const VertexHandle v)
{
  return (v->in_dimension() == 1 || v->in_dimension() == 0);
}

template<typename Tr>
bool is_well_oriented(const Tr& tr,
                      const typename Tr::Vertex_handle v0,
                      const typename Tr::Vertex_handle v1,
                      const typename Tr::Vertex_handle v2,
                      const typename Tr::Vertex_handle v3)
{
  return CGAL::POSITIVE == tr.geom_traits().orientation_3_object()(
           point(v0->point()),
           point(v1->point()),
           point(v2->point()),
           point(v3->point()));
}

template<typename Tr>
bool is_well_oriented(const Tr& tr, const typename Tr::Cell_handle ch)
{
  return tr.is_infinite(ch)
    || is_well_oriented(tr,
                        ch->vertex(0),
                        ch->vertex(1),
                        ch->vertex(2),
                        ch->vertex(3));
}

template<typename C3T3, typename CellSelector>
bool is_boundary(const C3T3& c3t3,
                 const typename C3T3::Facet& f,
                 const CellSelector& cell_selector,
                 const bool verbose = false)
{
  if (c3t3.triangulation().is_infinite(f))
    return false;

  const auto& mf = c3t3.triangulation().mirror_facet(f);
  const bool res = c3t3.is_in_complex(f)
    || get(cell_selector, f.first) != get(cell_selector, mf.first);

  if (verbose && res)
  {
    std::cout << "is_boundary(f) :"
      << "\n\t in_complex        = " << c3t3.is_in_complex(f)
      << "\n\t selector(f.first) = " << get(cell_selector, f.first)
      << "\n\t selector(mirror ) = " << get(cell_selector, mf.first)
      << "\n\t subdomain(f.first)= " << f.first->subdomain_index()
      << "\n\t subdomain(mirror) = " << mf.first->subdomain_index()
      << std::endl;
  }

  return res;
}

template<typename C3T3, typename CellSelector>
bool is_boundary(const C3T3& c3t3,
                 const typename C3T3::Triangulation::Edge& e,
                 const CellSelector& cell_selector)
{
  typedef typename C3T3::Triangulation   Tr;
  typedef typename Tr::Facet_circulator  Facet_circulator;
  typedef typename Tr::Facet             Facet;

  Facet_circulator fcirc = c3t3.triangulation().incident_facets(e);
  Facet_circulator fend = fcirc;

  do
  {
    const Facet& f = *fcirc;
    if (is_boundary(c3t3, f, cell_selector))
      return true;
  }
  while (++fcirc != fend);

  return false;
}

template<typename C3T3>
typename C3T3::Edge get_edge(const typename C3T3::Vertex_handle v0,
                             const typename C3T3::Vertex_handle v1,
                             const C3T3& c3t3)
{
  typedef typename C3T3::Edge        Edge;
  typedef typename C3T3::Cell_handle Cell_handle;

  Cell_handle cell;
  int i0, i1;
  if (c3t3.triangulation().tds().is_edge(v0, v1, cell, i0, i1))
    return Edge(cell, i0, i1);
  else
    CGAL_assertion(false);
  return Edge();
}

template<typename C3t3, typename CellSelector>
bool is_boundary_edge(const typename C3t3::Vertex_handle& v0,
                      const typename C3t3::Vertex_handle& v1,
                      const C3t3& c3t3,
                      const CellSelector& cell_selector)
{
  typedef typename C3t3::Edge        Edge;
  typedef typename C3t3::Cell_handle Cell_handle;

  Cell_handle cell;
  int i0, i1;
  if (c3t3.triangulation().tds().is_edge(v0, v1, cell, i0, i1))
    return is_boundary(c3t3, Edge(cell, i0, i1), cell_selector);
  else
    return false;
}

template<typename C3t3, typename CellSelector>
bool is_boundary_edge(const typename C3t3::Edge& e,
                      const C3t3& c3t3,
                      const CellSelector& cell_selector,
                      std::vector<typename C3t3::Facet>& boundary_facets,
                      const bool verbose = false)
{
  using Facet = typename C3t3::Facet;

  auto fcirc = c3t3.triangulation().incident_facets(e);
  auto fend = fcirc;
  bool result = false;

  do
  {
    const Facet& f = *fcirc;
    if (is_boundary(c3t3, f, cell_selector, verbose))
    {
      boundary_facets.push_back(f);
      result = true;
    }
  }
  while (++fcirc != fend);

  return result;
}

template<typename C3t3, typename CellSelector>
bool is_boundary_vertex(const typename C3t3::Vertex_handle& v,
                        const C3t3& c3t3,
                        CellSelector cell_selector)
{
  typedef typename C3t3::Facet Facet;
  std::vector<Facet> facets;
  c3t3.triangulation().incident_facets(v, std::back_inserter(facets));

  for(const Facet& f : facets)
  {
    if (c3t3.is_in_complex(f))
      return true;
    if (get(cell_selector, f.first) ^ get(cell_selector, f.first->neighbor(f.second)))
      return true;
  }
  return false;
}

template<typename C3t3>
typename C3t3::Surface_patch_index surface_patch_index(const typename C3t3::Vertex_handle v,
    const C3t3& c3t3)
{
  typedef typename C3t3::Surface_patch_index Surface_patch_index;
  typedef typename C3t3::Facet Facet;
  std::vector<Facet> facets;
  c3t3.triangulation().incident_facets(v, std::back_inserter(facets));

  for(const Facet& f : facets)
  {
    if (c3t3.is_in_complex(f))
      return c3t3.surface_patch_index(f);
  }
  return Surface_patch_index();
}

template<typename C3t3>
void set_index(typename C3t3::Vertex_handle v, const C3t3& c3t3)
{
  switch (v->in_dimension())
  {
  case 3:
    v->set_index(v->cell()->subdomain_index());
    break;
  case 2:
    CGAL_assertion(surface_patch_index(v, c3t3)
                  != typename C3t3::Surface_patch_index());
    v->set_index(surface_patch_index(v, c3t3));
    break;
  case 1:
    v->set_index(typename C3t3::Curve_index(1));
    break;
  case 0:
    v->set_index(Mesh_3::internal::get_index<typename C3t3::Corner_index>(v->index()));
    break;
  case -1://far points from concurrent Mesh_3
    break;
  default:
    CGAL_assertion(false);
  }
}

template<typename C3t3>
bool is_edge_in_complex(const typename C3t3::Vertex_handle& v0,
                        const typename C3t3::Vertex_handle& v1,
                        const C3t3& c3t3)
{
  typedef typename C3t3::Edge        Edge;
  typedef typename C3t3::Cell_handle Cell_handle;

  Cell_handle cell;
  int i0, i1;
  if (c3t3.triangulation().tds().is_edge(v0, v1, cell, i0, i1))
    return c3t3.is_in_complex(Edge(cell, i0, i1));
  else
    return false;
}

template<typename C3t3>
bool protecting_balls_intersect(const typename C3t3::Edge& e,
                                const C3t3& c3t3)
{
  const auto vv = c3t3.triangulation().vertices(e);
  if(  c3t3.in_dimension(vv[0]) > 1
    || c3t3.in_dimension(vv[1]) > 1)
    return false;

  const auto& p0 = vv[0]->point();
  const auto& p1 = vv[1]->point();
  if(p0.weight() == 0 || p1.weight() == 0)
    return false;

  const auto r0 = CGAL::approximate_sqrt(p0.weight());
  const auto r1 = CGAL::approximate_sqrt(p1.weight());
  const auto d = CGAL::approximate_sqrt(CGAL::squared_distance(p0, p1));

  return d < r0 + r1;
}

template<typename C3t3, typename OutputIterator>
OutputIterator incident_subdomains(const typename C3t3::Vertex_handle v,
                                   const C3t3& c3t3,
                                   OutputIterator oit)
{
  typedef typename C3t3::Triangulation::Cell_handle Cell_handle;
  std::vector<Cell_handle> cells;
  c3t3.triangulation().incident_cells(v, std::back_inserter(cells));

  for (std::size_t i = 0; i < cells.size(); ++i)
    *oit++ = cells[i]->subdomain_index();

  return oit;
}

template<typename C3t3, typename OutputIterator>
OutputIterator incident_subdomains(const typename C3t3::Edge& e,
                                   const C3t3& c3t3,
                                   OutputIterator oit)
{
  typedef typename C3t3::Triangulation::Cell_circulator Cell_circulator;

  Cell_circulator circ = c3t3.triangulation().incident_cells(e);
  Cell_circulator end = circ;
  do
  {
    *oit++ = circ->subdomain_index();
  } while (++circ != end);

  return oit;
}

template<typename C3t3, typename OutputIterator>
OutputIterator incident_surface_patches(const typename C3t3::Edge& e,
                                        const C3t3& c3t3,
                                        OutputIterator oit)
{
  typedef typename C3t3::Triangulation::Facet_circulator Facet_circulator;
  typedef typename C3t3::Triangulation::Facet Facet;

  Facet_circulator circ = c3t3.triangulation().incident_facets(e);
  Facet_circulator end = circ;
  do
  {
    const Facet& f = *circ;
    if(c3t3.is_in_complex(f))
      *oit++ = c3t3.surface_patch_index(f);
  }
  while (++circ != end);

  return oit;
}

template<typename C3t3, typename OutputIterator>
OutputIterator incident_surface_patches(const typename C3t3::Vertex_handle& v,
                                        const C3t3& c3t3,
                                        OutputIterator oit)
{
  typedef typename C3t3::Triangulation::Facet Facet;
  boost::unordered_set<Facet> facets;
  c3t3.triangulation().incident_facets(v, std::inserter(facets, facets.begin()));

  for (typename boost::unordered_set<Facet>::iterator fit = facets.begin();
    fit != facets.end();
    ++fit)
  {
    const Facet& f = *fit;
    if (c3t3.is_in_complex(f))
      *oit++ = c3t3.surface_patch_index(f);
  }

  return oit;
}

template<typename C3t3>
std::size_t nb_incident_subdomains(const typename C3t3::Vertex_handle v,
                                   const C3t3& c3t3)
{
  typedef typename C3t3::Subdomain_index Subdomain_index;

  std::unordered_set<Subdomain_index> indices;
  incident_subdomains(v, c3t3, std::inserter(indices, indices.begin()));

  return indices.size();
}

template<typename C3t3>
std::size_t nb_incident_subdomains(const typename C3t3::Edge& e,
                                   const C3t3& c3t3)
{
  typedef typename C3t3::Subdomain_index Subdomain_index;

  std::unordered_set<Subdomain_index> indices;
  incident_subdomains(e, c3t3, std::inserter(indices, indices.begin()));

  return indices.size();
}

template <typename C3t3>
std::size_t nb_incident_surface_patches(const typename C3t3::Edge& e,
                                        const C3t3& c3t3)
{
  typedef typename C3t3::Surface_patch_index Surface_patch_index;

  std::unordered_set<Surface_patch_index, boost::hash<Surface_patch_index>> indices;
  incident_surface_patches(e, c3t3, std::inserter(indices, indices.begin()));

  return indices.size();
}

template<typename C3t3>
std::size_t nb_incident_complex_edges(const typename C3t3::Vertex_handle v,
                                      const C3t3& c3t3)
{
  typedef typename C3t3::Edge Edge;
  std::unordered_set<Edge> edges;
  c3t3.triangulation().finite_incident_edges(v, std::inserter(edges, edges.begin()));

  std::size_t count = 0;
  for (const Edge& e : edges)
  {
    if (c3t3.is_in_complex(e))
      ++count;
  }
  return count;
}


template<typename C3t3>
bool is_feature(const typename C3t3::Vertex_handle v,
                const typename C3t3::Vertex_handle neighbor,
                const C3t3& c3t3)
{
  typename C3t3::Cell_handle ch;
  int i0, i1;
  if (c3t3.triangulation().is_edge(v, neighbor, ch, i0, i1))
  {
    typename C3t3::Edge edge(ch, i0, i1);
    return c3t3.is_in_complex(edge);
  }
  return false;
}

template<typename C3t3>
bool is_feature(const typename C3t3::Vertex_handle v, const C3t3& c3t3)
{
  typedef typename C3t3::Edge Edge;

  if (c3t3.number_of_corners() > 0)
  {
    return c3t3.is_in_complex(v);
  }
  else if (nb_incident_subdomains(v, c3t3) > 3)
  {
    std::vector<Edge> edges;
    c3t3.triangulation().finite_incident_edges(v, std::back_inserter(edges));

    int feature_count = 0;
    for(const Edge& ei : edges)
    {
      if (c3t3.is_in_complex(ei))
      {
        feature_count++;
        if (feature_count >= 3)
          return true;
      }
    }
  }
  return false;
}

/**
* returns true iff `v` is on the outer hull of c3t3.triangulation()
* i.e. finite and incident to at least one infinite cell
*/
template<typename C3t3>
bool is_on_convex_hull(const typename C3t3::Vertex_handle v,
                       const C3t3& c3t3)
{
  if (v == c3t3.triangulation().infinite_vertex())
    return true;

  //on hull == incident to infinite cell
  typedef typename C3t3::Triangulation::Cell_handle Cell_handle;

  std::vector<Cell_handle> cells;
  c3t3.triangulation().incident_cells(v, std::back_inserter(cells));
  for (Cell_handle ci : cells)
  {
    if (c3t3.triangulation().is_infinite(ci))
      return true;
  }
  return false;
}

/**
* returns true iff `edge` is on the outer hull
* of c3t3.triangulation()
* i.e. finite and incident to at least one infinite cell
*/
template<typename C3t3>
bool is_on_convex_hull(const typename C3t3::Edge & edge,
                       const C3t3& c3t3)
{
  typedef typename C3t3::Triangulation::Cell_circulator Cell_circulator;
  Cell_circulator circ = c3t3.triangulation().incident_cells(edge);
  Cell_circulator done = circ;
  do
  {
    if (c3t3.triangulation().is_infinite(circ))
      return true;
  } while (++circ != done);

  return false;
}

template<typename C3t3, typename CellSelector>
bool is_outside(const typename C3t3::Edge & edge,
                const C3t3& c3t3,
                CellSelector cell_selector)
{
  typedef typename C3t3::Triangulation::Cell_circulator Cell_circulator;
  Cell_circulator circ = c3t3.triangulation().incident_cells(edge);
  Cell_circulator done = circ;
  do
  {
    // is cell in complex?
    if (c3t3.is_in_complex(circ))
      return false;
    // does circ belong to the selection?
    if (get(cell_selector, circ))
      return false;

    ++circ;
  } while (circ != done);

  return true; //all incident cells are outside or infinite
}

// is `v` part of the selection of cells that should be remeshed?
template<typename C3t3, typename CellSelector>
bool is_selected(const typename C3t3::Vertex_handle v,
                 const C3t3& c3t3,
                 CellSelector cell_selector)
{
  typedef typename C3t3::Triangulation::Cell_handle Cell_handle;

  std::vector<Cell_handle> cells;
  c3t3.triangulation().incident_cells(v, std::back_inserter(cells));

  for(Cell_handle c : cells)
  {
    if (get(cell_selector, c))
      return true;
  }
  return false;
}

template<typename C3t3, typename CellSelector>
bool is_internal(const typename C3t3::Edge& edge,
                 const C3t3& c3t3,
                 CellSelector cell_selector)
{
  const typename C3t3::Vertex_handle vs = edge.first->vertex(edge.second);
  const typename C3t3::Vertex_handle vt = edge.first->vertex(edge.third);

  typedef typename C3t3::Triangulation::Cell_circulator Cell_circulator;
  Cell_circulator circ = c3t3.triangulation().incident_cells(edge);
  Cell_circulator done = circ;

  const typename C3t3::Subdomain_index si = circ->subdomain_index();
  do
  {
    if (c3t3.triangulation().is_infinite(circ))
      return false;
    if (si != circ->subdomain_index())
      return false;
    if (!get(cell_selector, circ))
      return false;
    if (c3t3.is_in_complex(
          circ,
          CGAL::Triangulation_utils_3::next_around_edge(circ->index(vs), circ->index(vt))))
      return false;
  } while (++circ != done);

  return true;
}

// is `e` part of the selection of cells that should be remeshed?
template<typename C3T3, typename CellSelector>
bool is_selected(const typename C3T3::Triangulation::Edge& e,
                 const C3T3& c3t3,
                 CellSelector cell_selector)
{
  typedef typename C3T3::Triangulation::Cell_circulator Cell_circulator;
  Cell_circulator circ = c3t3.triangulation().incident_cells(e);
  Cell_circulator done = circ;
  do
  {
    if (get(cell_selector, circ))
      return true;
  } while (++circ != done);

  return false;
}

template<typename Gt>
void normalize(typename Gt::Vector_3& v, const Gt& gt)
{
  typedef typename Gt::FT       FT;

  const FT norm = CGAL::approximate_sqrt(gt.compute_squared_length_3_object()(v));
  if (norm != FT(0))
    v = gt.construct_divided_vector_3_object()(v, norm);
}

template<typename Facet, typename Gt>
typename Gt::Vector_3 normal(const Facet& f, const Gt& gt)
{
  typedef typename Gt::Vector_3 Vector_3;
  typedef typename Gt::Point_3  Point;
  typedef typename Gt::FT       FT;

  Point p0 = point(f.first->vertex((f.second + 1) % 4)->point());
  Point p1 = point(f.first->vertex((f.second + 2) % 4)->point());
  const Point& p2 = point(f.first->vertex((f.second + 3) % 4)->point());

  if (f.second % 2 == 0)//equivalent to the commented orientation test
    std::swap(p0, p1);

  Vector_3 n = gt.construct_cross_product_vector_3_object()(
                 gt.construct_vector_3_object()(p1, p2),
                 gt.construct_vector_3_object()(p1, p0));

  //cross-product(AB, AC)'s norm is the area of the parallelogram
  //formed by these 2 vectors.
  //the triangle's area is half of it
  return gt.construct_scaled_vector_3_object()(n, FT(1) / FT(2));
}

template<typename C3t3, typename CellSelector, typename OutputIterator>
OutputIterator get_internal_edges(const C3t3& c3t3,
                                  CellSelector cell_selector,
                                  OutputIterator oit)/*holds Edges*/
{
  for (typename C3t3::Triangulation::Finite_edges_iterator
       eit = c3t3.triangulation().finite_edges_begin();
       eit != c3t3.triangulation().finite_edges_end();
       ++eit)
  {
    const typename C3t3::Edge& e = *eit;
    if (is_internal(e, c3t3, cell_selector))
    {
      *oit++ = make_vertex_pair(e);
    }
  }
  return oit;
}

template<typename C3t3, typename CellSelector>
bool topology_test(const typename C3t3::Edge& edge,
                   const C3t3& c3t3,
                   const CellSelector& cell_selector)
{
  typedef typename C3t3::Vertex_handle Vertex_handle;
  typedef typename C3t3::Cell_handle   Cell_handle;
  typedef typename C3t3::Edge          Edge;
  typedef typename C3t3::Facet         Facet;
  typedef typename C3t3::Triangulation::Facet_circulator Facet_circulator;

  const Vertex_handle v0 = edge.first->vertex(edge.second);
  const Vertex_handle v1 = edge.first->vertex(edge.third);

  // the "topology test" checks that :
  // no incident non-boundary facet has 3 boundary edges
  // no incident boundary facet has 3 feature edges

  Facet_circulator fcirc = c3t3.triangulation().incident_facets(edge);
  Facet_circulator fdone = fcirc;
  do
  {
    if (c3t3.triangulation().is_infinite(fcirc->first))
      continue;

    const Facet& f = *fcirc;
    if (is_boundary(c3t3, f, cell_selector))
      //boundary : check that facet does not have 3 feature edges
    {
      //Get the ids of the opposite vertices
      for (int i = 1; i < 4; i++)
      {
        Vertex_handle vi = f.first->vertex((f.second + i) % 4);
        if (vi != v0 && vi != v1 && nb_incident_subdomains(vi, c3t3) > 1)
        {
          if (is_edge_in_complex(v0, vi, c3t3)
              && is_edge_in_complex(v1, vi, c3t3))
            return false;
        }
      }
    }
    else //non-boundary : check that facet does not have 3 boundary edges
    {
      const Cell_handle circ = f.first;
      const int i = f.second;
      if (is_boundary(c3t3, Edge(circ, (i + 1) % 4, (i + 2) % 4), cell_selector)
          && is_boundary(c3t3, Edge(circ, (i + 2) % 4, (i + 3) % 4), cell_selector)
          && is_boundary(c3t3, Edge(circ, (i + 3) % 4, (i + 1) % 4), cell_selector))
        return false;
    }
  } while (++fcirc != fdone);

  return true;
}

template<typename Tr>
typename Tr::Geom_traits::FT
squared_edge_length(const typename Tr::Edge& e, const Tr& tr)
{
  return tr.geom_traits().compute_squared_length_3_object()(tr.segment(e));
}

template<typename Tr, typename Sizing>
typename Tr::Geom_traits::FT
squared_upper_size_bound(const typename Tr::Edge& e,
                         const Sizing& sizing,
                         const Tr& /* tr */)
{
  using FT = typename Tr::Geom_traits::FT;
  using Vertex_handle = typename Tr::Vertex_handle;
  using P = typename Tr::Geom_traits::Point_3;

  const Vertex_handle u = e.first->vertex(e.second);
  const Vertex_handle v = e.first->vertex(e.third);

  const FT size_at_u = sizing(P(u->point()), u->in_dimension(), u->index());
  const FT size_at_v = sizing(P(v->point()), v->in_dimension(), v->index());

  const FT sq_max_u = CGAL::square(FT(4) / FT(3) * size_at_u);
  const FT sq_max_v = CGAL::square(FT(4) / FT(3) * size_at_v);

  return (std::max)(sq_max_u, sq_max_v);
}

template<typename Tr, typename Sizing>
std::optional<typename Tr::Geom_traits::FT>
is_too_long(const typename Tr::Edge& e,
            const Sizing& sizing,
            const Tr& tr)
{
  using FT = typename Tr::Geom_traits::FT;

  const FT sqlen = squared_edge_length(e, tr);
  const FT sqmax = squared_upper_size_bound(e, sizing, tr);

  if (sqlen > sqmax)
    return sqlen;
  else
    return std::nullopt;
}

template<typename Tr, typename Sizing>
typename Tr::Geom_traits::FT
squared_lower_size_bound(const typename Tr::Edge& e,
                         const Sizing& sizing,
                         const Tr& /* tr */)
{
  using FT = typename Tr::Geom_traits::FT;
  using Vertex_handle = typename Tr::Vertex_handle;
  using P = typename Tr::Geom_traits::Point_3;

  const Vertex_handle u = e.first->vertex(e.second);
  const Vertex_handle v = e.first->vertex(e.third);

  const FT size_at_u = sizing(P(u->point()), u->in_dimension(), u->index());
  const FT size_at_v = sizing(P(v->point()), v->in_dimension(), v->index());

  const FT sq_min_u = CGAL::square(FT(4) / FT(5) * size_at_u);
  const FT sq_min_v = CGAL::square(FT(4) / FT(5) * size_at_v);

  return (std::min)(sq_min_u, sq_min_v);
}

template<typename Tr, typename Sizing>
std::optional<typename Tr::Geom_traits::FT>
is_too_short(const typename Tr::Edge& e,
             const Sizing& sizing,
             const Tr& tr)
{
  using FT = typename Tr::Geom_traits::FT;

  const FT sqlen = squared_edge_length(e, tr);
  const FT sqmin = squared_lower_size_bound(e, sizing, tr);

  if (sqlen < sqmin)
    return sqlen;
  else
    return std::nullopt;
}

template<typename C3t3>
Subdomain_relation compare_subdomains(const typename C3t3::Vertex_handle v0,
                                      const typename C3t3::Vertex_handle v1,
                                      const C3t3& c3t3)
{
  typedef typename C3t3::Subdomain_index Subdomain_index;
  typedef boost::container::flat_set<Subdomain_index,
    std::less<Subdomain_index>,
    boost::container::small_vector<Subdomain_index, 30> > Set_of_subdomains;

  Set_of_subdomains subdomains_v0;
  incident_subdomains(v0, c3t3,
    std::inserter(subdomains_v0, subdomains_v0.begin()));

  Set_of_subdomains subdomains_v1;
  incident_subdomains(v1, c3t3,
    std::inserter(subdomains_v1, subdomains_v1.begin()));

  if (subdomains_v0.size() == subdomains_v1.size())
  {
    if(std::equal(subdomains_v0.begin(), subdomains_v0.end(), subdomains_v1.begin()))
      return EQUAL;
    else
      return DIFFERENT;
  }
  else
  {
    boost::container::small_vector<Subdomain_index, 30>
      intersection((std::min)(subdomains_v0.size(), subdomains_v1.size()), -1);
    typename boost::container::small_vector<Subdomain_index, 30>::iterator
    end_it = std::set_intersection(subdomains_v0.begin(), subdomains_v0.end(),
                                   subdomains_v1.begin(), subdomains_v1.end(),
                                   intersection.begin());
    std::ptrdiff_t intersection_size =
      std::distance(intersection.begin(), end_it);

    if (subdomains_v0.size() > subdomains_v1.size()
        && intersection_size == std::ptrdiff_t(subdomains_v1.size()))
    {
      return INCLUDES;
    }
    else if (intersection_size == std::ptrdiff_t(subdomains_v0.size())) {
      return INCLUDED;
    }
  }
  return DIFFERENT;
}

template<typename C3t3, typename CellSelector>
void get_edge_info(const typename C3t3::Edge& edge,
                   bool& update_v0,
                   bool& update_v1,
                   const C3t3& c3t3,
                   const CellSelector& cell_selector)
{
  typedef typename C3t3::Vertex_handle Vertex_handle;

  update_v0 = false;
  update_v1 = false;

  const Vertex_handle v0 = edge.first->vertex(edge.second);
  const Vertex_handle v1 = edge.first->vertex(edge.third);

  const int dim0 = c3t3.in_dimension(v0);
  const int dim1 = c3t3.in_dimension(v1);

  if (dim0 == 3)
  {
    CGAL_assertion(!is_on_convex_hull(v0, c3t3));
    update_v0 = true;
    if (dim1 == 3)
    {
      CGAL_assertion(!is_on_convex_hull(v1, c3t3));
      update_v1 = true;
      return;
    }
    else // dim1 is 2, 1, or 0
      return;
  }
  else if (dim1 == 3)
  {
    update_v1 = true;
    return;
  }

  // from now on, all cases lie on surfaces, or between surfaces
  CGAL_assertion(dim0 != 3 && dim1 != 3);

  //feature edges and feature vertices
  if (dim0 < 2 || dim1 < 2)
  {
    if (!topology_test(edge, c3t3, cell_selector))
    {
#ifdef CGAL_DEBUG_TET_REMESHING_IN_PLUGIN
      nb_topology_test++;
#endif
      return;
    }

    if (c3t3.is_in_complex(edge))
    {
      const std::size_t nb_si_v0 = nb_incident_subdomains(v0, c3t3);
      const std::size_t nb_si_v1 = nb_incident_subdomains(v1, c3t3);

      if (nb_si_v0 > nb_si_v1) {
        if (!c3t3.is_in_complex(v1))
          update_v1 = true;
      }
      else if (nb_si_v1 > nb_si_v0) {
        if (!c3t3.is_in_complex(v0))
          update_v0 = true;
      }
      else {
        if (!c3t3.is_in_complex(v0))
          update_v0 = true;
        if (!c3t3.is_in_complex(v1))
          update_v1 = true;
      }
    }
    else
    {
      if (dim0 == 2 && is_boundary_edge(v0, v1, c3t3, cell_selector))
      {
        update_v0 = true;
        return;
      }
      else if(dim1 == 2 && is_boundary_edge(v0, v1, c3t3, cell_selector))
      {
        update_v1 = true;
        return;
      }
    }
    return;
  }

  if (dim0 == 2 && dim1 == 2)
  {
    if (is_boundary(c3t3, edge, cell_selector))
    {
      if (!topology_test(edge, c3t3, cell_selector))
        return;
      Subdomain_relation subdomain_rel = compare_subdomains(v0, v1, c3t3);

      //Vertices on the same surface
      if (subdomain_rel == INCLUDES) {
        update_v1 = true;
      }
      else if (subdomain_rel == INCLUDED) {
        update_v0 = true;
      }
      else if (subdomain_rel == EQUAL)
      {
        if (c3t3.number_of_edges() == 0)
        {
          update_v0 = true;
          update_v1 = true;
        }
        else
        {
          const bool v0_on_feature = is_on_feature(v0);
          const bool v1_on_feature = is_on_feature(v1);

          if (v0_on_feature && v1_on_feature) {
            if (c3t3.is_in_complex(edge)) {
              if (!c3t3.is_in_complex(v0))
                update_v0 = true;
              if (!c3t3.is_in_complex(v1))
                update_v1 = true;
            }
          }
          else {
            if (!v0_on_feature) {
              update_v0 = true;
            }
            if (!v1_on_feature) {
              update_v1 = true;
            }
          }
        }
      }
    }
  }
}

template<typename Tr>
std::array<typename Tr::Edge, 6>
cell_edges(const typename Tr::Cell_handle c, const Tr&)
{
  using Edge = typename Tr::Edge;
  std::array<Edge, 6> edges_array = { { Edge(c, 0, 1),
                                        Edge(c, 0, 2),
                                        Edge(c, 0, 3),
                                        Edge(c, 1, 2),
                                        Edge(c, 1, 3),
                                        Edge(c, 2, 3) } };
  return edges_array;
}

namespace internal
{
  template<typename C3t3, typename CellSelector>
  void treat_before_delete(typename C3t3::Cell_handle c,
                           CellSelector& cell_selector,
                           C3t3& c3t3)
  {
    if (c3t3.is_in_complex(c))
      c3t3.remove_from_complex(c);
    if (get(cell_selector, c))
      put(cell_selector, c, false);
  }

  template<typename C3t3, typename CellSelector>
  void treat_new_cell(typename C3t3::Cell_handle c,
                      const typename C3t3::Subdomain_index& subdomain,
                      CellSelector& cell_selector,
                      const bool selected,
                      C3t3& c3t3)
  {
    //update C3t3
    using Subdomain_index = typename C3t3::Subdomain_index;
    if(c3t3.is_in_complex(c))
      c3t3.remove_from_complex(c);

    if (Subdomain_index() != subdomain)
      c3t3.add_to_complex(c, subdomain);
    else
      c->set_subdomain_index(Subdomain_index());

    //update cell_selector property map
    put(cell_selector, c, selected);
  }
}

namespace debug
{

template<typename C3t3>
bool check_facets(const typename C3t3::Vertex_handle vh0,
                  const typename C3t3::Vertex_handle vh1,
                  const typename C3t3::Vertex_handle vh2,
                  const typename C3t3::Vertex_handle vh3,
                  const C3t3& c3t3)
{
  int li, lj, lk;
  typename C3t3::Cell_handle c;

  bool b1 = c3t3.triangulation().is_facet(vh0, vh1, vh2, c, li, lj, lk);
  bool b2 = c3t3.is_in_complex(c, (6 - li - lj - lk));
  bool b3 = c3t3.triangulation().is_facet(vh0, vh1, vh3, c, li, lj, lk);
  bool b4 = c3t3.is_in_complex(c, (6 - li - lj - lk));

  return b1 && b2 && b3 && b4;
}

// forward-declaration
template<typename Tr, typename CellRange>
void dump_cells(const CellRange& cells, const char* filename);

template <typename Bimap>
void dump_edges(const Bimap& edges, const char* filename)
{
  std::ofstream ofs(filename);
  ofs.precision(17);

  for(typename Bimap::left_const_reference it : edges.left)
  {
    ofs << "2 " << point(it.first.first->point())
        << " " << point(it.first.second->point()) << std::endl;
  }
  ofs.close();
}

template <typename Edge>
void dump_edges(const std::vector<Edge>& edges, const char* filename)
{
  std::ofstream ofs(filename);
  ofs.precision(17);

  for (const Edge& e : edges)
  {
    ofs << "2 " << point(e.first->vertex(e.second)->point())
        << " " << point(e.first->vertex(e.third)->point()) << std::endl;
  }
  ofs.close();
}

template<typename Facet, typename OutputStream>
void dump_facet(const Facet& f, OutputStream& os)
{
  os << "4 ";
  os << point(f.first->vertex((f.second + 1) % 4)->point()) << " "
     << point(f.first->vertex((f.second + 2) % 4)->point()) << " "
     << point(f.first->vertex((f.second + 3) % 4)->point()) << " "
     << point(f.first->vertex((f.second + 1) % 4)->point());
  os << std::endl;
}

template<typename FacetRange>
void dump_facets(const FacetRange& facets, const char* filename)
{
  std::ofstream os(filename);
  for (typename FacetRange::value_type f : facets)
  {
    dump_facet(f, os);
  }
  os.close();
}

template<typename C3t3, typename CellSelector>
void dump_facets_from_selection(const C3t3& c3t3,
  const CellSelector& selector,
  const char* filename)
{
  std::vector<typename C3t3::Facet> facets;
  for (const auto& f : c3t3.triangulation().finite_facets())
  {
    if (get(selector, f.first) != get(selector, f.first->neighbor(f.second)))
      facets.push_back(f);
  }
  dump_facets(facets, filename);
}

template<typename CellRange>
void dump_polylines(const CellRange& cells, const char* filename)
{
  std::ofstream ofs(filename);
  if (!ofs) return;

  for (typename CellRange::const_iterator it = cells.begin();
       it != cells.end(); ++it)
  {
    for (int i = 0; i < 4; ++i)
      dump_facet(std::make_pair(*it, i), ofs);
  }
  ofs.close();
}

template<typename C3t3>
void check_surface_patch_indices(const C3t3& c3t3)
{
  typedef typename C3t3::Vertex_handle Vertex_handle;
  for (Vertex_handle v : c3t3.triangulation().finite_vertex_handles())
  {
    if (v->in_dimension() != 2)
      continue;
    CGAL_assertion(surface_patch_index(v, c3t3) != typename C3t3::Surface_patch_index());
  }
}

template<typename C3t3>
void count_far_points(const C3t3& c3t3)
{
  std::size_t count = 0;
  for (auto v : c3t3.triangulation().finite_vertex_handles())
  {
    if(c3t3.in_dimension(v) == -1)
      ++count;
  }
  std::cout << "Nb far points : " << count << std::endl;
}

template<typename Tr>
bool are_cell_orientations_valid(const Tr& tr)
{
  typedef typename Tr::Geom_traits::Point_3 Point_3;
  typedef typename Tr::Facet                Facet;

  std::set<Facet> facets;
  for (const typename Tr::Cell_handle ch : tr.finite_cell_handles())
  {
    const Point_3& p0 = point(ch->vertex(0)->point());
    const Point_3& p1 = point(ch->vertex(1)->point());
    const Point_3& p2 = point(ch->vertex(2)->point());
    const Point_3& p3 = point(ch->vertex(3)->point());

    const CGAL::Orientation o = CGAL::orientation(p0, p1, p2, p3);
    if (o != CGAL::POSITIVE)
    {
      facets.insert(canonical_facet(Facet(ch, 0)));
      facets.insert(canonical_facet(Facet(ch, 1)));
      facets.insert(canonical_facet(Facet(ch, 2)));
      facets.insert(canonical_facet(Facet(ch, 3)));
    }
  }
  if (!facets.empty())
  {
    std::cerr << "Warning : there are inverted cells!\n"
              << "\tSee cells_with_negative_volume.polylines.txt" << std::endl;
    dump_facets(facets, "cells_with_negative_volume.polylines.txt");
  }
  return facets.empty();
}

template<typename Tr>
void dump_surface_off(const Tr& tr, const char* filename)
{
  typedef typename Tr::Vertex_handle              Vertex_handle;
  typedef typename Tr::Cell_handle                Cell_handle;
  typedef typename Tr::Finite_facets_iterator     Finite_facets_iterator;
  typedef boost::bimap<Vertex_handle, int>                   Bimap_t;
  typedef typename Bimap_t::left_map::value_type             value_type;

  //collect vertices
  Bimap_t vertices;
  std::size_t nbf = 0;
  int index = 0;
  for (Finite_facets_iterator fit = tr.finite_facets_begin();
       fit != tr.finite_facets_end(); ++fit)
  {
    Cell_handle c = fit->first;
    int i = fit->second;
    if (tr.is_infinite(c) || tr.is_infinite(c->neighbor(i)))
    {
      nbf++;
      for (int j = 1; j < 4; ++j)
      {
        Vertex_handle vij = c->vertex((i + j) % 4);
        if (vertices.left.find(vij) == vertices.left.end())
          vertices.left.insert(value_type(vij, index++));
      }
    }
  }

  //write header
  std::ofstream ofs(filename);
  ofs.precision(17);
  ofs << "OFF" << std::endl;
  ofs << vertices.left.size() << " " << nbf << " 0" << std::endl << std::endl;

  // write vertices
  for (typename Bimap_t::right_iterator vit = vertices.right.begin();
       vit != vertices.right.end(); ++vit)
  {
    ofs << point(vit->second->point()) << std::endl;
  }

  //write facets
  CGAL_assertion_code(std::size_t nbf_print = 0);
  for (Finite_facets_iterator fit = tr.finite_facets_begin();
       fit != tr.finite_facets_end(); ++fit)
  {
    Cell_handle c = fit->first;
    int i = fit->second;
    if (tr.is_infinite(c) || tr.is_infinite(c->neighbor(i)))
    {
      ofs << "3  " << vertices.left.at(c->vertex((i + 1) % 4)) << " "
          << vertices.left.at(c->vertex((i + 2) % 4)) << " "
          << vertices.left.at(c->vertex((i + 3) % 4)) << std::endl;
      CGAL_assertion_code(++nbf_print);
    }
  }
  CGAL_assertion(nbf == nbf_print);

  ofs.close();
}

template<typename CellRange, typename Tr>
void dump_cells_off(const CellRange& cells, const Tr& /*tr*/, const char* filename)
{
  typedef typename Tr::Vertex_handle              Vertex_handle;
  typedef typename Tr::Cell_handle                Cell_handle;
  typedef boost::bimap<Vertex_handle, int>        Bimap_t;
  typedef typename Bimap_t::left_map::value_type  value_type;

  Bimap_t vertices;
  int index = 0;
  std::unordered_set<std::array<Vertex_handle, 3>, boost::hash<std::array<Vertex_handle, 3>> > facets;

  for (Cell_handle c : cells)
  {
    //collect vertices
    for (int i = 0; i < 4; ++i)
    {
      Vertex_handle vi = c->vertex(i);
      if (vertices.left.find(c->vertex(i)) == vertices.left.end())
        vertices.left.insert(value_type(vi, index++));
    }
    //collect facets
    for (int i = 0; i < 4; ++i)
    {
      //if (tr.is_infinite(c->neighbor(i)))
      {
        std::array<Vertex_handle, 3> fi = make_vertex_array(c->vertex((i + 1) % 4),
          c->vertex((i + 2) % 4),
          c->vertex((i + 3) % 4));
          facets.insert(fi);
      }
    }
  }

  //write header
  std::ofstream ofs(filename);
  ofs.precision(17);
  ofs << "OFF" << std::endl;
  ofs << vertices.size() << " " << facets.size() << " 0" << std::endl << std::endl;

  for(const typename Bimap_t::right_map::value_type& v : vertices.right)
    ofs << v.second->point().x() << " "
        << v.second->point().y() << " "
        << v.second->point().z() << std::endl;

  for(const std::array<Vertex_handle, 3>& f : facets)
    ofs << "3  " << vertices.left.at(f[0]) << " "
                 << vertices.left.at(f[1]) << " "
                 << vertices.left.at(f[2]) << std::endl;

  ofs.close();
}

template<typename Tr>
void dump_cells_off(const Tr& tr, const char* filename)
{
  typedef typename Tr::Vertex_handle              Vertex_handle;
  typedef typename Tr::Cell_handle                Cell_handle;
  typedef typename Tr::Finite_facets_iterator     Finite_facets_iterator;
  typedef typename Tr::Finite_vertices_iterator   Finite_vertices_iterator;
  typedef boost::bimap<Vertex_handle, int>                   Bimap_t;
  typedef typename Bimap_t::left_map::value_type             value_type;

  //write header
  std::ofstream ofs(filename);
  ofs.precision(17);
  ofs << "OFF" << std::endl;
  ofs << tr.number_of_vertices()
      << " " << tr.number_of_finite_facets() << " 0" << std::endl << std::endl;

  //collect and write vertices
  Bimap_t vertices;
  int index = 0;
  for (Finite_vertices_iterator vit = tr.finite_vertices_begin();
       vit != tr.finite_vertices_end(); ++vit)
  {
    vertices.left.insert(value_type(vit, index++));
    ofs << vit->point().x() << " "
        << vit->point().y() << " "
        << vit->point().z() << std::endl;
  }

  //write facets
  for (Finite_facets_iterator fit = tr.finite_facets_begin();
       fit != tr.finite_facets_end(); ++fit)
  {
    Cell_handle c = fit->first;
    int i = fit->second;
    ofs << "3  " << vertices.left.at(c->vertex((i + 1) % 4)) << " "
        << vertices.left.at(c->vertex((i + 2) % 4)) << " "
        << vertices.left.at(c->vertex((i + 3) % 4)) << std::endl;
  }
  ofs.close();
}

template<typename CellRange>
void dump_cells_polylines(const CellRange& cells, const char* filename)
{
  std::ofstream ofs(filename);
  ofs.precision(17);
  for (auto c : cells)
  {
    ofs << "2 " << point(c->vertex(0)->point()) << " "
                << point(c->vertex(1)->point()) <<std::endl;
    ofs << "2 " << point(c->vertex(0)->point()) << " "
                << point(c->vertex(2)->point()) << std::endl;
    ofs << "2 " << point(c->vertex(0)->point()) << " "
                << point(c->vertex(3)->point()) << std::endl;
    ofs << "2 " << point(c->vertex(1)->point()) << " "
                << point(c->vertex(2)->point()) << std::endl;
    ofs << "2 " << point(c->vertex(1)->point()) << " "
                << point(c->vertex(3)->point()) << std::endl;
    ofs << "2 " << point(c->vertex(2)->point()) << " "
                << point(c->vertex(3)->point()) << std::endl;
  }
  ofs.close();
}

template<typename Tr, typename CellRange, typename IndexRange>
void dump_cells(const CellRange& cells,
                const IndexRange& indices,
                const char* filename)
{
  typedef typename Tr::Vertex_handle                         Vertex_handle;
  typedef typename Tr::Point                                 Point;
  typedef boost::bimap<Vertex_handle, int>                   Bimap_t;
  typedef typename Bimap_t::left_map::value_type             value_type;

  CGAL_assertion(indices.empty() || cells.size() == indices.size());

  //collect vertices
  Bimap_t vertices;
  int index = 1;
  for (typename CellRange::const_iterator cit = cells.begin();
       cit != cells.end();
       ++cit)
  {
    for (int i = 0; i < 4; ++i)
    {
      Vertex_handle vi = (*cit)->vertex(i);
      if (vertices.left.find(vi) == vertices.left.end())
        vertices.left.insert(value_type(vi, index++));
    }
  }

  //write cells
  std::ofstream ofs(filename);
  ofs.precision(17);
  ofs << "MeshVersionFormatted 1" << std::endl;
  ofs << "Dimension 3" << std::endl;
  ofs << "Vertices" << std::endl << vertices.size() << std::endl;
  for (typename Bimap_t::right_const_iterator vit = vertices.right.begin();
       vit != vertices.right.end();
       ++vit)
  {
    const Point& p = vit->second->point();
    ofs << p.x() << " " << p.y() << " " << p.z() << " 2" << std::endl;
  }
  ofs << "Tetrahedra " << std::endl << cells.size() << std::endl;
  typename IndexRange::const_iterator iit = indices.begin();
  for (typename CellRange::const_iterator cit = cells.begin();
       cit != cells.end();
       ++cit)
  {
    ofs << vertices.left.at((*cit)->vertex(0))
        << " " << vertices.left.at((*cit)->vertex(1))
        << " " << vertices.left.at((*cit)->vertex(2))
        << " " << vertices.left.at((*cit)->vertex(3));

    if (iit == indices.end())
      ofs << " 1" << std::endl;
    else
    {
      ofs << " " << (*iit) << std::endl;
      ++iit;
    }
  }
  ofs << "End" << std::endl;
  ofs.close();
}

template<typename Tr, typename CellRange>
void dump_cells(const CellRange& cells, const char* filename)
{
  std::vector<int> indices;
  dump_cells<Tr>(cells, indices, filename);
}

template<typename Tr>
void dump_cells_in_complex(const Tr& tr, const char* filename)
{
  std::vector<typename Tr::Cell_handle> cells;
  std::vector<typename Tr::Cell::Subdomain_index> indices;

  for (typename Tr::Finite_cells_iterator cit = tr.finite_cells_begin();
       cit != tr.finite_cells_end(); ++cit)
  {
    if (cit->subdomain_index() > 0)
    {
      cells.push_back(cit);
      indices.push_back(cit->subdomain_index());
    }
  }
  dump_cells<Tr>(cells, indices, filename);
}

template<typename C3t3>
void dump_facets_in_complex(const C3t3& c3t3, const char* filename)
{
  typedef typename C3t3::Triangulation              Tr;
  typedef typename Tr::Vertex_handle                Vertex_handle;
  typedef typename Tr::Cell_handle                  Cell_handle;
  typedef typename C3t3::Facets_in_complex_iterator Facets_in_complex_iterator;
  typedef boost::bimap<Vertex_handle, int>          Bimap_t;
  typedef typename Bimap_t::left_map::value_type  value_type;

  //collect vertices
  Bimap_t vertices;
  std::size_t nbf = 0;
  int index = 0;
  for (Facets_in_complex_iterator fit = c3t3.facets_in_complex_begin();
       fit != c3t3.facets_in_complex_end(); ++fit)
  {
    Cell_handle c = fit->first;
    int i = fit->second;

    nbf++;
    for (int j = 1; j < 4; ++j)
    {
      Vertex_handle vij = c->vertex((i + j) % 4);
      if (vertices.left.find(vij) == vertices.left.end())
        vertices.left.insert(value_type(vij, index++));
    }
  }

  //write header
  std::ofstream ofs(filename);
  ofs.precision(17);
  ofs << "OFF" << std::endl;
  ofs << vertices.left.size() << " " << nbf << " 0" << std::endl << std::endl;

  // write vertices
  for (typename Bimap_t::right_iterator vit = vertices.right.begin();
       vit != vertices.right.end(); ++vit)
  {
    ofs << point(vit->second->point()) << std::endl;
  }

  //write facets
  CGAL_assertion_code(std::size_t nbf_print = 0);
  for (Facets_in_complex_iterator fit = c3t3.facets_in_complex_begin();
       fit != c3t3.facets_in_complex_end(); ++fit)
  {
    Cell_handle c = fit->first;
    int i = fit->second;
    ofs << "3  " << vertices.left.at(c->vertex((i + 1) % 4)) << " "
        << vertices.left.at(c->vertex((i + 2) % 4)) << " "
        << vertices.left.at(c->vertex((i + 3) % 4)) << std::endl;
    CGAL_assertion_code(++nbf_print);
  }
  CGAL_assertion(nbf == nbf_print);

  ofs.close();
}

template<typename C3T3>
void dump_edges_in_complex(const C3T3& c3t3, const char* filename)
{
  std::ofstream ofs(filename);
  ofs.precision(17);
  for (typename C3T3::Edges_in_complex_iterator eit = c3t3.edges_in_complex_begin();
       eit != c3t3.edges_in_complex_end(); ++eit)
  {
    const typename C3T3::Edge& e = *eit;
    ofs << "2 "
        << point(e.first->vertex(e.second)->point()) << " "
        << point(e.first->vertex(e.third)->point()) << "\n";
  }
  ofs.close();
}

template<typename Tr, typename CellSelector>
void dump_cells_with_small_dihedral_angle(const Tr& tr,
    const double angle_bound,
    CellSelector cell_select,
    const char* filename)
{
  typedef typename Tr::Cell_handle           Cell_handle;
  typedef typename Tr::Cell::Subdomain_index Subdomain_index;
  std::vector<Cell_handle>     cells;
  std::vector<Subdomain_index> indices;

  for (Cell_handle c : tr.finite_cell_handles())
  {
    if (c->subdomain_index() != Subdomain_index() && get(cell_select, c))
    {
      double dh = min_dihedral_angle(tr, c);
      if (dh < angle_bound)
      {
        cells.push_back(c);
        indices.push_back(c->subdomain_index());
      }
    }
  }
  std::cout << "bad cells : " << cells.size() << std::endl;
  dump_cells<Tr>(cells, indices, filename);
  dump_cells_off(cells, tr, "bad_cells.off");
}

template<typename Tr>
void dump_vertices_by_dimension(const Tr& tr, const char* prefix)
{
  typedef typename Tr::Vertex_handle Vertex_handle;
  std::vector< std::vector<Vertex_handle> > vertices_per_dimension(4);

  std::size_t nb_far_points = 0;
  for (typename Tr::Finite_vertices_iterator
       vit = tr.finite_vertices_begin();
       vit != tr.finite_vertices_end();
       ++vit)
  {
    if (vit->in_dimension() == -1)
    {
      ++nb_far_points;
      continue;//far point
    }
    CGAL_assertion(vit->in_dimension() >= 0 && vit->in_dimension() < 4);

    vertices_per_dimension[vit->in_dimension()].push_back(vit);
  }

  for (int i = 0; i < 4; ++i)
  {
    //dimension is i
    const std::vector<Vertex_handle>& vertices_di = vertices_per_dimension[i];

    std::cout << "Dimension " << i << " : " << vertices_di.size() << std::endl;

    std::ostringstream oss;
    oss << prefix << "_dimension_" << i << ".off";

    std::ofstream ofs(oss.str());
    ofs.precision(17);
    ofs << "OFF" << std::endl;
    ofs << vertices_di.size() << " 0 0" << std::endl << std::endl;

    for (Vertex_handle vj : vertices_di)
    {
      ofs << point(vj->point()) << std::endl;
    }

    ofs.close();
  }
  std::cout << "Nb far points : " << nb_far_points << std::endl;
}

template<typename Tr>
void dump_triangulation_cells(const Tr& tr, const char* filename)
{
  std::vector<typename Tr::Cell_handle> cells(tr.number_of_finite_cells());
  std::vector<typename Tr::Cell::Subdomain_index> indices(tr.number_of_finite_cells());
  int i = 0;
  for (typename Tr::Finite_cells_iterator cit = tr.finite_cells_begin();
       cit != tr.finite_cells_end(); ++cit)
  {
    cells[i] = cit;
    indices[i++] = cit->subdomain_index();
  }
  dump_cells<Tr>(cells, indices, filename);
}

template<typename C3t3>
void dump_binary(const C3t3& c3t3, const char* filename)
{
  std::ofstream os(filename, std::ios::binary | std::ios::out);
  CGAL::IO::save_binary_file(os, c3t3);
  os.close();
}

template<typename C3t3>
void dump_medit(const C3t3& c3t3, const char* filename)
{
  std::ofstream os(filename, std::ios::out);
  c3t3.output_to_medit(os, true, true);
  os.close();
}

template<typename C3t3>
void dump_c3t3(const C3t3& c3t3, const char* filename_no_extension)
{
  std::string filename_medit(filename_no_extension);
  filename_medit.append(".mesh");
  dump_medit(c3t3, filename_medit.c_str());

  std::string filename_binary(filename_no_extension);
  filename_binary.append(".binary.cgal");
  dump_binary(c3t3, filename_binary.c_str());
}


} //namespace debug
} //namespace Tetrahedral_remeshing
} //namespace CGAL

#endif //CGAL_INTERNAL_TET_REMESHING_HELPERS_H<|MERGE_RESOLUTION|>--- conflicted
+++ resolved
@@ -81,37 +81,7 @@
   return 0;
 }
 
-<<<<<<< HEAD
-=======
-template<typename Tr>
-std::array<typename Tr::Vertex_handle, 2>
-vertices(const typename Tr::Edge& e , const Tr&)
-{
-  return std::array<typename Tr::Vertex_handle, 2>{
-               e.first->vertex(e.second),
-               e.first->vertex(e.third)};
-}
-template<typename Tr>
-std::array<typename Tr::Vertex_handle, 3>
-vertices(const typename Tr::Facet& f, const Tr&)
-{
-  return std::array<typename Tr::Vertex_handle, 3>{
-               f.first->vertex(Tr::vertex_triple_index(f.second, 0)),
-               f.first->vertex(Tr::vertex_triple_index(f.second, 1)),
-               f.first->vertex(Tr::vertex_triple_index(f.second, 2))};
-}
-template<typename Tr>
-std::array<typename Tr::Vertex_handle, 4>
-vertices(const typename Tr::Cell_handle c, const Tr&)
-{
-  return std::array<typename Tr::Vertex_handle, 4>{
-               c->vertex(0),
-               c->vertex(1),
-               c->vertex(2),
-               c->vertex(3)};
-}
-
->>>>>>> 49415f30
+// returns angle in degrees
 // returns angle in degrees
 template<typename Gt, typename Point>
 typename Gt::FT dihedral_angle(const Point& p,
