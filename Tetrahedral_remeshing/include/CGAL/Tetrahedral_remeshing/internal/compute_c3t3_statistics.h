// Copyright (c) 2020 GeometryFactory (France) and Telecom Paris (France).
// All rights reserved.
//
// This file is part of CGAL (www.cgal.org)
//
// $URL$
// $Id$
// SPDX-License-Identifier: GPL-3.0-or-later OR LicenseRef-Commercial
//
//
// Author(s)     : Jane Tournois, Noura Faraj, Jean-Marc Thiery, Tamy Boubekeur

#ifndef CGAL_TR_INTERNAL_COMPUTE_C3T3_STATISTICS_H
#define CGAL_TR_INTERNAL_COMPUTE_C3T3_STATISTICS_H

#include <CGAL/license/Tetrahedral_remeshing.h>

#include <limits>
#include <vector>
#include <algorithm>
#include <fstream>
#include <unordered_set>

#include <CGAL/Tetrahedral_remeshing/internal/tetrahedral_remeshing_helpers.h>

namespace CGAL
{
namespace Tetrahedral_remeshing
{
namespace internal
{
template<typename Triangulation, typename CellSelector>
void compute_statistics(const Triangulation& tr,
                        CellSelector cell_selector,
                        const char* filename = "statistics_c3t3.txt")
{
  typedef Triangulation Tr;
  typedef typename Tr::Geom_traits Gt;
  typedef typename Tr::Cell_handle   Cell_handle;
  typedef typename Tr::Vertex_handle Vertex_handle;
  typedef typename Gt::Point_3       Point;
  typedef typename Tr::Facet         Facet;
  typedef typename Tr::Finite_cells_iterator  Finite_cells_iterator;
  typedef typename Tr::Cell::Subdomain_index  Subdomain_index;

  std::size_t nb_edges = 0;
  double total_edges = 0;

  double min_edges_length = (std::numeric_limits<double>::max)();
  double max_edges_length = 0.;

  double smallest_edge_radius = (std::numeric_limits<double>::max)();
  double smallest_radius_radius = (std::numeric_limits<double>::max)();
  double biggest_v_sma_cube = 0.;
  double max_dihedral_angle = 0.;
  double min_dihedral_angle = 180.;

  for (Facet fit : tr.finite_facets())
  {
<<<<<<< HEAD
    const Cell_handle cell = fit.first;
    const int& index = fit.second;
    if (!cell_selector(cell) || !cell_selector(cell->neighbor(index)))
=======
    const Cell_handle cell = fit->first;
    const int& index = fit->second;
    if (!get(cell_selector, cell) || !get(cell_selector, cell->neighbor(index)))
>>>>>>> 45609cfc
      continue;

    const Point& pa = point(cell->vertex((index + 1) & 3)->point());
    const Point& pb = point(cell->vertex((index + 2) & 3)->point());
    const Point& pc = point(cell->vertex((index + 3) & 3)->point());

    double edges[3];
    edges[0] = (CGAL::sqrt(CGAL::squared_distance(pa, pb)));
    edges[1] = (CGAL::sqrt(CGAL::squared_distance(pa, pc)));
    edges[2] = (CGAL::sqrt(CGAL::squared_distance(pb, pc)));
    for (int i = 0; i < 3; ++i)
    {
      if (edges[i] < min_edges_length){ min_edges_length = edges[i]; }
      if (edges[i] > max_edges_length){ max_edges_length = edges[i]; }
      total_edges += edges[i];
      ++nb_edges;
    }
  }

  double mean_edges_length = total_edges / (double)nb_edges;

  typename Gt::Compute_approximate_dihedral_angle_3 approx_dihedral_angle
    = tr.geom_traits().compute_approximate_dihedral_angle_3_object();

  std::size_t nb_tets = 0;
  std::unordered_set<Vertex_handle> selected_vertices;
  std::vector<Subdomain_index> sub_ids;
  for (Finite_cells_iterator cit = tr.finite_cells_begin();
       cit != tr.finite_cells_end();
       ++cit)
  {
    const Subdomain_index& si = cit->subdomain_index();
    if (si == Subdomain_index() || !get(cell_selector, cit))
      continue;

    ++nb_tets;
    if (std::find(sub_ids.begin(), sub_ids.end(), si) == sub_ids.end())
      sub_ids.push_back(cit->subdomain_index());
    for (int i = 0; i < 4; ++i)
      selected_vertices.insert(cit->vertex(i));

    const Point& p0 = point(cit->vertex(0)->point());
    const Point& p1 = point(cit->vertex(1)->point());
    const Point& p2 = point(cit->vertex(2)->point());
    const Point& p3 = point(cit->vertex(3)->point());
    double v = CGAL::abs(tr.tetrahedron(cit).volume());
    if (v == 0.)
    {
      std::cout << "degenerate cell :\n\t";
      std::cout << p0 << "\n\t" << p1 << "\n\t" << p2 << "\n\t" << p3 << std::endl;
    }
    double circumradius = (v == 0.)
                          ? CGAL::sqrt(CGAL::squared_radius(p0, p1, p2))
                          : CGAL::sqrt(CGAL::squared_radius(p0, p1, p2, p3));

    //find shortest edge
    double edges[6];
    edges[0] = CGAL::sqrt(CGAL::squared_distance(p0, p1));
    edges[1] = CGAL::sqrt(CGAL::squared_distance(p0, p2));
    edges[2] = CGAL::sqrt(CGAL::squared_distance(p0, p3));
    edges[3] = CGAL::sqrt(CGAL::squared_distance(p2, p1));
    edges[4] = CGAL::sqrt(CGAL::squared_distance(p2, p3));
    edges[5] = CGAL::sqrt(CGAL::squared_distance(p1, p3));

    double min_edge = edges[0];
    for (int i = 1; i < 6; ++i)
    {
      if (edges[i] < min_edge)
        min_edge = edges[i];
    }

    double sumar = CGAL::sqrt(CGAL::squared_area(p0, p1, p2))
                   + CGAL::sqrt(CGAL::squared_area(p1, p2, p3))
                   + CGAL::sqrt(CGAL::squared_area(p2, p3, p0))
                   + CGAL::sqrt(CGAL::squared_area(p3, p1, p0));
    double inradius = 3. * v / sumar;
    double smallest_edge_radius_ = min_edge / circumradius*CGAL::sqrt(6.) / 4.;//*sqrt(6)/4 so that the perfect tet ratio is 1
    double smallest_radius_radius_ = inradius / circumradius * 3.; //*3 so that the perfect tet ratio is 1 instead of 1/3
    double biggest_v_sma_cube_ = v / std::pow(min_edge, 3) * 6. * CGAL::sqrt(2.);//*6*sqrt(2) so that the perfect tet ratio is 1 instead

    if (smallest_edge_radius_ < smallest_edge_radius)
      smallest_edge_radius = smallest_edge_radius_;

    if (smallest_radius_radius_ < smallest_radius_radius)
      smallest_radius_radius = smallest_radius_radius_;

    if (biggest_v_sma_cube_ > biggest_v_sma_cube)
      biggest_v_sma_cube = biggest_v_sma_cube_;

    double a = CGAL::to_double(CGAL::abs(approx_dihedral_angle(p0, p1, p2, p3)));
    if (a < min_dihedral_angle) { min_dihedral_angle = a; }
    if (a > max_dihedral_angle) { max_dihedral_angle = a; }

    a = CGAL::to_double(CGAL::abs(approx_dihedral_angle(p0, p2, p1, p3)));
    if (a < min_dihedral_angle) { min_dihedral_angle = a; }
    if (a > max_dihedral_angle) { max_dihedral_angle = a; }

    a = CGAL::to_double(CGAL::abs(approx_dihedral_angle(p0, p3, p1, p2)));
    if (a < min_dihedral_angle) { min_dihedral_angle = a; }
    if (a > max_dihedral_angle) { max_dihedral_angle = a; }

    a = CGAL::to_double(CGAL::abs(approx_dihedral_angle(p1, p2, p0, p3)));
    if (a < min_dihedral_angle) { min_dihedral_angle = a; }
    if (a > max_dihedral_angle) { max_dihedral_angle = a; }

    a = CGAL::to_double(CGAL::abs(approx_dihedral_angle(p1, p3, p0, p2)));
    if (a < min_dihedral_angle) { min_dihedral_angle = a; }
    if (a > max_dihedral_angle) { max_dihedral_angle = a; }

    a = CGAL::to_double(CGAL::abs(approx_dihedral_angle(p2, p3, p0, p1)));
    if (a < min_dihedral_angle) { min_dihedral_angle = a; }
    if (a > max_dihedral_angle) { max_dihedral_angle = a; }

  }

  std::size_t nb_subdomains = sub_ids.size();
  //std::size_t nb_vertices = d->c3t3.number_of_vertices_in_complex();

  std::ofstream ofs(filename);
  if (!ofs)
    return;

  ofs << "Nb subdomains               : " << nb_subdomains << std::endl;
  ofs << "Total number of vertices    : " << tr.number_of_vertices() << std::endl;
  ofs << "Number of selected cells    : " << nb_tets << std::endl;
  ofs << "Number of selected vertices : " << selected_vertices.size() << std::endl;
  ofs << std::endl;
  ofs << "Min dihedral angle : " << min_dihedral_angle << std::endl;
  ofs << "Max dihedral angle : " << max_dihedral_angle << std::endl;
  ofs << std::endl;
  ofs << "Shortest edge       : " << min_edges_length << std::endl;
  ofs << "Longest edge        : " << max_edges_length << std::endl;
  ofs << "Average edge length : " << mean_edges_length << std::endl;

  ofs.close();
}

}//end namespace internal
}//end namespace Tetrahedral_remeshing
}//end namespace CGAL

#endif // CGAL_TR_INTERNAL_COMPUTE_C3T3_STATISTICS_H<|MERGE_RESOLUTION|>--- conflicted
+++ resolved
@@ -55,17 +55,11 @@
   double max_dihedral_angle = 0.;
   double min_dihedral_angle = 180.;
 
-  for (Facet fit : tr.finite_facets())
+  for (Facet f : tr.finite_facets())
   {
-<<<<<<< HEAD
-    const Cell_handle cell = fit.first;
-    const int& index = fit.second;
-    if (!cell_selector(cell) || !cell_selector(cell->neighbor(index)))
-=======
-    const Cell_handle cell = fit->first;
-    const int& index = fit->second;
+    const Cell_handle cell = f.first;
+    const int& index = f.second;
     if (!get(cell_selector, cell) || !get(cell_selector, cell->neighbor(index)))
->>>>>>> 45609cfc
       continue;
 
     const Point& pa = point(cell->vertex((index + 1) & 3)->point());
