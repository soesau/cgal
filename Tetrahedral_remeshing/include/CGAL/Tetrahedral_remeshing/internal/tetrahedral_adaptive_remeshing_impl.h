// Copyright (c) 2020 GeometryFactory (France) and Telecom Paris (France).
// All rights reserved.
//
// This file is part of CGAL (www.cgal.org)
//
// $URL$
// $Id$
// SPDX-License-Identifier: GPL-3.0-or-later OR LicenseRef-Commercial
//
//
// Author(s)     : Jane Tournois, Noura Faraj, Jean-Marc Thiery, Tamy Boubekeur

#ifndef TETRAHEDRAL_REMESHING_IMPL_H
#define TETRAHEDRAL_REMESHING_IMPL_H

#include <CGAL/license/Tetrahedral_remeshing.h>

#ifdef CGAL_TETRAHEDRAL_REMESHING_VERBOSE_PROGRESS
#define CGAL_TETRAHEDRAL_REMESHING_VERBOSE
#endif

#include <CGAL/Mesh_complex_3_in_triangulation_3.h>
#include <CGAL/Triangulation_utils_3.h>

#include <CGAL/Tetrahedral_remeshing/internal/split_long_edges.h>
#include <CGAL/Tetrahedral_remeshing/internal/collapse_short_edges.h>
#include <CGAL/Tetrahedral_remeshing/internal/flip_edges.h>
#include <CGAL/Tetrahedral_remeshing/internal/smooth_vertices.h>
#include <CGAL/Tetrahedral_remeshing/internal/peel_slivers.h>

#include <CGAL/Tetrahedral_remeshing/internal/tetrahedral_remeshing_helpers.h>
#include <CGAL/Tetrahedral_remeshing/internal/compute_c3t3_statistics.h>

#include <optional>

namespace CGAL
{
namespace Tetrahedral_remeshing
{
namespace internal
{

class Default_remeshing_visitor
{
public:
  template<typename Tr>
  void before_split(const Tr& /* tr */, const typename Tr::Edge& /* e */) {}
  template<typename Tr>
  void after_split(const Tr& /* tr */, const typename Tr::Vertex_handle /* new_v */) {}

  template<typename CellHandleOld, typename CellHandleNew>
  void after_add_cell(CellHandleOld /* co */, CellHandleNew /* cn */) const {}

  template<typename CellHandle>
  void before_flip(const CellHandle /* c */) {}
  template<typename CellHandle>
  void after_flip(CellHandle /* c */) {}
};

template<typename Tr>
struct All_cells_selected
{
  using key_type = typename Tr::Cell_handle;
  using value_type = bool;
  using reference = bool;
  using category = boost::read_write_property_map_tag;

  friend value_type get(const All_cells_selected&, const key_type& c)
  {
    using SI = typename Tr::Cell::Subdomain_index;
    return c->subdomain_index() != SI();
  }
  friend void put(All_cells_selected&, const key_type&, const value_type)
  {} //nothing to do : subdomain indices are updated in remeshing};
};

template<typename Triangulation
         , typename SizingFunction
         , typename EdgeIsConstrainedMap
         , typename FacetIsConstrainedMap
         , typename CellSelector
         , typename Visitor
         , typename CornerIndex = int
         , typename CurveIndex = int
         >
class Adaptive_remesher
{
  typedef Triangulation Tr;
  typedef typename Tr::Geom_traits::FT FT;

  typedef CGAL::Mesh_complex_3_in_triangulation_3<Tr, CornerIndex, CurveIndex> C3t3;

  typedef typename C3t3::Cell_handle         Cell_handle;
  typedef typename C3t3::Vertex_handle       Vertex_handle;
  typedef typename C3t3::Edge                Edge;
  typedef typename C3t3::Subdomain_index     Subdomain_index;
  typedef typename C3t3::Surface_patch_index Surface_patch_index;
  typedef typename C3t3::Curve_index         Curve_index;
  typedef typename C3t3::Corner_index        Corner_index;

  typedef Tetrahedral_remeshing_smoother<C3t3, SizingFunction> Smoother;

private:
  C3t3 m_c3t3;
  const SizingFunction& m_sizing;
  const bool m_protect_boundaries;
  CellSelector m_cell_selector;
  Visitor& m_visitor;
  Smoother m_vertex_smoother;//initialized with initial surface

  C3t3* m_c3t3_pbackup;
  Triangulation* m_tr_pbackup; //backup to re-swap triangulations when done

public:
  Adaptive_remesher(Triangulation& tr
                    , const SizingFunction& sizing
                    , const bool protect_boundaries
                    , EdgeIsConstrainedMap ecmap
                    , FacetIsConstrainedMap fcmap
                    , bool smooth_constrained_edges
                    , CellSelector cell_selector
                    , Visitor& visitor
                   )
    : m_c3t3()
    , m_sizing(sizing)
    , m_protect_boundaries(protect_boundaries)
    , m_cell_selector(cell_selector)
    , m_visitor(visitor)
    , m_vertex_smoother(sizing)
    , m_c3t3_pbackup(NULL)
    , m_tr_pbackup(&tr)
  {
    m_c3t3.triangulation().swap(tr);

    init_c3t3(ecmap, fcmap);
    m_vertex_smoother.init(m_c3t3, m_cell_selector, smooth_constrained_edges);

#ifdef CGAL_DUMP_REMESHING_STEPS
    CGAL::Tetrahedral_remeshing::debug::dump_c3t3(m_c3t3, "00-init");
    CGAL::Tetrahedral_remeshing::debug::dump_facets_in_complex(m_c3t3,
      "00-facets_in_complex_after_init.off");
#endif
  }

  Adaptive_remesher(C3t3& c3t3
                    , const SizingFunction& sizing
                    , const bool protect_boundaries
                    , EdgeIsConstrainedMap ecmap
                    , FacetIsConstrainedMap fcmap
                    , bool smooth_constrained_edges
                    , CellSelector cell_selector
                    , Visitor& visitor
                   )
    : m_c3t3()
    , m_sizing(sizing)
    , m_protect_boundaries(protect_boundaries)
    , m_cell_selector(cell_selector)
    , m_visitor(visitor)
    , m_vertex_smoother(sizing)
    , m_c3t3_pbackup(&c3t3)
    , m_tr_pbackup(NULL)
  {
    m_c3t3.swap(c3t3);

    init_c3t3(ecmap, fcmap);
    m_vertex_smoother.init(m_c3t3, m_cell_selector, smooth_constrained_edges);

#ifdef CGAL_DUMP_REMESHING_STEPS
    CGAL::Tetrahedral_remeshing::debug::dump_c3t3(m_c3t3, "00-init");
    CGAL::Tetrahedral_remeshing::debug::dump_facets_in_complex(m_c3t3,
      "00-facets_in_complex_after_init.off");
#endif
  }

  bool input_is_c3t3() const
  {
    return m_c3t3_pbackup != NULL;
  }

  void split()
  {
    CGAL_assertion(check_vertex_dimensions());
    split_long_edges(m_c3t3, m_sizing, m_protect_boundaries,
                     m_cell_selector, m_visitor);

#ifdef CGAL_TETRAHEDRAL_REMESHING_DEBUG
    CGAL_assertion(tr().tds().is_valid(true));
    CGAL_assertion(debug::are_cell_orientations_valid(tr()));
    CGAL::Tetrahedral_remeshing::debug::dump_facets_in_complex(m_c3t3,
      "1-facets_in_complex_after_split.off");
    CGAL::Tetrahedral_remeshing::debug::dump_vertices_by_dimension(
      m_c3t3.triangulation(), "1-c3t3_vertices_after_split");
    CGAL::Tetrahedral_remeshing::debug::check_surface_patch_indices(m_c3t3);
<<<<<<< HEAD
    const double mdh = CGAL::Tetrahedral_remeshing::min_dihedral_angle(m_c3t3);
    std::cout << "Min dihedral angle = " << mdh << std::endl;
=======
    CGAL::Tetrahedral_remeshing::debug::dump_edges_in_complex(m_c3t3,
      "1-edges_in_complex_after_split.polylines.txt");
>>>>>>> 001ddcf2
#endif
#ifdef CGAL_DUMP_REMESHING_STEPS
    CGAL::Tetrahedral_remeshing::debug::dump_c3t3(m_c3t3, "1-split");
#endif
  }

  void collapse()
  {
    CGAL_assertion(check_vertex_dimensions());
    collapse_short_edges(m_c3t3, m_sizing, m_protect_boundaries,
                         m_cell_selector, m_visitor);

#ifdef CGAL_TETRAHEDRAL_REMESHING_DEBUG
    CGAL_assertion(tr().tds().is_valid(true));
    CGAL_assertion(debug::are_cell_orientations_valid(tr()));
    CGAL::Tetrahedral_remeshing::debug::dump_vertices_by_dimension(
      m_c3t3.triangulation(), "2-c3t3_vertices_after_collapse");
    CGAL::Tetrahedral_remeshing::debug::check_surface_patch_indices(m_c3t3);
<<<<<<< HEAD
    const double mdh = CGAL::Tetrahedral_remeshing::min_dihedral_angle(m_c3t3);
    std::cout << "Min dihedral angle = " << mdh << std::endl;
=======
    CGAL::Tetrahedral_remeshing::debug::dump_edges_in_complex(m_c3t3,
      "2-edges_in_complex_after_collapse.polylines.txt");
>>>>>>> 001ddcf2
#endif
#ifdef CGAL_DUMP_REMESHING_STEPS
    CGAL::Tetrahedral_remeshing::debug::dump_c3t3(m_c3t3, "2-collapse");
#endif
  }

  void flip()
  {
    flip_edges(m_c3t3, m_protect_boundaries,
               m_cell_selector, m_visitor);

#ifdef CGAL_TETRAHEDRAL_REMESHING_DEBUG
    CGAL_assertion(tr().tds().is_valid(true));
    CGAL_assertion(debug::are_cell_orientations_valid(tr()));
    CGAL::Tetrahedral_remeshing::debug::dump_vertices_by_dimension(
      m_c3t3.triangulation(), "3-c3t3_vertices_after_flip");
    CGAL::Tetrahedral_remeshing::debug::check_surface_patch_indices(m_c3t3);
<<<<<<< HEAD
    const double mdh = CGAL::Tetrahedral_remeshing::min_dihedral_angle(m_c3t3);
    std::cout << "Min dihedral angle = " << mdh << std::endl;
=======
    CGAL::Tetrahedral_remeshing::debug::dump_edges_in_complex(m_c3t3,
      "3-edges_in_complex_after_flip.polylines.txt");
>>>>>>> 001ddcf2
#endif
#ifdef CGAL_DUMP_REMESHING_STEPS
    CGAL::Tetrahedral_remeshing::debug::dump_c3t3(m_c3t3, "3-flip");
#endif
  }

  void smooth()
  {
    m_vertex_smoother.smooth_vertices(m_c3t3, m_protect_boundaries, m_cell_selector);

#ifdef CGAL_TETRAHEDRAL_REMESHING_DEBUG
    CGAL_assertion(tr().tds().is_valid(true));
    CGAL_assertion(debug::are_cell_orientations_valid(tr()));
    CGAL::Tetrahedral_remeshing::debug::dump_vertices_by_dimension(
      m_c3t3.triangulation(), "4-c3t3_vertices_after_smooth");
    CGAL::Tetrahedral_remeshing::debug::check_surface_patch_indices(m_c3t3);
<<<<<<< HEAD
    const double mdh = CGAL::Tetrahedral_remeshing::min_dihedral_angle(m_c3t3);
    std::cout << "Min dihedral angle = " << mdh << std::endl;
=======
    CGAL::Tetrahedral_remeshing::debug::dump_edges_in_complex(m_c3t3,
      "4-edges_in_complex_after_smoothing.polylines.txt");
>>>>>>> 001ddcf2
#endif
#ifdef CGAL_DUMP_REMESHING_STEPS
    CGAL::Tetrahedral_remeshing::debug::dump_c3t3(m_c3t3, "4-smooth");
#endif
  }

  bool resolution_reached()
  {
    for (const Edge& e : tr().finite_edges())
    {
      // skip protected edges
      if (m_protect_boundaries)
      {
        if(  m_c3t3.is_in_complex(e)
             || is_boundary(m_c3t3, e, m_cell_selector))
          continue;
      }

      if(  is_too_long(e, m_sizing, tr())
        || is_too_short(e, m_sizing, tr()))
        return false;
    }

#ifdef CGAL_TETRAHEDRAL_REMESHING_VERBOSE
    std::cout << "Resolution reached" << std::endl;
#endif
    return true;
  }

  //peel off slivers
  std::size_t postprocess(const double sliver_angle = 2.)
  {
    if (m_protect_boundaries)
      return 0;

#ifdef CGAL_TETRAHEDRAL_REMESHING_VERBOSE
    std::cout << "Postprocess...";
    std::cout.flush();
#endif

    const std::size_t nb_peeled
      = CGAL::Tetrahedral_remeshing::peel_slivers(m_c3t3, sliver_angle, m_cell_selector);

#ifdef CGAL_TETRAHEDRAL_REMESHING_DEBUG
    CGAL_assertion(tr().tds().is_valid(true));
    CGAL_assertion(debug::are_cell_orientations_valid(tr()));
#endif
#ifdef CGAL_DUMP_REMESHING_STEPS
    CGAL::Tetrahedral_remeshing::debug::dump_c3t3(m_c3t3, "99-postprocess");
#endif

    return nb_peeled;
  }

  void finalize()
  {
    if (m_c3t3_pbackup != NULL)
      m_c3t3_pbackup->swap(m_c3t3);
    else
      m_tr_pbackup->swap(m_c3t3.triangulation());
  }

private:
  void init_c3t3(const EdgeIsConstrainedMap& ecmap,
                 const FacetIsConstrainedMap& fcmap)
  {
#ifdef CGAL_TETRAHEDRAL_REMESHING_DEBUG
    debug_c3t3();
    std::size_t nbc = 0;
    std::size_t nbf = 0;
    std::size_t nbe = 0;
    std::size_t nbv = 0;
#endif
    //update number_of_cells and number_of_facets in c3t3
    m_c3t3.rescan_after_load_of_triangulation();

#ifdef CGAL_TETRAHEDRAL_REMESHING_DEBUG
    CGAL::Tetrahedral_remeshing::debug::dump_vertices_by_dimension(
      m_c3t3.triangulation(), "00-c3t3_vertices_before_init_");
#endif

    const Subdomain_index default_subdomain = default_subdomain_index();

    //tag cells
    for (Cell_handle cit : tr().finite_cell_handles())
    {
      if (get(m_cell_selector, cit))
      {
        const Subdomain_index index = cit->subdomain_index();
        if (m_c3t3.is_in_complex(cit))
          m_c3t3.remove_from_complex(cit);

        const Subdomain_index new_index = (Subdomain_index() != index)
          ? index
          : default_subdomain;
        m_c3t3.add_to_complex(cit, new_index);

#ifdef CGAL_TETRAHEDRAL_REMESHING_DEBUG
        ++nbc;
#endif
      }

      for (Vertex_handle vi : tr().vertices(cit))
        set_dimension(vi, 3);

#ifdef CGAL_TETRAHEDRAL_REMESHING_DEBUG
      //else
        if (input_is_c3t3() && m_c3t3.is_in_complex(cit))
        ++nbc;
#endif
    }

    //tag facets
    typedef typename Tr::Facet Facet;
    for (const Facet& f : tr().finite_facets())
    {
      const Facet mf = tr().mirror_facet(f);
      const Subdomain_index s1 = f.first->subdomain_index();
      const Subdomain_index s2 = mf.first->subdomain_index();
      if (s1 != s2
          || get(fcmap, f)
          || get(fcmap, mf)
          || (m_c3t3_pbackup == NULL && f.first->is_facet_on_surface(f.second)))
      {
        Surface_patch_index patch = f.first->surface_patch_index(f.second);
        if(patch == Surface_patch_index())
          make_surface_patch_index(s1, s2, patch);

        if(m_c3t3.is_in_complex(f))
          m_c3t3.remove_from_complex(f);
        m_c3t3.add_to_complex(f, patch);

        for (Vertex_handle vij : tr().vertices(f))
          set_dimension(vij, 2);

#ifdef CGAL_TETRAHEDRAL_REMESHING_DEBUG
        ++nbf;
#endif
      }
    }
#ifdef CGAL_TETRAHEDRAL_REMESHING_DEBUG
    CGAL::Tetrahedral_remeshing::debug::dump_facets_in_complex(m_c3t3, "facets_in_complex.off");
#endif

    //tag edges
    const Curve_index default_curve_id = default_curve_index();
    for (const Edge& e : tr().finite_edges())
    {
<<<<<<< HEAD
      if (get(ecmap, CGAL::Tetrahedral_remeshing::make_vertex_pair(e))
=======
      if (get(ecmap, CGAL::Tetrahedral_remeshing::make_vertex_pair<Tr>(e))
>>>>>>> 001ddcf2
          || m_c3t3.is_in_complex(e)
          || nb_incident_subdomains(e, m_c3t3) > 2
          || nb_incident_surface_patches(e, m_c3t3) > 1)
      {
        const bool in_complex = m_c3t3.is_in_complex(e);
        typename C3t3::Curve_index curve_id = in_complex
          ? m_c3t3.curve_index(e)
          : default_curve_id;

        if (in_complex)
          m_c3t3.remove_from_complex(e);
        m_c3t3.add_to_complex(e, curve_id);

        for (Vertex_handle v : tr().vertices(e))
          set_dimension(v, 1);

#ifdef CGAL_TETRAHEDRAL_REMESHING_DEBUG
        ++nbe;
#endif
      }
    }
#ifdef CGAL_TETRAHEDRAL_REMESHING_DEBUG
    CGAL::Tetrahedral_remeshing::debug::dump_edges_in_complex(m_c3t3, "edges_in_complex.polylines.txt");
#endif

    //tag vertices
    Corner_index corner_id = 0;
    for (Vertex_handle vit : tr().finite_vertex_handles())
    {
      if ( vit->in_dimension() == 0
           || nb_incident_complex_edges(vit, m_c3t3) > 2)
      {
        if (!m_c3t3.is_in_complex(vit))
          m_c3t3.add_to_complex(vit, ++corner_id);

        set_dimension(vit, 0);
        vit->set_index(corner_id);

#ifdef CGAL_TETRAHEDRAL_REMESHING_DEBUG
        ++nbv;
#endif
      }
    }

    // set all indices depending on underlying dimension
    for (Vertex_handle v : tr().finite_vertex_handles())
      set_index(v, m_c3t3);

#ifdef CGAL_TETRAHEDRAL_REMESHING_DEBUG
    std::cout << "C3t3 ready :" << std::endl;
    std::cout << "\t cells    = " << nbc << std::endl;
    std::cout << "\t facets   = " << nbf << std::endl;
    std::cout << "\t edges    = " << nbe << std::endl;
    std::cout << "\t vertices = " << nbv << std::endl;
    const double mdh = CGAL::Tetrahedral_remeshing::min_dihedral_angle(m_c3t3);
    std::cout << "\t Min dihedral angle = " << mdh << std::endl;

    CGAL::Tetrahedral_remeshing::debug::dump_vertices_by_dimension(
      m_c3t3.triangulation(), "0-c3t3_vertices_after_init_");
    CGAL::Tetrahedral_remeshing::debug::check_surface_patch_indices(m_c3t3);
    CGAL::Tetrahedral_remeshing::debug::count_far_points(m_c3t3);
<<<<<<< HEAD
=======
    CGAL::Tetrahedral_remeshing::debug::dump_edges_in_complex(m_c3t3,
      "0-edges_in_complex_after_init.polylines.txt");
>>>>>>> 001ddcf2
#endif
  }

private:
  bool dimension_is_modifiable(const Vertex_handle& v, const int new_dim) const
  {
    if (!input_is_c3t3())
      return true;

    const int vdim = v->in_dimension();
    // feature edges and tip/endpoints vertices are kept
    switch (vdim)
    {
    case -1: return false;//far points are not modified
    case 3 : return true;
    case 2 : return true;//surface vertices may not be part of a triangulation surface
                        // in this case, we want to be able to set it
    case 1 : return new_dim == 0; //features can be modified to corners
    case 0 : return false;// corners remain corners
    default:
      return true;
    }
    CGAL_unreachable();
    return true;
  }

  void set_dimension(Vertex_handle v, const int new_dim)
  {
    if (dimension_is_modifiable(v, new_dim))
      v->set_dimension(new_dim);
  }

  bool check_vertex_dimensions()
  {
    for (Vertex_handle vit : tr().finite_vertex_handles())
    {
      // dimension is -1 for Mesh_3 "far points"
      // for other vertices, it is in [0; 3]
      if (vit->in_dimension() < -1 || vit->in_dimension() > 3)
        return false;
    }
    return true;
  }
  void debug_c3t3()
  {
    for (typename Tr::Facet f : tr().finite_facets())
    {
      typename Tr::Facet mf = tr().mirror_facet(f);
      CGAL_assertion(m_c3t3.is_in_complex(f) == m_c3t3.is_in_complex(mf));
    }
  }

  template<typename PatchIndex>
  void make_surface_patch_index(const Subdomain_index& s1,
                                const Subdomain_index& s2,
                                PatchIndex& patch)
  {
    patch = (s1 < s2) ? (s1 * 1000 + s2) : (s2 * 1000 + s1);
  }

  void make_surface_patch_index(const Subdomain_index& s1,
                                const Subdomain_index& s2,
                                std::pair<Subdomain_index, Subdomain_index>& patch)
  {
    patch = (s1 < s2) ? std::make_pair(s1, s2) : std::make_pair(s2, s1);
  }

  Subdomain_index max_subdomain_index() const
  {
    Subdomain_index max_index
      = (std::numeric_limits<Subdomain_index>::min)();
    for (Cell_handle cit : tr().finite_cell_handles())
    {
      const Subdomain_index cid = cit->subdomain_index();
      if (cid > max_index && cid != Subdomain_index())
        max_index = cid;
    }
    return max_index;
  }

  Subdomain_index default_subdomain_index() const
  {
    return max_subdomain_index() + 1;
  }

  Curve_index max_curve_index() const
  {
    Curve_index max_index = (std::numeric_limits<Curve_index>::min)();
    for (const Edge& e : m_c3t3.edges_in_complex())
    {
      const Curve_index cid = m_c3t3.curve_index(e);
      if (cid > max_index)
        max_index = cid;
    }
    if (max_index == (std::numeric_limits<Curve_index>::min)())
      return 0;
    else
      return max_index + 1;
  }

  Curve_index default_curve_index() const
  {
    return max_curve_index() + 1;
  }

public:
  Tr& tr()
  {
    return m_c3t3.triangulation();
  }
  const Tr& tr() const
  {
    return m_c3t3.triangulation();
  }

  void remesh(const std::size_t& max_it,
              const std::size_t& nb_extra_iterations)
  {
    std::size_t it_nb = 0;
    while (it_nb < max_it)
    {
      ++it_nb;
#ifdef CGAL_TETRAHEDRAL_REMESHING_VERBOSE
      std::cout << "# Iteration " << it_nb << " #" << std::endl;
#endif
      if (!resolution_reached())
      {
        split();
        collapse();
      }
      flip();
      smooth();

#ifdef CGAL_TETRAHEDRAL_REMESHING_VERBOSE
      std::cout << "# Iteration " << it_nb << " done : "
                << tr().number_of_vertices()
                << " vertices #" << std::endl;
#endif
#ifdef CGAL_DUMP_REMESHING_STEPS
      std::ostringstream ossi;
      ossi << "statistics_" << it_nb << ".txt";
      Tetrahedral_remeshing::internal::compute_statistics(
        tr(), m_cell_selector, ossi.str().c_str());
      std::ostringstream oss_it;
      oss_it << "iteration_" << it_nb;
      Tetrahedral_remeshing::debug::dump_c3t3(m_c3t3, oss_it.str().c_str());
#endif
#ifdef CGAL_TETRAHEDRAL_REMESHING_DEBUG
      CGAL::Tetrahedral_remeshing::debug::check_surface_patch_indices(m_c3t3);
#endif
    }

    while (it_nb < max_it + nb_extra_iterations)
    {
      ++it_nb;

      flip();
      smooth();

#ifdef CGAL_TETRAHEDRAL_REMESHING_VERBOSE
      std::cout << "# Iteration " << it_nb << " (flip and smooth only) done : "
                << tr().number_of_vertices()
                << " vertices #" << std::endl;
#endif
#ifdef CGAL_DUMP_REMESHING_STEPS
      std::ostringstream ossi;
      ossi << "statistics_" << it_nb << ".txt";
      Tetrahedral_remeshing::internal::compute_statistics(
        tr(),  m_cell_selector, ossi.str().c_str());
#endif
    }

    postprocess(); //peel off boundary slivers

    finalize();
    //Warning : triangulation() is now empty
  }

};//end class Adaptive_remesher


template<typename Triangulation,
         typename SizingFunction,
         typename NamedParameters,
         typename CornerIndex = int,
         typename CurveIndex = int>
struct Adaptive_remesher_type_generator
{
  using Tr = Triangulation;

  using Default_Selection_functor = All_cells_selected<Tr>;
  using SelectionFunctor = typename internal_np::Lookup_named_param_def<
    internal_np::cell_selector_t,
    NamedParameters,
    Default_Selection_functor//default
  >::type;

  using Vertex_handle = typename Tr::Vertex_handle;
  using Edge_vv = std::pair<Vertex_handle, Vertex_handle>;
  using Default_ECMap = Constant_property_map<Edge_vv, bool>;
  using ECMap = typename internal_np::Lookup_named_param_def<
    internal_np::edge_is_constrained_t,
    NamedParameters,
    Default_ECMap//default
  >::type;

  using Facet = typename Tr::Facet;
  using Default_FCMap = Constant_property_map<Facet, bool>;
  using FCMap = typename internal_np::Lookup_named_param_def<
    internal_np::facet_is_constrained_t,
    NamedParameters,
    Default_FCMap//default
  >::type;

  using Default_Visitor = Default_remeshing_visitor;
  using Visitor = typename internal_np::Lookup_named_param_def <
    internal_np::visitor_t,
    NamedParameters,
    Default_Visitor//default
  >::type;

  using type = Adaptive_remesher<
    Tr, SizingFunction, ECMap, FCMap, SelectionFunctor, Visitor>;
};

}//end namespace internal
}//end namespace Tetrahedral_remeshing
}//end namespace CGAL

#endif //TETRAHEDRAL_REMESHING_IMPL_H<|MERGE_RESOLUTION|>--- conflicted
+++ resolved
@@ -191,13 +191,10 @@
     CGAL::Tetrahedral_remeshing::debug::dump_vertices_by_dimension(
       m_c3t3.triangulation(), "1-c3t3_vertices_after_split");
     CGAL::Tetrahedral_remeshing::debug::check_surface_patch_indices(m_c3t3);
-<<<<<<< HEAD
+    CGAL::Tetrahedral_remeshing::debug::dump_edges_in_complex(m_c3t3,
+      "1-edges_in_complex_after_split.polylines.txt");
     const double mdh = CGAL::Tetrahedral_remeshing::min_dihedral_angle(m_c3t3);
     std::cout << "Min dihedral angle = " << mdh << std::endl;
-=======
-    CGAL::Tetrahedral_remeshing::debug::dump_edges_in_complex(m_c3t3,
-      "1-edges_in_complex_after_split.polylines.txt");
->>>>>>> 001ddcf2
 #endif
 #ifdef CGAL_DUMP_REMESHING_STEPS
     CGAL::Tetrahedral_remeshing::debug::dump_c3t3(m_c3t3, "1-split");
@@ -216,13 +213,10 @@
     CGAL::Tetrahedral_remeshing::debug::dump_vertices_by_dimension(
       m_c3t3.triangulation(), "2-c3t3_vertices_after_collapse");
     CGAL::Tetrahedral_remeshing::debug::check_surface_patch_indices(m_c3t3);
-<<<<<<< HEAD
+    CGAL::Tetrahedral_remeshing::debug::dump_edges_in_complex(m_c3t3,
+      "2-edges_in_complex_after_collapse.polylines.txt");
     const double mdh = CGAL::Tetrahedral_remeshing::min_dihedral_angle(m_c3t3);
     std::cout << "Min dihedral angle = " << mdh << std::endl;
-=======
-    CGAL::Tetrahedral_remeshing::debug::dump_edges_in_complex(m_c3t3,
-      "2-edges_in_complex_after_collapse.polylines.txt");
->>>>>>> 001ddcf2
 #endif
 #ifdef CGAL_DUMP_REMESHING_STEPS
     CGAL::Tetrahedral_remeshing::debug::dump_c3t3(m_c3t3, "2-collapse");
@@ -240,13 +234,10 @@
     CGAL::Tetrahedral_remeshing::debug::dump_vertices_by_dimension(
       m_c3t3.triangulation(), "3-c3t3_vertices_after_flip");
     CGAL::Tetrahedral_remeshing::debug::check_surface_patch_indices(m_c3t3);
-<<<<<<< HEAD
+    CGAL::Tetrahedral_remeshing::debug::dump_edges_in_complex(m_c3t3,
+      "3-edges_in_complex_after_flip.polylines.txt");
     const double mdh = CGAL::Tetrahedral_remeshing::min_dihedral_angle(m_c3t3);
     std::cout << "Min dihedral angle = " << mdh << std::endl;
-=======
-    CGAL::Tetrahedral_remeshing::debug::dump_edges_in_complex(m_c3t3,
-      "3-edges_in_complex_after_flip.polylines.txt");
->>>>>>> 001ddcf2
 #endif
 #ifdef CGAL_DUMP_REMESHING_STEPS
     CGAL::Tetrahedral_remeshing::debug::dump_c3t3(m_c3t3, "3-flip");
@@ -263,13 +254,10 @@
     CGAL::Tetrahedral_remeshing::debug::dump_vertices_by_dimension(
       m_c3t3.triangulation(), "4-c3t3_vertices_after_smooth");
     CGAL::Tetrahedral_remeshing::debug::check_surface_patch_indices(m_c3t3);
-<<<<<<< HEAD
+    CGAL::Tetrahedral_remeshing::debug::dump_edges_in_complex(m_c3t3,
+      "4-edges_in_complex_after_smoothing.polylines.txt");
     const double mdh = CGAL::Tetrahedral_remeshing::min_dihedral_angle(m_c3t3);
     std::cout << "Min dihedral angle = " << mdh << std::endl;
-=======
-    CGAL::Tetrahedral_remeshing::debug::dump_edges_in_complex(m_c3t3,
-      "4-edges_in_complex_after_smoothing.polylines.txt");
->>>>>>> 001ddcf2
 #endif
 #ifdef CGAL_DUMP_REMESHING_STEPS
     CGAL::Tetrahedral_remeshing::debug::dump_c3t3(m_c3t3, "4-smooth");
@@ -418,11 +406,7 @@
     const Curve_index default_curve_id = default_curve_index();
     for (const Edge& e : tr().finite_edges())
     {
-<<<<<<< HEAD
       if (get(ecmap, CGAL::Tetrahedral_remeshing::make_vertex_pair(e))
-=======
-      if (get(ecmap, CGAL::Tetrahedral_remeshing::make_vertex_pair<Tr>(e))
->>>>>>> 001ddcf2
           || m_c3t3.is_in_complex(e)
           || nb_incident_subdomains(e, m_c3t3) > 2
           || nb_incident_surface_patches(e, m_c3t3) > 1)
@@ -484,11 +468,8 @@
       m_c3t3.triangulation(), "0-c3t3_vertices_after_init_");
     CGAL::Tetrahedral_remeshing::debug::check_surface_patch_indices(m_c3t3);
     CGAL::Tetrahedral_remeshing::debug::count_far_points(m_c3t3);
-<<<<<<< HEAD
-=======
     CGAL::Tetrahedral_remeshing::debug::dump_edges_in_complex(m_c3t3,
       "0-edges_in_complex_after_init.polylines.txt");
->>>>>>> 001ddcf2
 #endif
   }
 
