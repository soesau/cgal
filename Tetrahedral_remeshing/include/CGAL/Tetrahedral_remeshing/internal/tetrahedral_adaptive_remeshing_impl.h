// Copyright (c) 2020 GeometryFactory (France) and Telecom Paris (France).
// All rights reserved.
//
// This file is part of CGAL (www.cgal.org)
//
// $URL$
// $Id$
// SPDX-License-Identifier: GPL-3.0-or-later OR LicenseRef-Commercial
//
//
// Author(s)     : Jane Tournois, Noura Faraj, Jean-Marc Thiery, Tamy Boubekeur

#ifndef TETRAHEDRAL_REMESHING_IMPL_H
#define TETRAHEDRAL_REMESHING_IMPL_H

#include <CGAL/license/Tetrahedral_remeshing.h>

#ifdef CGAL_TETRAHEDRAL_REMESHING_VERBOSE_PROGRESS
#define CGAL_TETRAHEDRAL_REMESHING_VERBOSE
#endif

#include <CGAL/Mesh_complex_3_in_triangulation_3.h>
#include <CGAL/Triangulation_utils_3.h>

#include <CGAL/Tetrahedral_remeshing/internal/split_long_edges.h>
#include <CGAL/Tetrahedral_remeshing/internal/collapse_short_edges.h>
#include <CGAL/Tetrahedral_remeshing/internal/flip_edges.h>
#include <CGAL/Tetrahedral_remeshing/internal/smooth_vertices.h>

#include <CGAL/Tetrahedral_remeshing/internal/tetrahedral_remeshing_helpers.h>
#include <CGAL/Tetrahedral_remeshing/internal/compute_c3t3_statistics.h>

#include <CGAL/Mesh_3/Mesh_sizing_field.h>

#include <optional>

namespace CGAL
{
namespace Tetrahedral_remeshing
{
namespace internal
{

class Default_remeshing_visitor
{
public:
  template<typename Tr>
  void before_split(const Tr& /* tr */, const typename Tr::Edge& /* e */) {}
  template<typename Tr>
  void after_split(const Tr& /* tr */, const typename Tr::Vertex_handle /* new_v */) {}

  template<typename CellHandleOld, typename CellHandleNew>
  void after_add_cell(CellHandleOld /* co */, CellHandleNew /* cn */) const {}

  template<typename CellHandle>
  void before_flip(const CellHandle /* c */) {}
  template<typename CellHandle>
  void after_flip(CellHandle /* c */) {}
};

template<typename Tr>
struct All_cells_selected
{
  using key_type = typename Tr::Cell_handle;
  using value_type = bool;
  using reference = bool;
  using category = boost::read_write_property_map_tag;

  friend value_type get(const All_cells_selected&, const key_type& c)
  {
    using SI = typename Tr::Cell::Subdomain_index;
    return c->subdomain_index() != SI();
  }
  friend void put(All_cells_selected&, const key_type&, const value_type)
  {} //nothing to do : subdomain indices are updated in remeshing};
};

<<<<<<< HEAD
=======
template<typename SF, typename Tr>
struct Update_sizing_field
{
  void operator()(SF&, Tr&) const {};
};
template<typename Tr>
struct Update_sizing_field<CGAL::Mesh_3::Mesh_sizing_field<Tr>, Tr>
{
  void operator()(CGAL::Mesh_3::Mesh_sizing_field<Tr>& sf, Tr& tr) const
  {
    sf.set_triangulation(tr);
    sf.fill();
  }
};

>>>>>>> b925875f
template<typename Triangulation
         , typename SizingFunction
         , typename EdgeIsConstrainedMap
         , typename FacetIsConstrainedMap
         , typename CellSelector
         , typename Visitor
         , typename CornerIndex = int
         , typename CurveIndex = int
         >
class Adaptive_remesher
{
  typedef Triangulation Tr;
  typedef typename Tr::Geom_traits::FT FT;

  typedef CGAL::Mesh_complex_3_in_triangulation_3<Tr, CornerIndex, CurveIndex> C3t3;

  typedef typename C3t3::Cell_handle         Cell_handle;
  typedef typename C3t3::Vertex_handle       Vertex_handle;
  typedef typename C3t3::Edge                Edge;
  typedef typename C3t3::Subdomain_index     Subdomain_index;
  typedef typename C3t3::Surface_patch_index Surface_patch_index;
  typedef typename C3t3::Curve_index         Curve_index;
  typedef typename C3t3::Corner_index        Corner_index;

  typedef Tetrahedral_remeshing_smoother<C3t3> Smoother;

private:
  C3t3 m_c3t3;
  SizingFunction& m_sizing;
  const bool m_protect_boundaries;
  CellSelector m_cell_selector;
  Visitor& m_visitor;
  Smoother m_vertex_smoother;//initialized with initial surface

  C3t3* m_c3t3_pbackup;
  Triangulation* m_tr_pbackup; //backup to re-swap triangulations when done

public:
  Adaptive_remesher(Triangulation& tr
                    , SizingFunction& sizing
                    , const bool protect_boundaries
                    , EdgeIsConstrainedMap ecmap
                    , FacetIsConstrainedMap fcmap
                    , bool smooth_constrained_edges
                    , CellSelector cell_selector
                    , Visitor& visitor
                   )
    : m_c3t3()
    , m_sizing(sizing)
    , m_protect_boundaries(protect_boundaries)
    , m_cell_selector(cell_selector)
    , m_visitor(visitor)
    , m_c3t3_pbackup(NULL)
    , m_tr_pbackup(&tr)
  {
    m_c3t3.triangulation().swap(tr);

    init_c3t3(ecmap, fcmap);
    m_vertex_smoother.init(m_c3t3, m_cell_selector, smooth_constrained_edges);

#ifdef CGAL_DUMP_REMESHING_STEPS
    CGAL::Tetrahedral_remeshing::debug::dump_c3t3(m_c3t3, "00-init");
    CGAL::Tetrahedral_remeshing::debug::dump_facets_in_complex(m_c3t3,
      "00-facets_in_complex_after_init.off");
#endif
  }

  Adaptive_remesher(C3t3& c3t3
                    , SizingFunction& sizing
                    , const bool protect_boundaries
                    , EdgeIsConstrainedMap ecmap
                    , FacetIsConstrainedMap fcmap
                    , bool smooth_constrained_edges
                    , CellSelector cell_selector
                    , Visitor& visitor
                   )
    : m_c3t3()
    , m_sizing(sizing)
    , m_protect_boundaries(protect_boundaries)
    , m_cell_selector(cell_selector)
    , m_visitor(visitor)
    , m_c3t3_pbackup(&c3t3)
    , m_tr_pbackup(NULL)
  {
    m_c3t3.swap(c3t3);

    init_c3t3(ecmap, fcmap);
    m_vertex_smoother.init(m_c3t3, m_cell_selector, smooth_constrained_edges);

#ifdef CGAL_DUMP_REMESHING_STEPS
    CGAL::Tetrahedral_remeshing::debug::dump_c3t3(m_c3t3, "00-init");
    CGAL::Tetrahedral_remeshing::debug::dump_facets_in_complex(m_c3t3,
      "00-facets_in_complex_after_init.off");
#endif
  }

  bool input_is_c3t3() const
  {
    return m_c3t3_pbackup != NULL;
  }

  void update_adaptive_mode()
  {
    Update_sizing_field<SizingFunction, Tr> update;
    update(m_sizing, tr());
  }

  void split()
  {
    CGAL_assertion(check_vertex_dimensions());
    split_long_edges(m_c3t3, m_sizing, m_protect_boundaries,
                     m_cell_selector, m_visitor);

#ifdef CGAL_TETRAHEDRAL_REMESHING_DEBUG
    CGAL_assertion(tr().tds().is_valid(true));
    CGAL_assertion(debug::are_cell_orientations_valid(tr()));
    CGAL::Tetrahedral_remeshing::debug::dump_facets_in_complex(m_c3t3,
      "1-facets_in_complex_after_split.off");
    CGAL::Tetrahedral_remeshing::debug::dump_vertices_by_dimension(
      m_c3t3.triangulation(), "1-c3t3_vertices_after_split");
    CGAL::Tetrahedral_remeshing::debug::check_surface_patch_indices(m_c3t3);
#endif
#ifdef CGAL_DUMP_REMESHING_STEPS
    CGAL::Tetrahedral_remeshing::debug::dump_c3t3(m_c3t3, "1-split");
#endif
  }

  void collapse()
  {
    CGAL_assertion(check_vertex_dimensions());
    collapse_short_edges(m_c3t3, m_sizing, m_protect_boundaries,
                         m_cell_selector, m_visitor);

#ifdef CGAL_TETRAHEDRAL_REMESHING_DEBUG
    CGAL_assertion(tr().tds().is_valid(true));
    CGAL_assertion(debug::are_cell_orientations_valid(tr()));
    CGAL::Tetrahedral_remeshing::debug::dump_vertices_by_dimension(
      m_c3t3.triangulation(), "2-c3t3_vertices_after_collapse");
    CGAL::Tetrahedral_remeshing::debug::check_surface_patch_indices(m_c3t3);
#endif
#ifdef CGAL_DUMP_REMESHING_STEPS
    CGAL::Tetrahedral_remeshing::debug::dump_c3t3(m_c3t3, "2-collapse");
#endif
  }

  void flip()
  {
    flip_edges(m_c3t3, m_protect_boundaries,
               m_cell_selector, m_visitor);

#ifdef CGAL_TETRAHEDRAL_REMESHING_DEBUG
    CGAL_assertion(tr().tds().is_valid(true));
    CGAL_assertion(debug::are_cell_orientations_valid(tr()));
    CGAL::Tetrahedral_remeshing::debug::dump_vertices_by_dimension(
      m_c3t3.triangulation(), "3-c3t3_vertices_after_flip");
    CGAL::Tetrahedral_remeshing::debug::check_surface_patch_indices(m_c3t3);
#endif
#ifdef CGAL_DUMP_REMESHING_STEPS
    CGAL::Tetrahedral_remeshing::debug::dump_c3t3(m_c3t3, "3-flip");
#endif
  }

  void smooth()
  {
    m_vertex_smoother.smooth_vertices(m_c3t3, m_protect_boundaries, m_cell_selector);

#ifdef CGAL_TETRAHEDRAL_REMESHING_DEBUG
    CGAL_assertion(tr().tds().is_valid(true));
    CGAL_assertion(debug::are_cell_orientations_valid(tr()));
    CGAL::Tetrahedral_remeshing::debug::dump_vertices_by_dimension(
      m_c3t3.triangulation(), "4-c3t3_vertices_after_smooth");
    CGAL::Tetrahedral_remeshing::debug::check_surface_patch_indices(m_c3t3);
#endif
#ifdef CGAL_DUMP_REMESHING_STEPS
    CGAL::Tetrahedral_remeshing::debug::dump_c3t3(m_c3t3, "4-smooth");
#endif
  }

  bool resolution_reached()
  {
    for (const Edge& e : tr().finite_edges())
    {
      // skip protected edges
      if (m_protect_boundaries)
      {
        if(  m_c3t3.is_in_complex(e)
             || is_boundary(m_c3t3, e, m_cell_selector))
          continue;
      }

      if(  is_too_long(e, m_sizing, tr())
        || is_too_short(e, m_sizing, tr()))
        return false;
    }

#ifdef CGAL_TETRAHEDRAL_REMESHING_VERBOSE
    std::cout << "Resolution reached" << std::endl;
#endif
    return true;
  }

  //peel off slivers
  std::size_t postprocess(const double sliver_angle = 2.)
  {
    if (m_protect_boundaries)
      return 0;

#ifdef CGAL_TETRAHEDRAL_REMESHING_VERBOSE
    std::cout << "Postprocess...";
    std::cout.flush();
#endif

    std::size_t nb_slivers_peel = 0;
    std::vector<std::pair<Cell_handle, std::array<bool, 4> > > peelable_cells;
#ifdef CGAL_TETRAHEDRAL_REMESHING_VERBOSE
    double mindh = 180.;
#endif
    for (Cell_handle cit : tr().finite_cell_handles())
    {
      std::array<bool, 4> facets_on_surface;
      if (m_c3t3.is_in_complex(cit))
      {
        const double dh = min_dihedral_angle(tr(), cit);
        if(dh < sliver_angle && is_peelable(m_c3t3, cit, facets_on_surface))
          peelable_cells.push_back(std::make_pair(cit, facets_on_surface));

#ifdef CGAL_TETRAHEDRAL_REMESHING_VERBOSE
        mindh = (std::min)(dh, mindh);
#endif
      }
    }

#ifdef CGAL_TETRAHEDRAL_REMESHING_VERBOSE
    std::cout << "Min dihedral angle : " << mindh << std::endl;
    std::cout << "Peelable cells : " << peelable_cells.size() << std::endl;
#endif

    for (auto c_i : peelable_cells)
    {
      Cell_handle c = c_i.first;
      const std::array<bool, 4>& f_on_surface = c_i.second;

      std::optional<Surface_patch_index> patch;
      for (int i = 0; i < 4; ++i)
      {
        if (f_on_surface[i])
        {
          Surface_patch_index spi = m_c3t3.surface_patch_index(c, i);
          if (patch != std::nullopt && patch != spi)
          {
            patch = std::nullopt;
            break;
          }
          else
          {
            patch = spi;
          }
        }
      }
      if(patch == std::nullopt)
        continue;

      for (int i = 0; i < 4; ++i)
      {
        if(f_on_surface[i])
          m_c3t3.remove_from_complex(c, i);
        else
          m_c3t3.add_to_complex(c, i, patch.value());
      }

      m_c3t3.remove_from_complex(c);
      ++nb_slivers_peel;
    }

#ifdef CGAL_TETRAHEDRAL_REMESHING_DEBUG
    CGAL_assertion(tr().tds().is_valid(true));
    CGAL_assertion(debug::are_cell_orientations_valid(tr()));
#endif
#ifdef CGAL_DUMP_REMESHING_STEPS
    CGAL::Tetrahedral_remeshing::debug::dump_c3t3(m_c3t3, "99-postprocess");
#endif
#ifdef CGAL_TETRAHEDRAL_REMESHING_VERBOSE
    mindh = 180.;
    for (Cell_handle cit : tr().finite_cell_handles())
    {
      if (m_c3t3.is_in_complex(cit))
      {
        const double dh = min_dihedral_angle(tr(), cit);
        mindh = (std::min)(dh, mindh);
      }
    }
    std::cout << "Peeling done (removed " << nb_slivers_peel << " slivers, "
      << "min dihedral angle = " << mindh << ")." << std::endl;

#endif
    return nb_slivers_peel;
  }

  void finalize()
  {
    if (m_c3t3_pbackup != NULL)
      m_c3t3_pbackup->swap(m_c3t3);
    else
      m_tr_pbackup->swap(m_c3t3.triangulation());
  }

private:
  void init_c3t3(const EdgeIsConstrainedMap& ecmap,
                 const FacetIsConstrainedMap& fcmap)
  {
#ifdef CGAL_TETRAHEDRAL_REMESHING_DEBUG
    debug_c3t3();
    std::size_t nbc = 0;
    std::size_t nbf = 0;
    std::size_t nbe = 0;
    std::size_t nbv = 0;
#endif
    //update number_of_cells and number_of_facets in c3t3
    m_c3t3.rescan_after_load_of_triangulation();

#ifdef CGAL_TETRAHEDRAL_REMESHING_DEBUG
    CGAL::Tetrahedral_remeshing::debug::dump_vertices_by_dimension(
      m_c3t3.triangulation(), "00-c3t3_vertices_before_init_");
#endif

    const Subdomain_index default_subdomain = default_subdomain_index();

    //tag cells
    for (Cell_handle cit : tr().finite_cell_handles())
    {
      if (get(m_cell_selector, cit))
      {
        const Subdomain_index index = cit->subdomain_index();
        if (m_c3t3.is_in_complex(cit))
          m_c3t3.remove_from_complex(cit);

        const Subdomain_index new_index = (Subdomain_index() != index)
          ? index
          : default_subdomain;
        m_c3t3.add_to_complex(cit, new_index);

#ifdef CGAL_TETRAHEDRAL_REMESHING_DEBUG
        ++nbc;
#endif
      }

      for (Vertex_handle vi : tr().vertices(cit))
        set_dimension(vi, 3);

#ifdef CGAL_TETRAHEDRAL_REMESHING_DEBUG
      //else
        if (input_is_c3t3() && m_c3t3.is_in_complex(cit))
        ++nbc;
#endif
    }

    //tag facets
    typedef typename Tr::Facet Facet;
    for (const Facet& f : tr().finite_facets())
    {
      const Facet mf = tr().mirror_facet(f);
      const Subdomain_index s1 = f.first->subdomain_index();
      const Subdomain_index s2 = mf.first->subdomain_index();
      if (s1 != s2
          || get(fcmap, f)
          || get(fcmap, mf)
          || (m_c3t3_pbackup == NULL && f.first->is_facet_on_surface(f.second)))
      {
        Surface_patch_index patch = f.first->surface_patch_index(f.second);
        if(patch == Surface_patch_index())
          make_surface_patch_index(s1, s2, patch);

        if(m_c3t3.is_in_complex(f))
          m_c3t3.remove_from_complex(f);
        m_c3t3.add_to_complex(f, patch);

        for (Vertex_handle vij : tr().vertices(f))
          set_dimension(vij, 2);

#ifdef CGAL_TETRAHEDRAL_REMESHING_DEBUG
        ++nbf;
#endif
      }
    }
#ifdef CGAL_TETRAHEDRAL_REMESHING_DEBUG
    CGAL::Tetrahedral_remeshing::debug::dump_facets_in_complex(m_c3t3, "facets_in_complex.off");
#endif

    //tag edges
    const Curve_index default_curve_id = default_curve_index();
    for (const Edge& e : tr().finite_edges())
    {
      if (m_c3t3.is_in_complex(e))
      {
        CGAL_assertion(m_c3t3.in_dimension(e.first->vertex(e.second)) <= 1);
        CGAL_assertion(m_c3t3.in_dimension(e.first->vertex(e.third)) <= 1);
#ifdef CGAL_TETRAHEDRAL_REMESHING_DEBUG
        ++nbe;
#endif
        continue;
      }

      if (get(ecmap, CGAL::Tetrahedral_remeshing::make_vertex_pair<Tr>(e))
          || nb_incident_subdomains(e, m_c3t3) > 2
          || nb_incident_surface_patches(e, m_c3t3) > 1)
      {
        const bool in_complex = m_c3t3.is_in_complex(e);
        typename C3t3::Curve_index curve_id = in_complex
          ? m_c3t3.curve_index(e)
          : default_curve_id;

        if (in_complex)
          m_c3t3.remove_from_complex(e);
        m_c3t3.add_to_complex(e, curve_id);

        for (Vertex_handle v : tr().vertices(e))
          set_dimension(v, 1);

#ifdef CGAL_TETRAHEDRAL_REMESHING_DEBUG
        ++nbe;
#endif
      }
    }
#ifdef CGAL_TETRAHEDRAL_REMESHING_DEBUG
    CGAL::Tetrahedral_remeshing::debug::dump_edges_in_complex(m_c3t3, "edges_in_complex.polylines.txt");
#endif

    //tag vertices
    Corner_index corner_id = 0;
    for (Vertex_handle vit : tr().finite_vertex_handles())
    {
      if ( vit->in_dimension() == 0
           || nb_incident_complex_edges(vit, m_c3t3) > 2)
      {
        if (!m_c3t3.is_in_complex(vit))
          m_c3t3.add_to_complex(vit, ++corner_id);

        set_dimension(vit, 0);
        vit->set_index(corner_id);

#ifdef CGAL_TETRAHEDRAL_REMESHING_DEBUG
        ++nbv;
#endif
      }
    }

    // set all indices depending on underlying dimension
    for (Vertex_handle v : tr().finite_vertex_handles())
      set_index(v, m_c3t3);

#ifdef CGAL_TETRAHEDRAL_REMESHING_DEBUG
    std::cout << "C3t3 ready :" << std::endl;
    std::cout << "\t cells    = " << nbc << std::endl;
    std::cout << "\t facets   = " << nbf << std::endl;
    std::cout << "\t edges    = " << nbe << std::endl;
    std::cout << "\t vertices = " << nbv << std::endl;

    CGAL::Tetrahedral_remeshing::debug::dump_vertices_by_dimension(
      m_c3t3.triangulation(), "0-c3t3_vertices_");
    CGAL::Tetrahedral_remeshing::debug::check_surface_patch_indices(m_c3t3);
#endif
  }

private:
  bool dimension_is_modifiable(const Vertex_handle& v, const int new_dim) const
  {
    if (!input_is_c3t3())
      return true;

    const int vdim = v->in_dimension();
    // feature edges and tip/endpoints vertices are kept
    switch (vdim)
    {
    case -1: return false;//far points are not modified
    case 3 : return true;
    case 2 : return true;//surface vertices may not be part of a triangulation surface
                        // in this case, we want to be able to set it
    case 1 : return new_dim == 0; //features can be modified to corners
    case 0 : return false;// corners remain corners
    default:
      return true;
    }
    CGAL_unreachable();
    return true;
  }

  void set_dimension(Vertex_handle v, const int new_dim)
  {
    if (dimension_is_modifiable(v, new_dim))
      v->set_dimension(new_dim);
  }

  bool check_vertex_dimensions()
  {
    for (Vertex_handle vit : tr().finite_vertex_handles())
    {
      // dimension is -1 for Mesh_3 "far points"
      // for other vertices, it is in [0; 3]
      if (vit->in_dimension() < -1 || vit->in_dimension() > 3)
        return false;
    }
    return true;
  }
  void debug_c3t3()
  {
    for (typename Tr::Facet f : tr().finite_facets())
    {
      typename Tr::Facet mf = tr().mirror_facet(f);
      CGAL_assertion(m_c3t3.is_in_complex(f) == m_c3t3.is_in_complex(mf));
    }
  }

  template<typename PatchIndex>
  void make_surface_patch_index(const Subdomain_index& s1,
                                const Subdomain_index& s2,
                                PatchIndex& patch)
  {
    patch = (s1 < s2) ? (s1 * 1000 + s2) : (s2 * 1000 + s1);
  }

  void make_surface_patch_index(const Subdomain_index& s1,
                                const Subdomain_index& s2,
                                std::pair<Subdomain_index, Subdomain_index>& patch)
  {
    patch = (s1 < s2) ? std::make_pair(s1, s2) : std::make_pair(s2, s1);
  }

  Subdomain_index max_subdomain_index() const
  {
    Subdomain_index max_index
      = (std::numeric_limits<Subdomain_index>::min)();
    for (Cell_handle cit : tr().finite_cell_handles())
    {
      const Subdomain_index cid = cit->subdomain_index();
      if (cid > max_index && cid != Subdomain_index())
        max_index = cid;
    }
    return max_index;
  }

  Subdomain_index default_subdomain_index() const
  {
    return max_subdomain_index() + 1;
  }

  Curve_index max_curve_index() const
  {
    Curve_index max_index = (std::numeric_limits<Curve_index>::min)();
    for (const Edge& e : m_c3t3.edges_in_complex())
    {
      const Curve_index cid = m_c3t3.curve_index(e);
      if (cid > max_index)
        max_index = cid;
    }
    return max_index + 1;
  }

  Curve_index default_curve_index() const
  {
    return max_curve_index() + 1;
  }

public:
  Tr& tr()
  {
    return m_c3t3.triangulation();
  }
  const Tr& tr() const
  {
    return m_c3t3.triangulation();
  }

  void remesh(const std::size_t& max_it,
              const std::size_t& nb_extra_iterations)
  {
    std::size_t it_nb = 0;
    while (it_nb < max_it)
    {
      ++it_nb;
#ifdef CGAL_TETRAHEDRAL_REMESHING_VERBOSE
      std::cout << "# Iteration " << it_nb << " #" << std::endl;
#endif
      if (!resolution_reached())
      {
        split();
        collapse();
      }
      flip();
      smooth();

#ifdef CGAL_TETRAHEDRAL_REMESHING_VERBOSE
      std::cout << "# Iteration " << it_nb << " done : "
                << tr().number_of_vertices()
                << " vertices #" << std::endl;
#endif
#ifdef CGAL_DUMP_REMESHING_STEPS
      std::ostringstream ossi;
      ossi << "statistics_" << it_nb << ".txt";
      Tetrahedral_remeshing::internal::compute_statistics(
        tr(), m_cell_selector, ossi.str().c_str());
#endif
#ifdef CGAL_TETRAHEDRAL_REMESHING_DEBUG
      CGAL::Tetrahedral_remeshing::debug::check_surface_patch_indices(m_c3t3);
#endif
    }

    while (it_nb < max_it + nb_extra_iterations)
    {
      ++it_nb;

      flip();
      smooth();

#ifdef CGAL_TETRAHEDRAL_REMESHING_VERBOSE
      std::cout << "# Iteration " << it_nb << " (flip and smooth only) done : "
                << tr().number_of_vertices()
                << " vertices #" << std::endl;
#endif
#ifdef CGAL_DUMP_REMESHING_STEPS
      std::ostringstream ossi;
      ossi << "statistics_" << it_nb << ".txt";
      Tetrahedral_remeshing::internal::compute_statistics(
        tr(),  m_cell_selector, ossi.str().c_str());
#endif
    }

    postprocess(); //peel off boundary slivers

    finalize();
    //Warning : triangulation() is now empty
  }

};//end class Adaptive_remesher


template<typename Triangulation,
         typename SizingFunction,
         typename NamedParameters,
         typename CornerIndex = int,
         typename CurveIndex = int>
struct Adaptive_remesher_type_generator
{
  using Tr = Triangulation;

  using Default_Selection_functor = All_cells_selected<Tr>;
  using SelectionFunctor = typename internal_np::Lookup_named_param_def<
    internal_np::cell_selector_t,
    NamedParameters,
    Default_Selection_functor//default
  >::type;

  using Vertex_handle = typename Tr::Vertex_handle;
  using Edge_vv = std::pair<Vertex_handle, Vertex_handle>;
  using Default_ECMap = Constant_property_map<Edge_vv, bool>;
  using ECMap = typename internal_np::Lookup_named_param_def<
    internal_np::edge_is_constrained_t,
    NamedParameters,
    Default_ECMap//default
  >::type;

  using Facet = typename Tr::Facet;
  using Default_FCMap = Constant_property_map<Facet, bool>;
  using FCMap = typename internal_np::Lookup_named_param_def<
    internal_np::facet_is_constrained_t,
    NamedParameters,
    Default_FCMap//default
  >::type;

  using Default_Visitor = Default_remeshing_visitor;
  using Visitor = typename internal_np::Lookup_named_param_def <
    internal_np::visitor_t,
    NamedParameters,
    Default_Visitor//default
  >::type;

  using type = Adaptive_remesher<
    Tr, SizingFunction, ECMap, FCMap, SelectionFunctor, Visitor>;
};

}//end namespace internal
}//end namespace Tetrahedral_remeshing
}//end namespace CGAL

#endif //TETRAHEDRAL_REMESHING_IMPL_H<|MERGE_RESOLUTION|>--- conflicted
+++ resolved
@@ -75,24 +75,6 @@
   {} //nothing to do : subdomain indices are updated in remeshing};
 };
 
-<<<<<<< HEAD
-=======
-template<typename SF, typename Tr>
-struct Update_sizing_field
-{
-  void operator()(SF&, Tr&) const {};
-};
-template<typename Tr>
-struct Update_sizing_field<CGAL::Mesh_3::Mesh_sizing_field<Tr>, Tr>
-{
-  void operator()(CGAL::Mesh_3::Mesh_sizing_field<Tr>& sf, Tr& tr) const
-  {
-    sf.set_triangulation(tr);
-    sf.fill();
-  }
-};
-
->>>>>>> b925875f
 template<typename Triangulation
          , typename SizingFunction
          , typename EdgeIsConstrainedMap
