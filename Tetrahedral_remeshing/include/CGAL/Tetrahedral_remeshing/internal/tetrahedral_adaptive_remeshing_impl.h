--- conflicted
+++ resolved
@@ -312,9 +312,6 @@
       }
     }
 
-<<<<<<< HEAD
-#ifdef CGAL_TETRAHEDRAL_REMESHING_DEBUG
-=======
     for (auto c_i : peelable_cells)
     {
       Cell_handle c = c_i.first;
@@ -354,7 +351,7 @@
       ++nb_slivers_peel;
     }
 
->>>>>>> 9cfb0401
+#ifdef CGAL_TETRAHEDRAL_REMESHING_DEBUG
     CGAL_assertion(tr().tds().is_valid(true));
     CGAL_assertion(debug::are_cell_orientations_valid(tr()));
 #endif
