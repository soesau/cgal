// Copyright (c) 2005,2006  INRIA Sophia-Antipolis (France).
// All rights reserved.
//
// This file is part of CGAL (www.cgal.org)
//
// $URL$
// $Id$
// SPDX-License-Identifier: LGPL-3.0-or-later OR LicenseRef-Commercial
//
//
// Author(s)     : Andreas Fabri, Sylvain Pion

#ifndef CGAL_LAZY_H
#define CGAL_LAZY_H

#include <CGAL/disable_warnings.h>

#include <CGAL/basic.h>
#include <CGAL/Handle.h>
#include <CGAL/Object.h>
#include <CGAL/Kernel/Type_mapper.h>
#include <CGAL/Profile_counter.h>
#include <CGAL/Kernel/Return_base_tag.h>
#include <CGAL/min_max_n.h>
#include <CGAL/Origin.h>
#include <CGAL/Bbox_2.h>
#include <CGAL/Bbox_3.h>
#include <CGAL/Default.h>
#include <CGAL/tss.h>
#include <CGAL/type_traits/is_iterator.h>
#include <CGAL/transforming_iterator.h>

#include <optional>
#include <variant>
#ifdef CGAL_LAZY_KERNEL_DEBUG
#  include <boost/optional/optional_io.hpp>
#endif

#include <boost/mpl/has_xxx.hpp>

#include <iostream>
#include <iterator>
#include <string>
#include <tuple>
#include <type_traits>
#include <utility>
#include <vector>
#include <atomic>
#include <thread>
#include <mutex>

namespace CGAL {

template <class E,
          class A,
          class E2A,
          class K>
class Lazy_kernel_base;

template <typename AT, typename ET, typename E2A> class Lazy;

template <typename ET_>
class Lazy_exact_nt;

template <typename AT, typename ET, typename E2A>
inline
decltype(auto)
approx(const Lazy<AT,ET,E2A>& l)
{
  return l.approx();
}

template <typename AT, typename ET, typename E2A>
inline
const ET&
exact(const Lazy<AT,ET,E2A>& l)
{
  return l.exact();
}


template <typename AT, typename ET, typename E2A>
inline
int
depth(const Lazy<AT,ET,E2A>& l)
{
  return l.depth();
}


#define CGAL_LAZY_FORWARD(T) \
  inline const T & approx(const T& d) { return d; } \
  inline const T & exact (const T& d) { return d; } \
  inline int       depth (const T&  ) { return 0; }

CGAL_LAZY_FORWARD(Bbox_2)
CGAL_LAZY_FORWARD(Bbox_3)
#undef CGAL_LAZY_FORWARD

template<class T>inline std::enable_if_t<std::is_arithmetic<T>::value||std::is_enum<T>::value, T> approx(T d){return d;}
template<class T>inline std::enable_if_t<std::is_arithmetic<T>::value||std::is_enum<T>::value, T> exact (T d){return d;}
template<class T>inline std::enable_if_t<std::is_arithmetic<T>::value||std::is_enum<T>::value, int> depth(T){return -1;}

template<class T>inline std::enable_if_t<std::is_arithmetic<T>::value, Quotient<T>> approx(Quotient<T> d){return d;}
template<class T>inline std::enable_if_t<std::is_arithmetic<T>::value, Quotient<T>> exact (Quotient<T> d){return d;}
template<class T>inline std::enable_if_t<std::is_arithmetic<T>::value, int> depth(Quotient<T>){return -1;}

// For tag classes: Return_base_tag, Homogeneous_tag, Null_vector, Origin
template<class T>inline std::enable_if_t<std::is_empty<T>::value, T> exact(T){return {};}
template<class T>inline std::enable_if_t<std::is_empty<T>::value, T> approx(T){return {};}
template<class T>inline std::enable_if_t<std::is_empty<T>::value, int> depth(T){return -1;}

namespace internal{

  template <typename AT, typename ET, typename E2A>
  struct Evaluate<Lazy<AT, ET, E2A>>
  {
      void operator()(const Lazy<AT, ET, E2A>& l)
      {
          exact(l);
      }
};

  template <typename ET>
  struct Evaluate<Lazy_exact_nt<ET>>
  {
      void operator()(const Lazy_exact_nt<ET>& l)
      {
          exact(l);
      }
  };
} // internal namespace

// For an iterator, exact/approx applies to the objects it points to
template <class T, class=std::enable_if_t<is_iterator_type<T,std::input_iterator_tag>::value>>
auto exact(T const& t) {return make_transforming_iterator(t,[](auto const&u)->decltype(auto){return CGAL::exact(u);});}
template <class T, class=std::enable_if_t<is_iterator_type<T,std::input_iterator_tag>::value>>
auto approx(T const& t) {return make_transforming_iterator(t,[](auto const&u)->decltype(auto){return CGAL::approx(u);});}
template <class T, class=std::enable_if_t<is_iterator_type<T,std::input_iterator_tag>::value>>
int depth(T const&) {return 1;} // FIXME: depth(*t) would be better when t is valid, but not for end iterators, and the true answer would iterate on the range, but we can't do that with only one iterator... We need to replace iterators with ranges to solve that.

#ifdef CGAL_LAZY_KERNEL_DEBUG
template <class T>
void
print_at(std::ostream& os, const T& at)
{
  os << at;
}

template <class T>
void
print_at(std::ostream& os, const std::vector<T>& at)
{
  os << "std::vector";
}

template <>
void
print_at(std::ostream& os, const Object& o)
{
  os << "Object";
}

template <class T1, class T2>
void
print_at(std::ostream& os, const std::pair<T1,T2> & at)
{
  os << "[ " << at.first << " | " << at.second << " ]" << std::endl ;
}


template <typename AT, typename ET, typename E2A>
inline
void
print_dag(const Lazy<AT,ET,E2A>& l, std::ostream& os, int level = 0)
{
  l.print_dag(os, level);
}

inline
void
print_dag(double d, std::ostream& os, int level)
{
  for(int i = 0; i < level; i++)
    os << "    ";
  os << d << std::endl;
}

inline
void
msg(std::ostream& os, int level, const char* s)
{
    for(int i = 0; i < level; i++)
      os << "    ";
    os << s << std::endl;
}

inline
void
print_dag(const Null_vector&, std::ostream& os, int level)
{
  for(int i = 0; i < level; i++)
    os << "    ";
  os << "Null_vector" << std::endl;
}

inline
void
print_dag(const Origin&, std::ostream& os, int level)
{
  for(int i = 0; i < level; i++)
    os << "    ";
  os << "Origin" << std::endl;
}

inline
void
print_dag(const Return_base_tag&, std::ostream& os, int level)
{
  for(int i = 0; i < level; i++)
    os << "    ";
  os << "Return_base_tag" << std::endl;
}
#endif


struct Depth_base {
#ifdef CGAL_PROFILE
  int depth_;

  Depth_base()
    : depth_(0)
  {}

  int depth() const { return depth_; }
  void set_depth(int i)
  {
    depth_ = i;
    CGAL_HISTOGRAM_PROFILER(std::string("[Lazy_kernel DAG depths]"), i);
                            //(unsigned) ::log2(double(i)));
  }
#else
  int depth() const { return 0; }
  void set_depth(int) {}
#endif
};

template<class T, bool=std::is_base_of<Handle, T>::value> struct Lazy_reset_member_1 {
  void operator()(T& t)const{ t = T(); }
};
template<class T> struct Lazy_reset_member_1<T, true> {
  void operator()(T& t)const{ t.reset(); }
};
template<class T>void lazy_reset_member(T&t) {
  Lazy_reset_member_1<T>()(t);
}
template<class...T, std::size_t...i>void lazy_reset_member_tuple(std::tuple<T...>&t, std::index_sequence<i...>) {
  auto ignore = [](auto&&...){};
  ignore ( (lazy_reset_member(std::get<i>(t)), 0) ... );
}
template<class...T>void lazy_reset_member(std::tuple<T...>&t) {
  lazy_reset_member_tuple(t, std::make_index_sequence<sizeof...(T)>());
}

// 0: safe default, AT is behind a pointer that can be atomically changed, and it doesn't disappear during update_exact
// 1: use plain AT without protection
// 2: split an interval as 2 atomic_double
// FIXME: CGAL_USE_SSE2 is clearly not the right condition
#ifdef CGAL_HAS_THREADS
template<class AT>struct Lazy_rep_selector { static constexpr int value = 0; };
# if defined CGAL_USE_SSE2 && !defined __SANITIZE_THREAD__ && !__has_feature(thread_sanitizer)
template<bool b>struct Lazy_rep_selector<Interval_nt<b>> { static constexpr int value = 1; };
template<bool b, int N>struct Lazy_rep_selector<std::array<Interval_nt<b>,N>> { static constexpr int value = 1; };
 // Need some declarations, including Simple_cartesian.h would also be possible.
 template<class>struct Simple_cartesian;
 template<class>class Point_2;
 template<class>class Point_3;
template<bool b>struct Lazy_rep_selector<CGAL::Point_2<CGAL::Simple_cartesian<CGAL::Interval_nt<b>>>> { static constexpr int value = 1; };
template<bool b>struct Lazy_rep_selector<CGAL::Point_3<CGAL::Simple_cartesian<CGAL::Interval_nt<b>>>> { static constexpr int value = 1; };
# else
template<bool b>struct Lazy_rep_selector<Interval_nt<b>> { static constexpr int value = 2; };
# endif
#else
template<class AT>struct Lazy_rep_selector { static constexpr int value = 1; };
#endif

template<class AT>
struct AT_wrap {
  AT at_;
  AT_wrap():at_(){}
  AT_wrap(AT const& a):at_(a){}
  AT_wrap(AT&& a):at_(std::move(a)){}
  AT const& at()const{return at_;}
};

// TODO: avoid initializing AT for nothing
template<class AT, class ET>
struct AT_ET_wrap : AT_wrap<AT> {
  ET et_;
  AT_ET_wrap():et_(){}
  AT_ET_wrap(ET const& e):et_(e){}
  AT_ET_wrap(ET&& e):et_(std::move(e)){}
  template<class A, class E>AT_ET_wrap(A&&a, E&&e):AT_wrap<AT>(std::forward<A>(a)),et_(std::forward<E>(e)){}
  ET const& et()const{return et_;}
};

// Abstract base class for lazy numbers and lazy objects
template <typename AT_, typename ET, typename E2A, int=Lazy_rep_selector<AT_>::value /* 0 */>
class Lazy_rep : public Rep, public Depth_base
{
  Lazy_rep (const Lazy_rep&) = delete; // cannot be copied.
  Lazy_rep& operator= (const Lazy_rep&) = delete; // cannot be copied.

public:

  typedef AT_ AT;
  typedef AT_ET_wrap<AT,ET> Indirect;

  AT_wrap<AT> at_orig{};
  mutable std::atomic<AT_wrap<AT>*> ptr_ { &at_orig };
  mutable std::once_flag once;

  Lazy_rep () {}

  template<class A>
  Lazy_rep (A&& a)
      : at_orig(std::forward<A>(a)){}

  template<class A>
  Lazy_rep (int count, A&& a)
    : Rep(count), at_orig(std::forward<A>(a)){}

  template<class A, class E>
  Lazy_rep (A&& a, E&& e)
      : ptr_(new AT_ET_wrap<AT,ET>(std::forward<A>(a), std::forward<E>(e))) {}

  AT const& approx() const
  {
    return ptr_.load(std::memory_order_consume)->at();
  }

  const ET & exact_unsafe() const
  {
    CGAL_assertion(!is_lazy());
    return static_cast<AT_ET_wrap<AT,ET>*>(ptr_.load(std::memory_order_relaxed))->et();
  }

  const ET & exact() const
  {
    // The test is unnecessary, only use it if benchmark says so, or in order to avoid calling Lazy_exact_Ex_Cst::update_exact() (which used to contain an assertion)
    //if (is_lazy())
    std::call_once(once, [this](){this->update_exact();});
    return exact_unsafe(); // call_once already synchronized memory
  }

  template<class A>
  void set_at(AT_ET_wrap<AT,ET>* p, A&& a) const {
    p->at_ = std::forward<A>(a);
  }
  void set_at(AT_ET_wrap<AT,ET>* p) const {
    p->at_ = E2A()(p->et());
  }
  void keep_at(AT_ET_wrap<AT,ET>* p) const {
    p->at_ = at_orig.at(); // do not move!
  }

  void set_ptr(AT_ET_wrap<AT,ET>* p) const {
    ptr_.store(p, std::memory_order_release);
  }

  // I think we should have different code for cases where there is some cleanup to do (say, a sum of 2 Lazy_exact_nt) and for cases where there isn't (a Lazy_exact_nt constructed from a double), but it may require making exact() virtual. Objects can be hidden in a tuple in Lazy_rep_n, so checking if there is something to clean requires some code. It isn't clear if we also need to restrict that to cases where update_exact doesn't touch AT. The special version would be basically: if(et==0){pet=new ET(...);if(!et.exchange(0,pet))delete pet; update at?}

#ifdef CGAL_LAZY_KERNEL_DEBUG
  void print_at_et(std::ostream& os, int level) const
  {
    for(int i = 0; i < level; i++){
      os << "    ";
    }
    os << "Approximation: ";
    print_at(os, approx());
    os << std::endl;
    if(! is_lazy()){
      for(int i = 0; i < level; i++){
        os << "    ";
      }
      os << "Exact: ";
      print_at(os, exact_unsafe());
      os << std::endl;
#ifdef CGAL_LAZY_KERNEL_DEBUG_SHOW_TYPEID
      for(int i = 0; i < level; i++){
        os << "    ";
      }
      os << "  (type: " << typeid(exact_unsafe()).name() << ")" << std::endl;
#endif // CGAL_LAZY_KERNEL_DEBUG_SHOW_TYPEID
    }
  }

  virtual void print_dag(std::ostream& os, int level) const {}
#endif

  bool is_lazy() const { return ptr_.load(std::memory_order_relaxed) == &at_orig; }
  virtual void update_exact() const = 0;
  virtual ~Lazy_rep() {
#if !defined __SANITIZE_THREAD__ && !__has_feature(thread_sanitizer)
    auto* p = ptr_.load(std::memory_order_relaxed);
    if (p != &at_orig) {
      std::atomic_thread_fence(std::memory_order_acquire);
      delete static_cast<Indirect*>(p);
    }
#else
    auto* p = ptr_.load(std::memory_order_consume);
    if (p != &at_orig) delete static_cast<Indirect*>(p);
#endif
  }
};

/* How (un)safe is this? The goal is to minimize the overhead compared to a single-thread version by making the fast path almost identical.
 * For scalars on x86_64, the interval is aligned, so load/store instructions will not slice any double (although Intel does not explicitly guarantee it). On recent hardware, they should even be atomic, although without an official guarantee, and we don't need 128-bit atomicity anyway. The main danger is the unpredictable optimizations a compiler could apply (volatile would disable most of them, but it doesn't seem great), including replacing load/store with memcpy, where I fear some implementation/hardware combinations might slice sometimes. Making Interval_nt a pair of atomic_double would avoid this problem, but would likely incur a penalty since compilers don't optimize atomics much, and we shouldn't need to store/load all the time (TODO: benchmark).
 * For aggregate-like types (Simple_cartesian::Point_3), it should be ok for the same reason.
 * This is definitely NOT safe for a std::vector like a Point_d with Dynamic_dimension_tag, so it should only be enabled on a case by case basis, if at all. Storing a Point_3 piecewise with 6 atomic_double would be doable, but painful, and I didn't benchmark to check the performance. */
template <typename AT_, typename ET, typename E2A>
class Lazy_rep<AT_, ET, E2A, 1> : public Rep, public Depth_base
{
  Lazy_rep (const Lazy_rep&) = delete; // cannot be copied.
  Lazy_rep& operator= (const Lazy_rep&) = delete; // cannot be copied.

public:

  typedef AT_ AT;
  typedef ET Indirect;

  mutable AT at;
  mutable std::atomic<ET*> ptr_ { nullptr };
#ifdef CGAL_HAS_THREADS
  mutable std::once_flag once;
#endif

  Lazy_rep () {}

  template<class A>
  Lazy_rep (A&& a)
      : at(std::forward<A>(a)) {}

  template<class A>
  Lazy_rep (int count, A&& a)
    : Rep(count), at(std::forward<A>(a)){}

  template<class A, class E>
  Lazy_rep (A&& a, E&& e)
      : at(std::forward<A>(a)), ptr_(new ET(std::forward<E>(e))) {}

  AT const& approx() const
  {
    return at;
  }

  template<class A>
  void set_at(ET*, A&& a) const {
    at = std::forward<A>(a);
  }

  void set_at(ET* p) const {
    set_at(p, E2A()(*p));
  }
  void keep_at(ET*) const { }

  const ET & exact_unsafe() const
  {
    return *ptr_.load(std::memory_order_relaxed);
  }

  const ET & exact() const
  {
#ifdef CGAL_HAS_THREADS
    // The test is unnecessary, only use it if benchmark says so, or in order to avoid calling Lazy_exact_Ex_Cst::update_exact() (which used to contain an assertion)
    //if (is_lazy())
    std::call_once(once, [this](){this->update_exact();});
#else
    if (is_lazy())
      this->update_exact();
#endif
    return exact_unsafe(); // call_once already synchronized memory
  }

  void set_ptr(ET* p) const {
    ptr_.store(p, std::memory_order_release);
  }

#ifdef CGAL_LAZY_KERNEL_DEBUG
  void print_at_et(std::ostream& os, int level) const
  {
    for(int i = 0; i < level; i++){
      os << "    ";
    }
    os << "Approximation: ";
    print_at(os, approx());
    os << std::endl;
    if(! is_lazy()){
      for(int i = 0; i < level; i++){
        os << "    ";
      }
      os << "Exact: ";
      print_at(os, exact_unsafe());
      os << std::endl;
#ifdef CGAL_LAZY_KERNEL_DEBUG_SHOW_TYPEID
      for(int i = 0; i < level; i++){
        os << "    ";
      }
      os << "  (type: " << typeid(exact_unsafe()).name() << ")" << std::endl;
#endif // CGAL_LAZY_KERNEL_DEBUG_SHOW_TYPEID
    }
  }

  virtual void print_dag(std::ostream& os, int level) const {}
#endif

  bool is_lazy() const { return ptr_.load(std::memory_order_relaxed) == nullptr; }
  virtual void update_exact() const = 0;
  virtual ~Lazy_rep() {
#if !defined __SANITIZE_THREAD__ && !__has_feature(thread_sanitizer)
    auto* p = ptr_.load(std::memory_order_relaxed);
    if (p != nullptr) {
      std::atomic_thread_fence(std::memory_order_acquire);
      delete p;
    }
#else
    auto* p = ptr_.load(std::memory_order_consume);
    if (p != nullptr) delete p;
#endif
  }
};

// do we need to (forward) declare Interval_nt?
template <bool b, typename ET, typename E2A>
class Lazy_rep<Interval_nt<b>, ET, E2A, 2> : public Rep, public Depth_base
{
  Lazy_rep (const Lazy_rep&) = delete; // cannot be copied.
  Lazy_rep& operator= (const Lazy_rep&) = delete; // cannot be copied.

public:

  typedef Interval_nt<b> AT;
  typedef ET Indirect;

  mutable std::atomic<double> x, y; // -inf, +sup
  mutable std::atomic<ET*> ptr_ { nullptr };
  mutable std::once_flag once;

  Lazy_rep (AT a = AT())
      : x(-a.inf()), y(a.sup()) {}

  template<class E>
  Lazy_rep (AT a, E&& e)
      : x(-a.inf()), y(a.sup()), ptr_(new ET(std::forward<E>(e))) {}

  AT approx() const
  {
    // Do not check that the interval is valid. Indeed, using IO/WKT/traits_point.h for instance,
    // one can default-construct a point, then set X, and then Y, which amounts to
    // Point_2(Point_2(X, Point_2().y()).x(), Y).
    // With Epeck, we have a default constructed array of Interval_nt in Point_2(),
    // then .y() returns a Lazy_exact_nt containing an invalid interval,
    // and when we read that interval we end up here.
    return AT(-x.load(std::memory_order_relaxed), y.load(std::memory_order_relaxed), typename AT::no_check_t());
  }

  void set_at(ET*, AT a) const {
    x.store(-a.inf(), std::memory_order_relaxed);
    y.store(a.sup(), std::memory_order_relaxed);
  }

  void set_at(ET* p) const {
    set_at(p, E2A()(*p));
  }
  void keep_at(ET*) const { }

  const ET & exact_unsafe() const
  {
    return *ptr_.load(std::memory_order_relaxed);
  }

  const ET & exact() const
  {
    // The test is unnecessary, only use it if benchmark says so, or in order to avoid calling Lazy_exact_Ex_Cst::update_exact() (which used to contain an assertion)
    //if (is_lazy())
    std::call_once(once, [this](){this->update_exact();});
    return exact_unsafe(); // call_once already synchronized memory
  }

  void set_ptr(ET* p) const {
    ptr_.store(p, std::memory_order_release);
  }

  // I think we should have different code for cases where there is some cleanup to do (say, a sum of 2 Lazy_exact_nt) and for cases where there isn't (a Lazy_exact_nt constructed from a double). Objects can be hidden in a tuple in Lazy_rep_n, so checking if there is something to clean requires some code. It isn't clear if we also need to restrict that to cases where update_exact doesn't touch AT. The special version would be basically: if(et==0){pet=new ET(...);if(!et.exchange(0,pet))delete pet; update at?}

#ifdef CGAL_LAZY_KERNEL_DEBUG
  void print_at_et(std::ostream& os, int level) const
  {
    for(int i = 0; i < level; i++){
      os << "    ";
    }
    os << "Approximation: ";
    print_at(os, approx());
    os << std::endl;
    if(! is_lazy()){
      for(int i = 0; i < level; i++){
        os << "    ";
      }
      os << "Exact: ";
      print_at(os, exact_unsafe());
      os << std::endl;
#ifdef CGAL_LAZY_KERNEL_DEBUG_SHOW_TYPEID
      for(int i = 0; i < level; i++){
        os << "    ";
      }
      os << "  (type: " << typeid(exact_unsafe()).name() << ")" << std::endl;
#endif // CGAL_LAZY_KERNEL_DEBUG_SHOW_TYPEID
    }
  }

  virtual void print_dag(std::ostream& os, int level) const {}
#endif

  bool is_lazy() const { return ptr_.load(std::memory_order_relaxed) == nullptr; }
  virtual void update_exact() const = 0;
  virtual ~Lazy_rep() {
#if !defined __SANITIZE_THREAD__ && !__has_feature(thread_sanitizer)
    auto* p = ptr_.load(std::memory_order_relaxed);
    if (p != nullptr) {
      std::atomic_thread_fence(std::memory_order_acquire);
      delete p;
    }
#else
    auto* p = ptr_.load(std::memory_order_consume);
    if (p != nullptr) delete p;
#endif
  }
};


template<typename AT, typename ET, typename AC, typename EC, typename E2A, bool noprune, typename...L>
class Lazy_rep_n final :
  public Lazy_rep< AT, ET, E2A >, private EC
{
  typedef Lazy_rep< AT, ET, E2A > Base;
  // Lazy_rep_0 does not inherit from EC or take a parameter AC. It has different constructors.
  static_assert(sizeof...(L)>0, "Use Lazy_rep_0 instead");
  template <class Ei, class Ai, class E2Ai, class Ki> friend class Lazy_kernel_base;
  mutable std::tuple<L...> l; // L...l; is not yet allowed.
  const EC& ec() const { return *this; }
  template<std::size_t...I>
  void update_exact_helper(std::index_sequence<I...>) const {
    auto* p = new typename Base::Indirect(ec()( CGAL::exact( std::get<I>(l) ) ... ) );
    this->set_at(p);
    this->set_ptr(p);
    if(!noprune || is_currently_single_threaded())
      lazy_reset_member(l);
  }
  public:
  void update_exact() const {
    update_exact_helper(std::make_index_sequence<sizeof...(L)>{});
  }
  template<class...LL>
  Lazy_rep_n(const AC& ac, const EC& ec, LL&&...ll) :
    Lazy_rep<AT, ET, E2A>(ac(CGAL::approx(ll)...)), EC(ec), l(std::forward<LL>(ll)...)
  {
    this->set_depth((std::max)({ -1, (int)CGAL::depth(ll)...}) + 1);
  }
#ifdef CGAL_LAZY_KERNEL_DEBUG
  private:
  template<std::size_t...I>
  void print_dag_helper(std::ostream& os, int level, std::index_sequence<I...>) const {
    this->print_at_et(os, level);
    if(this->is_lazy()){
# ifdef CGAL_LAZY_KERNEL_DEBUG_SHOW_TYPEID
      CGAL::msg(os, level, typeid(AC).name());
# endif
      CGAL::msg(os, level, "DAG with " "3" " child nodes:");
      using expander = int[];
      expander{0,(CGAL::print_dag(std::get<I>(l), os, level+1),0)...};
    }
  }
  public:
  void print_dag(std::ostream& os, int level) const {
    print_dag_helper(os, level, std::make_index_sequence<sizeof...(L)>{});
  }
#endif
};


template<typename AT, typename ET, typename AC, typename EC, typename E2A, typename...L>
class Lazy_rep_optional_n :
  public Lazy_rep< AT, ET, E2A >, private EC
{
  // Lazy_rep_0 does not inherit from EC or take a parameter AC. It has different constructors.
  static_assert(sizeof...(L)>0, "Use Lazy_rep_0 instead");
  template <class Ei, class Ai, class E2Ai, class Ki> friend class Lazy_kernel_base;
  mutable std::tuple<L...> l; // L...l; is not yet allowed.

  const EC& ec() const { return *this; }

  template<std::size_t...I>
  void update_exact_helper(std::index_sequence<I...>) const {
    typedef Lazy_rep< AT, ET, E2A > Base;
    auto* p = new typename Base::Indirect( * ec()( CGAL::exact( std::get<I>(l) ) ... ) );
    this->set_at(p);
    this->set_ptr(p);
    lazy_reset_member(l);
  }
  public:

  Lazy_rep_optional_n()
  {}

  void update_exact() const {
    update_exact_helper(std::make_index_sequence<sizeof...(L)>{});
  }

  template<class...LL>
  Lazy_rep_optional_n(const AT& a, const EC& ec, LL&&...ll) :
    Lazy_rep<AT, ET, E2A>(a), EC(ec), l(std::forward<LL>(ll)...)
  {
    this->set_depth((std::max)({ -1, (int)CGAL::depth(ll)...}) + 1);
  }

  template<class...LL>
  Lazy_rep_optional_n(int count, const AT& a, const EC& ec, LL&&...ll) :
    Lazy_rep<AT, ET, E2A>(count, a), EC(ec), l(std::forward<LL>(ll)...)
  {
    this->set_depth((std::max)({ -1, (int)CGAL::depth(ll)...}) + 1);
  }
#ifdef CGAL_LAZY_KERNEL_DEBUG
  private:
  template<std::size_t...I>
  void print_dag_helper(std::ostream& os, int level, std::index_sequence<I...>) const {
    this->print_at_et(os, level);
    if(this->is_lazy()){
# ifdef CGAL_LAZY_KERNEL_DEBUG_SHOW_TYPEID
      CGAL::msg(os, level, typeid(AC).name());
# endif
      CGAL::msg(os, level, "DAG with " "3" " child nodes:");
      using expander = int[];
      expander{0,(CGAL::print_dag(std::get<I>(l), os, level+1),0)...};
    }
  }

  public:
  void print_dag(std::ostream& os, int level) const {
    print_dag_helper(os, level, std::make_index_sequence<sizeof...(L)>{});
  }
#endif
};

//____________________________________________________________
// The rep for the leaf node

template <typename AT, typename ET, typename E2A>
class Lazy_rep_0 final : public Lazy_rep<AT, ET, E2A>
{

  typedef Lazy_rep<AT, ET, E2A> Base;
public:

  void
  update_exact() const
  {
#ifdef CGAL_HAS_THREADS
    // Unless we add is_lazy before call_once in Lazy_rep. This test is
    // necessary because this class can be used either for default
    // construction, or to store a non-lazy exact value, and only the first one
    // should have a non-empty update_exact.
    // An alternative would be to add in the constructors taking an ET: std::call_once(this->once, [](){});
    if(!this->is_lazy()) return;
#endif
    auto* p = new typename Base::Indirect();
    this->set_ptr(p);
  }

  Lazy_rep_0()
    : Lazy_rep<AT,ET, E2A>() {}

  // TODO: the case where the exact value is provided at construction should
  // actually use a different class from the lazy default construction.
  template<class A, class E>
  Lazy_rep_0(A&& a, E&& e)
    : Lazy_rep<AT,ET,E2A>(std::forward<A>(a), std::forward<E>(e))
  {
    this->set_depth(0);
  }

#if 0
  // unused. Find a less ambiguous placeholder if necessary
  Lazy_rep_0(const AT& a, void*)
    : Lazy_rep<AT,ET,E2A>(a)
  {
    this->set_depth(0);
  }
#endif

  // E2A()(e) and std::forward<E>(e) could be evaluated in any order, but
  // that's ok, "forward" itself does not modify e, it may only mark it as
  // modifiable by the outer call, which is obviously sequenced after the inner
  // call E2A()(e).
  template<class E>
  Lazy_rep_0(E&& e)
    : Lazy_rep<AT,ET,E2A>(E2A()(e), std::forward<E>(e))
  {
    this->set_depth(0);
  }

  void
  print_dag(std::ostream& os, int level) const
  {
    this->print_at_et(os, level);
  }
};

#undef CGAL_LAZY_PRINT_TYPEID

template < typename K1, typename K2 >
struct Approx_converter
{
  typedef K1         Source_kernel;
  typedef K2         Target_kernel;
  //typedef Converter  Number_type_converter;

  template < typename T >
  decltype(auto)
  operator()(const T&t) const
  { return approx(t); }

  const Null_vector&
  operator()(const Null_vector& n) const
  { return n; }

  const Bbox_2&
  operator()(const Bbox_2& b) const
  { return b; }

  const Bbox_3&
  operator()(const Bbox_3& b) const
  { return b; }
};

template < typename K1, typename K2 >
struct Exact_converter
{
  typedef K1         Source_kernel;
  typedef K2         Target_kernel;
  //typedef Converter  Number_type_converter;

  template < typename T >
  decltype(auto)
  operator()(const T&t) const
  { return exact(t); }

  const Null_vector&
  operator()(const Null_vector& n) const
  { return n; }

  const Bbox_2&
  operator()(const Bbox_2& b) const
  { return b; }

  const Bbox_3&
  operator()(const Bbox_3& b) const
  { return b; }
};

//____________________________________________________________
// The handle class
template <typename AT_, typename ET_, typename E2A>
class Lazy : public Handle
{
  template <class Exact_kernel_,
            class Approximate_kernel_,
            class E2A_>
  friend struct Lazy_kernel;

  template <class E_,
            class A_,
            class E2A_,
            class K_>
  friend class Lazy_kernel_base;

public :

  typedef Lazy<AT_, ET_, E2A>  Self;
  typedef Lazy_rep<AT_, ET_, E2A>   Self_rep;

  typedef AT_ AT; // undocumented
  typedef ET_ ET; // undocumented

  typedef AT  Approximate_type;
  typedef ET  Exact_type;

/*
  typedef Self Rep;

  const Rep& rep() const
  {
    return *this;
  }

  Rep& rep()
  {
    return *this;
  }
*/

  Lazy()
    : Handle(zero()) {}

  // Before Lazy::zero() used Boost.Thread, the definition of Lazy() was:
  //   Lazy()
  //   #ifndef CGAL_HAS_THREAD
  //     : Handle(zero()) {}
  //   #else
  //   {
  //     PTR = new Lazy_rep_0<AT, ET, E2A>();
  //   }
  //   #endif

  Lazy(Self_rep *r)
  {
    PTR = r;
  }

  Lazy(const ET& e)
  {
    PTR = new Lazy_rep_0<AT,ET,E2A>(e);
  }

  Lazy(ET&& e)
  {
    PTR = new Lazy_rep_0<AT,ET,E2A>(std::move(e));
  }

  friend void swap(Lazy& a, Lazy& b) noexcept
  { swap(static_cast<Handle&>(a), static_cast<Handle&>(b)); }

  decltype(auto) approx() const
  { return ptr()->approx(); }

  const ET& exact() const
  { return ptr()->exact(); }

  unsigned depth() const
  {
    return ptr()->depth();
  }

  void print_dag(std::ostream& os, int level) const
  {
    ptr()->print_dag(os, level);
  }

  private:

  // We have a static variable for optimizing the default constructor,
  // which is in particular heavily used for pruning DAGs.
  static const Self & zero()
  {
    // Note that the new only happens inside an if() inside the macro
    // So it would be a mistake to put the new before the macro
    CGAL_STATIC_THREAD_LOCAL_VARIABLE(Self,z,(new Lazy_rep_0<AT, ET, E2A>()));
    return z;
  }

  Self_rep * ptr() const { return (Self_rep*) PTR; }
};

template <typename LK, typename AC, typename EC>
struct Lazy_construction_optional_for_polyhedral_envelope
{
  static const bool Protection = true;
  typedef typename LK::Approximate_kernel AK;
  typedef typename LK::Exact_kernel EK;
  typedef typename LK::E2A E2A;
  typedef std::optional<typename LK::Point_3> result_type;

  CGAL_NO_UNIQUE_ADDRESS AC ac;
  CGAL_NO_UNIQUE_ADDRESS EC ec;


  // for Intersect_point_3 with 3 Plane_3
  template <typename L1>
  result_type operator()(const L1& l1, const L1& l2, const L1& l3) const
  {
    {
      Protect_FPU_rounding<Protection> P;
      try {
        std::optional<typename AK::Point_3> oap = ac(CGAL::approx(l1),CGAL::approx(l2),CGAL::approx(l3));
        if(oap == std::nullopt){
          return std::nullopt;
        }
        // Now we have to construct a rep for a lazy point with the three lazy planes.
        typedef Lazy_rep_optional_n<typename AK::Point_3, typename EK::Point_3, AC, EC, E2A, L1, L1, L1> LazyPointRep;
        CGAL_STATIC_THREAD_LOCAL_VARIABLE_0(LazyPointRep, rep);

        const typename AK::Point_3 ap = *oap;
        // rep = LazyPointRep(2,ap, ec, l1, l2, l3);
        rep.~LazyPointRep(); new (&rep) LazyPointRep(2, ap, ec, l1, l2, l3);
        typename LK::Point_3 lp(&rep);
        return std::make_optional(lp);

      } catch (Uncertain_conversion_exception&) {}
    }
    Protect_FPU_rounding<!Protection> P2(CGAL_FE_TONEAREST);
    CGAL_expensive_assertion(FPU_get_cw() == CGAL_FE_TONEAREST);
    std::optional<typename EK::Point_3> oep = ec(CGAL::exact(l1), CGAL::exact(l2), CGAL::exact(l3));
    if(oep == std::nullopt){
      return std::nullopt;
    }
    typedef Lazy_rep_0<typename AK::Point_3, typename EK::Point_3, E2A> LazyPointRep;
    const typename EK::Point_3 ep = *oep;
    LazyPointRep *rep = new LazyPointRep(ep);
    typename LK::Point_3 lp(rep);
    return std::make_optional(lp);
  }

  // for Intersect_point_3 with  Plane_3  Line_3
  template <typename L1, typename L2>
  result_type operator()(const L1& l1, const L2& l2) const
  {

    {
      Protect_FPU_rounding<Protection> P;
      try {
        std::optional<typename AK::Point_3> oap = ac(CGAL::approx(l1),CGAL::approx(l2));
        if(oap == std::nullopt){
          return std::nullopt;
        }
        // Now we have to construct a rep for a lazy point with the line and the plane.
        typedef Lazy_rep_optional_n<typename AK::Point_3, typename EK::Point_3, AC, EC, E2A, L1, L2> LazyPointRep;

        CGAL_STATIC_THREAD_LOCAL_VARIABLE_0(LazyPointRep, rep);
        const typename AK::Point_3 ap = *oap;
        // rep = LazyPointRep(2, ap, ec, l1, l2);
        rep.~LazyPointRep(); new (&rep) LazyPointRep(2, ap, ec, l1, l2);
        typename LK::Point_3 lp(&rep);
        return std::make_optional(lp);

      } catch (Uncertain_conversion_exception&) {}
    }
    Protect_FPU_rounding<!Protection> P2(CGAL_FE_TONEAREST);
    CGAL_expensive_assertion(FPU_get_cw() == CGAL_FE_TONEAREST);
    std::optional<typename EK::Point_3> oep = ec(CGAL::exact(l1), CGAL::exact(l2));
    if(oep == std::nullopt){
      return std::nullopt;
    }
    typedef Lazy_rep_0<typename AK::Point_3, typename EK::Point_3, E2A> LazyPointRep;
    const typename EK::Point_3 ep = *oep;
    LazyPointRep *rep = new LazyPointRep(ep);
    typename LK::Point_3 lp(rep);
    return std::make_optional(lp);
  }
};

// used in Newkernel_d
template <typename LK, typename AC, typename EC>
struct Lazy_construction_nt {
  Lazy_construction_nt(){}
  Lazy_construction_nt(LK const&){}

  static const bool Protection = true;

  typedef typename LK::Approximate_kernel AK;
  typedef typename LK::Exact_kernel EK;
  typedef typename LK::E2A E2A;

  CGAL_NO_UNIQUE_ADDRESS AC ac;
  CGAL_NO_UNIQUE_ADDRESS EC ec;

  template<class...L>
  auto operator()(L const&...l) const ->
  Lazy_exact_nt<CGAL::cpp20::remove_cvref_t<decltype(ec(CGAL::exact(l)...))>>
  {
    typedef CGAL::cpp20::remove_cvref_t<decltype(ec(CGAL::exact(l)...))> ET;
    typedef CGAL::cpp20::remove_cvref_t<decltype(ac(CGAL::approx(l)...))> AT;
    CGAL_BRANCH_PROFILER(std::string(" failures/calls to   : ") + std::string(CGAL_PRETTY_FUNCTION), tmp);
    {
      Protect_FPU_rounding<Protection> P;
      try {
        return new Lazy_rep_n<AT, ET, AC, EC, To_interval<ET>, false, L... >(ac, ec, l...);
      } catch (Uncertain_conversion_exception&) {}
    }
    CGAL_BRANCH_PROFILER_BRANCH(tmp);
    Protect_FPU_rounding<!Protection> P2(CGAL_FE_TONEAREST);
    CGAL_expensive_assertion(FPU_get_cw() == CGAL_FE_TONEAREST);
    return new Lazy_rep_0<AT,ET,To_interval<ET> >(ec( CGAL::exact(l)... ));
  }
};


template <typename LK>
Object
make_lazy(const Object& eto)
{
  typedef typename LK::Approximate_kernel AK;
  typedef typename LK::Exact_kernel EK;
  typedef typename LK::E2A E2A;

  if (eto.is_empty())
    return Object();

#define CGAL_Kernel_obj(X) \
  if (const typename EK::X* ptr = object_cast<typename EK::X>(&eto)) \
    return make_object(typename LK::X(new Lazy_rep_0<typename AK::X, typename EK::X, E2A>(*ptr)));

#include <CGAL/Kernel/interface_macros.h>

//now handle vector
#define CGAL_Kernel_obj(X) \
      {  \
        const std::vector<typename EK::X>* v_ptr;\
        if ( (v_ptr = object_cast<std::vector<typename EK::X> >(&eto)) ) { \
          std::vector<typename LK::X> V;\
          V.resize(v_ptr->size());                           \
          for (unsigned int i = 0; i < v_ptr->size(); ++i)                \
            V[i] = typename LK::X( new Lazy_rep_0<typename AK::X,typename EK::X,E2A>((*v_ptr)[i])); \
          return make_object(V);                                      \
        }\
      }

CGAL_Kernel_obj(Point_2)
CGAL_Kernel_obj(Point_3)
#undef CGAL_Kernel_obj


  std::cerr << "object_cast inside Lazy_construction_rep::operator() failed. It needs more else if's (#2)" << std::endl;
  std::cerr << "dynamic type of the Object : " << eto.type().name() << std::endl;

  return Object();
}

<<<<<<< HEAD
// This functor selects the i'th element in a vector of T2's
=======

// This functor selects the i-th element in a vector of Object's
// and casts it to what is in the Object

template <typename T2>
struct Ith {
  typedef T2 result_type;

  // We keep a Sign member object
  // for future utilization, in case
  // we have pairs of 2 T2 objects e.g.
  // for a numeric_point vector returned
  // from a construction of a possible
  // lazy algebraic kernel

  int i;
  Sign sgn;

  Ith(int i_)
    : i(i_)
  {sgn=NEGATIVE;}

  Ith(int i_, bool b_)
    : i(i_)
  { sgn= (b_) ? POSITIVE : ZERO;}

  const T2&
  operator()(const std::vector<Object>& v) const
  {
    if(sgn==NEGATIVE)
    return *object_cast<T2>(&v[i]);

    typedef std::pair<T2,unsigned int >         Pair_type_1;
    typedef std::pair<T2,std::pair<bool,bool> > Pair_type_2;

    if(const Pair_type_1 *p1 = object_cast<Pair_type_1>(&v[i]))
            return p1->first;
    else if(const Pair_type_2 *p2 = object_cast<Pair_type_2>(&v[i]))
        return p2->first;

    CGAL_error_msg( " Unexpected encapsulated type ");
  }
};

// This functor selects the i-th element in a vector of T2's
>>>>>>> f5f5727d
template <typename T2>
struct Ith_for_intersection {
  typedef T2 result_type;
  int i;

  Ith_for_intersection(int i_)
    : i(i_)
  {}

  const T2&
  operator()(const Object& o) const
  {
    const std::vector<T2>* ptr = object_cast<std::vector<T2> >(&o);
    return (*ptr)[i];
  }
};

<<<<<<< HEAD
=======
// This functor selects the i-th element in a vector of T2's
template <typename T2>
struct Ith_for_intersection_with_variant {
  typedef T2 result_type;
  int i;

  Ith_for_intersection_with_variant(int i_)
    : i(i_)
  {}

  template< typename ... U >
  const T2&
  operator()(const std::optional< std::variant< U ... > >& o) const
  {
    const std::vector<T2>* ptr = (std::get_if<std::vector<T2> >(&(*o)));
    return (*ptr)[i];
  }

  template< typename ... U >
  const T2&
  operator()(const std::variant< U ... >& o) const
  {
    const std::vector<T2>* ptr = (std::get_if<std::vector<T2> >(&o));
    return (*ptr)[i];
  }
};

>>>>>>> f5f5727d
template <typename LK, typename AC, typename EC>
struct Lazy_cartesian_const_iterator_2
{
  typedef typename LK::Approximate_kernel AK;
  typedef typename LK::Exact_kernel EK;
  typedef typename LK::Cartesian_const_iterator_2 result_type;

  CGAL_NO_UNIQUE_ADDRESS AC ac;
  CGAL_NO_UNIQUE_ADDRESS EC ec;

public:

  template < typename L1>
  result_type
  operator()(const L1& l1) const
  {
    return result_type(&l1);
  }

  template < typename L1>
  result_type
  operator()(const L1& l1, int) const
  {
    return result_type(&l1,2);
  }

};


template <typename LK, typename AC, typename EC>
struct Lazy_cartesian_const_iterator_3
{
  typedef typename LK::Approximate_kernel AK;
  typedef typename LK::Exact_kernel EK;
  typedef typename LK::Cartesian_const_iterator_3 result_type;

  CGAL_NO_UNIQUE_ADDRESS AC ac;
  CGAL_NO_UNIQUE_ADDRESS EC ec;

public:

  template < typename L1>
  result_type
  operator()(const L1& l1) const
  {
    return result_type(&l1);
  }

  template < typename L1>
  result_type
  operator()(const L1& l1, int) const
  {
    return result_type(&l1,3);
  }

};

template <typename T>
struct Object_cast
{
  typedef T result_type;

  const T&
  operator()(const Object& o) const
  {
    return *object_cast<T>(&o);
  }
};

// The following functor returns an Object with a Lazy<Something> inside
// As the nested kernels return Objects of AK::Something and EK::Something
// we have to unwrap them from the Object, and wrap them in a Lazy<Something>
template <typename LK, typename AC, typename EC>
struct Lazy_construction_object
{
  static const bool Protection = true;

  typedef typename LK::Approximate_kernel AK;
  typedef typename LK::Exact_kernel EK;
  typedef typename LK::E2A E2A;
  typedef typename AC::result_type AT;
  typedef typename EC::result_type ET;
  typedef Object result_type;

  typedef Lazy<Object, Object, E2A> Lazy_object;

  CGAL_NO_UNIQUE_ADDRESS AC ac;
  CGAL_NO_UNIQUE_ADDRESS EC ec;

public:
  template <class... L>
  decltype(auto)
  operator()(const L&... l) const
  {
    CGAL_BRANCH_PROFILER(std::string(" failures/calls to   : ") + std::string(CGAL_PRETTY_FUNCTION), tmp);
    {
      Protect_FPU_rounding<Protection> P;
      try {
        Lazy_object lo(new Lazy_rep_n<result_type, result_type, AC, EC, E2A, false, L...>(ac, ec, l...));

        if(lo.approx().is_empty())
          return Object();

#define CGAL_Kernel_obj(X) \
        if (object_cast<typename AK::X>(& (lo.approx()))) { \
          typedef Lazy_rep_n< typename AK::X, typename EK::X, Object_cast<typename AK::X>, Object_cast<typename EK::X>, E2A, false, Lazy_object> Lcr; \
          Lcr * lcr = new Lcr(Object_cast<typename AK::X>(), Object_cast<typename EK::X>(), lo); \
          return make_object(typename LK::X(lcr)); \
        }

#include <CGAL/Kernel/interface_macros.h>

      // We now check vector<X>
#define CGAL_Kernel_obj(X) \
        { \
          const std::vector<typename AK::X>* v_ptr; \
          if ( (v_ptr = object_cast<std::vector<typename AK::X> >(& (lo.approx()))) ) { \
            std::vector<typename LK::X> V; \
            V.resize(v_ptr->size()); \
            for (unsigned int i = 0; i < v_ptr->size(); i++) { \
              V[i] = typename LK::X(new Lazy_rep_n<typename AK::X, typename EK::X, Ith_for_intersection<typename AK::X>, \
                                                   Ith_for_intersection<typename EK::X>, E2A, false, Lazy_object> \
                                    (Ith_for_intersection<typename AK::X>(i), Ith_for_intersection<typename EK::X>(i), lo)); \
            } \
            return make_object(V); \
          }\
        }

CGAL_Kernel_obj(Point_2)
CGAL_Kernel_obj(Point_3)
#undef CGAL_Kernel_obj

        std::cerr << "object_cast inside Lazy_construction_rep::operator() failed. It needs more else if's (#1)" << std::endl;
        std::cerr << "dynamic type of the Object : " << lo.approx().type().name() << std::endl;

        return Object();
      } catch (Uncertain_conversion_exception&) {}
    }
    CGAL_BRANCH_PROFILER_BRANCH(tmp);
    Protect_FPU_rounding<!Protection> P2(CGAL_FE_TONEAREST);
    CGAL_expensive_assertion(FPU_get_cw() == CGAL_FE_TONEAREST);
    ET eto = ec(CGAL::exact(l)...);
    return make_lazy<LK>(eto);
  }
};

//____________________________________________________________
// The magic functor that has Lazy<Something> as result type.

namespace internal {
BOOST_MPL_HAS_XXX_TRAIT_DEF(result_type)

// lift boost::get into a functor with a result_type member name and
// extend it to operate on optionals

// TODO there is a mismatch between the result_type typedef and the
// actual return type of operator()
template<typename T>
struct Variant_cast {
  typedef T result_type;

  template<typename ... U>
  const T&
  operator()(const std::optional< std::variant< U ... > >& o) const {
    // can throw but should never because we always build it inside
    // a static visitor with the right type
    return std::get<T>(*o);
  }

  template<typename ... U>
  T&
  operator()(std::optional< std::variant< U ... > >& o) const {
    // can throw but should never because we always build it inside
    // a static visitor with the right type, if it throws bad_get
    return std::get<T>(*o);
  }
};


template<typename Result, typename AK, typename LK, typename EK, typename Origin>
struct Fill_lazy_variant_visitor_2 {
  Fill_lazy_variant_visitor_2(Result& r, Origin& o) : r(&r), o(&o) {}
  Result* r;
  Origin* o;

  template<typename T>
  void operator()(const T&) {
    // the equivalent type we are currently matching in the lazy kernel
    typedef T AKT;
    typedef typename Type_mapper<AKT, AK, EK>::type EKT;
    typedef typename Type_mapper<AKT, AK, LK>::type LKT;

    typedef Lazy_rep_n<AKT, EKT, Variant_cast<AKT>, Variant_cast<EKT>, typename LK::E2A, false, Origin> Lcr;
    Lcr * lcr = new Lcr(Variant_cast<AKT>(), Variant_cast<EKT>(), *o);

    *r = LKT(lcr);
  }

  template<typename T>
  void operator()(const std::vector<T>& t) {
    typedef T AKT;
    typedef typename Type_mapper<AKT, AK, EK>::type EKT;
    typedef typename Type_mapper<AKT, AK, LK>::type LKT;

    std::vector<LKT> V;
    V.resize(t.size());
    for (unsigned int i = 0; i < t.size(); i++) {
      V[i] = LKT(new Lazy_rep_n<AKT, EKT, Ith_for_intersection<AKT>,
                 Ith_for_intersection<EKT>, typename LK::E2A, false, Origin>
                 (Ith_for_intersection<AKT>(i), Ith_for_intersection<EKT>(i), *o));
    }

    *r = V;
  }
};

template<typename Result, typename AK, typename LK, typename EK>
struct Fill_lazy_variant_visitor_0 {
  Fill_lazy_variant_visitor_0(Result& r) : r(&r) {}
  Result* r;

  template<typename T>
  void operator()(const T& t) {
    // the equivalent type we are currently matching in the lazy kernel
    typedef T EKT;
    typedef typename Type_mapper<EKT, EK, AK>::type AKT;
    typedef typename Type_mapper<EKT, EK, LK>::type LKT;

    *r = LKT(new Lazy_rep_0<AKT, EKT, typename LK::E2A>(t));
  }

  template<typename T>
  void operator()(const std::vector<T>& t) {
    typedef T EKT;
    typedef typename Type_mapper<EKT, EK, AK>::type AKT;
    typedef typename Type_mapper<EKT, EK, LK>::type LKT;

    std::vector<LKT> V;
    V.resize(t.size());
    for (unsigned int i = 0; i < t.size(); i++) {
      V[i] = LKT(new Lazy_rep_0<AKT, EKT, typename LK::E2A>(t[i]));
    }

    *r = V;
  }
};

} // internal

template<class AK, class AC>
struct Disable_lazy_pruning
{
  static const bool value = false;
};
template<class AK>
struct Disable_lazy_pruning<AK, typename AK::Construct_weighted_point_2>
{
  static const bool value = true;
};
template<class AK>
struct Disable_lazy_pruning<AK, typename AK::Construct_weighted_point_3>
{
  static const bool value = true;
};

template <typename LK, typename AC, typename EC, typename E2A_ = Default>
struct Lazy_construction
{
  static const bool Protection = true;

  typedef typename LK::Approximate_kernel AK;
  typedef typename LK::Exact_kernel EK;
  typedef typename Default::Get<E2A_, typename LK::E2A>::type E2A;

  CGAL_NO_UNIQUE_ADDRESS AC ac;
  CGAL_NO_UNIQUE_ADDRESS EC ec;

  // to detect the return type of Intersection_[23]'s functors
  template <typename T>
  struct is_optional_variant : std::false_type { };

  template <typename ...Args>
  struct is_optional_variant<std::optional<std::variant<Args...> > > : std::true_type { };

  template <class... L>
  decltype(auto)
  operator()(const L&... l) const
  {
    typedef typename Type_mapper<std::invoke_result_t<AC, typename Type_mapper<L, LK, AK>::type...>, AK, AK>::type AT;

    // ----------------------- FT -----------------------
    if constexpr (std::is_same_v<AT, typename AK::FT>)
    {
      typedef typename Type_mapper<std::invoke_result_t<EC,typename Type_mapper<L, LK, EK>::type...>,EK,EK>::type ET;

      typedef Lazy_exact_nt<CGAL::cpp20::remove_cvref_t<decltype(ec(CGAL::exact(l)...))>> result_type;

      CGAL_BRANCH_PROFILER(std::string(" failures/calls to   : ") + std::string(CGAL_PRETTY_FUNCTION), tmp);
      {
        Protect_FPU_rounding<Protection> P;
        try {
          return result_type(new Lazy_rep_n<AT, ET, AC, EC, To_interval<ET>, false, L... >(ac, ec, l...));
        } catch (Uncertain_conversion_exception&) {}
      }
      CGAL_BRANCH_PROFILER_BRANCH(tmp);
      Protect_FPU_rounding<!Protection> P2(CGAL_FE_TONEAREST);
      CGAL_expensive_assertion(FPU_get_cw() == CGAL_FE_TONEAREST);
      return result_type(new Lazy_rep_0<AT,ET,To_interval<ET> >(ec( CGAL::exact(l)... )));
    }
    // ----------------------- Bounding boxes -----------------------
    else if constexpr (std::disjunction_v<std::is_same<AT, CGAL::Bbox_2>,
                                          std::is_same<AT, CGAL::Bbox_3> >)
    {
      CGAL_BRANCH_PROFILER(std::string(" failures/calls to   : ") + std::string(CGAL_PRETTY_FUNCTION), tmp);
      {
        // Protection is outside the try block as VC8 has the CGAL_CFG_FPU_ROUNDING_MODE_UNWINDING_VC_BUG
        Protect_FPU_rounding<Protection> P;
        try {
          return ac(CGAL::approx(l...));
        } catch (Uncertain_conversion_exception&) {}
      }
      CGAL_BRANCH_PROFILER_BRANCH(tmp);
      Protect_FPU_rounding<!Protection> P2(CGAL_FE_TONEAREST);
      CGAL_expensive_assertion(FPU_get_cw() == CGAL_FE_TONEAREST);
      return ec(CGAL::exact(l...));
    }
    // ----------------------- CGAL::Object -----------------------
    else if constexpr (std::is_same_v<AT, CGAL::Object>)
    {
      typedef Lazy<Object, Object, E2A> Lazy_object;

      CGAL_BRANCH_PROFILER(std::string(" failures/calls to   : ") + std::string(CGAL_PRETTY_FUNCTION), tmp);
      {
        Protect_FPU_rounding<Protection> P;
        try {
          Lazy_object lo(new Lazy_rep_n<CGAL::Object, CGAL::Object, AC, EC, E2A, false, L...>(ac, ec, l...));

          if(lo.approx().is_empty())
            return Object();

#         define CGAL_Kernel_obj(X) \
          if (object_cast<typename AK::X>(& (lo.approx()))) { \
            typedef Lazy_rep_n< typename AK::X, typename EK::X, Object_cast<typename AK::X>, Object_cast<typename EK::X>, E2A, false, Lazy_object> Lcr; \
            Lcr * lcr = new Lcr(Object_cast<typename AK::X>(), Object_cast<typename EK::X>(), lo); \
            return make_object(typename LK::X(lcr)); \
          }

#         include <CGAL/Kernel/interface_macros.h>

          // We now check vector<X>
#         define CGAL_Kernel_obj(X) \
          { \
            const std::vector<typename AK::X>* v_ptr; \
            if ( (v_ptr = object_cast<std::vector<typename AK::X> >(& (lo.approx()))) ) { \
              std::vector<typename LK::X> V; \
              V.resize(v_ptr->size()); \
              for (unsigned int i = 0; i < v_ptr->size(); i++) { \
                V[i] = typename LK::X(new Lazy_rep_n<typename AK::X, typename EK::X, Ith_for_intersection<typename AK::X>, \
                                                    Ith_for_intersection<typename EK::X>, E2A, false, Lazy_object> \
                                      (Ith_for_intersection<typename AK::X>(i), Ith_for_intersection<typename EK::X>(i), lo)); \
              } \
              return make_object(V); \
            }\
          }

          CGAL_Kernel_obj(Point_2)
          CGAL_Kernel_obj(Point_3)
#         undef CGAL_Kernel_obj

          std::cerr << "object_cast inside Lazy_construction_rep::operator() failed. It needs more else if's (#1)" << std::endl;
          std::cerr << "dynamic type of the Object : " << lo.approx().type().name() << std::endl;

          return Object();
        } catch (Uncertain_conversion_exception&) {}
      }
      CGAL_BRANCH_PROFILER_BRANCH(tmp);
      Protect_FPU_rounding<!Protection> P2(CGAL_FE_TONEAREST);
      CGAL_expensive_assertion(FPU_get_cw() == CGAL_FE_TONEAREST);
      CGAL::Object eto = ec(CGAL::exact(l)...);
      return make_lazy<LK>(eto);
    }
    // std::optional<std::variant< > > (Intersection_23 result types)
    else if constexpr (is_optional_variant<AT>::value)
    {
      typedef typename Type_mapper<std::invoke_result_t<EC, typename Type_mapper<L, LK, EK>::type...>,EK,EK>::type ET;

      typedef typename Type_mapper<std::invoke_result_t<AC, typename Type_mapper<L, LK, AK>::type...>, AK, LK>::type result_type;

      CGAL_BRANCH_PROFILER(std::string(" failures/calls to   : ") + std::string(CGAL_PRETTY_FUNCTION), tmp);
      {
        Protect_FPU_rounding<Protection> P;

        try {
          Lazy<AT, ET, E2A> lazy(new Lazy_rep_n<AT, ET, AC, EC, E2A, false, L...>(AC(), EC(), l...));

          // the approximate result requires the trait with types from the AK
          AT approx_v = lazy.approx();
          // the result we build
          result_type res;

          if(!approx_v) {
            // empty
            return res;
          }

          // the static visitor fills the result_type with the correct unwrapped type
          internal::Fill_lazy_variant_visitor_2< result_type, AK, LK, EK, Lazy<AT, ET, E2A> > visitor(res, lazy);
          std::visit(visitor, *approx_v);

          return res;
        } catch (Uncertain_conversion_exception&) {}
      }
      CGAL_BRANCH_PROFILER_BRANCH(tmp);
      Protect_FPU_rounding<!Protection> P2(CGAL_FE_TONEAREST);
      CGAL_expensive_assertion(FPU_get_cw() == CGAL_FE_TONEAREST);
      ET exact_v = EC()(CGAL::exact(l)...);
      result_type res;

      if(!exact_v) {
        return res;
      }

      internal::Fill_lazy_variant_visitor_0<result_type, AK, LK, EK> visitor(res);
      std::visit(visitor, *exact_v);
      return res;
    }
    // ----------------------- GENERIC -----------------------
    else
    {
      typedef typename Type_mapper<std::invoke_result_t<EC,typename Type_mapper<L, LK, EK>::type...>,EK,EK>::type ET;

      typedef Lazy<AT, ET, E2A> Handle;
      typedef typename Type_mapper<std::invoke_result_t<AC, typename Type_mapper<L, LK, AK>::type...>, AK, LK>::type result_type;

      static const bool noprune = Disable_lazy_pruning<AK, AC>::value;

      CGAL_BRANCH_PROFILER(std::string(" failures/calls to   : ") + std::string(CGAL_PRETTY_FUNCTION), tmp);
      {
        Protect_FPU_rounding<Protection> P;
        try {
          return result_type(Handle(new Lazy_rep_n<AT, ET, AC, EC, E2A, noprune, L...>(ac, ec, l...)));
        } catch (Uncertain_conversion_exception&) {}
      }
      CGAL_BRANCH_PROFILER_BRANCH(tmp);
      Protect_FPU_rounding<!Protection> P2(CGAL_FE_TONEAREST);
      CGAL_expensive_assertion(FPU_get_cw() == CGAL_FE_TONEAREST);
      return result_type(Handle(new Lazy_rep_0<AT, ET, E2A> (ec(CGAL::exact(l)...))));
    }
  }

  // nullary
  decltype(auto)
  operator()() const
  {
    typedef std::invoke_result_t<AC> AT;
    typedef std::invoke_result_t<EC> ET;
    typedef Lazy<AT, ET, E2A> Handle;
    typedef typename Type_mapper<AT, AK, LK>::type result_type;

    return result_type( Handle() );
  }
};

} //namespace CGAL


#include <CGAL/enable_warnings.h>

#endif // CGAL_LAZY_H<|MERGE_RESOLUTION|>--- conflicted
+++ resolved
@@ -1134,55 +1134,7 @@
   return Object();
 }
 
-<<<<<<< HEAD
-// This functor selects the i'th element in a vector of T2's
-=======
-
-// This functor selects the i-th element in a vector of Object's
-// and casts it to what is in the Object
-
-template <typename T2>
-struct Ith {
-  typedef T2 result_type;
-
-  // We keep a Sign member object
-  // for future utilization, in case
-  // we have pairs of 2 T2 objects e.g.
-  // for a numeric_point vector returned
-  // from a construction of a possible
-  // lazy algebraic kernel
-
-  int i;
-  Sign sgn;
-
-  Ith(int i_)
-    : i(i_)
-  {sgn=NEGATIVE;}
-
-  Ith(int i_, bool b_)
-    : i(i_)
-  { sgn= (b_) ? POSITIVE : ZERO;}
-
-  const T2&
-  operator()(const std::vector<Object>& v) const
-  {
-    if(sgn==NEGATIVE)
-    return *object_cast<T2>(&v[i]);
-
-    typedef std::pair<T2,unsigned int >         Pair_type_1;
-    typedef std::pair<T2,std::pair<bool,bool> > Pair_type_2;
-
-    if(const Pair_type_1 *p1 = object_cast<Pair_type_1>(&v[i]))
-            return p1->first;
-    else if(const Pair_type_2 *p2 = object_cast<Pair_type_2>(&v[i]))
-        return p2->first;
-
-    CGAL_error_msg( " Unexpected encapsulated type ");
-  }
-};
-
 // This functor selects the i-th element in a vector of T2's
->>>>>>> f5f5727d
 template <typename T2>
 struct Ith_for_intersection {
   typedef T2 result_type;
@@ -1200,36 +1152,6 @@
   }
 };
 
-<<<<<<< HEAD
-=======
-// This functor selects the i-th element in a vector of T2's
-template <typename T2>
-struct Ith_for_intersection_with_variant {
-  typedef T2 result_type;
-  int i;
-
-  Ith_for_intersection_with_variant(int i_)
-    : i(i_)
-  {}
-
-  template< typename ... U >
-  const T2&
-  operator()(const std::optional< std::variant< U ... > >& o) const
-  {
-    const std::vector<T2>* ptr = (std::get_if<std::vector<T2> >(&(*o)));
-    return (*ptr)[i];
-  }
-
-  template< typename ... U >
-  const T2&
-  operator()(const std::variant< U ... >& o) const
-  {
-    const std::vector<T2>* ptr = (std::get_if<std::vector<T2> >(&o));
-    return (*ptr)[i];
-  }
-};
-
->>>>>>> f5f5727d
 template <typename LK, typename AC, typename EC>
 struct Lazy_cartesian_const_iterator_2
 {
