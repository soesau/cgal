// Copyright (c) 2009 INRIA Sophia-Antipolis (France).
// All rights reserved.
//
// This file is part of CGAL (www.cgal.org).
//
// $URL$
// $Id$
// SPDX-License-Identifier: GPL-3.0-or-later OR LicenseRef-Commercial
//
//
// Author(s)     : Mael Rouxel-Labbé, Maxime Gimeno
//
//******************************************************************************
//
//******************************************************************************

#ifndef CGAL_SMDS_3_TET_SOUP_TO_C3T3_H
#define CGAL_SMDS_3_TET_SOUP_TO_C3T3_H

#include <CGAL/license/SMDS_3.h>

#include <CGAL/assertions.h>
#include <CGAL/IO/File_medit.h>

#include <boost/unordered_map.hpp>

#include <array>
#include <map>
#include <utility>
#include <vector>

namespace CGAL {
namespace SMDS_3 {

template<typename Vh>
std::array<Vh, 3> make_ordered_vertex_array(const Vh vh0, const Vh vh1, const Vh vh2)
{
  std::array<Vh, 3> ft = { {vh0, vh1, vh2} };
  if (ft[1] < ft[0]) std::swap(ft[0], ft[1]);
  if (ft[2] < ft[1]) std::swap(ft[1], ft[2]);
  if (ft[1] < ft[0]) std::swap(ft[0], ft[1]);
  return ft;
}

template<class Tr, typename PointRange>
void build_vertices(Tr& tr,
                    const PointRange& points,
                    std::vector<typename Tr::Vertex_handle>& vertex_handle_vector)
{
  typedef typename Tr::Vertex_handle            Vertex_handle;
  typedef typename Tr::Point                    Point;

  vertex_handle_vector[0] = tr.tds().create_vertex(); // creates the infinite vertex
  tr.set_infinite_vertex(vertex_handle_vector[0]);

  // build vertices
  for(std::size_t i=0; i<points.size(); ++i)
  {
    Vertex_handle vh = tr.tds().create_vertex();
    vertex_handle_vector[i+1] = vh;
    vh->set_point(Point(points[i]));
  }
}

template <class Tr>
bool add_facet_to_incident_cells_map(const typename Tr::Cell_handle c, int i,
                                     boost::unordered_map<std::array<typename Tr::Vertex_handle, 3>,
                                                          std::vector<std::pair<typename Tr::Cell_handle, int> > >& incident_cells_map,
                                     const bool verbose,
                                     const bool allow_non_manifold)
{
  typedef typename Tr::Vertex_handle                                Vertex_handle;
  typedef typename Tr::Cell_handle                                  Cell_handle;
  typedef std::array<Vertex_handle, 3>                              Facet_vvv;
  typedef std::pair<Cell_handle, int>                               Incident_cell;
  typedef boost::unordered_map<Facet_vvv, std::vector<Incident_cell> > Incident_cells_map;

  bool success = true;

  // the opposite vertex of f in c is i
  Facet_vvv f = CGAL::SMDS_3::make_ordered_vertex_array(c->vertex((i + 1) % 4),
                                                        c->vertex((i + 2) % 4),
                                                        c->vertex((i + 3) % 4));
  CGAL_precondition(f[0] != f[1] && f[1] != f[2]);

  Incident_cell e = std::make_pair(c, i);
  std::vector<Incident_cell> vec;
  vec.push_back(e);
  std::pair<typename Incident_cells_map::iterator, bool> is_insert_successful =
      incident_cells_map.emplace(f, vec);
  if(!is_insert_successful.second) // the entry already exists in the map
  {
    // A finite facet must have exactly two incident cells
    //
    // If there is a non-manifold edge on the boundary, the infinite facet being
    // that edge + the infinite vertex has (strictly) more than 2 incident cells
    if(is_insert_successful.first->second.size() != 1)
    {
      if(!allow_non_manifold)
      {
        success = false;
        if(verbose)
          std::cerr << "Error: " << is_insert_successful.first->second.size() << " previous incidences" << std::endl;
      }
      else if(verbose)
      {
        std::cerr << "Warning: " << is_insert_successful.first->second.size() << " previous incidences" << std::endl;
      }
    }
    is_insert_successful.first->second.push_back(e);
  }
  return success;
}

template <class Tr, typename CellRange, typename SubdomainsRange, typename FacetPatchMap>
bool build_finite_cells(Tr& tr,
                        const CellRange& finite_cells,
                        const SubdomainsRange& subdomains,
                        const std::vector<typename Tr::Vertex_handle>& vertex_handle_vector,
                        boost::unordered_map<std::array<typename Tr::Vertex_handle, 3>,
                                             std::vector<std::pair<typename Tr::Cell_handle, int> > >& incident_cells_map,
                        const FacetPatchMap& border_facets,
                        const bool verbose,
                        const bool replace_domain_0)
{
  typedef typename Tr::Vertex_handle                            Vertex_handle;
  typedef typename Tr::Cell_handle                              Cell_handle;
  typedef typename Tr::Cell::Surface_patch_index                Surface_patch_index;

  bool success = true;

  CGAL_assertion_code(
    typename Tr::Geom_traits::Construct_point_3 cp = tr.geom_traits().construct_point_3_object();
    typename Tr::Geom_traits::Orientation_3 orientation = tr.geom_traits().orientation_3_object();
  )

  typename SubdomainsRange::value_type max_domain = 0;
  if(replace_domain_0)
  {
    for(std::size_t i=0; i<finite_cells.size(); ++i)
    {
      if(subdomains[i] > max_domain)
        max_domain = subdomains[i];
    }
  }

  // build the finite cells
  for(std::size_t i=0; i<finite_cells.size(); ++i)
  {
    const auto& tet = finite_cells[i];
    std::array<Vertex_handle, 4> vs;

    for(int j=0; j<4; ++j)
    {
      CGAL_precondition(static_cast<std::size_t>(tet[j]) < tr.number_of_vertices() && tet[j] >= 0);
      vs[j] = vertex_handle_vector.at(tet[j] + 1);
      CGAL_postcondition(vs[j] != Vertex_handle());
      CGAL_postcondition(!tr.is_infinite(vs[j]));
      vs[j]->set_dimension(3);
    }

    // this assertion also tests for degeneracy
    CGAL_assertion(orientation(cp(tr.point(vs[0])), cp(tr.point(vs[1])),
                               cp(tr.point(vs[2])), cp(tr.point(vs[3]))) == POSITIVE);

    Cell_handle c = tr.tds().create_cell(vs[0], vs[1], vs[2], vs[3]);
    c->set_subdomain_index(subdomains[i]); // the cell's info keeps the reference of the tetrahedron
    if(replace_domain_0 && subdomains[i] == 0)
      c->set_subdomain_index(max_domain+1); // the cell's info keeps the reference of the tetrahedron

    // assign cells to vertices
    for(int j=0; j<4; ++j)
    {
      if(vs[j]->cell() == Cell_handle())
        vs[j]->set_cell(c);
    }

    // build the map used for adjacency later
    for(int j=0; j<4; ++j)
    {
      // do not allow non-manifoldness in the finite cells case
      if(!CGAL::SMDS_3::add_facet_to_incident_cells_map<Tr>(c, j, incident_cells_map, verbose, false))
        success = false;

      if(border_facets.size() != 0)
      {
        std::array<int,3> facet;
        facet[0] = tet[(j+1) % 4];
        facet[1] = tet[(j+2) % 4];
        facet[2] = tet[(j+3) % 4];

        // find the circular permutation that puts the smallest index in the first place.
        int n0 = (std::min)({facet[0], facet[1], facet[2]});
        do
        {
          std::rotate(std::begin(facet), std::next(std::begin(facet)), std::end(facet));
        }
        while(facet[0] != n0);

        typename FacetPatchMap::const_iterator it = border_facets.find(facet);
        if(it != border_facets.end())
        {
          c->set_surface_patch_index(j, it->second);
        }
        else
        {
          std::swap(facet[1], facet[2]); // facet[0] is still the smallest, no need to rotate again

          it = border_facets.find(facet);
          if(it != border_facets.end())
            c->set_surface_patch_index(j, it->second);
          else
            c->set_surface_patch_index(j, Surface_patch_index());
        }
      }
    }
  }

  return success;
}

template<class Tr>
bool add_infinite_facets_to_incident_cells_map(typename Tr::Cell_handle c,
                                               int inf_vert_pos,
                                               boost::unordered_map<std::array<typename Tr::Vertex_handle, 3>,
                                                                    std::vector<std::pair<typename Tr::Cell_handle, int> > >& incident_cells_map,
                                               const bool verbose,
                                               const bool allow_non_manifold)
{
  int l = (inf_vert_pos + 1) % 4;
  bool b1 = CGAL::SMDS_3::add_facet_to_incident_cells_map<Tr>(c, l, incident_cells_map, verbose, allow_non_manifold);
  l = (inf_vert_pos + 2) % 4;
  bool b2 = CGAL::SMDS_3::add_facet_to_incident_cells_map<Tr>(c, l, incident_cells_map, verbose, allow_non_manifold);
  l = (inf_vert_pos + 3) % 4;
  bool b3 = CGAL::SMDS_3::add_facet_to_incident_cells_map<Tr>(c, l, incident_cells_map, verbose, allow_non_manifold);

  return b1 && b2 && b3;
}

template<class Tr>
bool build_infinite_cells(Tr& tr,
                          boost::unordered_map<std::array<typename Tr::Vertex_handle, 3>,
                                               std::vector<std::pair<typename Tr::Cell_handle, int> > >& incident_cells_map,
                          const bool verbose,
                          const bool allow_non_manifold)
{
  typedef typename Tr::Vertex_handle                               Vertex_handle;
  typedef typename Tr::Cell_handle                                 Cell_handle;
  typedef std::array<Vertex_handle, 3>                             Facet_vvv;
  typedef std::pair<Cell_handle, int>                              Incident_cell;
  typedef boost::unordered_map<Facet_vvv, std::vector<Incident_cell> > Incident_cells_map;

  bool success = true;

  std::vector<Cell_handle> infinite_cells;

  // check the incident cells map for facets who only have one incident cell
  // and build the infinite cell on the opposite side
  typename Incident_cells_map::iterator it = incident_cells_map.begin();
  typename Incident_cells_map::iterator end = incident_cells_map.end();
  for(; it != end; ++it)
  {
    if(it->second.size() == 2) // facet already has both its incident cells
      continue;

    CGAL_assertion(it->second.size() == 1);

    Cell_handle c = it->second[0].first;
    int i = it->second[0].second;

    // the infinite cell that we are creating needs to be well oriented...
    Cell_handle opp_c;
    if(i == 0 || i == 2)
      opp_c = tr.tds().create_cell(tr.infinite_vertex(),
                                   c->vertex((i + 2) % 4),
                                   c->vertex((i + 1) % 4),
                                   c->vertex((i + 3) % 4));
    else
      opp_c = tr.tds().create_cell(tr.infinite_vertex(),
                                   c->vertex((i + 3) % 4),
                                   c->vertex((i + 1) % 4),
                                   c->vertex((i + 2) % 4));

    infinite_cells.push_back(opp_c);

    // set the infinite_vertex's incident cell
    if(tr.infinite_vertex()->cell() == Cell_handle())
      tr.infinite_vertex()->set_cell(opp_c);

    // the only finite facet
    it->second.emplace_back(opp_c, 0);
    CGAL_assertion(it->second.size() == 2);

    opp_c->set_surface_patch_index(0, c->surface_patch_index(i));
  }

#ifdef CGAL_TET_SOUP_TO_C3T3_DEBUG
  for (auto icit : incident_cells_map)
    CGAL_assertion(icit.second.size() == 2);

  std::map<Facet_vvv, int> facets;
  for (const Cell_handle c : infinite_cells)
  {
    for (int i = 1; i < 4; ++i)
    {
      std::array<Vertex_handle, 3> vs = CGAL::SMDS_3::make_ordered_vertex_array(c->vertex((i + 1) % 4),
                                                                                c->vertex((i + 2) % 4),
                                                                                c->vertex((i + 3) % 4));
      if (facets.find(vs) == facets.end())
        facets.emplace(vs, 1);
      else
        facets[vs]++;
    }
  }

  for (auto fp : facets)
  {
    if (fp.second != 2)
    {
      std::cout << "Warning: non manifold edge" << std::endl;
      std::cout << "fp.second = " << fp.second << std::endl;
      std::cout << tr.point(fp.first[0]) << " "
                << tr.point(fp.first[1]) << " "
                << tr.point(fp.first[2]) << std::endl;
      success = false;
    }
//    CGAL_assertion(fp.second == 2);
  }
#endif

  // add the facets to the incident cells map
  for (const Cell_handle& c : infinite_cells)
  {
    if(!CGAL::SMDS_3::add_infinite_facets_to_incident_cells_map<Tr>(c,
                                                                    c->index(tr.infinite_vertex()),
                                                                    incident_cells_map,
                                                                    verbose,
                                                                    allow_non_manifold))
      success = false;
  }

  return success;
}

template<typename Tr>
bool is_infinite(const std::array<typename Tr::Vertex_handle, 3>& f,
                 const Tr& tr)
{
  for (auto vh : f)
  {
    if (tr.infinite_vertex() == vh)
      return true;
  }
  return false;
}

template<class Tr>
bool assign_neighbors(Tr& tr,
                      const boost::unordered_map<std::array<typename Tr::Vertex_handle, 3>,
                                                 std::vector<std::pair<typename Tr::Cell_handle, int> > >& incident_cells_map,
                      const bool allow_non_manifold)
{
  typedef typename Tr::Cell_handle                                   Cell_handle;
  typedef std::pair<Cell_handle, int>                                Incident_cell;
  typedef boost::unordered_map<std::array<typename Tr::Vertex_handle, 3>,
                               std::vector<Incident_cell> >          Incident_cells_map;

  bool success = true;

  typename Incident_cells_map::const_iterator icit = incident_cells_map.begin();
  for(; icit!=incident_cells_map.end(); ++icit)
  {
    const std::vector<Incident_cell>& adjacent_cells = icit->second;
    if (adjacent_cells.size() == 2)
    {
      Cell_handle c0 = adjacent_cells[0].first;
      int i0 = adjacent_cells[0].second;
      Cell_handle c1 = adjacent_cells[1].first;
      int i1 = adjacent_cells[1].second;

      tr.tds().set_adjacency(c0, i0, c1, i1);
    }
    else if(!allow_non_manifold)
    {
      CGAL_assertion_code(const auto& f = icit->first);
      CGAL_assertion(is_infinite(f, tr));

      CGAL_assertion(adjacent_cells.size() % 2 == 0);
      success = false;
    }
  }
  return success;
}

template<class Tr,
         typename PointRange,
         typename CellRange,
         typename FacetPatchMap>
bool build_triangulation_impl(Tr& tr,
                              const PointRange& points,
                              const CellRange& finite_cells,
                              const std::vector<typename Tr::Cell::Subdomain_index>& subdomains,
                              const FacetPatchMap& border_facets,
                              std::vector<typename Tr::Vertex_handle>& vertex_handle_vector,
                              const bool verbose,// = false,
                              const bool replace_domain_0,// = false,
                              const bool allow_non_manifold) // = false
{
  if (verbose)
    std::cout << "build_triangulation_impl()..." << std::endl;

  typedef typename Tr::Vertex_handle            Vertex_handle;
  typedef typename Tr::Cell_handle              Cell_handle;
  typedef std::array<Vertex_handle, 3>          Facet_vvv;

  // associate to a face the two (at most) incident tets and the id of the face in the cell
  typedef std::pair<Cell_handle, int>                   Incident_cell;
  typedef boost::unordered_map<Facet_vvv, std::vector<Incident_cell> >  Incident_cells_map;

  CGAL_precondition(!points.empty());

  bool success = true;
  Incident_cells_map incident_cells_map;

  // id to vertex_handle
  // index 0 is for infinite vertex; 1 to n for points in `points`
  vertex_handle_vector.resize(points.size() + 1);

  if(finite_cells.empty())
<<<<<<< HEAD
    std::cout << "WARNING: No finite cells were provided. Only the points will be loaded." << std::endl;
=======
  {
    if (verbose)
      std::cout << "WARNING: No finite cells were provided. Only the points will be loaded."<<std::endl;
  }
>>>>>>> 5f8930db

  tr.tds().clear(); // not tr.clear() since it calls tr.init(), which we don't want

  build_vertices<Tr>(tr, points, vertex_handle_vector);
  for(Vertex_handle vh : vertex_handle_vector)
    vh->set_dimension(-1);

  if(verbose)
    std::cout << "build vertices done (" << tr.tds().number_of_vertices() << " vertices)" << std::endl;

  if (!finite_cells.empty())
  {
    if (!CGAL::SMDS_3::build_finite_cells<Tr>(tr, finite_cells, subdomains, vertex_handle_vector,
                                              incident_cells_map, border_facets, verbose, replace_domain_0))
    {
      if (verbose)
        std::cerr << "Error: build_finite_cells went wrong!" << std::endl;
      success = false;
    }
<<<<<<< HEAD
    else if(verbose)
    {
      std::cout << "build finite cells done (" << tr.tds().cells().size() << " cells)" << std::endl;
    }

=======
    else
      if (verbose) std::cout << "build finite cells done" << std::endl;
>>>>>>> 5f8930db
    if (!CGAL::SMDS_3::build_infinite_cells<Tr>(tr, incident_cells_map, verbose, allow_non_manifold))
    {
      if(verbose)
        std::cerr << "Error: build_infinite_cells went wrong!" << std::endl;
      success = false;
    }
<<<<<<< HEAD
    else if(verbose)
    {
      std::cout << "build infinite cells done (" << tr.tds().cells().size() << " cells)" << std::endl;
    }

=======
    else
      if (verbose) std::cout << "build infinite cells done" << std::endl;
>>>>>>> 5f8930db
    tr.tds().set_dimension(3);

    if (!CGAL::SMDS_3::assign_neighbors<Tr>(tr, incident_cells_map, allow_non_manifold))
    {
      if(verbose)
        std::cerr << "Error: assign_neighbors went wrong!" << std::endl;
      success = false;
    }
<<<<<<< HEAD
    else if(verbose)
    {
      std::cout << "assign neighbors done" << std::endl;
    }

=======
    else
      if (verbose) std::cout << "assign neighbors done" << std::endl;
>>>>>>> 5f8930db
    if (verbose)
    {
      std::cout << "built triangulation!" << std::endl;
    }
  }

  // disabled because the TDS is not valid when cells do not cover the convex hull of vertices
  // return tr.tds().is_valid();

  return success;

}

template<class Tr,
         typename PointRange,
         typename CellRange,
         typename FacetPatchMap>
bool build_triangulation_one_subdomain(Tr& tr,
                                       const PointRange& points,
                                       const CellRange& finite_cells,
                                       const typename Tr::Cell::Subdomain_index& subdomain,
                                       const FacetPatchMap& border_facets,
                                       std::vector<typename Tr::Vertex_handle>& vertex_handle_vector,
                                       const bool verbose,// = false,
                                       const bool replace_domain_0,// = false
                                       const bool allow_non_manifold)// = false
{
  std::vector<typename Tr::Cell::Subdomain_index> subdomains(finite_cells.size(), subdomain);
  return build_triangulation_impl(tr, points, finite_cells, subdomains,
                                  border_facets, vertex_handle_vector,
                                  verbose, replace_domain_0,
                                  allow_non_manifold);
}

template<class Tr,
         typename PointRange,
         typename CellRange,
         typename FacetPatchMap>
bool build_triangulation_one_subdomain(Tr& tr,
                                       const PointRange& points,
                                       const CellRange& finite_cells,
                                       const typename Tr::Cell::Subdomain_index& subdomain,
                                       const FacetPatchMap& border_facets,
                                       const bool verbose,// = false,
                                       const bool replace_domain_0,// = false
                                       const bool allow_non_manifold)//= false
{
  std::vector<typename Tr::Cell::Subdomain_index> subdomains(finite_cells.size(), subdomain);
  std::vector<typename Tr::Vertex_handle> vertex_handle_vector;
  return build_triangulation_impl(tr, points, finite_cells, subdomains,
                                  border_facets, vertex_handle_vector,
                                  verbose, replace_domain_0,
                                  allow_non_manifold);
}

template<class Tr,
         typename PointRange,
         typename CellRange,
         typename SubdomainsRange,
         typename FacetPatchMap>
bool build_triangulation_with_subdomains_range(Tr& tr,
                                               const PointRange& points,
                                               const CellRange& finite_cells,
                                               const SubdomainsRange& subdomains,
                                               const FacetPatchMap& border_facets,
                                               const bool verbose,// = false
                                               const bool replace_domain_0,// = false,
                                               const bool allow_non_manifold)
{
  std::vector<typename Tr::Vertex_handle> vertex_handle_vector;
  std::vector<typename Tr::Cell::Subdomain_index> subdomains_vector(
      subdomains.begin(), subdomains.end());
  return build_triangulation_impl(tr, points, finite_cells, subdomains_vector, border_facets,
                                  vertex_handle_vector,
                                  verbose, replace_domain_0,
                                  allow_non_manifold);
}

template<class Tr>
bool build_triangulation_from_file(std::istream& is,
                                   Tr& tr,
                                   const bool verbose,
                                   const bool replace_domain_0,
                                   const bool allow_non_manifold)
{
  using Point_3 = typename Tr::Point;
  using Subdomain_index = typename Tr::Cell::Subdomain_index;

  using Facet        = std::array<int, 3>; // 3 = id
  using Tet_with_ref = std::array<int, 4>; // 4 = id

  if(!is)
    return false;

  std::vector<Tet_with_ref> finite_cells;
  std::vector<Subdomain_index> subdomains;
  std::vector<Point_3> points;
  boost::unordered_map<Facet, typename Tr::Cell::Surface_patch_index> border_facets;

  int dim;
  int nv, nf, ntet, ref;
  std::string word;

  is >> word >> dim; // MeshVersionFormatted 1
  is >> word >> dim; // Dimension 3

  CGAL_assertion(dim == 3);

  if(verbose)
  {
    std::cout << "Reading .mesh file..." << std::endl;
    std::cout << "Replace domain #0 = " << replace_domain_0 << std::endl;
    std::cout << "Allow non-manifoldness = " << allow_non_manifold << std::endl;
  }

  bool is_CGAL_mesh = false;

  while(is >> word && word != "End")
  {
    if (word.at(0) == '#')
    {
      is >> word;
      if (word == "End")
      {
        break;
      }
      else if (word == "CGAL::Mesh_complex_3_in_triangulation_3")
      {
        is_CGAL_mesh = true; // with CGAL meshes, domain 0 should be kept
        continue;
      }
      //else skip other comments
    }

    if(word == "Vertices")
    {
      is >> nv;
      for(int i=0; i<nv; ++i)
      {
        double x,y,z;
        if(!(is >> x >> y >> z >> ref))
        {
          if(verbose)
            std::cerr << "Issue while reading vertices" << std::endl;
          return false;
        }
        points.emplace_back(x,y,z);
      }
    }

    if(word == "Triangles")
    {
      is >> nf;
      for(int i=0; i<nf; ++i)
      {
        int n[3];
        typename Tr::Cell::Surface_patch_index surface_patch_id;
        if(!(is >> n[0] >> n[1] >> n[2] >> surface_patch_id))
        {
          if(verbose)
            std::cerr << "Issue while reading triangles" << std::endl;
          return false;
        }

        Facet facet;
        facet[0] = n[0] - 1;
        facet[1] = n[1] - 1;
        facet[2] = n[2] - 1;

        if(verbose)
          std::cout << "Looking at face #" << i << ": " << n[0] << " " << n[1] << " " << n[2] << std::endl;

        CGAL_warning_code(
        for(int j=0; j<3; ++j)
          for(int k=0; k<3; ++k)
            if(j != k)
              CGAL_warning(n[j] != n[k]);
        )

        // find the circular permutation that puts the smallest index in the first place.
        int n0 = (std::min)({facet[0],facet[1], facet[2]});
        do
        {
          std::rotate(std::begin(facet), std::next(std::begin(facet)), std::end(facet));
        }
        while(facet[0] != n0);

        border_facets.emplace(facet, surface_patch_id);
      }
    }

    if(word == "Tetrahedra")
    {
      is >> ntet;
      for(int i=0; i<ntet; ++i)
      {
        int n[4];
        int reference;

        if(!(is >> n[0] >> n[1] >> n[2] >> n[3] >> reference))
        {
          if(verbose)
            std::cerr << "Issue while reading tetrahedra" << std::endl;
          return false;
        }

        if(verbose)
          std::cout << "Looking at tet #" << i << ": " << n[0] << " " << n[1] << " " << n[2] << " " << n[3] << std::endl;

        CGAL_warning_code(
        for(int j=0; j<4; ++j)
          for(int k=0; k<4; ++k)
            if(j != k)
              CGAL_warning(n[j] != n[k]);
        )

        Tet_with_ref t;
        t[0] = n[0] - 1;
        t[1] = n[1] - 1;
        t[2] = n[2] - 1;
        t[3] = n[3] - 1;

        finite_cells.push_back(t);
        subdomains.push_back(reference);
      }
    }
  }

  if (verbose)
  {
    std::cout << points.size() << " points" << std::endl;
    std::cout << border_facets.size() << " border facets" << std::endl;
    std::cout << finite_cells.size() << " cells" << std::endl;
  }

  if(finite_cells.empty())
    return false;

  CGAL_assertion(finite_cells.size() == subdomains.size());

  return build_triangulation_with_subdomains_range(tr,
                                                   points, finite_cells, subdomains, border_facets,
                                                   verbose,
                                                   replace_domain_0 && !is_CGAL_mesh,
                                                   allow_non_manifold);
}

} // namespace SMDS_3
} // namespace CGAL

#endif // CGAL_SMDS_3_TET_SOUP_TO_C3T3_H<|MERGE_RESOLUTION|>--- conflicted
+++ resolved
@@ -427,14 +427,10 @@
   vertex_handle_vector.resize(points.size() + 1);
 
   if(finite_cells.empty())
-<<<<<<< HEAD
-    std::cout << "WARNING: No finite cells were provided. Only the points will be loaded." << std::endl;
-=======
   {
     if (verbose)
-      std::cout << "WARNING: No finite cells were provided. Only the points will be loaded."<<std::endl;
-  }
->>>>>>> 5f8930db
+      std::cout << "WARNING: No finite cells were provided. Only the points will be loaded." << std::endl;
+  }
 
   tr.tds().clear(); // not tr.clear() since it calls tr.init(), which we don't want
 
@@ -454,32 +450,22 @@
         std::cerr << "Error: build_finite_cells went wrong!" << std::endl;
       success = false;
     }
-<<<<<<< HEAD
     else if(verbose)
     {
       std::cout << "build finite cells done (" << tr.tds().cells().size() << " cells)" << std::endl;
     }
 
-=======
-    else
-      if (verbose) std::cout << "build finite cells done" << std::endl;
->>>>>>> 5f8930db
     if (!CGAL::SMDS_3::build_infinite_cells<Tr>(tr, incident_cells_map, verbose, allow_non_manifold))
     {
       if(verbose)
         std::cerr << "Error: build_infinite_cells went wrong!" << std::endl;
       success = false;
     }
-<<<<<<< HEAD
     else if(verbose)
     {
       std::cout << "build infinite cells done (" << tr.tds().cells().size() << " cells)" << std::endl;
     }
 
-=======
-    else
-      if (verbose) std::cout << "build infinite cells done" << std::endl;
->>>>>>> 5f8930db
     tr.tds().set_dimension(3);
 
     if (!CGAL::SMDS_3::assign_neighbors<Tr>(tr, incident_cells_map, allow_non_manifold))
@@ -488,16 +474,11 @@
         std::cerr << "Error: assign_neighbors went wrong!" << std::endl;
       success = false;
     }
-<<<<<<< HEAD
     else if(verbose)
     {
       std::cout << "assign neighbors done" << std::endl;
     }
 
-=======
-    else
-      if (verbose) std::cout << "assign neighbors done" << std::endl;
->>>>>>> 5f8930db
     if (verbose)
     {
       std::cout << "built triangulation!" << std::endl;
