// Copyright (c) 2009 INRIA Sophia-Antipolis (France).
// All rights reserved.
//
// This file is part of CGAL (www.cgal.org).
//
// $URL$
// $Id$
// SPDX-License-Identifier: GPL-3.0-or-later OR LicenseRef-Commercial
//
//
// Author(s)     : Stephane Tayeb
//
//******************************************************************************
// File Description : Test C3T3_with_features class.
//******************************************************************************

#include <CGAL/Bbox_3.h>

#include "test_utilities.h"

#include <CGAL/Mesh_complex_3_in_triangulation_3.h>
#include <CGAL/Mesh_triangulation_3.h>
#include <CGAL/Labeled_mesh_domain_3.h>
#include <CGAL/Mesh_domain_with_polyline_features_3.h>

// IO
#include <fstream>
#include <iostream>
#include <CGAL/IO/File_medit.h>



template <typename K>
struct Tester
{
  typedef CGAL::Labeled_mesh_domain_3<K>                              Base_domain;
  typedef CGAL::Mesh_domain_with_polyline_features_3<Base_domain>     Md;
  typedef typename CGAL::Mesh_triangulation_3<Md>::type               Tr;
  typedef CGAL::Mesh_complex_3_in_triangulation_3<
    Tr, typename Md::Corner_index, typename Md::Curve_index>          C3t3;

  typedef typename Tr::Bare_point       Bare_point;
  typedef typename Tr::Weighted_point   Weighted_point;

  typedef typename Tr::Geom_traits      Gt;
  typedef typename Gt::FT               FT;

  typedef typename C3t3::Cell_handle    Cell_handle;
  typedef typename C3t3::Facet          Facet;
  typedef typename C3t3::Edge           Edge;
  typedef typename C3t3::Vertex_handle  Vertex_handle;

  typedef typename C3t3::Edges_in_complex_iterator      Edge_iterator;
  typedef typename C3t3::Vertices_in_complex_iterator   Vertices_iterator;

  typedef typename C3t3::Curve_index          Curve_index;
  typedef typename C3t3::Corner_index         Corner_index;
  typedef typename C3t3::Index                Index;

  typedef typename C3t3::size_type size_type;

  void operator()() const
  {
    //-------------------------------------------------------
    // Test default constructed c3t3
    //-------------------------------------------------------
    C3t3 c3t3;
    Tr& tr = c3t3.triangulation();

    assert(c3t3.cells_in_complex_begin() == c3t3.cells_in_complex_end());
    assert(c3t3.facets_in_complex_begin() == c3t3.facets_in_complex_end());
    assert(c3t3.edges_in_complex_begin() == c3t3.edges_in_complex_end());
    assert(c3t3.vertices_in_complex_begin() == c3t3.vertices_in_complex_end());
    assert(c3t3.number_of_cells_in_complex() == 0);
    assert(c3t3.number_of_facets_in_complex() == 0);
    assert(c3t3.number_of_edges_in_complex() == 0);
    assert(c3t3.number_of_vertices_in_complex() == 0);

    //-------------------------------------------------------
    // Data generation : fill a triangulation with 4 vertices
    //-------------------------------------------------------
    Weighted_point p1(0,0,0);
    Weighted_point p2(1,0,0);
    Weighted_point p3(0,1,0);
    Weighted_point p4(0,0,1);

    Vertex_handle vp1 = tr.insert(p1);
    Vertex_handle vp2 = tr.insert(p2);
    Vertex_handle vp3 = tr.insert(p3);
    Vertex_handle vp4 = tr.insert(p4);

    Corner_index corner_index (1);
    Corner_index corner_index_bis (2);
    Curve_index curve_index (1);
    Curve_index curve_index_bis (2);
    Index vertex_index (curve_index);

    //-------------------------------------------------------
    // Add edge to c3t3 and verify
    //-------------------------------------------------------
    std::cerr << "\tNumber of edges in c3t3: "
              << c3t3.number_of_edges_in_complex() << std::endl;
    std::cerr << "\tNumber of corners in c3t3: "
              << c3t3.number_of_vertices_in_complex() << std::endl;
    std::cerr << "Insert one edge in c3t3" << std::endl;

    Edge e = *(tr.finite_edges_begin());
    const Vertex_handle& ev1 = e.first->vertex(e.second);
    const Vertex_handle& ev2 = e.first->vertex(e.third);

    c3t3.add_to_complex(e,curve_index);

    std::cerr << "\tNumber of edges in c3t3: "
              << c3t3.number_of_edges_in_complex() << std::endl;
    std::cerr << "\tNumber of corners in c3t3: "
              << c3t3.number_of_vertices_in_complex() << std::endl;

    assert(e == *(c3t3.edges_in_complex_begin()));
    assert(c3t3.number_of_edges_in_complex() == 1);
    assert(c3t3.number_of_edges_in_complex() == size_type(std::distance(c3t3.edges_in_complex_begin(),
                                                                        c3t3.edges_in_complex_end())));
    assert(c3t3.is_in_complex(e));
    assert(c3t3.is_in_complex(ev1, ev2));
    assert(c3t3.curve_index(e) == curve_index);

    //-------------------------------------------------------
    // Remove cell from c3t3 and verify
    //-------------------------------------------------------
    std::cerr << "Remove edge from c3t3" << std::endl;

    c3t3.remove_from_complex(ev1, ev2);

    std::cerr << "\tNumber of edges in c3t3: "
              << c3t3.number_of_edges_in_complex() << std::endl;
    std::cerr << "\tNumber of corners in c3t3: "
              << c3t3.number_of_vertices_in_complex() << std::endl;

    assert(c3t3.number_of_edges_in_complex() == 0);
    assert(! c3t3.is_in_complex(e));
    assert(! c3t3.is_in_complex(ev1, ev2));
    assert(c3t3.curve_index(e) == Curve_index());
    assert(c3t3.curve_index(ev1, ev2) == Curve_index());

    //-------------------------------------------------------
    // Add corner to c3t3 and verify
    //-------------------------------------------------------
    std::cerr << "Insert one corner in c3t3" << std::endl;

    Vertex_handle v = ++tr.finite_vertices_begin();
    c3t3.add_to_complex(v,corner_index);

    std::cerr << "\tNumber of edges in c3t3: "
              << c3t3.number_of_edges_in_complex() << std::endl;
    std::cerr << "\tNumber of corners in c3t3: "
              << c3t3.number_of_vertices_in_complex() << std::endl;

    assert(Vertex_handle(c3t3.vertices_in_complex_begin()) == v);
    assert(c3t3.number_of_vertices_in_complex() == 1);
    assert(c3t3.number_of_vertices_in_complex() == size_type(std::distance(c3t3.vertices_in_complex_begin(),
                                                                          c3t3.vertices_in_complex_end())));
    assert(c3t3.is_in_complex(v));
    assert(c3t3.corner_index(v) == corner_index);

    //-------------------------------------------------------
    // Remove corner from c3t3 and verify
    //-------------------------------------------------------
    std::cerr << "Remove corner from c3t3" << std::endl;

    c3t3.remove_from_complex(v);

    std::cerr << "\tNumber of edges in c3t3: "
              << c3t3.number_of_edges_in_complex() << std::endl;
    std::cerr << "\tNumber of corners in c3t3: "
              << c3t3.number_of_vertices_in_complex() << std::endl;

    assert(c3t3.vertices_in_complex_begin() == c3t3.vertices_in_complex_begin());
    assert(c3t3.number_of_vertices_in_complex() == 0);
    assert(!c3t3.is_in_complex(v));
    assert(c3t3.corner_index(v) == Corner_index());

    //-------------------------------------------------------
    // Add 1 curve segment (3 edges + 2 corners) to c3t3 and verify
    //-------------------------------------------------------
    std::cerr << "Insert 1 curve segment (3 edges + 2 corners) in c3t3" << std::endl;

    c3t3.add_to_complex(vp1,vp2,curve_index);
    c3t3.add_to_complex(vp2,vp3,curve_index);
    c3t3.add_to_complex(vp3,vp4,curve_index);
    c3t3.add_to_complex(vp1,corner_index);
    c3t3.add_to_complex(vp4,corner_index);
    c3t3.set_dimension(vp1,0);
    c3t3.set_dimension(vp2,1);
    c3t3.set_dimension(vp3,1);
    c3t3.set_dimension(vp4,0);

    std::cerr << "\tNumber of edges in c3t3: "
              << c3t3.number_of_edges_in_complex() << std::endl;
    std::cerr << "\tNumber of corners in c3t3: "
              << c3t3.number_of_vertices_in_complex() << std::endl;

    assert(c3t3.number_of_edges_in_complex() == 3);
    assert(c3t3.number_of_edges_in_complex() == size_type(std::distance(c3t3.edges_in_complex_begin(),
                                                                        c3t3.edges_in_complex_end())));
    assert(c3t3.number_of_vertices_in_complex() == 2);
    assert(c3t3.number_of_vertices_in_complex() == size_type(std::distance(c3t3.vertices_in_complex_begin(),
                                                                          c3t3.vertices_in_complex_end())));

    // -----------------------------------
    // Test iterators
    // The goal here is to test operators and conversion on iterator type
    // -----------------------------------
    typename C3t3::Vertices_in_complex_iterator vit = c3t3.vertices_in_complex_begin();
    v = vit;
    typename C3t3::Triangulation::Vertex& tv1 = *v;
    typename C3t3::Triangulation::Vertex& tv2 = *vit;

    assert(   ( v == vp1 && tr.point(vit) == p1 )
           || ( v == vp4 && tr.point(vit) == p4 ) );

    assert ( tv1.in_dimension() == tv2.in_dimension() );


    // Test iterator range
    {
      Vertex_handle vh =  *c3t3.vertices_in_complex().begin();
      for (auto v : c3t3.vertices_in_complex()) {
        assert(v == vh);
        break;
      }
    }


    //-------------------------------------------------------
    // Check adjacencies
    //-------------------------------------------------------
    std::vector<std::pair<Vertex_handle,Curve_index> > incident_vertices;
    c3t3.adjacent_vertices_in_complex(vp1,std::back_inserter(incident_vertices));

    assert(incident_vertices.size() == 1);
    assert(incident_vertices.front().first == vp2);

    incident_vertices.clear();
    c3t3.adjacent_vertices_in_complex(vp3,std::back_inserter(incident_vertices));

    assert(incident_vertices.size() == 2);
    assert(   (incident_vertices.front().first == vp2 && incident_vertices.back().first == vp4)
           || (incident_vertices.front().first == vp4 && incident_vertices.back().first == vp2));

    //-------------------------------------------------------
    // Create c3t3_bis
    //-------------------------------------------------------
    std::cout << "Insert 6 points in c3t3_bis, add 1 corner and 1 edge to c3t3_bis\n";

    std::vector<Weighted_point> points;
    points.push_back(Weighted_point(10,11,12));
    points.push_back(Weighted_point(11,13,10));
    points.push_back(Weighted_point(7,4,6));
    points.push_back(Weighted_point(5,2,14));
    points.push_back(Weighted_point(1,2,3));
    points.push_back(Weighted_point(3,9,13));

    C3t3 c3t3_bis;
    c3t3_bis.triangulation().insert(points.begin(),points.end());

    Edge e_bis = *(c3t3_bis.triangulation().finite_edges_begin());
    c3t3_bis.add_to_complex(e_bis,curve_index_bis);
    Vertex_handle v_bis = ++c3t3_bis.triangulation().finite_vertices_begin();
    c3t3_bis.add_to_complex(v_bis,corner_index_bis);

    std::cerr << "\tNumber of edges in c3t3_bis: "
              << c3t3_bis.number_of_edges_in_complex() << std::endl;
    std::cerr << "\tNumber of corners in c3t3_bis: "
              << c3t3_bis.number_of_vertices_in_complex() << std::endl;
    std::cout << "\tNumber of vertices in c3t3_bis triangulation: "
              << c3t3_bis.triangulation().number_of_vertices() << std::endl;

    //-------------------------------------------------------
    // Swap c3t3 and c3t3_bis
    //-------------------------------------------------------
    std::cout << "Swap c3t3 and c3t3_bis\n";
    typedef typename C3t3::size_type size_type;

    size_type c3t3_edge_nb = c3t3.number_of_edges_in_complex();
    size_type c3t3_corner_nb = c3t3.number_of_vertices_in_complex();
    size_type c3t3_vertex_nb = c3t3.triangulation().number_of_vertices();

    size_type c3t3_bis_edge_nb = c3t3_bis.number_of_edges_in_complex();
    size_type c3t3_bis_corner_nb = c3t3_bis.number_of_vertices_in_complex();
    size_type c3t3_bis_vertex_nb = c3t3_bis.triangulation().number_of_vertices();

    c3t3.swap(c3t3_bis);

    std::cerr << "\tNumber of edges in c3t3: "
              << c3t3.number_of_edges_in_complex() << std::endl;
    std::cerr << "\tNumber of corners in c3t3: "
              << c3t3.number_of_vertices_in_complex() << std::endl;
    std::cout << "\tNumber of vertices in c3t3: "
              << c3t3.triangulation().number_of_vertices() << std::endl;

    std::cerr << "\tNumber of edges in c3t3_bis: "
              << c3t3_bis.number_of_edges_in_complex() << std::endl;
    std::cerr << "\tNumber of corners in c3t3_bis: "
              << c3t3_bis.number_of_vertices_in_complex() << std::endl;
    std::cout << "\tNumber of vertices in c3t3_bis: "
              << c3t3_bis.triangulation().number_of_vertices() << std::endl;

    assert(c3t3_edge_nb == c3t3_bis.number_of_edges_in_complex());
    assert(c3t3_corner_nb == c3t3_bis.number_of_vertices_in_complex());
    assert(c3t3_vertex_nb == c3t3_bis.triangulation().number_of_vertices());

    assert(c3t3_bis_edge_nb == c3t3.number_of_edges_in_complex());
    assert(c3t3_bis_corner_nb == c3t3.number_of_vertices_in_complex());
    assert(c3t3_bis_vertex_nb == c3t3.triangulation().number_of_vertices());

    // reset
    c3t3.swap(c3t3_bis);

    //-------------------------------------------------------
    // Test edge iterators
    //-------------------------------------------------------
    std::cout << "Test edge iterators\n";
    typename C3t3::Edges_in_complex_iterator eit = c3t3.edges_in_complex_begin();
    assert(eit != c3t3.edges_in_complex_end());
    const Edge& edge_to_modify = *eit;
    c3t3.remove_from_complex(edge_to_modify);
    c3t3.add_to_complex(edge_to_modify,curve_index_bis);

    typename C3t3::Edges_in_complex_iterator curve_eit =
      c3t3.edges_in_complex_begin(curve_index);
    typename C3t3::Edges_in_complex_iterator curve_eit_bis =
      c3t3.edges_in_complex_begin(curve_index_bis);
    typename C3t3::Edges_in_complex_iterator eend =
      c3t3.edges_in_complex_end();

    std::cout << "\tNumber of edges of index '" << curve_index << "': "
              << std::distance(curve_eit,eend) << std::endl;
    std::cout << "\tNumber of edges of index '" << curve_index_bis << "': "
              << std::distance(curve_eit_bis,eend) << std::endl;

    assert ( std::distance(curve_eit,eend) == 2 );
    assert ( std::distance(curve_eit_bis,eend) == 1 );
    assert ( c3t3.curve_index(*curve_eit) == curve_index );
    assert ( c3t3.curve_index(*curve_eit_bis) == curve_index_bis );

    //-------------------------------------------------------
    // Test vertex iterators
    //-------------------------------------------------------
    std::cout << "Test vertex iterators\n";
<<<<<<< HEAD
    const Vertex_handle& vertex_to_modify = c3t3.vertices_in_complex_begin();
    Vertex_handle vertex_to_modify_copy = vertex_to_modify;

=======
    Vertex_handle vertex_to_modify = c3t3.vertices_in_complex_begin();
>>>>>>> 108d8671
    c3t3.remove_from_complex(vertex_to_modify);
    // now `vertex_to_modify` is a dangling ref to a `Vertex_handle`

    // use a copy of it: `vertex_to_modify_copy`
    c3t3.add_to_complex(vertex_to_modify_copy,corner_index_bis);

    typename C3t3::Vertices_in_complex_iterator corner_vit =
      c3t3.vertices_in_complex_begin(corner_index);
    typename C3t3::Vertices_in_complex_iterator corner_vit_bis =
      c3t3.vertices_in_complex_begin(corner_index_bis);
    typename C3t3::Vertices_in_complex_iterator vend =
      c3t3.vertices_in_complex_end();

    std::cout << "\tNumber of vertices of index '" << corner_index << "': "
              << std::distance(corner_vit,vend) << std::endl;
    std::cout << "\tNumber of vertices of index '" << corner_index_bis << "': "
              << std::distance(corner_vit_bis,vend) << std::endl;

    assert ( std::distance(corner_vit,vend) == 1 );
    assert ( std::distance(corner_vit_bis,vend) == 1 );
    assert ( c3t3.corner_index(corner_vit) == corner_index );
    assert ( c3t3.corner_index(corner_vit_bis) == corner_index_bis );
  }
};


int main()
{
  Tester<K_e_i> test_epic;
  test_epic();

  return EXIT_SUCCESS;
}<|MERGE_RESOLUTION|>--- conflicted
+++ resolved
@@ -346,13 +346,9 @@
     // Test vertex iterators
     //-------------------------------------------------------
     std::cout << "Test vertex iterators\n";
-<<<<<<< HEAD
-    const Vertex_handle& vertex_to_modify = c3t3.vertices_in_complex_begin();
+    Vertex_handle vertex_to_modify = c3t3.vertices_in_complex_begin();
     Vertex_handle vertex_to_modify_copy = vertex_to_modify;
 
-=======
-    Vertex_handle vertex_to_modify = c3t3.vertices_in_complex_begin();
->>>>>>> 108d8671
     c3t3.remove_from_complex(vertex_to_modify);
     // now `vertex_to_modify` is a dangling ref to a `Vertex_handle`
 
