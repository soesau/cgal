--- conflicted
+++ resolved
@@ -23,11 +23,7 @@
 dimension) &mdash; we says "to a lesser extent" because the points
 are re-created by the kd-tree in a cache-friendly order after its construction,
 so the coordinates are more likely to be stored in a near-optimal order on the
-<<<<<<< HEAD
-heap. When EnablePointsCache` is set to `Tag_true`, the points
-=======
 heap. When `EnablePointsCache` is set to `Tag_true`, the points
->>>>>>> 66bf0829
 coordinates will be cached in an optimal way. This will
 increase memory consumption but provide better search performance.
 See also the `GeneralDistance` and `FuzzyQueryItem` concepts for
