--- conflicted
+++ resolved
@@ -335,11 +335,7 @@
     }
 
 #ifndef CGAL_TBB_STRUCTURE_IN_KD_TREE
-<<<<<<< HEAD
-    CGAL_static_assertion_msg (!(std::is_convertible<ConcurrencyTag, Parallel_tag>::value),
-=======
-    static_assert (!(boost::is_convertible<ConcurrencyTag, Parallel_tag>::value),
->>>>>>> cce3dfd0
+    static_assert (!(std::is_convertible<ConcurrencyTag, Parallel_tag>::value),
                                "Parallel_tag is enabled but TBB is unavailable.");
 #endif
 
