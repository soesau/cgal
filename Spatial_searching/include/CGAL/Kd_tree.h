--- conflicted
+++ resolved
@@ -153,20 +153,12 @@
     std::ptrdiff_t tmp = c.begin() - data.begin();
     node.data = pts.begin() + tmp;
 
-<<<<<<< HEAD
-    leaf_nodes.push_back(node);
-    Leaf_node_handle nh = &leaf_nodes.back();
-
-
-    return nh;
-=======
 #ifdef CGAL_TBB_STRUCTURE_IN_KD_TREE
     return &*(leaf_nodes.push_back(node));
 #else
     leaf_nodes.emplace_back (node);
     return &(leaf_nodes.back());
 #endif
->>>>>>> 857eb652
   }
 
   // The internal node
@@ -240,25 +232,6 @@
 
     CGAL_assertion(nh->cutting_value() >= nh->lower_low_val);
     CGAL_assertion(nh->cutting_value() <= nh->upper_high_val);
-<<<<<<< HEAD
-
-    if (c_low.size() > split.bucket_size()){
-      nh->lower_ch = create_internal_node_use_extension(c_low);
-    }else{
-      nh->lower_ch = create_leaf_node(c_low);
-    }
-    if (c.size() > split.bucket_size()){
-      nh->upper_ch = create_internal_node_use_extension(c);
-    }else{
-      nh->upper_ch = create_leaf_node(c);
-    }
-
-
-
-
-    return nh;
-=======
->>>>>>> 857eb652
   }
 
   inline void handle_extended_node (Internal_node_handle, Point_container&, Point_container&, const Tag_false&) { }
@@ -293,15 +266,8 @@
                             std::bind (&Self::create_internal_node<Parallel_tag>, this, nh->upper_ch, std::ref(c), std::cref(tag)));
       return true;
     }
-<<<<<<< HEAD
-
-
-
-    return nh;
-=======
     
     return false;
->>>>>>> 857eb652
   }
   
 #endif
@@ -314,7 +280,7 @@
 
   template <class InputIterator>
   Kd_tree(InputIterator first, InputIterator beyond,
-          Splitter s = Splitter(),const SearchTraits traits=SearchTraits())
+	  Splitter s = Splitter(),const SearchTraits traits=SearchTraits())
     : traits_(traits),split(s), built_(false), removed_(false)
   {
     pts.insert(pts.end(), first, beyond);
@@ -526,11 +492,11 @@
       Internal_node_handle newparent = static_cast<Internal_node_handle>(node);
       // FIXME: This should be if(x<y) remove low; else remove up;
       if (traits().construct_cartesian_const_iterator_d_object()(p)[newparent->cutting_dimension()] <= newparent->cutting_value()) {
-        if (remove_(p, parent, islower, newparent, true, newparent->lower(), equal_to_p))
-          return true;
+	if (remove_(p, parent, islower, newparent, true, newparent->lower(), equal_to_p))
+	  return true;
       }
       //if (traits().construct_cartesian_const_iterator_d_object()(p)[newparent->cutting_dimension()] >= newparent->cutting_value())
-        return remove_(p, parent, islower, newparent, false, newparent->upper(), equal_to_p);
+	return remove_(p, parent, islower, newparent, false, newparent->upper(), equal_to_p);
 
     }
 
@@ -542,8 +508,8 @@
       if (pi == lnode->end()) return false;
       iterator lasti = lnode->end() - 1;
       if (pi != lasti) {
-        // Hack to get a non-const iterator
-        std::iter_swap(pts.begin()+(pi-pts.begin()), pts.begin()+(lasti-pts.begin()));
+	// Hack to get a non-const iterator
+	std::iter_swap(pts.begin()+(pi-pts.begin()), pts.begin()+(lasti-pts.begin()));
       }
       lnode->drop_last_point();
     } else if (!equal_to_p(*lnode->begin())) {
@@ -552,9 +518,9 @@
     } else if (grandparent) {
       Node_handle brother = islower ? parent->upper() : parent->lower();
       if (parent_islower)
-        grandparent->set_lower(brother);
+	grandparent->set_lower(brother);
       else
-        grandparent->set_upper(brother);
+	grandparent->set_upper(brother);
     } else if (parent) {
       tree_root = islower ? parent->upper() : parent->lower();
     } else {
@@ -584,7 +550,7 @@
     if(! pts.empty()){
 
       if(! is_built()){
-        const_build();
+	const_build();
       }
       Kd_tree_rectangle<FT,D> b(*bbox);
       return tree_root->search(it,q,b,begin(),cache_begin(),dim_);
@@ -600,7 +566,7 @@
     if(! pts.empty()){
 
       if(! is_built()){
-        const_build();
+	const_build();
       }
       Kd_tree_rectangle<FT,D> b(*bbox);
       return tree_root->search_any_point(q,b,begin(),cache_begin(),dim_);
@@ -645,7 +611,7 @@
   {
     if(! pts.empty()){
       if(! is_built()){
-        const_build();
+	const_build();
       }
       root()->print();
     }else{
