--- conflicted
+++ resolved
@@ -258,34 +258,14 @@
 	// after splitting b denotes the lower part of b
 	Kd_tree_rectangle<FT,D> b_upper(b);
 	node->split_bbox(b, b_upper);
-<<<<<<< HEAD
-                             
-	if (q.outer_range_contains(b)){ 	
-          result = node->lower()->any_tree_item();
-	}else{
-	  if (q.inner_range_intersects(b)){ 
-	    result = node->lower()->search_any_point(q,b,tree_points_begin,cache_begin,dim);
-          }
-        }
-        if(result){
-          return result;
-        }
-	if  (q.outer_range_contains(b_upper)){     
-	  result = node->upper()->any_tree_item();
-	}else{
-	  if (q.inner_range_intersects(b_upper)) 
-	    result = node->upper()->search_any_point(q,b_upper,tree_points_begin,cache_begin,dim);
-        }
-=======
 
 	if (q.inner_range_intersects(b)) {
-	  result = node->lower()->search_any_point(q,b);
+	  result = node->lower()->search_any_point(q,b,tree_points_begin,cache_begin,dim);
 	  if(result)
 	    return result;
 	}
 	if (q.inner_range_intersects(b_upper))
-	  result = node->upper()->search_any_point(q,b_upper);
->>>>>>> 090a7b92
+	  result = node->upper()->search_any_point(q,b_upper,tree_points_begin,cache_begin,dim);
       }
       return result;				
     }
