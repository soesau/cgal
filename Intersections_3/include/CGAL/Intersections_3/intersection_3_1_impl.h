// Copyright (c) 1997-2010
// Utrecht University (The Netherlands),
// ETH Zurich (Switzerland),
// INRIA Sophia-Antipolis (France),
// Max-Planck-Institute Saarbruecken (Germany),
// and Tel-Aviv University (Israel).  All rights reserved.
//
// This file is part of CGAL (www.cgal.org); you can redistribute it and/or
// modify it under the terms of the GNU Lesser General Public License as
// published by the Free Software Foundation; either version 3 of the License,
// or (at your option) any later version.
//
// Licensees holding a valid commercial license may use this file in
// accordance with the commercial license agreement provided with the software.
//
// This file is provided AS IS with NO WARRANTY OF ANY KIND, INCLUDING THE
// WARRANTY OF DESIGN, MERCHANTABILITY AND FITNESS FOR A PARTICULAR PURPOSE.
//
// $URL$
// $Id$
// 
//
// Author(s)     : Geert-Jan Giezeman <geert@cs.uu.nl>
//                 Sebastien Loriot <Sebastien.Loriot@geometryfactory.com>


#include <CGAL/wmult.h>
#include <boost/next_prior.hpp>
#include <CGAL/Intersection_traits_3.h>

namespace CGAL {


// the special plane_3 function
template <class K>
inline 
#if CGAL_INTERSECTION_VERSION < 2
CGAL::Object
#else
typename boost::result_of<typename K::Intersect_3(typename K::Plane_3, typename K::Plane_3, typename K::Plane_3)>::type
#endif
intersection(const Plane_3<K> &plane1, const Plane_3<K> &plane2,
             const Plane_3<K> &plane3)
{
  return K().intersect_3_object()(plane1, plane2, plane3);
}

CGAL_INTERSECTION_FUNCTION(Plane_3, Line_3, 3)
CGAL_DO_INTERSECT_FUNCTION(Plane_3, Line_3, 3)

CGAL_INTERSECTION_FUNCTION_SELF(Plane_3, 3)

CGAL_INTERSECTION_FUNCTION_SELF(Line_3, 3)
CGAL_DO_INTERSECT_FUNCTION_SELF(Line_3, 3)

CGAL_INTERSECTION_FUNCTION_SELF(Segment_3, 3)
CGAL_DO_INTERSECT_FUNCTION_SELF(Segment_3, 3)

CGAL_INTERSECTION_FUNCTION(Line_3, Segment_3, 3)
CGAL_DO_INTERSECT_FUNCTION(Line_3, Segment_3, 3)

CGAL_INTERSECTION_FUNCTION(Line_3, Ray_3, 3)
CGAL_DO_INTERSECT_FUNCTION(Line_3, Ray_3, 3)

CGAL_INTERSECTION_FUNCTION(Segment_3, Ray_3, 3)
CGAL_DO_INTERSECT_FUNCTION(Segment_3, Ray_3, 3)

CGAL_INTERSECTION_FUNCTION_SELF(Ray_3, 3)
CGAL_DO_INTERSECT_FUNCTION_SELF(Ray_3, 3)

CGAL_INTERSECTION_FUNCTION(Plane_3, Sphere_3, 3)
CGAL_DO_INTERSECT_FUNCTION(Plane_3, Sphere_3, 3)

CGAL_INTERSECTION_FUNCTION_SELF(Sphere_3, 3)
CGAL_DO_INTERSECT_FUNCTION_SELF(Sphere_3, 3)

CGAL_INTERSECTION_FUNCTION(Plane_3, Ray_3, 3)
CGAL_DO_INTERSECT_FUNCTION(Plane_3, Ray_3, 3)

CGAL_INTERSECTION_FUNCTION(Plane_3, Segment_3, 3)
CGAL_DO_INTERSECT_FUNCTION(Plane_3, Segment_3, 3)

CGAL_INTERSECTION_FUNCTION(Plane_3, Triangle_3, 3)

template <class K>
inline typename
boost::result_of<typename K::Intersect_3(typename K::Line_3, Bbox_3)>::type
intersection(const Line_3<K> &a,
	     const Bbox_3 &b) {
  return K().intersect_3_object()(a, b);
}

template <class K>
inline typename
boost::result_of<typename K::Intersect_3(typename K::Line_3, Bbox_3)>::type
intersection(const Bbox_3 &a,
             const Line_3<K> &b) {
  return K().intersect_3_object()(a, b);
}

template <class K>
inline typename
boost::result_of<typename K::Intersect_3(typename K::Ray_3, Bbox_3)>::type
intersection(const Ray_3<K> &a,
	     const Bbox_3 &b) {
  return K().intersect_3_object()(a, b);
}

template <class K>
inline typename
boost::result_of<typename K::Intersect_3(typename K::Ray_3, Bbox_3)>::type
intersection(const Bbox_3 &a,
             const Ray_3<K> &b) {
  return K().intersect_3_object()(a, b);
}

template <class K>
inline typename
boost::result_of<typename K::Intersect_3(typename K::Segment_3, Bbox_3)>::type
intersection(const Segment_3<K> &a,
	     const Bbox_3 &b) {
  return K().intersect_3_object()(a, b);
}

template <class K>
inline typename
boost::result_of<typename K::Intersect_3(typename K::Segment_3, Bbox_3)>::type
intersection(const Bbox_3 &a,
             const Segment_3<K> &b) {
  return K().intersect_3_object()(a, b);
}

CGAL_INTERSECTION_FUNCTION(Line_3, Iso_cuboid_3, 3)

CGAL_INTERSECTION_FUNCTION(Ray_3, Iso_cuboid_3, 3)

CGAL_INTERSECTION_FUNCTION(Segment_3, Iso_cuboid_3, 3)

CGAL_INTERSECTION_FUNCTION_SELF(Iso_cuboid_3, 3)

CGAL_DO_INTERSECT_FUNCTION_SELF(Plane_3, 3)

template <class R>
inline bool
do_intersect(const Plane_3<R> &plane1, const Plane_3<R> &plane2,
             const Plane_3<R> &plane3) {
  return R().do_intersect_3_object()(plane1, plane2, plane3);
}

CGAL_DO_INTERSECT_FUNCTION_SELF(Iso_cuboid_3, 3)
CGAL_DO_INTERSECT_FUNCTION(Iso_cuboid_3, Line_3, 3)
CGAL_DO_INTERSECT_FUNCTION(Iso_cuboid_3, Ray_3, 3)
CGAL_DO_INTERSECT_FUNCTION(Iso_cuboid_3, Segment_3, 3)

namespace internal {

template <class K>
typename Intersection_traits<K, typename K::Plane_3, typename K::Line_3>::result_type
intersection(const typename K::Plane_3  &plane, 
	     const typename K::Line_3 &line, 
	     const K& k)
{
    typedef typename K::Point_3 Point_3;
    typedef typename K::Direction_3 Direction_3;
    typedef typename K::RT RT;

    const Point_3 &line_pt = line.point();
    const Direction_3 &line_dir = line.direction();

    RT num = plane.a()*line_pt.hx() + plane.b()*line_pt.hy()
           + plane.c()*line_pt.hz() + wmult_hw((K*)0, plane.d(), line_pt);
    RT den = plane.a()*line_dir.dx() + plane.b()*line_dir.dy()
           + plane.c()*line_dir.dz();
    if (den == 0) {
        if (num == 0) {
            // all line
            return intersection_return<typename K::Intersect_3, typename K::Plane_3, typename K::Line_3>(line);
        } else {
            // no intersection
            return intersection_return<typename K::Intersect_3, typename K::Plane_3, typename K::Line_3>();
        }
    }
<<<<<<< HEAD
    return make_object(k.construct_point_3_object()(
=======
    return intersection_return<typename K::Intersect_3, typename K::Plane_3, typename K::Line_3>(Point_3(
>>>>>>> 39ae0f98
        den*line_pt.hx()-num*line_dir.dx(),
        den*line_pt.hy()-num*line_dir.dy(),
        den*line_pt.hz()-num*line_dir.dz(),
        wmult_hw((K*)0, den, line_pt)));
}

template <class K>
inline
typename Intersection_traits<K, typename K::Plane_3, typename K::Line_3>::result_type
intersection(const typename K::Line_3 &line, 
	     const typename K::Plane_3  &plane, 
	     const K& k)
{
  return intersection(plane, line, k);
}

template <class K>
typename Intersection_traits<K, typename K::Plane_3, typename K::Plane_3>::result_type
intersection(const typename K::Plane_3 &plane1, 
	     const typename K::Plane_3 &plane2, 
	     const K&)
{
  typedef typename K::Point_3 Point_3;
  typedef typename K::Direction_3 Direction_3;
  typedef typename K::Line_3 Line_3;

    typedef typename K::RT RT;
    const RT &a = plane1.a();
    const RT &b = plane1.b();
    const RT &c = plane1.c();
    const RT &d = plane1.d();
    const RT &p = plane2.a();
    const RT &q = plane2.b();
    const RT &r = plane2.c();
    const RT &s = plane2.d();

    RT det = a*q-p*b;
    if (det != 0) {
        Point_3 is_pt = Point_3(b*s-d*q, p*d-a*s, 0, det);
        Direction_3 is_dir = Direction_3(b*r-c*q, p*c-a*r, det);
        return intersection_return<typename K::Intersect_3, typename K::Plane_3, typename K::Plane_3>(Line_3(is_pt, is_dir));
    }
    det = a*r-p*c;
    if (det != 0) {
        Point_3 is_pt = Point_3(c*s-d*r, 0, p*d-a*s, det);
        Direction_3 is_dir = Direction_3(c*q-b*r, det, p*b-a*q);
        return intersection_return<typename K::Intersect_3, typename K::Plane_3, typename K::Plane_3>(Line_3(is_pt, is_dir));
    }
    det = b*r-c*q;
    if (det != 0) {
        Point_3 is_pt = Point_3(0, c*s-d*r, d*q-b*s, det);
        Direction_3 is_dir = Direction_3(det, c*p-a*r, a*q-b*p);
        return intersection_return<typename K::Intersect_3, typename K::Plane_3, typename K::Plane_3>(Line_3(is_pt, is_dir));
    }
// degenerate case
    if (a!=0 || p!=0) {
        if (a*s == p*d)
            return intersection_return<typename K::Intersect_3, typename K::Plane_3, typename K::Plane_3>(plane1);
        else
            return intersection_return<typename K::Intersect_3, typename K::Plane_3, typename K::Plane_3>();
    }
    if (b!=0 || q!=0) {
        if (b*s == q*d)
            return intersection_return<typename K::Intersect_3, typename K::Plane_3, typename K::Plane_3>(plane1);
        else
            return intersection_return<typename K::Intersect_3, typename K::Plane_3, typename K::Plane_3>();
    }
    if (c!=0 || r!=0) {
        if (c*s == r*d)
            return intersection_return<typename K::Intersect_3, typename K::Plane_3, typename K::Plane_3>(plane1);
        else
            return intersection_return<typename K::Intersect_3, typename K::Plane_3, typename K::Plane_3>();
    }
    return intersection_return<typename K::Intersect_3, typename K::Plane_3, typename K::Plane_3>(plane1);
}

template <class K>
#if CGAL_INTERSECTION_VERSION < 2
CGAL::Object
#else
boost::optional< boost::variant<typename K::Point_3,
                                typename K::Line_3,
                                typename K::Plane_3> >
#endif
intersection(const typename K::Plane_3 &plane1,
	     const typename K::Plane_3 &plane2,
	     const typename K::Plane_3 &plane3,
	     const K& k)
{
    typedef 
      #if CGAL_INTERSECTION_VERSION < 2
      CGAL::Object
      #else
      typename boost::optional< 
      boost::variant<typename K::Point_3,
                     typename K::Line_3,
                     typename K::Plane_3> > 
      #endif
      result_type;


    typedef typename K::Point_3      Point_3;
    typedef typename K::Line_3       Line_3;
    typedef typename K::Plane_3      Plane_3;

    // Intersection between plane1 and plane2 can either be
    // a line, a plane, or empty.
    typename Intersection_traits<K, Plane_3, Plane_3>::result_type
      o12 = internal::intersection(plane1, plane2, k);
    
    if(o12) {
      if(const Line_3* l = intersect_get<Line_3>(o12)) {
        // either point or line
        typename Intersection_traits<K, Plane_3, Line_3>::result_type 
          v = internal::intersection(plane3, *l, k);
        if(v) {
          if(const Point_3* p = intersect_get<Point_3>(v))
            #if CGAL_INTERSECTION_VERSION < 2
            return make_object(*p);
            #else
            return result_type(*p);
            #endif
          else if(const Line_3* l = intersect_get<Line_3>(v))
            #if CGAL_INTERSECTION_VERSION < 2
            return make_object(*l);
            #else
            return result_type(*l);
            #endif
        }
      } else if(const Plane_3 *pl = intersect_get<Plane_3>(o12)) {
        // either line or plane
        typename Intersection_traits<K, Plane_3, Plane_3>::result_type 
          v = internal::intersection(plane3, *pl, k);
        if(v) {
          if(const Plane_3* p = intersect_get<Plane_3>(v))
            #if CGAL_INTERSECTION_VERSION < 2
            return make_object(*p);
            #else
            return result_type(*p);
            #endif
          else if(const Line_3* l = intersect_get<Line_3>(v))
            #if CGAL_INTERSECTION_VERSION < 2
            return make_object(*l);
            #else
            return result_type(*l);
            #endif
        }
      }
    }
    
    #if CGAL_INTERSECTION_VERSION < 2
    return Object();
    #else
    return result_type();
    #endif
}


template <class K>
bool
do_intersect(const typename K::Plane_3 &plane, 
	     const typename K::Line_3 &line,
	     const K&)
{
    typedef typename K::Point_3 Point_3;
    typedef typename K::Direction_3 Direction_3;
    typedef typename K::RT RT;
    const Point_3 &line_pt = line.point();
    const Direction_3 &line_dir = line.direction();

    RT den = plane.a()*line_dir.dx() + plane.b()*line_dir.dy()
           + plane.c()*line_dir.dz();
    if (den != 0)
        return true;
    RT num = plane.a()*line_pt.hx() + plane.b()*line_pt.hy()
           + plane.c()*line_pt.hz() + wmult_hw((K*)0, plane.d(), line_pt);
    if (num == 0) {
        // all line
        return true;
    } else {
        // no intersection
        return false;
    }
}

template <class K>
inline
bool
do_intersect(const typename K::Line_3 &line, 
	     const typename K::Plane_3 &plane, 
	     const K& k)
{
  return do_intersect(plane, line, k);
}

template <class K>
typename Intersection_traits<K, typename K::Line_3, typename K::Line_3>::result_type
intersection(const typename K::Line_3 &l1,
	     const typename K::Line_3 &l2,
	     const K&)
{
  typedef typename K::FT           FT;
  typedef typename K::Point_3      Point_3;
  typedef typename K::Vector_3     Vector_3;

  if(K().has_on_3_object()(l1, l2.point())) {
    const Vector_3& v1 = l1.to_vector();
    const Vector_3& v2 = l2.to_vector();
    if((v1.x() * v2.y() == v1.y() * v2.x()) &&
       (v1.x() * v2.z() == v1.z() * v2.x()) &&
       (v1.y() * v2.z() == v1.z() * v2.y()))
      return intersection_return<typename K::Intersect_3, typename K::Line_3, typename K::Line_3>(l1);
  }
  
  if(K().are_parallel_3_object()(l1,l2)) return intersection_return<typename K::Intersect_3, typename K::Line_3, typename K::Line_3>();
  const Point_3 &p1 = l1.point();
  const Point_3 &p3 = l2.point();
  const Vector_3 &v1 = l1.to_vector();
  const Vector_3 &v2 = l2.to_vector();
  const Point_3 p2 = p1 + v1;
  const Point_3 p4 = p2 + v2;
  if(!K().coplanar_3_object()(p1,p2,p3,p4)) return intersection_return<typename K::Intersect_3, typename K::Line_3, typename K::Line_3>();
  const Vector_3 v3 = p3 - p1;
 const Vector_3 v3v2 = cross_product(v3,v2);
  const Vector_3 v1v2 = cross_product(v1,v2);
  const FT t = ((v3v2.x()*v1v2.x()) + (v3v2.y()*v1v2.y()) + (v3v2.z()*v1v2.z())) /
               (v1v2.squared_length());
  return intersection_return<typename K::Intersect_3, typename K::Line_3, typename K::Line_3>(p1 + (v1 * t));
}

template <class K>
bool
do_intersect(const typename K::Line_3 &l1,
	     const typename K::Line_3 &l2,
	     const K&)
{
  typedef typename K::Point_3      Point_3;
  typedef typename K::Vector_3     Vector_3;

  if(K().has_on_3_object()(l1, l2.point())) return true;
  if(K().are_parallel_3_object()(l1,l2)) return false;
  const Point_3 &p1 = l1.point();
  const Point_3 &p3 = l2.point();
  const Vector_3 &v1 = l1.to_vector();
  const Vector_3 &v2 = l2.to_vector();
  const Point_3 p2 = p1 + v1;
  const Point_3 p4 = p2 + v2;
  return K().coplanar_3_object()(p1,p2,p3,p4);
}

template <class K>
typename Intersection_traits<K, typename K::Segment_3, typename K::Segment_3>::result_type
intersection_collinear_segments(const typename K::Segment_3 &s1,
                                const typename K::Segment_3 &s2,
                                const K& k)
{
  CGAL_precondition(! s1.is_degenerate () && ! s2.is_degenerate () );

  const typename K::Point_3& p=s1[0],q=s1[1],r=s2[0],s=s2[1];
  typename K::Collinear_are_ordered_along_line_3 cln_order=k.collinear_are_ordered_along_line_3_object();
  
  if ( cln_order(p,r,q) ){
    if ( cln_order(p,s,q) )
      return intersection_return<typename K::Intersect_3, typename K::Segment_3, typename K::Segment_3>(s2);
    if ( cln_order(r,p,s) ){
      if (r!=p) return intersection_return<typename K::Intersect_3, typename K::Segment_3, typename K::Segment_3>( typename K::Segment_3(r,p) );
      if ( cln_order(r,q,s) ) return intersection_return<typename K::Intersect_3, typename K::Segment_3, typename K::Segment_3>(s1);
      return intersection_return<typename K::Intersect_3, typename K::Segment_3, typename K::Segment_3>(p);
    }
    return r!=q ? intersection_return<typename K::Intersect_3, typename K::Segment_3, typename K::Segment_3>( typename K::Segment_3(r,q) ) 
      : intersection_return<typename K::Intersect_3, typename K::Segment_3, typename K::Segment_3>(q);
  }

  if ( cln_order(p,s,q) ){
    if ( cln_order(r,p,s) ){
      if (s!=p) return intersection_return<typename K::Intersect_3, typename K::Segment_3, typename K::Segment_3>( typename K::Segment_3(s,p) );
      if (cln_order(r,q,s)) return intersection_return<typename K::Intersect_3, typename K::Segment_3, typename K::Segment_3>(s1);  
      return intersection_return<typename K::Intersect_3, typename K::Segment_3, typename K::Segment_3>(p);
    }
   return s!=q ? intersection_return<typename K::Intersect_3, typename K::Segment_3, typename K::Segment_3>( typename K::Segment_3(s,q) ) 
     : intersection_return<typename K::Intersect_3, typename K::Segment_3, typename K::Segment_3>(q);
  }
  
  if ( cln_order(r,p,s) )
    return intersection_return<typename K::Intersect_3, typename K::Segment_3, typename K::Segment_3>(s1); 
  return intersection_return<typename K::Intersect_3, typename K::Segment_3, typename K::Segment_3>();
}

template<class K>
struct L_p_visitor : public boost::static_visitor< 
  typename Intersection_traits<K, typename K::Segment_3, 
                               typename K::Segment_3>::result_type
  > 
{

  typedef typename Intersection_traits<K, typename K::Segment_3, 
                                         typename K::Segment_3>::result_type result_type;
  L_p_visitor(const typename K::Segment_3& s1, const typename K::Segment_3& s2) :
    s1(s1), s2(s2) { }
  const typename K::Segment_3& s1;
  const typename K::Segment_3& s2;

  result_type
  operator()(const typename K::Point_3& p) const {
    typename K::Collinear_are_ordered_along_line_3 cln_order=K().collinear_are_ordered_along_line_3_object();
    if ( cln_order(s1[0],p,s1[1]) && cln_order(s2[0],p,s2[1]) )
      return intersection_return<typename K::Intersect_3, typename K::Segment_3, typename K::Segment_3>(p);
    else
      return intersection_return<typename K::Intersect_3, typename K::Segment_3, typename K::Segment_3>();
}

  result_type
  operator()(const typename K::Line_3&) const {
    return intersection_collinear_segments(s1,s2,K());
  }
};

template <class K>
typename Intersection_traits<K, typename K::Segment_3, typename K::Segment_3>::result_type
intersection(const typename K::Segment_3 &s1,
	     const typename K::Segment_3 &s2,
	     const K&)
{
  CGAL_precondition(! s1.is_degenerate () && ! s2.is_degenerate () );

  typename Intersection_traits<K, typename K::Line_3, typename K::Line_3>::result_type 
    v = internal::intersection(s1.supporting_line(),s2.supporting_line(), K());

  if(v) {
    #if CGAL_INTERSECTION_VERSION < 2
    // abuse the visitor to do the visitation manually
    L_p_visitor<K> visitor(s1, s2);
    if(const typename K::Point_3* p = object_cast<typename K::Point_3>(&v))
      return visitor(*p);
    if(const typename K::Line_3* l = object_cast<typename K::Line_3>(&v))
      return visitor(*l);
    #else
    return apply_visitor(L_p_visitor<K>(s1, s2) , *v);
    #endif
  } else
    return intersection_return<typename K::Intersect_3, typename K::Segment_3, typename K::Segment_3>();
}

template <class K>
inline
bool
do_intersect(const typename K::Segment_3  &s1,
             const typename K::Segment_3  &s2,
             const K & k)
{
  CGAL_precondition(! s1.is_degenerate () && ! s2.is_degenerate () );
  bool b=do_intersect(s1.supporting_line(),s2.supporting_line(),k);
  if (b)
  {
    //supporting_line intersects: points are coplanar
    typename K::Coplanar_orientation_3 cpl_orient=k.coplanar_orientation_3_object();
    ::CGAL::Orientation or1 =  cpl_orient(s1[0],s1[1],s2[0]);
    ::CGAL::Orientation or2 =  cpl_orient(s1[0],s1[1],s2[1]);
    
    if ( or1 == COLLINEAR && or2 ==COLLINEAR )
    {
      //segments are collinear
      typename K::Collinear_are_ordered_along_line_3 cln_order=k.collinear_are_ordered_along_line_3_object();
      return cln_order(s1[0],s2[0],s1[1]) || 
             cln_order(s1[0],s2[1],s1[1]) ||
             cln_order(s2[0],s1[0],s2[1]) ;
    }
    
    if ( or1 != or2 ){
      or1=cpl_orient(s2[0],s2[1],s1[0]);
      return (or1 == COLLINEAR || or1 != cpl_orient(s2[0],s2[1],s1[1]));
    }
  }
  return false;
}

template <class K>
typename Intersection_traits<K, typename K::Line_3, typename K::Segment_3>::result_type
intersection(const typename K::Line_3 &l,
	     const typename K::Segment_3 &s,
	     const K& k)
{
  CGAL_precondition(! l.is_degenerate () && ! s.is_degenerate () );
  
  typename Intersection_traits<K, typename K::Line_3, typename K::Line_3>::result_type 
    v = internal::intersection(l,s.supporting_line(), K());

  if(v) {
    if(const typename K::Point_3* p = intersect_get<typename K::Point_3> (v)) {
    typename K::Collinear_are_ordered_along_line_3 cln_order=k.collinear_are_ordered_along_line_3_object();
      if(cln_order(s[0],*p,s[1])) 
        return intersection_return<typename K::Intersect_3, typename K::Line_3, typename K::Segment_3>(*p);
    } else {
      return intersection_return<typename K::Intersect_3, typename K::Line_3, typename K::Segment_3>(s);
  }
  }
  
  return intersection_return<typename K::Intersect_3, typename K::Line_3, typename K::Segment_3>();
}

template <class K>
typename Intersection_traits<K, typename K::Line_3, typename K::Segment_3>::result_type
intersection(const typename K::Segment_3 &s,
	     const typename K::Line_3 &l,
	     const K& k)
{
  return intersection(l,s,k);
}

template <class K>
inline
bool
do_intersect(const typename K::Line_3  &l,
             const typename K::Segment_3  &s,
             const K & k)
{
  CGAL_precondition(! l.is_degenerate () && ! s.is_degenerate () );
  bool b=do_intersect(l,s.supporting_line(),k);
  if (b)
  {
    //supporting_line intersects: points are coplanar
    typename K::Coplanar_orientation_3 cpl_orient=k.coplanar_orientation_3_object();
    typename K::Point_3 p1=l.point(0);
    typename K::Point_3 p2=l.point(1);
    ::CGAL::Orientation or1 =  cpl_orient(p1,p2,s[0]);
       
    if ( or1 == COLLINEAR ) return true;
    
    ::CGAL::Orientation or2 =  cpl_orient(p1,p2,s[1]);
    return or1!=or2;
  }
  return false;
}

template <class K>
inline
bool
do_intersect(const typename K::Segment_3  &s,
             const typename K::Line_3  &l,
             const K & k)
{
  return do_intersect(l,s,k);
}

template <class K>
bool
Ray_3_has_on_collinear_Point_3(
            const typename K::Ray_3 &r,
	    const typename K::Point_3 &p,
	    const K& k)
{
  return
      k.equal_3_object()(r.source(),p)
    ||
      k.equal_3_object() (
        k.construct_direction_3_object()( k.construct_vector_3_object() (r.source(),p) ),
        r.direction()
      );
}

template <class K>
typename Intersection_traits<K, typename K::Line_3, typename K::Ray_3>::result_type
intersection(const typename K::Line_3 &l,
	     const typename K::Ray_3 &r,
	     const K& k)
{
  CGAL_precondition(! l.is_degenerate () && ! r.is_degenerate () );

  typename Intersection_traits<K, typename K::Line_3, typename K::Line_3>::result_type 
    v = internal::intersection(l,r.supporting_line(), k);
  
  if(v) {
    if(const typename K::Point_3* p = intersect_get<typename K::Point_3>(v)) {
      if( Ray_3_has_on_collinear_Point_3(r,*p,k) ) 
        return intersection_return<typename K::Intersect_3, typename K::Line_3, typename K::Ray_3>(*p);
    } else if(intersect_get<typename K::Line_3>(v)) {
      return intersection_return<typename K::Intersect_3, typename K::Line_3, typename K::Ray_3>(r);
  }
  }
  return intersection_return<typename K::Intersect_3, typename K::Line_3, typename K::Ray_3>();
}

template <class K>
typename Intersection_traits<K, typename K::Ray_3, typename K::Line_3>::result_type
intersection(const typename K::Ray_3 &r,
	     const typename K::Line_3 &l,
	     const K& k)
{
  return intersection(l,r,k);
}

template <class K>
inline
bool
do_intersect(const typename K::Line_3  &l,
             const typename K::Ray_3  &r,
             const K & k)
{
  CGAL_precondition(! l.is_degenerate () && ! r.is_degenerate () );
  if ( !do_intersect(l,r.supporting_line()) ) return false;
  typename K::Coplanar_orientation_3 pred=k.coplanar_orientation_3_object();
  Orientation p0p1s=pred(l.point(0),l.point(1),r.source());
  if ( p0p1s == COLLINEAR) return true;
  Orientation stp0 =pred(r.source(),r.second_point(),l.point(0));
  if ( stp0 == COLLINEAR )
    return Ray_3_has_on_collinear_Point_3(r,l.point(0),k);
  return p0p1s!=stp0;
}

template <class K>
inline
bool
do_intersect(const typename K::Ray_3  &r,
             const typename K::Line_3  &l,
             const K & k)
{
  return do_intersect(l,r,k);
}

template <class K>
typename Intersection_traits<K, typename K::Segment_3, typename K::Ray_3>::result_type
intersection(const typename K::Segment_3 &s,
	     const typename K::Ray_3 &r,
	     const K& k)
{
  CGAL_precondition(! s.is_degenerate () && ! r.is_degenerate () );

  typename Intersection_traits<K, typename K::Line_3, typename K::Segment_3>::result_type 
    v = internal::intersection(r.supporting_line(),s, K());

  if(v) {
    if(const typename K::Point_3* p = intersect_get<typename K::Point_3>(v)) {
      if( Ray_3_has_on_collinear_Point_3(r,*p,k) ) 
        return intersection_return<typename K::Intersect_3, typename K::Segment_3, typename K::Ray_3>(*p);
    } else if(const typename K::Segment_3* s2 = intersect_get<typename K::Segment_3>(v)) {
      bool has_source=Ray_3_has_on_collinear_Point_3(r,s.source(),k);
      bool has_target=Ray_3_has_on_collinear_Point_3(r,s.target(),k);
      if (has_source){
        if (has_target)
          return intersection_return<typename K::Intersect_3, typename K::Segment_3, typename K::Ray_3>(*s2);
        else
        {
          if (k.equal_3_object() (r.source(),s.source()))
            return intersection_return<typename K::Intersect_3, typename K::Segment_3, typename K::Ray_3>(r.source());
          else
            return intersection_return<typename K::Intersect_3, typename K::Segment_3, typename K::Ray_3>(
              k.construct_segment_3_object()(r.source(),s.source()));
        }
      }
      else{
        if (has_target){
          if (k.equal_3_object() (r.source(),s.target()))
            return intersection_return<typename K::Intersect_3, typename K::Segment_3, typename K::Ray_3>(r.source());          
          else
            return intersection_return<typename K::Intersect_3, typename K::Segment_3, typename K::Ray_3>(
              k.construct_segment_3_object()(r.source(),s.target()));
        }
      }
    }
  }

  return intersection_return<typename K::Intersect_3, typename K::Segment_3, typename K::Ray_3>();
}

template <class K>
typename Intersection_traits<K, typename K::Ray_3, typename K::Segment_3>::result_type
intersection(const typename K::Ray_3 &r,
	     const typename K::Segment_3 &s,
	     const K& k)
{
  return intersection(s,r,k);
}

template <class K>
inline
bool
do_intersect(const typename K::Segment_3  &s,
             const typename K::Ray_3  &r,
             const K & k)
{
  CGAL_precondition(! s.is_degenerate () && ! r.is_degenerate () );
  if ( !do_intersect(s,r.supporting_line()) ) return false;
  typename K::Coplanar_orientation_3 pred=k.coplanar_orientation_3_object();
  Orientation p0p1s=pred(s.point(0),s.point(1),r.source());
  Orientation stp0 =pred(r.source(),r.second_point(),s.point(0));
  if ( p0p1s == COLLINEAR) //s belongs to the supporting line of p0p1
  {
    if ( stp0 == COLLINEAR )//st and p0p1 have the same supporting line
      return Ray_3_has_on_collinear_Point_3(r,s.point(0),k) || Ray_3_has_on_collinear_Point_3(r,s.point(1),k);
    else
      return true;
  }
  if ( stp0 == COLLINEAR )
    return Ray_3_has_on_collinear_Point_3(r,s.point(0),k);
  return p0p1s!=stp0;
}

template <class K>
inline
bool
do_intersect(const typename K::Ray_3  &r,
             const typename K::Segment_3  &s,
             const K & k)
{
  return do_intersect(s,r,k);
}

template <class K>
typename Intersection_traits<K, typename K::Ray_3, typename K::Ray_3>::result_type
intersection(const typename K::Ray_3 &r1,
	     const typename K::Ray_3 &r2,
	     const K& k)
{
  CGAL_precondition(! r1.is_degenerate () && ! r2.is_degenerate () );

  typename Intersection_traits<K, typename K::Line_3, typename K::Ray_3>::result_type 
    v = internal::intersection(r1.supporting_line(),r2, k);

  if(v) {
    if(const typename K::Point_3* p = intersect_get<typename K::Point_3>(v)) {
      if(Ray_3_has_on_collinear_Point_3(r1,*p,k)) 
        return intersection_return<typename K::Intersect_3, typename K::Ray_3, typename K::Ray_3>(*p);
    } else if(const typename K::Ray_3* r = intersect_get<typename K::Ray_3>(v)) {
      bool r1_has_s2=Ray_3_has_on_collinear_Point_3(r1,r2.source(),k);
      bool r2_has_s1=Ray_3_has_on_collinear_Point_3(r2,r1.source(),k);
      if (r1_has_s2){
        if (r2_has_s1)
        {
          if (k.equal_3_object()(r1.source(),r2.source()))
            return intersection_return<typename K::Intersect_3, typename K::Ray_3, typename K::Ray_3>(r1.source());
          else {
            return intersection_return<typename K::Intersect_3, typename K::Ray_3, typename K::Ray_3>(
              k.construct_segment_3_object()(r1.source(),r2.source()));          
          }
        }
        else
          return intersection_return<typename K::Intersect_3, typename K::Ray_3, typename K::Ray_3>(*r);
      }
      else{
        if (r2_has_s1)
          return intersection_return<typename K::Intersect_3, typename K::Ray_3, typename K::Ray_3>(r1);
      }
    }
  }
  return intersection_return<typename K::Intersect_3, typename K::Ray_3, typename K::Ray_3>();

}

template <class K>
inline
bool
do_intersect(const typename K::Ray_3  &r1,
             const typename K::Ray_3  &r2,
             const K & k)
{
  CGAL_precondition(! r1.is_degenerate () && ! r2.is_degenerate () );
  if ( !do_intersect(r1,r2.supporting_line()) ) return false;
  typename K::Coplanar_orientation_3 pred=k.coplanar_orientation_3_object();
  Orientation p0p1s=pred(r1.point(0),r1.point(1),r2.source());
  Orientation stp0 =pred(r2.source(),r2.second_point(),r1.point(0));
  
  if ( p0p1s == COLLINEAR){
    if(stp0 == COLLINEAR ) 
      return  Ray_3_has_on_collinear_Point_3(r2,r1.source(),k) ||
              Ray_3_has_on_collinear_Point_3(r1,r2.source(),k);
    else
      return true;
  }
  if(stp0 == COLLINEAR )
    return Ray_3_has_on_collinear_Point_3(r2,r1.point(0),k);
  return p0p1s!=stp0;
}

template <class K>
typename Intersection_traits<K, typename K::Plane_3, typename K::Sphere_3>::result_type
intersection(const typename K::Plane_3 &p,
             const typename K::Sphere_3 &s,
             const K&)
{
  typedef typename K::Circle_3 Circle_3;
  typedef typename K::Point_3 Point_3;
  typedef typename K::FT FT;
  const FT d2 = CGAL::square(p.a()*s.center().x() + 
                             p.b()*s.center().y() + 
                             p.c()*s.center().z() + p.d()) /
      (square(p.a()) + square(p.b()) + square(p.c()));
  const FT cmp = d2 - s.squared_radius();
  if(CGAL_NTS is_zero(cmp)) { // tangent
    return intersection_return<typename K::Intersect_3, typename K::Plane_3, typename K::Sphere_3>(p.projection(s.center()));
  } else if(CGAL_NTS is_negative(cmp)) { // intersect
    Point_3 center = p.projection(s.center());
    return intersection_return<typename K::Intersect_3, typename K::Plane_3, typename K::Sphere_3>(Circle_3(center,s.squared_radius() - d2,p));
  } // do not intersect
  return intersection_return<typename K::Intersect_3, typename K::Plane_3, typename K::Sphere_3>();
}

template <class K>
inline
bool
do_intersect(const typename K::Plane_3 &p,
             const typename K::Sphere_3 &s,
             const K&)
{
  typedef typename K::FT FT;
  const FT d2 = CGAL::square(p.a()*s.center().x() + 
                             p.b()*s.center().y() + 
                             p.c()*s.center().z() + p.d()) /
      (square(p.a()) + square(p.b()) + square(p.c()));
  return d2 <= s.squared_radius();
}

template <class K>
inline
bool
do_intersect(const typename K::Sphere_3 &s,
             const typename K::Plane_3 &p,
             const K&)
{
  return do_intersect(p,s);
}


template <class K>
inline
typename Intersection_traits<K, typename K::Sphere_3, typename K::Plane_3>::result_type
intersection(const typename K::Sphere_3 &s,
             const typename K::Plane_3 &p,
             const K& k)
{
  return intersection(p, s, k);
}

template <class K>
inline
typename Intersection_traits<K, typename K::Sphere_3, typename K::Sphere_3>::result_type
intersection(const typename K::Sphere_3 &s1,
             const typename K::Sphere_3 &s2,
             const K& k)
{
  typedef typename K::Plane_3 Plane_3;
  if(s1.center() == s2.center()) {
    if(s1.squared_radius() == s2.squared_radius()) {
      if(is_zero(s1.squared_radius())) return intersection_return<typename K::Intersect_3, typename K::Sphere_3, typename K::Sphere_3>(s1.center());
      else return intersection_return<typename K::Intersect_3, typename K::Sphere_3, typename K::Sphere_3>(s1);
    } else return intersection_return<typename K::Intersect_3, typename K::Sphere_3, typename K::Sphere_3>();  // cocentrics
  }
  Plane_3 p = K().construct_radical_plane_3_object()(s1,s2);
  
  
  typename Intersection_traits<K, typename K::Sphere_3, typename K::Plane_3>::result_type 
    v = intersection(p, s1, k);


  if(v) {
    if(const typename K::Point_3* p = intersect_get<typename K::Point_3>(v))
      return intersection_return<typename K::Intersect_3, typename K::Sphere_3, typename K::Sphere_3>(*p);
    else if(const typename K::Circle_3* c = intersect_get<typename K::Circle_3>(v))
      return intersection_return<typename K::Intersect_3, typename K::Sphere_3, typename K::Sphere_3>(*c);
  }

  return intersection_return<typename K::Intersect_3, typename K::Sphere_3, typename K::Sphere_3>();
}

template <class K>
inline
bool
do_intersect(const typename K::Sphere_3 &s1,
             const typename K::Sphere_3 &s2,
             const K& k)
{
  typedef typename K::Plane_3 Plane_3;
  if(s1.center() == s2.center()) {
    return s1.squared_radius() == s2.squared_radius();
  }
  Plane_3 p = K().construct_radical_plane_3_object()(s1,s2);
  return do_intersect(p, s1, k);
}

template <class K>
typename Intersection_traits<K, typename K::Plane_3, typename K::Ray_3>::result_type
intersection(const typename K::Plane_3 &plane, 
	     const typename K::Ray_3 &ray, 
	     const K& k)
{
    typedef typename K::Point_3 Point_3;

    typename Intersection_traits<K, typename K::Plane_3, typename K::Line_3>::result_type 
      v = internal::intersection(plane, ray.supporting_line(), k);

    if(v) {
      if(const Point_3* p = intersect_get<Point_3>(v)) {
        if (ray.collinear_has_on(*p))
          return intersection_return<typename K::Intersect_3, typename K::Plane_3, typename K::Ray_3>(*p);
        else
          return intersection_return<typename K::Intersect_3, typename K::Plane_3, typename K::Ray_3>();
    }
    } else {
      return intersection_return<typename K::Intersect_3, typename K::Plane_3, typename K::Ray_3>();
    }

    return intersection_return<typename K::Intersect_3, typename K::Plane_3, typename K::Ray_3>(ray);
}


template <class K>
inline
typename Intersection_traits<K, typename K::Ray_3, typename K::Plane_3>::result_type
intersection(const typename K::Ray_3 &ray, 
	     const typename K::Plane_3 &plane, 
	     const K& k)
{
  return intersection(plane, ray, k);
}



template <class K>
bool
do_intersect(const typename K::Plane_3 &plane, 
	     const typename K::Ray_3 &ray, 
	     const K& k)
{
    typedef typename K::Point_3 Point_3;
    
    typename Intersection_traits<K, typename K::Plane_3, typename K::Line_3>
      ::result_type 
      line_intersection = internal::intersection(plane, ray.supporting_line(), k);

    if(!line_intersection)
        return false;
    if(const Point_3 *isp = intersect_get<Point_3>(line_intersection))
        return ray.collinear_has_on(*isp);
    
    return true;
}


template <class K>
inline
bool
do_intersect(const typename K::Ray_3 &ray, 
	     const typename K::Plane_3 &plane, 
	     const K& k)
{
  return do_intersect(plane, ray, k);
}


template <class K>
typename Intersection_traits<K, typename K::Plane_3, typename K::Segment_3>::result_type
intersection(const typename K::Plane_3 &plane, 
	     const typename K::Segment_3 &seg, 
	     const K& k)
{
    typedef typename K::Point_3 Point_3;
    const Point_3 &source = seg.source();
    const Point_3 &target = seg.target();

    Oriented_side source_side = plane.oriented_side(source);
    Oriented_side target_side = plane.oriented_side(target);

    switch (source_side) {
    case ON_ORIENTED_BOUNDARY:
        if (target_side == ON_ORIENTED_BOUNDARY)
            return intersection_return<typename K::Intersect_3, typename K::Plane_3, typename K::Segment_3>(seg);
        else
            return intersection_return<typename K::Intersect_3, typename K::Plane_3, typename K::Segment_3>(source);
    case ON_POSITIVE_SIDE:
        switch (target_side) {
        case ON_ORIENTED_BOUNDARY:
            return intersection_return<typename K::Intersect_3, typename K::Plane_3, typename K::Segment_3>(target);
        case ON_POSITIVE_SIDE:
            return intersection_return<typename K::Intersect_3, typename K::Plane_3, typename K::Segment_3>();
        case ON_NEGATIVE_SIDE:
          { 
            // intersection object should be a point, but rounding errors 
            // could lead to a line. In such case, return seg.
            typename Intersection_traits<K, typename K::Plane_3, typename K::Line_3>::result_type
              v = internal::intersection(plane, seg.supporting_line(), k);
            if(v) {
              if(const typename K::Point_3* p = intersect_get<typename K::Point_3>(v))
                return intersection_return<typename K::Intersect_3, typename K::Plane_3, typename K::Segment_3>(*p);
            else
                return intersection_return<typename K::Intersect_3, typename K::Plane_3, typename K::Segment_3>(seg);
            }
          }
        }
    case ON_NEGATIVE_SIDE:
        switch (target_side) {
        case ON_ORIENTED_BOUNDARY:
            return intersection_return<typename K::Intersect_3, typename K::Plane_3, typename K::Segment_3>(target);
        case ON_POSITIVE_SIDE:
          { 
            // intersection object should be a point, but rounding errors 
            // could lead to a line. In such case, return seg.
            typename Intersection_traits<K, typename K::Plane_3, typename K::Line_3>::result_type
              v = internal::intersection(plane, seg.supporting_line(), k);
            if(v) {
              if(const typename K::Point_3* p = intersect_get<typename K::Point_3>(v))
                return intersection_return<typename K::Intersect_3, typename K::Plane_3, typename K::Segment_3>(*p);
            else 
                return intersection_return<typename K::Intersect_3, typename K::Plane_3, typename K::Segment_3>(seg);
            }
          }
        case ON_NEGATIVE_SIDE:
            return intersection_return<typename K::Intersect_3, typename K::Plane_3, typename K::Segment_3>();
        }
    }
    CGAL_kernel_assertion_msg(false, "Supposedly unreachable code.");
    return intersection_return<typename K::Intersect_3, typename K::Plane_3, typename K::Segment_3>();
}


template <class K>
inline
typename Intersection_traits<K, typename K::Segment_3, typename K::Plane_3>::result_type
intersection(const typename K::Segment_3 &seg, 
	     const typename K::Plane_3 &plane, 
	     const K& k)
{
  return intersection(plane, seg, k);
}


template <class K>
bool
do_intersect(const typename K::Plane_3  &plane, 
	     const typename K::Segment_3 &seg, 
	     const K&)
{
    typedef typename K::Point_3 Point_3;
    const Point_3 &source = seg.source();
    const Point_3 &target = seg.target();

    Oriented_side source_side = plane.oriented_side(source);
    Oriented_side target_side = plane.oriented_side(target);

    if ( source_side == target_side
       && target_side != ON_ORIENTED_BOUNDARY) {
        return false;
    }
    return true;
}


template <class K>
inline
bool
do_intersect(const typename K::Segment_3 &seg, 
	     const typename K::Plane_3  &plane, 
	     const K& k)
{
  return do_intersect(plane, seg, k);
}

template <class K>
inline
typename Intersection_traits<K, typename K::Plane_3, typename K::Triangle_3>::result_type
intersection(const typename K::Plane_3 &plane, 
	     const typename K::Triangle_3 &tri, 
	     const K& k)
{
  typedef 
  typename Intersection_traits<K, typename K::Plane_3, typename K::Line_3>::result_type 
  pl_res;

  typename K::Construct_vertex_3 vertex_on =
    k.construct_vertex_3_object();
  
  Oriented_side or0=plane.oriented_side(vertex_on(tri,0));
  Oriented_side or1=plane.oriented_side(vertex_on(tri,1));
  Oriented_side or2=plane.oriented_side(vertex_on(tri,2));
  
  if (or0==ON_ORIENTED_BOUNDARY){
    if (or1==ON_ORIENTED_BOUNDARY){
      if (or2==ON_ORIENTED_BOUNDARY) 
        return intersection_return<typename K::Intersect_3, typename K::Plane_3, typename K::Triangle_3>(tri);
      else 
        return intersection_return<typename K::Intersect_3, typename K::Plane_3, typename K::Triangle_3>(k.construct_segment_3_object()
                                                                                   (tri.vertex(0),tri.vertex(1)));
    }
    else{
      if (or2==ON_ORIENTED_BOUNDARY)
        return intersection_return<typename K::Intersect_3, typename K::Plane_3, typename K::Triangle_3>(k.construct_segment_3_object()
                                                                                   (tri.vertex(0),tri.vertex(2)));
      else{
        if (or1==or2)
          return intersection_return<typename K::Intersect_3, typename K::Plane_3, typename K::Triangle_3>(tri.vertex(0));
        else{
          pl_res v = internal::intersection(plane, k.construct_line_3_object()(tri.vertex(1),tri.vertex(2)), k);
          const typename K::Point_3* p = intersect_get<typename K::Point_3>(v);
          CGAL_kernel_assertion(p!=NULL);
          return intersection_return<typename K::Intersect_3, typename K::Plane_3, typename K::Triangle_3>(k.construct_segment_3_object()
                                                                                     (*p,tri.vertex(0)));
        }
      }
    }
  }

  if (or1==ON_ORIENTED_BOUNDARY){
    if (or2==ON_ORIENTED_BOUNDARY)
      return intersection_return<typename K::Intersect_3, typename K::Plane_3, typename K::Triangle_3>(k.construct_segment_3_object()
                                                                                 (tri.vertex(1),tri.vertex(2)));
    if (or2==or0)
      return intersection_return<typename K::Intersect_3, typename K::Plane_3, typename K::Triangle_3>(tri.vertex(1));
    else{
      pl_res v = intersection(plane, k.construct_line_3_object()(tri.vertex(0),tri.vertex(2)), k);
      const typename K::Point_3* p = intersect_get<typename K::Point_3>(v);
      CGAL_kernel_assertion(p!=NULL);
      return intersection_return<typename K::Intersect_3, typename K::Plane_3, typename K::Triangle_3>(k.construct_segment_3_object()
                                                                                 (*p,tri.vertex(1)));      
    }
  }
  
  if (or2==ON_ORIENTED_BOUNDARY){
    if (or1==or0)
      return intersection_return<typename K::Intersect_3, typename K::Plane_3, typename K::Triangle_3>(tri.vertex(2));
    else{
      pl_res v = intersection(plane, k.construct_line_3_object()(tri.vertex(0),tri.vertex(1)), k);
      const typename K::Point_3* p = intersect_get<typename K::Point_3>(v);
      CGAL_kernel_assertion(p!=NULL);
      return intersection_return<typename K::Intersect_3, typename K::Plane_3, typename K::Triangle_3>(k.construct_segment_3_object()
                                                                                 (*p,tri.vertex(2)));      
    }
  }
  
  //triangle vertices are not in the plane
  std::vector<typename K::Point_3> pts;
  pts.reserve(2);
  if (or0!=or1){
    pl_res v = intersection(plane, k.construct_line_3_object()(tri.vertex(0),tri.vertex(1)), k);
    const typename K::Point_3* pt_ptr = intersect_get<typename K::Point_3>(v);
    CGAL_kernel_assertion( pt_ptr!=NULL );    
    pts.push_back( *pt_ptr );
  }
  if (or0!=or2){
    pl_res v = intersection(plane, k.construct_line_3_object()(tri.vertex(0),tri.vertex(2)), k);
    const typename K::Point_3* pt_ptr = intersect_get<typename K::Point_3>(v);
    CGAL_kernel_assertion( pt_ptr!=NULL );    
    pts.push_back( *pt_ptr );    
  }
  if (or1!=or2){
    pl_res v = intersection(plane, k.construct_line_3_object()(tri.vertex(1),tri.vertex(2)), k);
    const typename K::Point_3* pt_ptr = intersect_get<typename K::Point_3>(v);
    CGAL_kernel_assertion( pt_ptr!=NULL );    
    pts.push_back( *pt_ptr );
  }
  
  if (pts.empty()) return intersection_return<typename K::Intersect_3, typename K::Plane_3, typename K::Triangle_3>();
  
  CGAL_kernel_assertion(pts.size()==2);
  
  return intersection_return<typename K::Intersect_3, typename K::Plane_3, typename K::Triangle_3>( k.construct_segment_3_object()
                                                                              (*pts.begin(),*boost::prior(pts.end())) );
}

template <class K>
inline
typename Intersection_traits<K, typename K::Triangle_3, typename K::Plane_3>::result_type
intersection(const typename K::Triangle_3 &triangle,
	     const typename K::Plane_3  &plane,
	     const K& k)
{
  return intersection(plane, triangle, k);
}

template <class K>
typename Intersection_traits<K, typename K::Line_3, Bbox_3>::result_type
intersection(const typename K::Line_3 &line,
	     const Bbox_3 &box, 
	     const K&)
{
    typedef typename K::Point_3 Point_3;
    typedef typename K::Direction_3 Direction_3;
    const Point_3 &linepoint = line.point();
    const Direction_3 &linedir = line.direction();
    return intersection_bl<K>(box,
        CGAL::to_double(linepoint.x()),
        CGAL::to_double(linepoint.y()),
        CGAL::to_double(linepoint.z()),
        CGAL::to_double(linedir.dx()),
        CGAL::to_double(linedir.dy()),
        CGAL::to_double(linedir.dz()),
        true, true
        );
}


template <class K>
inline
typename Intersection_traits<K, Bbox_3, typename K::Line_3>::result_type
intersection(const Bbox_3 &box, 
	     const typename K::Line_3 &line, 
	     const K& k)
{
  return intersection(line, box, k);
}


template <class K>
typename Intersection_traits<K, typename K::Ray_3, Bbox_3>::result_type
intersection(const typename K::Ray_3 &ray,
	     const Bbox_3 &box, 
	     const K&)
{
    typedef typename K::Point_3 Point_3;
    typedef typename K::Direction_3 Direction_3;
    const Point_3 &linepoint = ray.source();
    const Direction_3 &linedir = ray.direction();
    return intersection_bl<K>(box,
        CGAL::to_double(linepoint.x()),
        CGAL::to_double(linepoint.y()),
        CGAL::to_double(linepoint.z()),
        CGAL::to_double(linedir.dx()),
        CGAL::to_double(linedir.dy()),
        CGAL::to_double(linedir.dz()),
        false, true
        );
}


template <class K>
inline
typename Intersection_traits<K, Bbox_3, typename K::Ray_3>::result_type
intersection(const Bbox_3 &box, 
	     const typename K::Ray_3 &ray, 
	     const K& k)
{
  return intersection(ray, box, k);
}



template <class K>
typename Intersection_traits<K, typename K::Segment_3, Bbox_3>::result_type
intersection(const typename K::Segment_3 &seg, 
	     const Bbox_3 &box, 
	     const K&)
{
    typedef typename K::Point_3 Point_3;
    typedef typename K::Vector_3 Vector_3;
    const Point_3 &linepoint = seg.source();
    const Vector_3 &diffvec = seg.target()-linepoint;
    return intersection_bl<K>(box,
        CGAL::to_double(linepoint.x()),
        CGAL::to_double(linepoint.y()),
        CGAL::to_double(linepoint.z()),
        CGAL::to_double(diffvec.x()),
        CGAL::to_double(diffvec.y()),
        CGAL::to_double(diffvec.z()),
        false, false
        );
}


template <class K>
inline
typename Intersection_traits<K, Bbox_3, typename K::Segment_3>::result_type
intersection(const Bbox_3 &box, 
	     const typename K::Segment_3 &seg, 
	     const K& k)
{
  return intersection(seg, box, k);
}


template <class K>
typename Intersection_traits<K, typename K::Line_3, typename K::Iso_cuboid_3>::result_type
intersection(const typename K::Line_3 &line,
	     const typename K::Iso_cuboid_3 &box, 
	     const K&)
{
    typedef typename K::Point_3 Point_3;
    typedef typename K::Vector_3 Vector_3;
    typedef typename K::Segment_3 Segment_3;
    typedef typename K::FT FT;
    bool all_values = true;
    FT _min = 0, _max = 0; // initialization to stop compiler warning
    Point_3 const & _ref_point=line.point();
    Vector_3 const & _dir=line.direction().vector();
    Point_3 const & _iso_min=(box.min)();
    Point_3 const & _iso_max=(box.max)();
    for (int i=0; i< _ref_point.dimension(); i++) {
        if (_dir.homogeneous(i) == 0) {
            if (_ref_point.cartesian(i) < _iso_min.cartesian(i)) {
                return intersection_return<typename K::Intersect_3, typename K::Line_3, typename K::Iso_cuboid_3>();
            }
            if (_ref_point.cartesian(i) > _iso_max.cartesian(i)) {
                return intersection_return<typename K::Intersect_3, typename K::Line_3, typename K::Iso_cuboid_3>();
            }
        } else {
            FT newmin, newmax;
            if (_dir.homogeneous(i) > 0) {
                newmin = (_iso_min.cartesian(i) - _ref_point.cartesian(i)) /
                    _dir.cartesian(i);
                newmax = (_iso_max.cartesian(i) - _ref_point.cartesian(i)) /
                    _dir.cartesian(i);
            } else {
                newmin = (_iso_max.cartesian(i) - _ref_point.cartesian(i)) /
                    _dir.cartesian(i);
                newmax = (_iso_min.cartesian(i) - _ref_point.cartesian(i)) /
                    _dir.cartesian(i);
            }
            if (all_values) {
                _min = newmin;
                _max = newmax;
            } else {
                if (newmin > _min)
                    _min = newmin;
                if (newmax < _max)
                    _max = newmax;
                if (_max < _min) {
                    return intersection_return<typename K::Intersect_3, typename K::Line_3, typename K::Iso_cuboid_3>();
                }
            }
            all_values = false;
        }
    }
    CGAL_kernel_assertion(!all_values);
    if (_max == _min) {
        return intersection_return<typename K::Intersect_3, typename K::Line_3, typename K::Iso_cuboid_3>(Point_3(_ref_point + _dir * _min ));
    }
    return intersection_return<typename K::Intersect_3, typename K::Line_3, typename K::Iso_cuboid_3>(
        Segment_3(_ref_point + _dir*_min, _ref_point + _dir*_max));
}


template <class K>
inline
typename Intersection_traits<K, typename K::Iso_cuboid_3, typename K::Line_3>::result_type
intersection(const typename K::Iso_cuboid_3 &box, 
	     const typename K::Line_3 &line, 
	     const K& k)
{
  return intersection(line, box, k);
}



template <class K>
typename Intersection_traits<K, typename K::Ray_3, typename K::Iso_cuboid_3>::result_type
intersection(const typename K::Ray_3 &ray,
	     const typename K::Iso_cuboid_3 &box, 
	     const K&)
{
    typedef typename K::Point_3 Point_3;
    typedef typename K::Vector_3 Vector_3;
    typedef typename K::Segment_3 Segment_3;
    typedef typename K::FT FT;
    bool all_values = true;
    FT _min = 0, _max = 0; // initialization to prevent compiler warning
    Point_3 const & _ref_point=ray.source();
    Vector_3 const & _dir=ray.direction().vector();
    Point_3 const & _iso_min=(box.min)();
    Point_3 const & _iso_max=(box.max)();

    for (int i=0; i< _ref_point.dimension(); i++) {
        if (_dir.homogeneous(i) == 0) {
            if (_ref_point.cartesian(i) < _iso_min.cartesian(i)) {
                return intersection_return<typename K::Intersect_3, typename K::Ray_3, typename K::Iso_cuboid_3>();
            }
            if (_ref_point.cartesian(i) > _iso_max.cartesian(i)) {
                return intersection_return<typename K::Intersect_3, typename K::Ray_3, typename K::Iso_cuboid_3>();
            }
        } else {
            FT newmin, newmax;
            if (_dir.homogeneous(i) > 0) {
                newmin = (_iso_min.cartesian(i) - _ref_point.cartesian(i)) /
                    _dir.cartesian(i);
                newmax = (_iso_max.cartesian(i) - _ref_point.cartesian(i)) /
                    _dir.cartesian(i);
            } else {
                newmin = (_iso_max.cartesian(i) - _ref_point.cartesian(i)) /
                    _dir.cartesian(i);
                newmax = (_iso_min.cartesian(i) - _ref_point.cartesian(i)) /
                    _dir.cartesian(i);
            }
            if (all_values) {
                _max = newmax;
            } else {
                if (newmax < _max)
                    _max = newmax;
            }
            if (newmin > _min)
                 _min = newmin;
            if (_max < _min)
                return intersection_return<typename K::Intersect_3, typename K::Ray_3, typename K::Iso_cuboid_3>();
            all_values = false;
        }
    }
    CGAL_kernel_assertion(!all_values);
    if (_max == _min) {
        return intersection_return<typename K::Intersect_3, typename K::Ray_3, typename K::Iso_cuboid_3>(Point_3(_ref_point + _dir * _min ));
    }
    return intersection_return<typename K::Intersect_3, typename K::Ray_3, typename K::Iso_cuboid_3>(
        Segment_3(_ref_point + _dir*_min, _ref_point + _dir*_max));
}


template <class K>
inline
typename Intersection_traits<K, typename K::Iso_cuboid_3, typename K::Ray_3>::result_type
intersection(const typename K::Iso_cuboid_3 &box, 
	     const typename K::Ray_3 &ray,
	     const K& k)
{
  return intersection(ray, box, k);
}


template <class K>
typename Intersection_traits<K, typename K::Segment_3, typename K::Iso_cuboid_3>::result_type
intersection(const typename K::Segment_3 &seg,
	     const typename K::Iso_cuboid_3 &box, 
	     const K&)
{
    typedef typename K::Point_3 Point_3;
    typedef typename K::Vector_3 Vector_3;
    typedef typename K::Segment_3 Segment_3;
    typedef typename K::FT FT;
    FT _min = 0, _max;

    Point_3 const & _ref_point=seg.source();
    Vector_3 const & _dir=seg.direction().vector();
    Point_3 const & _iso_min=(box.min)();
    Point_3 const & _iso_max=(box.max)();
    int main_dir =
        (CGAL_NTS abs(_dir.x()) > CGAL_NTS abs(_dir.y()) )
            ? (CGAL_NTS abs(_dir.x()) > CGAL_NTS abs(_dir.z()) ? 0 : 2)
            : (CGAL_NTS abs(_dir.y()) > CGAL_NTS abs(_dir.z()) ? 1 : 2);
    _max = (seg.target().cartesian(main_dir)-_ref_point.cartesian(main_dir)) /
            _dir.cartesian(main_dir);

    for (int i=0; i< _ref_point.dimension(); i++) {
        if (_dir.homogeneous(i) == 0) {
            if (_ref_point.cartesian(i) < _iso_min.cartesian(i)) {
                return intersection_return<typename K::Intersect_3, typename K::Segment_3, typename K::Iso_cuboid_3>();
            }
            if (_ref_point.cartesian(i) > _iso_max.cartesian(i)) {
                return intersection_return<typename K::Intersect_3, typename K::Segment_3, typename K::Iso_cuboid_3>();
            }
        } else {
            FT newmin, newmax;
            if (_dir.homogeneous(i) > 0) {
                newmin = (_iso_min.cartesian(i) - _ref_point.cartesian(i)) /
                    _dir.cartesian(i);
                newmax = (_iso_max.cartesian(i) - _ref_point.cartesian(i)) /
                    _dir.cartesian(i);
            } else {
                newmin = (_iso_max.cartesian(i) - _ref_point.cartesian(i)) /
                    _dir.cartesian(i);
                newmax = (_iso_min.cartesian(i) - _ref_point.cartesian(i)) /
                    _dir.cartesian(i);
            }
            if (newmax < _max)
                _max = newmax;
            if (newmin > _min)
                 _min = newmin;
            if (_max < _min)
                return intersection_return<typename K::Intersect_3, typename K::Segment_3, typename K::Iso_cuboid_3>();
        }
    }
    if (_max == _min) {
        return intersection_return<typename K::Intersect_3, typename K::Segment_3, typename K::Iso_cuboid_3>(Point_3(_ref_point + _dir * _min ));
    }
    return intersection_return<typename K::Intersect_3, typename K::Segment_3, typename K::Iso_cuboid_3>(
        Segment_3(_ref_point + _dir*_min, _ref_point + _dir*_max));
}


template <class K>
inline
typename Intersection_traits<K, typename K::Iso_cuboid_3, typename K::Segment_3>::result_type
intersection(const typename K::Iso_cuboid_3 &box, 
	     const typename K::Segment_3 &seg,
	     const K& k)
{
  return intersection(seg, box, k);
}


template <class K>
typename Intersection_traits<K, typename K::Iso_cuboid_3, typename K::Iso_cuboid_3>::result_type
intersection(
    const typename K::Iso_cuboid_3 &icub1,
    const typename K::Iso_cuboid_3 &icub2, 
    const K&)
{
    typedef typename K::Point_3 Point_3;
    typedef typename K::Iso_cuboid_3 Iso_cuboid_3;

    Point_3 min_points[2];
    Point_3 max_points[2];
    min_points[0] = (icub1.min)();
    min_points[1] = (icub2.min)();
    max_points[0] = (icub1.max)();
    max_points[1] = (icub2.max)();
    const int DIM = 3;
    int min_idx[DIM];
    int max_idx[DIM];
    Point_3 newmin;
    Point_3 newmax;
    for (int dim = 0; dim < DIM; ++dim) {
        min_idx[dim] =
          min_points[0].cartesian(dim) >= min_points[1].cartesian(dim) ? 0 : 1;
        max_idx[dim] =
          max_points[0].cartesian(dim) <= max_points[1].cartesian(dim) ? 0 : 1;
        if (min_idx[dim] != max_idx[dim]
                && max_points[max_idx[dim]].cartesian(dim)
                   < min_points[min_idx[dim]].cartesian(dim))
            return intersection_return<typename K::Intersect_3, typename K::Iso_cuboid_3, typename K::Iso_cuboid_3>();
    }
    if (min_idx[0] == min_idx[1] && min_idx[0] == min_idx[2]) {
        newmin = min_points[min_idx[0]];
    } else {
        newmin = Point_3(
            min_idx[0] == 0
                ? wmult_hw((K*)0, min_points[0].hx(), min_points[1])
                : wmult_hw((K*)0, min_points[1].hx(), min_points[0])
            ,
            min_idx[1] == 0
                ? wmult_hw((K*)0, min_points[0].hy(), min_points[1])
                : wmult_hw((K*)0, min_points[1].hy(), min_points[0])
            ,
            min_idx[2] == 0
                ? wmult_hw((K*)0, min_points[0].hz(), min_points[1])
                : wmult_hw((K*)0, min_points[1].hz(), min_points[0])
            ,
            wmult_hw((K*)0, min_points[0].hw(), min_points[1]) );
    }
    if (max_idx[0] == max_idx[1] && max_idx[0] == max_idx[2]) {
        newmax = max_points[max_idx[0]];
    } else {
        newmax = Point_3(
            max_idx[0] == 0
                ? wmult_hw((K*)0, max_points[0].hx(), max_points[1])
                : wmult_hw((K*)0, max_points[1].hx(), max_points[0])
            ,
            max_idx[1] == 0
                ? wmult_hw((K*)0, max_points[0].hy(), max_points[1])
                : wmult_hw((K*)0, max_points[1].hy(), max_points[0])
            ,
            max_idx[2] == 0
                ? wmult_hw((K*)0, max_points[0].hz(), max_points[1])
                : wmult_hw((K*)0, max_points[1].hz(), max_points[0])
            ,
            wmult_hw((K*)0, max_points[0].hw(), max_points[1]) );
    }
    return intersection_return<typename K::Intersect_3, typename K::Iso_cuboid_3, typename K::Iso_cuboid_3>(Iso_cuboid_3(newmin, newmax));
}

template <class R>
inline bool
do_intersect(const Plane_3<R>& plane1, const Plane_3<R>& plane2, const R&)
{
  return intersection(plane1, plane2);
}


template <class R>
inline bool
do_intersect(const Plane_3<R> &plane1, const Plane_3<R> &plane2,
             const Plane_3<R> &plane3, const R&)
{
  return intersection(plane1, plane2, plane3);
}


template <class R>
inline bool
do_intersect(const Iso_cuboid_3<R> &i, const Iso_cuboid_3<R> &j, const R&)
{
	return CGAL::intersection(i, j);
}

template <class R>
inline bool
do_intersect(const Line_3<R> &l, const Iso_cuboid_3<R> &j, const R&)
{
	return CGAL::intersection(l, j);
}

template <class R>
inline bool
do_intersect(const Iso_cuboid_3<R> &j, const Line_3<R> &l, const R&)
{
	return CGAL::intersection(l, j);
}

template <class R>
inline bool
do_intersect(const Ray_3<R> &r, const Iso_cuboid_3<R> &j, const R&)
{
	return CGAL::intersection(r, j);
}

template <class R>
inline bool
do_intersect(const Iso_cuboid_3<R> &j, const Ray_3<R> &r, const R&)
{
	return CGAL::intersection(r, j);
}

template <class R>
inline bool
do_intersect(const Segment_3<R> &s, const Iso_cuboid_3<R> &j, const R&)
{
	return CGAL::intersection(s, j);
}

template <class R>
inline bool
do_intersect(const Iso_cuboid_3<R> &j, const Segment_3<R> &s, const R&)
{
	return CGAL::intersection(s, j);
}

} // namespace internal

} //namespace CGAL<|MERGE_RESOLUTION|>--- conflicted
+++ resolved
@@ -180,11 +180,7 @@
             return intersection_return<typename K::Intersect_3, typename K::Plane_3, typename K::Line_3>();
         }
     }
-<<<<<<< HEAD
-    return make_object(k.construct_point_3_object()(
-=======
     return intersection_return<typename K::Intersect_3, typename K::Plane_3, typename K::Line_3>(Point_3(
->>>>>>> 39ae0f98
         den*line_pt.hx()-num*line_dir.dx(),
         den*line_pt.hy()-num*line_dir.dy(),
         den*line_pt.hz()-num*line_dir.dz(),
