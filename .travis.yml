language: cpp 
dist: trusty 
sudo: required 
env: 
 matrix: 
  - PACKAGE='CHECK' 
  - PACKAGE='AABB_tree Advancing_front_surface_reconstruction Algebraic_foundations ' 
  - PACKAGE='Algebraic_kernel_d Algebraic_kernel_for_circles Algebraic_kernel_for_spheres ' 
  - PACKAGE='Alpha_shapes_2 Alpha_shapes_3 Apollonius_graph_2 ' 
  - PACKAGE='Arithmetic_kernel Arrangement_on_surface_2 Barycentric_coordinates_2 ' 
  - PACKAGE='BGL Boolean_set_operations_2 Bounding_volumes ' 
  - PACKAGE='Box_intersection_d Cartesian_kernel CGAL_Core ' 
  - PACKAGE='CGAL_ImageIO CGAL_ipelets Circular_kernel_2 ' 
  - PACKAGE='Circular_kernel_3 Circulator Classification ' 
  - PACKAGE='Combinatorial_map Cone_spanners_2 Convex_decomposition_3 ' 
  - PACKAGE='Convex_hull_2 Convex_hull_3 Convex_hull_d ' 
  - PACKAGE='Distance_2 Distance_3 Envelope_2 ' 
  - PACKAGE='Envelope_3 Filtered_kernel Generalized_map ' 
  - PACKAGE='Generator Geomview GraphicsView ' 
  - PACKAGE='HalfedgeDS Hash_map Homogeneous_kernel ' 
  - PACKAGE='Inscribed_areas Installation Interpolation ' 
  - PACKAGE='Intersections_2 Intersections_3 Interval_skip_list ' 
  - PACKAGE='Interval_support Inventor Jet_fitting_3 ' 
  - PACKAGE='Kernel_23 Kernel_d Kinetic_data_structures ' 
  - PACKAGE='Kinetic_framework LEDA Linear_cell_complex ' 
  - PACKAGE='MacOSX Maintenance Matrix_search ' 
  - PACKAGE='Mesh_2 Mesh_3 Mesher_level ' 
  - PACKAGE='Minkowski_sum_2 Minkowski_sum_3 Modifier ' 
  - PACKAGE='Modular_arithmetic Nef_2 Nef_3 ' 
  - PACKAGE='Nef_S2 NewKernel_d Number_types ' 
  - PACKAGE='OpenNL Operations_on_polyhedra Optimal_transportation_reconstruction_2 ' 
  - PACKAGE='Optimisation_basic Partition_2 Periodic_2_triangulation_2 ' 
  - PACKAGE='Periodic_3_triangulation_3 Point_set_2 Point_set_3 ' 
  - PACKAGE='Point_set_processing_3 Point_set_shape_detection_3 Poisson_surface_reconstruction_3 ' 
  - PACKAGE='Polygon Polygon_mesh_processing Polyhedron ' 
  - PACKAGE='Polyhedron_IO Polyline_simplification_2 Polynomial ' 
  - PACKAGE='Polytope_distance_d Principal_component_analysis Principal_component_analysis_LGPL ' 
  - PACKAGE='Profiling_tools Property_map QP_solver ' 
  - PACKAGE='Random_numbers Ridges_3 Scale_space_reconstruction_3 ' 
  - PACKAGE='Scripts SearchStructures Segment_Delaunay_graph_2 ' 
  - PACKAGE='Segment_Delaunay_graph_Linf_2 Set_movable_separability_2 Skin_surface_3 ' 
  - PACKAGE='Snap_rounding_2 Solver_interface Spatial_searching ' 
  - PACKAGE='Spatial_sorting STL_Extension Straight_skeleton_2 ' 
  - PACKAGE='Stream_lines_2 Stream_support Subdivision_method_3 ' 
  - PACKAGE='Surface_mesh Surface_mesh_deformation Surface_mesh_parameterization ' 
  - PACKAGE='Surface_mesh_segmentation Surface_mesh_shortest_path Surface_mesh_simplification ' 
<<<<<<< HEAD
  - PACKAGE='Surface_mesh_skeletonization Surface_mesher Sweep_line_2 ' 
  - PACKAGE='TDS_2 TDS_3 Testsuite ' 
  - PACKAGE='Three Triangulation Triangulation_2 ' 
  - PACKAGE='Triangulation_3 Union_find Visibility_2 ' 
  - PACKAGE='Voronoi_diagram_2 wininst ' 
=======
  - PACKAGE='Surface_mesh_skeletonization Surface_sweep_2 TDS_2 ' 
  - PACKAGE='TDS_3 Three Triangulation ' 
  - PACKAGE='Triangulation_2 Triangulation_3 Union_find ' 
  - PACKAGE='Visibility_2 Voronoi_diagram_2 ' 
>>>>>>> 42750df0
  - PACKAGE='Polyhedron_demo' 
compiler: 
  - clang-3.6
  - gcc  
install: 
  - if [[ "$CXX" = "clang++" ]]; then export CXX=clang++-3.6 CC=clang-3.6; fi
before_script: 
- mkdir -p build 
- cd build 
- cmake -DCGAL_HEADER_ONLY=ON -DQt5_DIR="/opt/qt55/lib/cmake/Qt5" -DQt5Svg_DIR="/opt/qt55/lib/cmake/Qt5Svg" -DQt5OpenGL_DIR="/opt/qt55/lib/cmake/Qt5OpenGL" -DWITH_demos:BOOL=TRUE -DWITH_examples:BOOL=true -DWITH_tests:BOOL=TRUE -DCMAKE_CXX_FLAGS_RELEASE=-DCGAL_NDEBUG .. 
- make 
- cd .. 
script: 
- cd ./.travis
- bash -x -e ./build_package.sh $PACKAGE
addons: 
  apt:
    sources:
      - sourceline: 'ppa:ppsspp/cmake' 
      - sourceline: 'ppa:hedges/qt5.5'
    packages:
      - clang-3.6
      - zsh
      - cmake 
      - libboost1.55-dev 
      - libboost-system1.55-dev 
      - libboost-program-options1.55-dev 
      - libboost-thread1.55-dev 
      - libgmp-dev 
      - libmpfr-dev 
      - zlib1g-dev 
      - libeigen3-dev # too old 
      - qt55base
      - qt55script 
      - qt55svg
      - qt55tools
      - qt55graphicaleffects
       
      - mesa-common-dev
      - libglu1-mesa-dev
      # Not allowed (yet) 
      # - geomview 
      # - libglew1.5-dev 
      # - libipe-dev 
      # - libmpfi-dev 
notifications:
  email:
    on_success: change # default: always
    on_failure: always # default: always<|MERGE_RESOLUTION|>--- conflicted
+++ resolved
@@ -1,106 +1,99 @@
-language: cpp 
-dist: trusty 
-sudo: required 
-env: 
- matrix: 
-  - PACKAGE='CHECK' 
-  - PACKAGE='AABB_tree Advancing_front_surface_reconstruction Algebraic_foundations ' 
-  - PACKAGE='Algebraic_kernel_d Algebraic_kernel_for_circles Algebraic_kernel_for_spheres ' 
-  - PACKAGE='Alpha_shapes_2 Alpha_shapes_3 Apollonius_graph_2 ' 
-  - PACKAGE='Arithmetic_kernel Arrangement_on_surface_2 Barycentric_coordinates_2 ' 
-  - PACKAGE='BGL Boolean_set_operations_2 Bounding_volumes ' 
-  - PACKAGE='Box_intersection_d Cartesian_kernel CGAL_Core ' 
-  - PACKAGE='CGAL_ImageIO CGAL_ipelets Circular_kernel_2 ' 
-  - PACKAGE='Circular_kernel_3 Circulator Classification ' 
-  - PACKAGE='Combinatorial_map Cone_spanners_2 Convex_decomposition_3 ' 
-  - PACKAGE='Convex_hull_2 Convex_hull_3 Convex_hull_d ' 
-  - PACKAGE='Distance_2 Distance_3 Envelope_2 ' 
-  - PACKAGE='Envelope_3 Filtered_kernel Generalized_map ' 
-  - PACKAGE='Generator Geomview GraphicsView ' 
-  - PACKAGE='HalfedgeDS Hash_map Homogeneous_kernel ' 
-  - PACKAGE='Inscribed_areas Installation Interpolation ' 
-  - PACKAGE='Intersections_2 Intersections_3 Interval_skip_list ' 
-  - PACKAGE='Interval_support Inventor Jet_fitting_3 ' 
-  - PACKAGE='Kernel_23 Kernel_d Kinetic_data_structures ' 
-  - PACKAGE='Kinetic_framework LEDA Linear_cell_complex ' 
-  - PACKAGE='MacOSX Maintenance Matrix_search ' 
-  - PACKAGE='Mesh_2 Mesh_3 Mesher_level ' 
-  - PACKAGE='Minkowski_sum_2 Minkowski_sum_3 Modifier ' 
-  - PACKAGE='Modular_arithmetic Nef_2 Nef_3 ' 
-  - PACKAGE='Nef_S2 NewKernel_d Number_types ' 
-  - PACKAGE='OpenNL Operations_on_polyhedra Optimal_transportation_reconstruction_2 ' 
-  - PACKAGE='Optimisation_basic Partition_2 Periodic_2_triangulation_2 ' 
-  - PACKAGE='Periodic_3_triangulation_3 Point_set_2 Point_set_3 ' 
-  - PACKAGE='Point_set_processing_3 Point_set_shape_detection_3 Poisson_surface_reconstruction_3 ' 
-  - PACKAGE='Polygon Polygon_mesh_processing Polyhedron ' 
-  - PACKAGE='Polyhedron_IO Polyline_simplification_2 Polynomial ' 
-  - PACKAGE='Polytope_distance_d Principal_component_analysis Principal_component_analysis_LGPL ' 
-  - PACKAGE='Profiling_tools Property_map QP_solver ' 
-  - PACKAGE='Random_numbers Ridges_3 Scale_space_reconstruction_3 ' 
-  - PACKAGE='Scripts SearchStructures Segment_Delaunay_graph_2 ' 
-  - PACKAGE='Segment_Delaunay_graph_Linf_2 Set_movable_separability_2 Skin_surface_3 ' 
-  - PACKAGE='Snap_rounding_2 Solver_interface Spatial_searching ' 
-  - PACKAGE='Spatial_sorting STL_Extension Straight_skeleton_2 ' 
-  - PACKAGE='Stream_lines_2 Stream_support Subdivision_method_3 ' 
-  - PACKAGE='Surface_mesh Surface_mesh_deformation Surface_mesh_parameterization ' 
-  - PACKAGE='Surface_mesh_segmentation Surface_mesh_shortest_path Surface_mesh_simplification ' 
-<<<<<<< HEAD
-  - PACKAGE='Surface_mesh_skeletonization Surface_mesher Sweep_line_2 ' 
-  - PACKAGE='TDS_2 TDS_3 Testsuite ' 
-  - PACKAGE='Three Triangulation Triangulation_2 ' 
-  - PACKAGE='Triangulation_3 Union_find Visibility_2 ' 
-  - PACKAGE='Voronoi_diagram_2 wininst ' 
-=======
-  - PACKAGE='Surface_mesh_skeletonization Surface_sweep_2 TDS_2 ' 
-  - PACKAGE='TDS_3 Three Triangulation ' 
-  - PACKAGE='Triangulation_2 Triangulation_3 Union_find ' 
-  - PACKAGE='Visibility_2 Voronoi_diagram_2 ' 
->>>>>>> 42750df0
-  - PACKAGE='Polyhedron_demo' 
-compiler: 
+language: cpp
+dist: trusty
+sudo: required
+env:
+ matrix:
+  - PACKAGE='CHECK'
+  - PACKAGE='AABB_tree Advancing_front_surface_reconstruction Algebraic_foundations '
+  - PACKAGE='Algebraic_kernel_d Algebraic_kernel_for_circles Algebraic_kernel_for_spheres '
+  - PACKAGE='Alpha_shapes_2 Alpha_shapes_3 Apollonius_graph_2 '
+  - PACKAGE='Arithmetic_kernel Arrangement_on_surface_2 Barycentric_coordinates_2 '
+  - PACKAGE='BGL Boolean_set_operations_2 Bounding_volumes '
+  - PACKAGE='Box_intersection_d Cartesian_kernel CGAL_Core '
+  - PACKAGE='CGAL_ImageIO CGAL_ipelets Circular_kernel_2 '
+  - PACKAGE='Circular_kernel_3 Circulator Classification '
+  - PACKAGE='Combinatorial_map Cone_spanners_2 Convex_decomposition_3 '
+  - PACKAGE='Convex_hull_2 Convex_hull_3 Convex_hull_d '
+  - PACKAGE='Distance_2 Distance_3 Envelope_2 '
+  - PACKAGE='Envelope_3 Filtered_kernel Generalized_map '
+  - PACKAGE='Generator Geomview GraphicsView '
+  - PACKAGE='HalfedgeDS Hash_map Homogeneous_kernel '
+  - PACKAGE='Inscribed_areas Installation Interpolation '
+  - PACKAGE='Intersections_2 Intersections_3 Interval_skip_list '
+  - PACKAGE='Interval_support Inventor Jet_fitting_3 '
+  - PACKAGE='Kernel_23 Kernel_d Kinetic_data_structures '
+  - PACKAGE='Kinetic_framework LEDA Linear_cell_complex '
+  - PACKAGE='MacOSX Maintenance Matrix_search '
+  - PACKAGE='Mesh_2 Mesh_3 Mesher_level '
+  - PACKAGE='Minkowski_sum_2 Minkowski_sum_3 Modifier '
+  - PACKAGE='Modular_arithmetic Nef_2 Nef_3 '
+  - PACKAGE='Nef_S2 NewKernel_d Number_types '
+  - PACKAGE='OpenNL Operations_on_polyhedra Optimal_transportation_reconstruction_2 '
+  - PACKAGE='Optimisation_basic Partition_2 Periodic_2_triangulation_2 '
+  - PACKAGE='Periodic_3_triangulation_3 Point_set_2 Point_set_3 '
+  - PACKAGE='Point_set_processing_3 Point_set_shape_detection_3 Poisson_surface_reconstruction_3 '
+  - PACKAGE='Polygon Polygon_mesh_processing Polyhedron '
+  - PACKAGE='Polyhedron_IO Polyline_simplification_2 Polynomial '
+  - PACKAGE='Polytope_distance_d Principal_component_analysis Principal_component_analysis_LGPL '
+  - PACKAGE='Profiling_tools Property_map QP_solver '
+  - PACKAGE='Random_numbers Ridges_3 Scale_space_reconstruction_3 '
+  - PACKAGE='Scripts SearchStructures Segment_Delaunay_graph_2 '
+  - PACKAGE='Segment_Delaunay_graph_Linf_2 Set_movable_separability_2 Skin_surface_3 '
+  - PACKAGE='Snap_rounding_2 Solver_interface Spatial_searching '
+  - PACKAGE='Spatial_sorting STL_Extension Straight_skeleton_2 '
+  - PACKAGE='Stream_lines_2 Stream_support Subdivision_method_3 '
+  - PACKAGE='Surface_mesh Surface_mesh_deformation Surface_mesh_parameterization '
+  - PACKAGE='Surface_mesh_segmentation Surface_mesh_shortest_path Surface_mesh_simplification '
+  - PACKAGE='Surface_mesh_skeletonization Surface_mesher Sweep_line_2 '
+  - PACKAGE='TDS_2 TDS_3 Testsuite '
+  - PACKAGE='Three Triangulation Triangulation_2 '
+  - PACKAGE='Triangulation_3 Union_find Visibility_2 '
+  - PACKAGE='Voronoi_diagram_2 wininst '
+  - PACKAGE='Polyhedron_demo'
+compiler:
   - clang-3.6
-  - gcc  
-install: 
+  - gcc
+install:
   - if [[ "$CXX" = "clang++" ]]; then export CXX=clang++-3.6 CC=clang-3.6; fi
-before_script: 
-- mkdir -p build 
-- cd build 
-- cmake -DCGAL_HEADER_ONLY=ON -DQt5_DIR="/opt/qt55/lib/cmake/Qt5" -DQt5Svg_DIR="/opt/qt55/lib/cmake/Qt5Svg" -DQt5OpenGL_DIR="/opt/qt55/lib/cmake/Qt5OpenGL" -DWITH_demos:BOOL=TRUE -DWITH_examples:BOOL=true -DWITH_tests:BOOL=TRUE -DCMAKE_CXX_FLAGS_RELEASE=-DCGAL_NDEBUG .. 
-- make 
-- cd .. 
-script: 
+before_script:
+- mkdir -p build
+- cd build
+- cmake -DCGAL_HEADER_ONLY=ON -DQt5_DIR="/opt/qt55/lib/cmake/Qt5" -DQt5Svg_DIR="/opt/qt55/lib/cmake/Qt5Svg" -DQt5OpenGL_DIR="/opt/qt55/lib/cmake/Qt5OpenGL" -DWITH_demos:BOOL=TRUE -DWITH_examples:BOOL=true -DWITH_tests:BOOL=TRUE -DCMAKE_CXX_FLAGS_RELEASE=-DCGAL_NDEBUG ..
+- make
+- cd ..
+script:
 - cd ./.travis
 - bash -x -e ./build_package.sh $PACKAGE
-addons: 
+addons:
   apt:
     sources:
-      - sourceline: 'ppa:ppsspp/cmake' 
+      - sourceline: 'ppa:ppsspp/cmake'
       - sourceline: 'ppa:hedges/qt5.5'
     packages:
       - clang-3.6
       - zsh
-      - cmake 
-      - libboost1.55-dev 
-      - libboost-system1.55-dev 
-      - libboost-program-options1.55-dev 
-      - libboost-thread1.55-dev 
-      - libgmp-dev 
-      - libmpfr-dev 
-      - zlib1g-dev 
-      - libeigen3-dev # too old 
+      - cmake
+      - libboost1.55-dev
+      - libboost-system1.55-dev
+      - libboost-program-options1.55-dev
+      - libboost-thread1.55-dev
+      - libgmp-dev
+      - libmpfr-dev
+      - zlib1g-dev
+      - libeigen3-dev # too old
       - qt55base
-      - qt55script 
+      - qt55script
       - qt55svg
       - qt55tools
       - qt55graphicaleffects
-       
+
       - mesa-common-dev
       - libglu1-mesa-dev
-      # Not allowed (yet) 
-      # - geomview 
-      # - libglew1.5-dev 
-      # - libipe-dev 
-      # - libmpfi-dev 
+      # Not allowed (yet)
+      # - geomview
+      # - libglew1.5-dev
+      # - libipe-dev
+      # - libmpfi-dev
 notifications:
   email:
     on_success: change # default: always
