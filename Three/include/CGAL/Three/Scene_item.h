// Copyright (c) 2012-2015  GeometryFactory Sarl (France)
// All rights reserved.
//
// This file is part of CGAL (www.cgal.org).
// You can redistribute it and/or modify it under the terms of the GNU
// General Public License as published by the Free Software Foundation,
// either version 3 of the License, or (at your option) any later version.
//
// Licensees holding a valid commercial license may use this file in
// accordance with the commercial license agreement provided with the software.
//
// This file is provided AS IS with NO WARRANTY OF ANY KIND, INCLUDING THE
// WARRANTY OF DESIGN, MERCHANTABILITY AND FITNESS FOR A PARTICULAR PURPOSE.
//
// $URL$
// $Id$
//
//
// Author(s)     : Laurent RINEAU, Maxime Gimeno

#ifndef SCENE_ITEM_H
#define SCENE_ITEM_H
#include <CGAL/Three/Scene_item_config.h>
#include <CGAL/Three/Scene_interface.h>
#include <QString>
#include <QPixmap>
#include <QFont>
#include <QOpenGLBuffer>
#include <QOpenGLShader>
#include <QOpenGLVertexArrayObject>
#include <vector>
namespace CGAL {
namespace Three {
  class Viewer_interface;
}
}
namespace qglviewer {
  class ManipulatedFrame;
}

class QMenu;
class QKeyEvent;
namespace CGAL {
namespace Three {

class Scene_group_item;
class Viewer_interface;
//! This class represents an object in the OpenGL scene
class SCENE_ITEM_EXPORT Scene_item : public QObject {
  Q_OBJECT
  Q_PROPERTY(QColor color READ color WRITE setColor)
  Q_PROPERTY(QString name READ name WRITE setName)
  Q_PROPERTY(bool visible READ visible WRITE setVisible)
  Q_ENUMS(RenderingMode)
  Q_PROPERTY(RenderingMode renderingMode READ renderingMode WRITE setRenderingMode)
public:
 /*!
   * \brief The OpenGL_program_IDs enum
   * This enum holds the OpenGL programs IDs that are given to getShaderProgram() and attrib_buffers().
   *@see getShaderProgram
   * @see attrib_buffers
   */
 enum OpenGL_program_IDs
 {
  PROGRAM_WITH_LIGHT = 0,      /** Used to render a surface or edge affected by the light. It uses a per fragment lighting model, and renders brighter the selected item.*/
  PROGRAM_WITHOUT_LIGHT,       /** Used to render a polygon edge or points. It renders in a uniform color and is not affected by light. It renders the selected item in black.*/
  PROGRAM_NO_SELECTION,        /** Used to render a polyline or a surface that is not affected by light, like a cutting plane. It renders in a uniform color that does not change with selection.*/
  PROGRAM_WITH_TEXTURE,        /** Used to render a textured polyhedron. Affected by light.*/
  PROGRAM_PLANE_TWO_FACES,     /** Used to render a two-faced plane. The two faces have a different color. Not affected by light.*/
  PROGRAM_WITH_TEXTURED_EDGES, /** Used to render the edges of a textured polyhedorn. Not affected by light.*/
  PROGRAM_INSTANCED,           /** Used to display instanced rendered spheres.Affected by light.*/
  PROGRAM_INSTANCED_WIRE,      /** Used to display instanced rendered wired spheres. Not affected by light.*/
  PROGRAM_C3T3,                /** Used to render a c3t3_item. It discards any fragment on a side of a plane, meaning that nothing is displayed on this side of the plane. Affected by light.*/
  PROGRAM_C3T3_EDGES,          /** Used to render the edges of a c3t3_item. It discards any fragment on a side of a plane, meaning that nothing is displayed on this side of the plane. Not affected by light.*/
  NB_OF_PROGRAMS               /** Holds the number of different programs in this enum.*/
 };
  typedef CGAL::Three::Scene_interface::Bbox Bbox;
  typedef qglviewer::ManipulatedFrame ManipulatedFrame;
  //! The default color of a scene_item.
  static const QColor defaultColor; // defined in Scene_item.cpp

  //!The Constructor.
  /*!
   * Initializes the number of VBOs and VAOs and creates them.
   */
  Scene_item(int buffers_size = 20, int vaos_size = 10);

  //! Setter for the number of isolated vertices.
  void setNbIsolatedvertices(std::size_t nb) { nb_isolated_vertices = nb;}
  //! Getter for the number of isolated vertices.
  std::size_t getNbIsolatedvertices() const {return nb_isolated_vertices;}
  //!The destructor. It is virtual as the item is virtual.
  virtual ~Scene_item();
  //! Creates a new item as a copy of the sender. Must be overloaded.
  virtual Scene_item* clone() const = 0;

  //! Indicates if rendering mode is supported
  virtual bool supportsRenderingMode(RenderingMode m) const = 0;
  //! Deprecated. Does nothing.
  virtual void draw() const {}
  /*! \brief The drawing function.
   * Draws the facets of the item in the viewer using OpenGL functions. The data
   * for the drawing is gathered in compute_elements(), and is sent
   * to buffers in initialize_buffers().
   * @see compute_elements()
   * @see initialize_buffers()
   */
  virtual void draw(CGAL::Three::Viewer_interface*) const  { draw(); }
  //! Deprecated. Does nothing.
  virtual void draw_edges() const { draw(); }
  /*! \brief The drawing function.
   * Draws the edges and lines of the item in the viewer using OpenGL functions. The data
   * for the drawing is gathered in compute_elements(), and is sent
   * to buffers in initialize_buffers().
   * @see compute_elements()
   * @see initialize_buffers()
   */
  virtual void draw_edges(CGAL::Three::Viewer_interface* viewer) const { draw(viewer); }
  //! Deprecated. Does nothing.
  virtual void draw_points() const { draw(); }
  /*! \brief The drawing function.
   * Draws the points of the item in the viewer using OpenGL functions. The data
   * for the drawing is gathered in compute_elements(), and is sent
   * to buffers in initialize_buffers().
   * @see compute_elements()
   * @see initialize_buffers()
   */
  virtual void draw_points(CGAL::Three::Viewer_interface*) const { draw_points(); }

  //! Draws the splats of the item in the viewer using GLSplat functions.
  virtual void draw_splats() const {}
  //! Draws the splats of the item in the viewer using GLSplat functions.
  virtual void draw_splats(CGAL::Three::Viewer_interface*) const {draw_splats();}

  //! Specifies which data must be updated when selection has changed.
  //! Must be overloaded.
  virtual void selection_changed(bool);

  // Functions for displaying meta-data of the item
  //! @returns a QString containing meta-data about the item.
  //! Must be overloaded.
  //! Data is :Number of vertices, Number of edges, Number of facets,
  //! Volume, Area, Bounding box limits and Number of isolated points.
  virtual QString toolTip() const = 0;
  //! @returns a QPixmap containing graphical meta-data about the item.
  virtual QPixmap graphicalToolTip() const { return QPixmap(); }
  //! @returns a QFont containing the font used for the data of the item.
  virtual QFont font() const { return QFont(); }

  // Functions that help the Scene to compute its bbox
  //! If isFinite() returns false, the BBox is not computed.
  virtual bool isFinite() const { return true; }
  //! Specifies if the item is empty or null.
  virtual bool isEmpty() const { return true; }
  //!@returns the item's bounding box.
  virtual Bbox bbox() const {
      if(!is_bbox_computed)
          compute_bbox();
      is_bbox_computed = true;
      return _bbox;
  }
  // Function about manipulation
  //! Decides if the item can have a ManipulatedFrame.
  virtual bool manipulatable() const { return false; }
  //!@returns the manipulatedFrame of the item.
  virtual ManipulatedFrame* manipulatedFrame() { return 0; }

  // Getters for the four basic properties
  //! @returns the current color of the item.
  virtual QColor color() const { return color_; }
  //! @returns the current name of the item.
  virtual QString name() const { return name_; }
  //! @returns the current visibility of the item.
  virtual bool visible() const { return visible_; }
  //! @returns the current rendering mode of the item.
  //!@see RenderingMode
  virtual RenderingMode renderingMode() const { return rendering_mode; }
  //! @returns the current rendering mode of the item as a human readable string.
  virtual QString renderingModeName() const;

  //! Context menu
  virtual QMenu* contextMenu();

  //!Handles key press events.
  virtual bool keyPressEvent(QKeyEvent*){return false;}

  //!The parent group, or 0 if the item is not in a group.
  Scene_group_item* parentGroup() const;

  //!Contains the header for the table in the statistics dialog
  /*!
   * A header data is composed of 2 columns : the Categories and the titles.
   * A category is the name given to an association of titles.
   * A title is the name of a line.
   *
   * For example,
   * Category :    | Titles| Values
   * 2 lines       |       |
   *  ____________________________
   * |             |Name   |Cube |
   * |             |_______|_____|
   * |General Info |\#Edges|12   |
   * |_____________|_______|_____|
   *
   *  would be stored as follows :
   * categories = std::pair<QString,int>(QString("General Info"),2)
   * titles.append("Name");
   * titles.append("#Edges");
   */
  struct Header_data{
   //!Contains the name of the category of statistics and the number of lines it will contain
   QList<std::pair<QString, int> > categories;
   //!Contains the name of the lines of each category. Must be sorted from top to bottom.
   QList<QString> titles;
  };
  //!Returns a Header_data struct containing the header information.
  virtual Header_data header()const;
  //!Returns true if the item has statistics.
  virtual bool has_stats()const{return false;}
  //!Returns a QString containing the requested value for the the table in the statistics dialog
  /*!
   * Example :
   *  ____________________________
   * |             |Name   |Cube |
   * |             |_______|_____|
   * |General Info |\#Edges|12   |
   * |_____________|_______|_____|
   * compute stats(0) should return "Cube" and compute_stats(1) should return QString::number(12);
   * The numbers must be coherent with the order of declaration of the titles in the header.
   *
   *
   */
  virtual QString compute_stats(int i);

  //!Contains the number of group and subgroups containing this item.
  int has_group;

public Q_SLOTS:

  //! Notifies the program that the internal data or the properties of
  //! an item has changed, and that it must be computed again.It is
  //! important to call this function whenever the internal data is changed,
  //! or the displayed item will not be updated.
  //!Must be overloaded.
  virtual void invalidateOpenGLBuffers();
  //!Setter for the color of the item. Calls invalidateOpenGLBuffers() so the new color is applied.
  virtual void setColor(QColor c) { color_ = c; if(!is_monochrome)invalidateOpenGLBuffers(); }
  //!Setter for the RGB color of the item. Calls setColor(QColor).
  //!@see setColor(QColor c)
  void setRbgColor(int r, int g, int b) { setColor(QColor(r, g, b)); }
  //!Setter for the name of the item.
  virtual void setName(QString n) { name_ = n; }
  //!Setter for the visibility of the item.
<<<<<<< HEAD
  virtual void setVisible(bool b);
=======
  virtual void setVisible(bool b) { visible_ = b; }
  //!Set the parent group. If `group==0`, then the item has no parent.
  //!This function is called by `Scene::changeGroup` and should not be
  //!called manually.
  virtual void moveToGroup(Scene_group_item* group);
>>>>>>> 63dc460f
  //!Setter for the rendering mode of the item.
  //!@see RenderingMode
  virtual void setRenderingMode(RenderingMode m) { 
    if (supportsRenderingMode(m))
      rendering_mode = m; 
    Q_EMIT redraw();
  }
  //!Set the RenderingMode to Points.
  void setPointsMode() {
    setRenderingMode(Points);
  }
  //!Set the RenderingMode to Wireframe.
  void setWireframeMode() {
    setRenderingMode(Wireframe);
  }

  //!Set the RenderingMode to Flat.
  void setFlatMode() {
    setRenderingMode(Flat);
  }
  //!Set the RenderingMode to FlatPlusEdges.
  void setFlatPlusEdgesMode() {
    setRenderingMode(FlatPlusEdges);
  }
  //!Set the RenderingMode to Gouraud.
  void setGouraudMode() {
    setRenderingMode(Gouraud);
  }
  //!Set the RenderingMode to PointsPlusNormals.
  void setPointsPlusNormalsMode(){
    setRenderingMode(PointsPlusNormals);
  }
  //!Set the RenderingMode to Splatting.
  void setSplattingMode(){
    setRenderingMode(Splatting);
  }

  //! If b is true, the item will use buffers to render the color.
  //! If b is false, it will use a uniform value. For example, when
  //! using the mesh segmentation plugin, the item must be multicolor.
  void setItemIsMulticolor(bool b){
    is_monochrome = !b;
  }
  
  //!Emits an aboutToBeDestroyed() signal.
  virtual void itemAboutToBeDestroyed(Scene_item*);

  //!Selects a point through raycasting.
  virtual void select(double orig_x,
                      double orig_y,
                      double orig_z,
                      double dir_x,
                      double dir_y,
                      double dir_z);

Q_SIGNALS:
  void itemChanged();
  void aboutToBeDestroyed();
  void redraw();

protected:
  //!Holds the BBox of the item
  mutable Bbox _bbox;
  mutable bool is_bbox_computed;
  virtual void compute_bbox()const{}
  // The four basic properties
  //!The name of the item.
  QString name_;
  //!The color of the item.
  QColor color_;
  //!The visibility of the item.
  bool visible_;
  //!The parent group, or 0 if the item is not in a group.
  Scene_group_item* parent_group;
  //!Specifies if the item is currently selected.
  bool is_selected;
  //! Specifies if the item is monochrome and uses uniform attribute for its color
  //! or is multicolor and uses buffers.
  bool is_monochrome;
  //! Holds the number of vertices that are not linked to the polyhedron from the OFF
  //! file.
  std::size_t nb_isolated_vertices;
  /*! Decides if the draw function must call initialize_buffers() or not. It is set
   * to true in the end of initialize_buffers() and to false in invalidateOpenGLBuffers(). The need of
   * this boolean comes from the need of a context from the OpenGLFunctions used in
   * initialize_buffers().
   * @see initialize_buffers()
   * @see invalidateOpenGLBuffers()
   */
  mutable bool are_buffers_filled;
  //!The rendering mode of the item.
  //!@see RenderingMode
  RenderingMode rendering_mode;
  //!The default context menu.
  QMenu* defaultContextMenu;
  /*! Contains the previous RenderingMode.
   * This is used to determine if invalidateOpenGLBuffers should be called or not
   * in certain cases.
   * @see invalidateOpenGLBuffers()*/
  RenderingMode prev_shading;
  /*! \todo replace it by RenderingMode().
   * \brief
   *  Contains the current RenderingMode.
   * This is used to determine if invalidateOpenGLBuffers should be called or not
   * in certain cases.
   * @see invalidateOpenGLBuffers()*/
  RenderingMode cur_shading;
  //!Contains the size of the vector of VBOs
  int buffersSize;
  //!Contains the size of the map of VAOs
  int vaosSize;
  //!Contains the VBOs
  mutable std::vector<QOpenGLBuffer> buffers;
  /*! Contains the VAOs.
   */
  std::vector<QOpenGLVertexArrayObject*> vaos;
  //!Adds a VAO to the Map.
  void addVaos(int i)
  {
      QOpenGLVertexArrayObject* n_vao = new QOpenGLVertexArrayObject();
      vaos[i] = n_vao;
  }


  /*! Fills the VBOs with data. Must be called after each call to #compute_elements().
   * @see compute_elements()
   */
  void initialize_buffers(){}

  /*! Collects all the data for the shaders. Must be called in #invalidateOpenGLBuffers().
   * @see invalidateOpenGLBuffers().
   */
  void compute_elements(){}
  /*! Passes all the uniform data to the shaders.
   * According to program_name, this data may change.
   */
  void attrib_buffers(CGAL::Three::Viewer_interface*, int program_name) const;

  /*! Compatibility function. Calls `viewer->getShaderProgram()`. */
  virtual QOpenGLShaderProgram* getShaderProgram(int name , CGAL::Three::Viewer_interface *viewer = 0) const;
}; // end class Scene_item
}
}

#include <QMetaType>
Q_DECLARE_METATYPE(CGAL::Three::Scene_item*)

#endif // SCENE_ITEM_H<|MERGE_RESOLUTION|>--- conflicted
+++ resolved
@@ -251,15 +251,11 @@
   //!Setter for the name of the item.
   virtual void setName(QString n) { name_ = n; }
   //!Setter for the visibility of the item.
-<<<<<<< HEAD
   virtual void setVisible(bool b);
-=======
-  virtual void setVisible(bool b) { visible_ = b; }
   //!Set the parent group. If `group==0`, then the item has no parent.
   //!This function is called by `Scene::changeGroup` and should not be
   //!called manually.
   virtual void moveToGroup(Scene_group_item* group);
->>>>>>> 63dc460f
   //!Setter for the rendering mode of the item.
   //!@see RenderingMode
   virtual void setRenderingMode(RenderingMode m) { 
