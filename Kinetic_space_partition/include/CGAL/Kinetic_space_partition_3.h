--- conflicted
+++ resolved
@@ -2065,15 +2065,7 @@
     return std::make_pair(-1, -1);
   }
 
-<<<<<<< HEAD
   void adapt_internal_edges(const CDTplus& cdtC, std::vector<std::vector<Constraint_info> >& c) {
-=======
-  void adapt_internal_edges(const CDTplus& cdtC, const std::vector<Index> &faces_node, std::vector<std::vector<Constraint_info> >& c) {
-    CGAL_assertion(faces_node.size() == c.size());
-
-    //std::size_t not_skipped = 0;
-
->>>>>>> 463bfcd5
     for (std::size_t f = 0; f < c.size(); f++) {
       std::vector<Index> faces_of_volume;
       // The face index is probably no longer valid and the full face has been replaced by a smaller face using merged indices
