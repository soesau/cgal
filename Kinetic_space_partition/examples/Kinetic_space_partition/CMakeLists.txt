# Created by the script cgal_create_CMakeLists.
# This is the CMake script for compiling a set of CGAL applications.

cmake_minimum_required(VERSION 3.12...3.31)

project(Kinetic_space_partition_Examples)

find_package(CGAL REQUIRED)
include(CGAL_CreateSingleSourceCGALProgram)

find_package(Eigen3 3.1.0 REQUIRED)
include(CGAL_Eigen3_support)

if(TARGET CGAL::Eigen3_support)
  message(STATUS "Found Eigen")
<<<<<<< HEAD
  include(CGAL_Eigen3_support)
=======
>>>>>>> 6a56496c

  set(targets kinetic_partition)

  foreach(target ${targets})
    create_single_source_cgal_program("${target}.cpp")
<<<<<<< HEAD
    target_link_libraries(${target} PRIVATE CGAL::Eigen3_support)
=======
    target_link_libraries(${target} PUBLIC CGAL::Eigen3_support)
>>>>>>> 6a56496c
  endforeach()
else()
  message(ERROR "This program requires the Eigen library, and will not be compiled.")
endif()<|MERGE_RESOLUTION|>--- conflicted
+++ resolved
@@ -13,20 +13,12 @@
 
 if(TARGET CGAL::Eigen3_support)
   message(STATUS "Found Eigen")
-<<<<<<< HEAD
-  include(CGAL_Eigen3_support)
-=======
->>>>>>> 6a56496c
 
   set(targets kinetic_partition)
 
   foreach(target ${targets})
     create_single_source_cgal_program("${target}.cpp")
-<<<<<<< HEAD
     target_link_libraries(${target} PRIVATE CGAL::Eigen3_support)
-=======
-    target_link_libraries(${target} PUBLIC CGAL::Eigen3_support)
->>>>>>> 6a56496c
   endforeach()
 else()
   message(ERROR "This program requires the Eigen library, and will not be compiled.")
