--- conflicted
+++ resolved
@@ -20,8 +20,6 @@
 #include <vector>
 #include <fstream>
 
-#include <CGAL/Real_timer.h>
-
 // Types
 typedef CGAL::Exact_predicates_inexact_constructions_kernel Kernel;
 typedef Kernel::FT FT;
@@ -39,113 +37,8 @@
 typedef CGAL::Mesh_complex_3_in_triangulation_3<Tr> C3t3;
 typedef CGAL::Mesh_criteria_3<Tr> Mesh_criteria;
 
-int main(int argc, char* argv[])
+int main(void)
 {
-<<<<<<< HEAD
-  const std::string file = (argc > 1) ? std::string(argv[1])
-                                      : CGAL::data_file_path("points_3/kitten.xyz");
-
-  // Reads the point set file in points[].
-  // Note: read_points() requires an iterator over points
-  // + property maps to access each point's position and normal.
-  PointList points;
-  if(!CGAL::IO::read_points(file, std::back_inserter(points),
-                            CGAL::parameters::point_map(Point_map())
-                                             .normal_map(Normal_map())))
-  {
-    std::cerr << "Error: cannot read file input file!" << std::endl;
-    return EXIT_FAILURE;
-  }
-
-  // Poisson options
-  FT sm_angle = 20.0; // Min triangle angle in degrees.
-  FT sm_radius = 100; // Max triangle size w.r.t. point set average spacing.
-  FT sm_distance = 0.25; // Surface Approximation error w.r.t. point set average spacing.
-
-  CGAL::Real_timer total_time;
-  total_time.start();
-
-  // Creates implicit function from the read points using the default solver.
-
-  // Note: this method requires an iterator over points
-  // + property maps to access each point's position and normal.
-  Poisson_reconstruction_function function(points.begin(), points.end(),
-                                           Point_map(), Normal_map());
-
-  // Computes the Poisson indicator function f()
-  // at each vertex of the triangulation.
-  if (!function.compute_implicit_function())
-    return EXIT_FAILURE;
-
-  // Computes average spacing
-  FT average_spacing = CGAL::compute_average_spacing<CGAL::Sequential_tag>
-    (points, 6 /* knn = 1 ring */,
-      CGAL::parameters::point_map (Point_map()));
-
-  // Gets one point inside the implicit surface
-  // and computes implicit function bounding sphere radius.
-  Point inner_point = function.get_inner_point();
-  Sphere bsphere = function.bounding_sphere();
-  FT radius = std::sqrt(bsphere.squared_radius());
-
-  std::cout << "inner_point = " << inner_point << std::endl;
-  std::cout << "bsphere = " << bsphere.center()
-            << "\tsqr = " << bsphere.squared_radius() << std::endl;
-  std::cout << "radius = " << radius << std::endl;
-
-  // Defines the implicit surface: requires defining a
-  // conservative bounding sphere centered at inner point.
-  FT sm_sphere_radius = 5.0 * radius;
-  FT sm_dichotomy_error = sm_distance*average_spacing/1000.0; // Dichotomy error must be << sm_distance
-  std::cout << "dichotomy error = " << sm_dichotomy_error << std::endl;
-
-  Surface_3 surface(function,
-                    Sphere(inner_point,sm_sphere_radius*sm_sphere_radius),
-                    sm_dichotomy_error/sm_sphere_radius);
-
-  std::cout << "Surface created." << std::endl;
-
-  // Defines surface mesh generation criteria
-  CGAL::Surface_mesh_default_criteria_3<STr> criteria(sm_angle,  // Min triangle angle (degrees)
-                                                      sm_radius*average_spacing,  // Max triangle size
-                                                      sm_distance*average_spacing); // Approximation error
-
-  // Generates surface mesh with manifold option
-  STr tr; // 3D Delaunay triangulation for surface mesh generation
-  C2t3 c2t3(tr); // 2D complex in 3D Delaunay triangulation
-  CGAL::make_surface_mesh(c2t3,                                 // reconstructed mesh
-                          surface,                              // implicit surface
-                          criteria,                             // meshing criteria
-                          CGAL::Manifold_with_boundary_tag());  // require manifold mesh
-
-  if(tr.number_of_vertices() == 0)
-    return EXIT_FAILURE;
-
-  // saves reconstructed surface mesh
-  std::ofstream out("poisson_surface.off");
-  Polyhedron output_mesh;
-  CGAL::facets_in_complex_2_to_triangle_mesh(c2t3, output_mesh);
-
-  total_time.stop();
-  std::cout << "Total time : " << total_time.time() << " seconds." << std::endl;
-
-  out << output_mesh;
-
-  /// [PMP_distance_snippet]
-  // computes the approximation error of the reconstruction
-  double max_dist =
-    CGAL::Polygon_mesh_processing::approximate_max_distance_to_point_set
-    (output_mesh,
-      CGAL::make_range (boost::make_transform_iterator
-                        (points.begin(), CGAL::Property_map_to_unary_function<Point_map>()),
-                        boost::make_transform_iterator
-                        (points.end(), CGAL::Property_map_to_unary_function<Point_map>())),
-      4000);
-  std::cout << "Max distance to point_set: " << max_dist << std::endl;
-  /// [PMP_distance_snippet]
-
-  return EXIT_SUCCESS;
-=======
     // Poisson options
     FT sm_angle = 20.0; // Min triangle angle in degrees.
     FT sm_radius = 30; // Max triangle size w.r.t. point set average spacing.
@@ -225,5 +118,4 @@
     /// [PMP_distance_snippet]
 
     return EXIT_SUCCESS;
->>>>>>> 29ed7365
 }