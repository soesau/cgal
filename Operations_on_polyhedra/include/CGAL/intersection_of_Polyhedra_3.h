// Copyright (c) 2010-2012 GeometryFactory (France).
// All rights reserved.
//
// This file is part of CGAL (www.cgal.org).
// You can redistribute it and/or modify it under the terms of the GNU
// General Public License as published by the Free Software Foundation,
// either version 3 of the License, or (at your option) any later version.
//
// Licensees holding a valid commercial license may use this file in
// accordance with the commercial license agreement provided with the software.
//
// This file is provided AS IS with NO WARRANTY OF ANY KIND, INCLUDING THE
// WARRANTY OF DESIGN, MERCHANTABILITY AND FITNESS FOR A PARTICULAR PURPOSE.
//
// $URL$
// $Id$
//
//
// Author(s)     : Sebastien Loriot

#ifndef CGAL_INTERSECTION_OF_POLYHEDRA_3_H
#define CGAL_INTERSECTION_OF_POLYHEDRA_3_H

#define CGAL_CMAP_DEPRECATED 1

#include <CGAL/Exact_predicates_exact_constructions_kernel.h>
#include <CGAL/Cartesian_converter.h>
#include <CGAL/box_intersection_d.h>
#include <CGAL/Bbox_3.h>
#include <CGAL/intersections.h>

#include <boost/next_prior.hpp>
#include <set>
#include <vector>
#include <list>
#include <algorithm>
#include <CGAL/tuple.h>
#include <CGAL/iterator.h>
#include <CGAL/property_map.h>

#include <CGAL/Modifier_base.h>
#include <CGAL/internal/corefinement/Polyhedron_constness_types.h>
#include <CGAL/internal/corefinement/intersection_triangle_segment_3.h>
#include <CGAL/internal/corefinement/intersection_coplanar_triangles_3.h>
#include <CGAL/use.h>
#include <CGAL/Default.h>

#include <boost/type_traits/is_base_of.hpp>
#include <boost/type_traits/is_floating_point.hpp>

#ifdef CGAL_COREFINEMENT_DEBUG
#warning look at CGAL/Mesh_3/Robust_intersection_traits.h and the statically filtered decision tree
#endif

namespace CGAL{

//This functor computes the pairwise intersection of polyhedral surfaces.
//Intersection are given as a set of polylines
//The algorithm works as follow:
//From each polyhedral surface we can get it as a set of segments or as a set of triangles.
//We first use Box_intersection_d to filter intersection between all polyhedral
//surface segments and polyhedral triangles.
//From this filtered set, for each pair (segment,triangle), we look at the
//intersection type. If not empty, we can have three different cases
//  1)the segment intersect the interior of the triangle:
//        We compute the intersection point and for each triangle incident
//        to the segment, we write the fact that the point belong to the intersection
//        of these two triangles.
//  2)the segment intersect the triangle on an edge
//        We do the same thing as described above but
//        for all triangle incident to the edge intersected
//  3)the segment intersect the triangle at a vertex
//        for each edge incident to the vertex, we do
//        the same operations as in 2)
//
//In case the segment intersect the triangle at one of the segment endpoint,  
//we repeat the same procedure for each segment incident to this
//endpoint.
//
//Note that given a pair (segment,triangle)=(S,T), if S belongs 
//to the plane of T, we have nothing to do in the following cases:
//  -- no triangle T' contains S such that T and T' are coplanar
//  -- at least one triangle contains S
// Indeed, the intersection points of S and T will be found using segments
// of T or segments adjacent to S.
//
// -- Sebastien Loriot, 2010/04/07

template <class Polyhedron>
struct Default_polyhedron_ppmap{
  typedef typename Polyhedron::Point_3 value_type;
  typedef const value_type& reference;
  typedef typename Polyhedron::Vertex_handle key_type;
  typedef boost::read_write_property_map_tag category;

  friend reference get(Default_polyhedron_ppmap, key_type vh) {return vh->point();}
  friend reference get(Default_polyhedron_ppmap, typename Polyhedron::Vertex_const_handle vh) {return vh->point();}
  friend void put(Default_polyhedron_ppmap,key_type vh, const value_type& v) {vh->point()=v;}
};


namespace internal_IOP {
  //an enum do decide which kind of intersection points are needed
  struct No_predicates_on_constructions{};
  struct Predicates_on_constructions{};
} // namespace internal_IOP

template<class Polyhedron>
struct Empty_node_visitor{
  typedef typename Polyhedron::Halfedge_const_handle Halfedge_handle;
  void new_node_added(int,internal_IOP::Intersection_type,Halfedge_handle,Halfedge_handle,bool,bool){}
  template<class Iterator>
  void annotate_graph(Iterator,Iterator){}
  void update_terminal_nodes(std::vector<bool>&){}
  void set_number_of_intersection_points_from_coplanar_facets(int){};
  void add_filtered_intersection(Halfedge_handle,Halfedge_handle,const Polyhedron&,const Polyhedron&){}
  void start_new_polyline(int,int){}
  void add_node_to_polyline(int){}
  void new_input_polyhedron(const Polyhedron&){}
  template<class T>
  void finalize(T&){}
  typedef internal_IOP::No_predicates_on_constructions Node_storage_type;
  typedef Tag_true Is_polyhedron_const;
  static const bool do_need_vertex_graph = false;
  static const bool do_compute_intersection_of_coplanar_facets = true;
};

namespace internal_IOP{
  
template <class Polyhedron,class Is_const>
struct Compare_handles{
  typedef typename Polyhedron_types<Polyhedron,Is_const>::Halfedge_handle   Halfedge_handle;
  typedef typename Polyhedron_types<Polyhedron,Is_const>::Halfedge          Halfedge;
  typedef typename Polyhedron_types<Polyhedron,Is_const>::Vertex            Vertex;
  typedef typename Polyhedron_types<Polyhedron,Is_const>::Facet             Facet;
  typedef typename Polyhedron_types<Polyhedron,Is_const>::Facet_handle      Facet_handle;
  typedef std::pair<const Vertex*,const Vertex*>                            Vertex_handle_pair;
  
  static inline Vertex_handle_pair 
  make_sorted_pair_of_vertices(Halfedge_handle h) {
    const Vertex* v1=&(* h->vertex() );
    const Vertex* v2=&(* h->opposite()->vertex() );
    if ( v1 < v2 )
      return Vertex_handle_pair(v1,v2);
    return Vertex_handle_pair(v2,v1);
  }
  
  bool operator()(Halfedge_handle h1,Halfedge_handle h2) const {
    Vertex_handle_pair p1=make_sorted_pair_of_vertices(h1);
    Vertex_handle_pair p2=make_sorted_pair_of_vertices(h2);
    return  p1 < p2; 
  }
  
  bool operator()(Facet_handle f1,Facet_handle f2) const {
    return &(*f1) < &(*f2);
  }
  
  bool operator()(const std::pair<Halfedge_handle,Polyhedron*>& p1, const std::pair<Halfedge_handle,Polyhedron*>& p2) const{
    Halfedge* h1= (std::min) ( &(*(p1.first)), &(*(p1.first->opposite())) );
    Halfedge* h2= (std::min) ( &(*(p2.first)), &(*(p2.first->opposite())) );
    return h1<h2;
  }
};

//could not put it in the above struct (gcc complains about an ambiguous call)
template <class Polyhedron,class Is_const>
struct Compare_handle_pairs{
  typedef typename Polyhedron_types<Polyhedron,Is_const>::Facet             Facet;
  typedef typename Polyhedron_types<Polyhedron,Is_const>::Facet_handle      Facet_handle;  
  typedef std::pair<Facet_handle,Facet_handle>                              Facet_pair;
  typedef std::pair<Facet_pair,int>                                         Facet_pair_and_int;
  
  bool operator()(const Facet_pair& p1, const Facet_pair& p2) const{
    Facet* f1=&(*p1.first);
    Facet* f2=&(*p2.first);
    if (f1==f2){
      f1=&(*p1.second);
      f2=&(*p2.second);
    }
    return f1<f2;
  }

  bool operator()(const Facet_pair_and_int& p1, const Facet_pair_and_int& p2) const{
    Facet* f1=&(*p1.first.first);
    Facet* f2=&(*p2.first.first);
    if (f1==f2){
      f1=&(*p1.first.second);
      f2=&(*p2.first.second);
    }
    if (f1<f2) return true;
    if (f1>f2) return false;
    return p1.second<p2.second;
  }
};

template<class Polyhedron,class PolyhedronPointPMap, class Nodes_vector,class Is_const>
struct Order_along_a_halfedge{
  typedef typename Polyhedron_types<Polyhedron,Is_const>::Halfedge_handle Halfedge_handle;
  const Nodes_vector& nodes;
  Halfedge_handle hedge;
  PolyhedronPointPMap ppmap;
  
  Order_along_a_halfedge(Halfedge_handle hedge_,const Nodes_vector& nodes_, PolyhedronPointPMap ppmap):nodes(nodes_),hedge(hedge_), ppmap(ppmap){}
  bool operator()(int i,int j) const {
    //returns true, iff q lies strictly between p and r.
    typename Nodes_vector::Protector p;
    try{
      CGAL::internal::use(p);

      return CGAL::collinear_are_strictly_ordered_along_line(nodes.to_interval(get(ppmap, hedge->vertex())),
                                                             nodes.interval_node(j),
                                                             nodes.interval_node(i));
    }
    catch(CGAL::Uncertain_conversion_exception&){
      return CGAL::collinear_are_strictly_ordered_along_line(nodes.to_exact(get(ppmap, hedge->vertex())),
                                                             nodes.exact_node(j),
                                                             nodes.exact_node(i));      
    }
  }
};


template <class HDS>
class Split_halfedge : public CGAL::Modifier_base<HDS> {
  typedef typename HDS::Halfedge_handle Halfedge_handle;
  typedef typename HDS::Vertex_handle   Vertex_handle;
  typedef typename HDS::Vertex          Vertex;
  Halfedge_handle hedge;

  typename HDS::Halfedge::Base*
  unlock_halfedge(Halfedge_handle h){
    return static_cast<typename HDS::Halfedge::Base*>(&(*h));
  }
  
public:
  
  Split_halfedge(Halfedge_handle h) : hedge(h){}

  //   new_hedge    hedge
  //  ----------->   ----------->
  //               v
  //  <-----------   <-----------
  //   new_opposite     opposite 
  //  
  void operator()( HDS& hds) {
    
    Vertex_handle v=hds.vertices_push_back(Vertex());

    Halfedge_handle opposite=hedge->opposite();
    
    Halfedge_handle new_hedge=hds.edges_push_back(*hedge);
    Halfedge_handle new_opposite=new_hedge->opposite();
    
    //update next relations
    unlock_halfedge(new_hedge)->set_next(hedge);
    unlock_halfedge(new_hedge->prev())->set_next(new_hedge);
    unlock_halfedge(hedge)->set_prev(new_hedge);

    unlock_halfedge(opposite)->set_next(new_opposite);
    unlock_halfedge(new_opposite)->set_prev(opposite);    
    unlock_halfedge(new_opposite->next())->set_prev(new_opposite);

    unlock_halfedge(opposite)->set_vertex(v);
    unlock_halfedge(new_hedge)->set_vertex(v);

    v->set_halfedge(new_hedge);
    new_opposite->vertex()->set_halfedge(new_opposite);
  }
};



} //namespace internal_IOP



//WARNING THIS IS DONE ONLY FOR POLYHEDRON
// Warning this will split only existing edges, newly created edge intersected
// by the intersection polyline won't be split
template<class Polyhedron,class Halfedge_predicate,
         class Set_vertex_corner, 
         class PolyhedronPointPMap=Default_polyhedron_ppmap<Polyhedron>,
         class Kernel=typename Kernel_traits< typename boost::property_traits<PolyhedronPointPMap>::value_type>::Kernel >
class Node_visitor_for_polyline_split{
//typedefs  
  typedef typename Polyhedron::Halfedge_handle                         Halfedge_handle;
  typedef typename Polyhedron::Halfedge                                Halfedge;
  typedef typename Polyhedron::Vertex_handle                           Vertex_handle;
  //Info stores information about a particular intersection on an
  //edge or a vertex of a polyhedron. The two first elements in 
  //the template describe the intersected simplex of the considered 
  //polyhedron; the two last elements describe the element of the 
  //second polyhedron (can be either a vertex, an edge of a facet)
  //involved in the intersection
  typedef CGAL::cpp11::tuple<internal_IOP::Intersection_type,
                             Halfedge_handle,
                             internal_IOP::Intersection_type,
                             Halfedge_handle>                          Info;
  typedef std::map<Halfedge*,Polyhedron*>                              Hedge_to_polyhedron_map;
  typedef std::vector<Info>                                            Infos;
  typedef std::map<int,Infos >                                         Node_to_infos_map;
//data members
  Node_to_infos_map   node_infos;
  Hedge_to_polyhedron_map hedge_to_polyhedron;
  Halfedge_predicate is_on_polyline;
  Set_vertex_corner set_as_corner;
  PolyhedronPointPMap ppmap;
//functions  
  void handle_principal_edge(int node_id,
                             internal_IOP::Intersection_type type,
                             Halfedge_handle principal_edge,
                             Halfedge_handle additional_edge,
                             bool is_vertex_coplanar,
                             bool is_vertex_opposite_coplanar)
  {
    bool coplanar_v=false;
    if (is_vertex_coplanar) coplanar_v=true;
    else if (is_vertex_opposite_coplanar){
      principal_edge=principal_edge->opposite();
      coplanar_v=true;
    }
    
    if (coplanar_v)
      handle_on_vertex(node_id,principal_edge,type,additional_edge);
    else{
      if ( is_on_polyline(principal_edge) ){
        typename Node_to_infos_map::iterator it_res=
          node_infos.insert(std::make_pair(node_id,Infos())).first; 
          it_res->second.push_back( Info(internal_IOP::EDGE,principal_edge,type,additional_edge) );
      }
    }
  }
  
  void handle_on_vertex(int node_id,Halfedge_handle edge,internal_IOP::Intersection_type type,Halfedge_handle additional_edge){
    Halfedge_handle current=edge;
    do{
      if (is_on_polyline(current)){
        typename Node_to_infos_map::iterator it_res=
          node_infos.insert(std::make_pair(node_id,Infos())).first; 
          it_res->second.push_back( Info(internal_IOP::VERTEX,current,type,additional_edge) );        
        break;
      }
      current=current->next()->opposite();
    }
    while(current!=edge);    
  }
  
  Halfedge* make_unique_key(Halfedge_handle h){
    if (&(*h) < &(*h->opposite()))
      return &(*h);
    else
      return &(*h->opposite());
  }
  
  //   new_hedge    hedge
  //  ----------->   ----------->
  //               v
  //  <-----------   <-----------
  //   new_opposite     opposite 
  //  
  void split_edge_and_retriangulate(Halfedge_handle hedge,const typename Kernel::Point_3& point,Polyhedron& P){
    internal_IOP::Split_halfedge<typename Polyhedron::HalfedgeDS> delegated(hedge);
    P.delegate( delegated );

    Vertex_handle vh=boost::prior(P.vertices_end());
    put(ppmap, vh, point);
    CGAL_assertion(get(ppmap,vh)==point);

    CGAL_assertion(P.is_valid());
    //triangulate the two adjacent facets
    if (!hedge->is_border())
      P.split_facet(hedge->prev(),hedge->next());
    if (!hedge->opposite()->is_border())
      P.split_facet(hedge->opposite(),hedge->opposite()->next()->next());
    CGAL_assertion(P.is_valid());
  }

  //sort node ids so that we can split the hedge
  //consecutively
  template <class Nodes_vector>
  void sort_vertices_along_hedge(std::vector<int>& node_ids,Halfedge_handle hedge,const Nodes_vector& nodes)
  {
    std::sort(node_ids.begin(),
              node_ids.end(),
              internal_IOP::Order_along_a_halfedge<Polyhedron,PolyhedronPointPMap,Nodes_vector,Is_polyhedron_const>(hedge,nodes,ppmap)
    );
  }
  
public:
  static const bool do_need_vertex_graph = false;
  static const bool do_compute_intersection_of_coplanar_facets = true;
  typedef internal_IOP::Predicates_on_constructions  Node_storage_type;  
  typedef Tag_false Is_polyhedron_const;

  Node_visitor_for_polyline_split(){}
  Node_visitor_for_polyline_split(const Halfedge_predicate& getting,
                                  const Set_vertex_corner& setting,
                                  PolyhedronPointPMap ppmap)
    :is_on_polyline(getting),set_as_corner(setting),ppmap(ppmap){}

  void new_node_added(int node_id,
                      internal_IOP::Intersection_type type,
                      Halfedge_handle principal_edge,
                      Halfedge_handle additional_edge,
                      bool is_vertex_coplanar,
                      bool is_vertex_opposite_coplanar)
  {
    switch(type)
    {
      case internal_IOP::FACET: //Facet intersected by an edge
        handle_principal_edge(node_id,type,principal_edge,additional_edge,is_vertex_coplanar,is_vertex_opposite_coplanar);
        break;
      case internal_IOP::EDGE: //Edge intersected by an edge
        handle_principal_edge(node_id,type,principal_edge,additional_edge,is_vertex_coplanar,is_vertex_opposite_coplanar);
        if ( is_on_polyline(additional_edge) ){
          typename Node_to_infos_map::iterator it_res=
            node_infos.insert(std::make_pair(node_id,Infos())).first; 
            it_res->second.push_back( Info(type,additional_edge,
                                           ( is_vertex_coplanar||is_vertex_opposite_coplanar ) ? internal_IOP::VERTEX:internal_IOP::EDGE,
                                           is_vertex_opposite_coplanar?principal_edge->opposite():principal_edge) );
        }
        break;
      case internal_IOP::VERTEX://Vertex intersected by an edge
        handle_principal_edge(node_id,type,principal_edge,additional_edge,is_vertex_coplanar,is_vertex_opposite_coplanar);
        handle_on_vertex( node_id,additional_edge,
                          ( is_vertex_coplanar||is_vertex_opposite_coplanar ) ? internal_IOP::VERTEX:internal_IOP::EDGE,
                          is_vertex_opposite_coplanar?principal_edge->opposite():principal_edge);
        break;
      default:
        break;
    }
  }
  
  template<class Iterator>
  void annotate_graph(Iterator begin,Iterator end){
    for(Iterator it=begin;it!=end;++it){
      typename Node_to_infos_map::iterator it_res=node_infos.find(it->first);
      if (it_res!=node_infos.end())
        it->second.make_terminal();
    }
  }
  
  void update_terminal_nodes(std::vector<bool>& terminal_bools){
    for (typename Node_to_infos_map::iterator it=node_infos.begin();it!=node_infos.end();++it){
      terminal_bools[it->first]=true;
    }
  }
  
  void new_input_polyhedron(const Polyhedron&){}
  void start_new_polyline(int,int){}
  void add_node_to_polyline(int){}
  void set_number_of_intersection_points_from_coplanar_facets(int){}
  
  void add_filtered_intersection(Halfedge_handle eh,Halfedge_handle fh,Polyhedron& Pe,Polyhedron& Pf){
    hedge_to_polyhedron.insert(std::make_pair(make_unique_key(eh),&Pe));
    hedge_to_polyhedron.insert(std::make_pair(make_unique_key(fh),&Pf));
    hedge_to_polyhedron.insert(std::make_pair(make_unique_key(fh->next()),&Pf));
    hedge_to_polyhedron.insert(std::make_pair(make_unique_key(fh->next()->next()),&Pf));
  }
    
  //split_halfedges
  template <class Nodes_vector>
  void finalize(const Nodes_vector& nodes){
    typedef std::map<std::pair<Halfedge_handle,Polyhedron*>,
                     std::vector<int>,internal_IOP::Compare_handles<Polyhedron,Is_polyhedron_const> >  Halfedges_to_split;
    
    Halfedges_to_split halfedges_to_split;
    
    for (typename Node_to_infos_map::iterator it=node_infos.begin();it!=node_infos.end();++it){
      int node_id=it->first;
      const Infos& infos=it->second;
      std::map<Polyhedron*,std::vector<Halfedge_handle> > hedges_to_split;
      
      //collect information about halfedge to split
      typename Infos::const_iterator it_info=infos.begin();
      for (;it_info!=infos.end();++it_info)
      {
        typename Hedge_to_polyhedron_map::iterator  it_poly=
          hedge_to_polyhedron.find(make_unique_key(CGAL::cpp11::get<1>(*it_info)));
        CGAL_assertion(it_poly!=hedge_to_polyhedron.end());
        //associate information to an intersection point:
        //we give which simplex of the other polyhedron intersect the simplex considered
        set_as_corner.add_info_to_node(node_id,it_poly->second,*it_info);
        switch(CGAL::cpp11::get<0>(*it_info))
        {
          case internal_IOP::EDGE:
          {
            halfedges_to_split.insert(
              std::make_pair( std::make_pair(CGAL::cpp11::get<1>(*it_info),&(*(it_poly->second))),std::vector<int>() )
            ).first->second.push_back(node_id);
          break;
          }
          case internal_IOP::VERTEX:
            set_as_corner(CGAL::cpp11::get<1>(*it_info)->vertex(),node_id,it_poly->second);
          break;
          default:
            CGAL_assertion(false);
            //should never be here
        }
      }
    }
    
    
    //do the split
    for(typename Halfedges_to_split::iterator it=halfedges_to_split.begin();it!=halfedges_to_split.end();++it){
      Halfedge_handle hedge=it->first.first;
      Polyhedron* P=it->first.second;
      std::vector<int>& node_ids=it->second;
      
      sort_vertices_along_hedge(node_ids,hedge,nodes);
      for (std::vector<int>::iterator it_id=node_ids.begin();it_id!=node_ids.end();++it_id){
        split_edge_and_retriangulate(hedge,nodes[*it_id],*P);
        set_as_corner(hedge->opposite()->vertex(),*it_id,(Polyhedron*)(0));
      }
    }
  }
};


namespace internal_IOP{
  
  template <class Polyhedron, class In_kernel,class Exact_kernel, class PolyhedronPointPMap>
  typename Exact_kernel::Point_3
  compute_triangle_segment_intersection_point(
    typename Polyhedron::Vertex_const_handle vh1,typename Polyhedron::Vertex_const_handle vh2,
    typename Polyhedron::Vertex_const_handle vf1,typename Polyhedron::Vertex_const_handle vf2,typename Polyhedron::Vertex_const_handle vf3,
    const Exact_kernel& ek,
    PolyhedronPointPMap ppmap)
  {
    CGAL::Cartesian_converter<In_kernel,Exact_kernel> to_exact;
    typename Exact_kernel::Triangle_3 t(to_exact( get(ppmap, vf1) ),
                                        to_exact( get(ppmap, vf2) ),
                                        to_exact( get(ppmap, vf3) )
    );
    
    typename Exact_kernel::Segment_3 s (to_exact( get(ppmap, vh1) ),
                                        to_exact( get(ppmap, vh2) )
    );
    
    typename Exact_kernel::Intersect_3 exact_intersect=ek.intersect_3_object();
    CGAL::Object inter=exact_intersect(t,s);
    CGAL_assertion(CGAL::do_intersect(t,s));
    const typename Exact_kernel::Point_3* e_pt=CGAL::object_cast<typename Exact_kernel::Point_3>(&inter);
    CGAL_assertion(e_pt!=NULL);
    return *e_pt;
  }
  
  template <class Polyhedron, class In_kernel,class Exact_kernel, class PolyhedronPointPMap>
  typename Exact_kernel::Point_3
  compute_triangle_segment_intersection_point(
    typename Polyhedron::Halfedge_const_handle edge,
    typename Polyhedron::Facet_const_handle facet,
    const Exact_kernel& ek,
    PolyhedronPointPMap pmap) 
  {
    return compute_triangle_segment_intersection_point<Polyhedron,In_kernel>(
            edge->vertex(),edge->opposite()->vertex(),
            facet->halfedge()->vertex(),facet->halfedge()->next()->vertex(),facet->halfedge()->opposite()->vertex(),
            ek,
            pmap);
            
  }    
    
  
  //A class containing a vector of the intersection points.
  //The third template parameter indicates whether an
  //exact representation is required
  template <class Polyhedron, class PolyhedronPointPMap, class Kernel,class Node_storage,bool Has_exact_constructions=!boost::is_floating_point<typename Kernel::FT>::value>
  class Triangle_segment_intersection_points;
  
  
  //Store only the double version of the intersection points.
  template <class Polyhedron, class PolyhedronPointPMap, class Kernel>
  class Triangle_segment_intersection_points<Polyhedron,PolyhedronPointPMap,Kernel,No_predicates_on_constructions,false>
  {
  //typedefs
    typedef std::vector <typename Kernel::Point_3>             Nodes_vector;
    typedef typename Polyhedron::Halfedge_const_handle         Halfedge_handle;
    typedef typename Polyhedron::Facet_const_handle            Facet_handle;
    typedef CGAL::Exact_predicates_exact_constructions_kernel  Exact_kernel;
    typedef CGAL::Cartesian_converter<Exact_kernel,Kernel>     Exact_to_double;    
  //members
    Nodes_vector nodes;
    Exact_kernel ek;
    Exact_to_double exact_to_double;
    PolyhedronPointPMap ppmap;
  public:

    Triangle_segment_intersection_points(PolyhedronPointPMap ppmap):
      ppmap(ppmap){}

    typedef CGAL::Interval_nt<true>::Protector                 Protector;
  
    const typename Kernel::Point_3&
    operator[](int i) const {
      return nodes[i];
    }
    
    const typename Kernel::Point_3& exact_node(int i) const {return nodes[i];}
    const typename Kernel::Point_3& interval_node(int i) const {return nodes[i];}
    const typename Kernel::Point_3& to_exact(const typename Kernel::Point_3& p) const {return p;}
    const typename Kernel::Point_3& to_interval(const typename Kernel::Point_3& p) const {return p;}
    
    size_t size() const {return nodes.size();}
    
    //add a new node in the final graph.
    //it is the intersection of the triangle with the segment
    void add_new_node(Halfedge_handle edge,Facet_handle facet)
    {
      nodes.push_back (  exact_to_double(
        compute_triangle_segment_intersection_point<Polyhedron, Kernel>(edge,facet,ek, ppmap)
      ));
    }
    
    void add_new_node(const typename Exact_kernel::Point_3& p)
    {
      nodes.push_back(  exact_to_double(p) );
    }    

    void add_new_node(const typename Kernel::Point_3& p)
    {
      nodes.push_back(p);
    }    
  }; // end specialization
     // Triangle_segment_intersection_points<Polyhedron,Kernel,No_predicates_on_constructions,false>


  //second specializations: store an exact copy of the points so that we can answer exactly predicates
  //FYI, it used to have two specializations (one in the case the polyhedron
  //can be edited and on if it cannot) building exact representation on demand.
  //In the former case, we were using facet and halfedge while in the latter
  //triple of vertex_handle and pair of vertex_handle
  template <class Polyhedron, class PolyhedronPointPMap, class Kernel>
  class Triangle_segment_intersection_points<Polyhedron,PolyhedronPointPMap,Kernel,Predicates_on_constructions,false>
  {
  //typedefs
  public: 
    typedef CGAL::Simple_cartesian<CGAL::Interval_nt<false> >  Ikernel;
    typedef CGAL::Exact_predicates_exact_constructions_kernel  Exact_kernel;
  private:
    typedef CGAL::Cartesian_converter<Ikernel,Kernel>          Interval_to_double;
    typedef CGAL::Cartesian_converter<Kernel,Ikernel>          Double_to_interval;
    typedef CGAL::Cartesian_converter<Exact_kernel,Ikernel>    Exact_to_interval;
    typedef CGAL::Cartesian_converter<Kernel,Exact_kernel>     Double_to_exact;
  
    typedef typename Polyhedron::Vertex_const_handle           Vertex_handle;
    typedef typename Polyhedron::Halfedge_const_handle         Halfedge_handle;
    typedef typename Polyhedron::Facet_const_handle            Facet_handle; 
    
    typedef std::vector <Ikernel::Point_3>      Interval_nodes;
    typedef std::vector <Exact_kernel::Point_3> Exact_nodes;
 
        
  //members
    Interval_nodes  inodes;
    Exact_nodes enodes;
  
    Interval_to_double  interval_to_double;
    Exact_to_interval   exact_to_interval;
    Double_to_interval  double_to_interval;
    Double_to_exact double_to_exact;
    Exact_kernel        ek;
    PolyhedronPointPMap ppmap;
    
  public:

    Triangle_segment_intersection_points(PolyhedronPointPMap ppmap):
      ppmap(ppmap){}

    typedef CGAL::Interval_nt<false>::Protector                 Protector;  
  
    typename Kernel::Point_3
    operator[](int i) const {
      return interval_to_double(inodes[i]);
    }
    
    const typename Ikernel::Point_3&
    interval_node(int i) const {
      return inodes[i];
    }
    
    typename Ikernel::Point_3
    to_interval(const typename Kernel::Point_3& p) const {
      return double_to_interval(p);
    }
    
    const Exact_kernel::Point_3
    exact_node(int i) const {
      return enodes[i];
    }

    typename Exact_kernel::Point_3
    to_exact(const typename Kernel::Point_3& p) const {
      return double_to_exact(p);
    }    
    
    
    size_t size() const {return enodes.size();}

    void add_new_node(Halfedge_handle edge,Facet_handle facet)
    {
      enodes.push_back(compute_triangle_segment_intersection_point<Polyhedron,Kernel>(edge,facet,ek, ppmap) );
      inodes.push_back( exact_to_interval(enodes.back()) );
    }

    void add_new_node(const Exact_kernel::Point_3& p){
      enodes.push_back(p);
      inodes.push_back( exact_to_interval(p) );
    }

    //the point is an input
    void add_new_node(const typename Kernel::Point_3& p){
      enodes.push_back(to_exact(p));
      inodes.push_back( double_to_interval(p) );
    }
  }; // end specialization
     // Triangle_segment_intersection_points<Polyhedron,Kernel,Predicates_on_constructions,false>
  
  //Third specialization: The kernel already has exact constructions.
  template <class Polyhedron,class PolyhedronPointPMap,class Kernel,class Node_storage>
  class Triangle_segment_intersection_points<Polyhedron,PolyhedronPointPMap,Kernel,Node_storage,true>
  {
  //typedefs
    typedef std::vector <typename Kernel::Point_3>             Nodes_vector;
    typedef typename Polyhedron::Halfedge_const_handle         Halfedge_handle;
    typedef typename Polyhedron::Facet_const_handle            Facet_handle;
  //members
    Nodes_vector nodes;
    Kernel k;
    PolyhedronPointPMap ppmap;
  public:
    typedef Kernel Ikernel;
    typedef Kernel Exact_kernel;
    typedef void* Protector;

    Triangle_segment_intersection_points(PolyhedronPointPMap ppmap):
      ppmap(ppmap){}

    const typename Kernel::Point_3&
    operator[](int i) const {
      return nodes[i];
    }
   
    size_t size() const {return nodes.size();}
    const typename Kernel::Point_3& exact_node(int i) const {return nodes[i];}
    const typename Kernel::Point_3& interval_node(int i) const {return nodes[i];}
    
    //add a new node in the final graph.
    //it is the intersection of the triangle with the segment
    void add_new_node(Halfedge_handle edge,Facet_handle facet)
    {
      nodes.push_back (  
        compute_triangle_segment_intersection_point<Polyhedron,Kernel>(edge,facet,k,ppmap)
      );
    }

    void add_new_node(const typename Kernel::Point_3& p)
    {
      nodes.push_back(p);
    }
    
    const typename Kernel::Point_3& to_interval(const typename Kernel::Point_3& p) const { return p; }
    const typename Kernel::Point_3& to_exact(const typename Kernel::Point_3& p) const { return p; }

  }; // end specialization
     // Triangle_segment_intersection_points<Polyhedron,Kernel,Node_storage,true>
  
}

//TODO an important requirement is that the Polyhedron should be based on a list-based
//HDS. We use a lot of maps that use the address of Facet,Halfedge and a reallocation would
//be dramatic.

template< class Polyhedron,
          class Kernel_=Default,
          class Node_visitor_=Default,
          class Node_storage_type_=Default,
          class Use_const_polyhedron_=Default,
          class PolyhedronPointPMap_=Default
         >
class Intersection_of_Polyhedra_3{
//Default template parameters
  typedef typename Default::Get<Node_visitor_, Empty_node_visitor<Polyhedron> >::type Node_visitor;
  typedef typename Default::Get<Node_storage_type_, typename Node_visitor::Node_storage_type >::type Node_storage_type;
  typedef typename Default::Get<PolyhedronPointPMap_, Default_polyhedron_ppmap<Polyhedron> > ::type PolyhedronPointPMap;
  typedef typename Default::Get<Use_const_polyhedron_, typename Node_visitor::Is_polyhedron_const >::type Use_const_polyhedron;
  typedef typename Default::Get<Kernel_, typename Kernel_traits< typename boost::property_traits<PolyhedronPointPMap>::value_type >::Kernel >::type Kernel;

//typedefs  
  typedef typename Kernel::Triangle_3                        Triangle;
  typedef typename Kernel::Segment_3                         Segment;
  typedef internal_IOP::
    Polyhedron_types<Polyhedron,Use_const_polyhedron>        Polyhedron_types;
  
  typedef typename Polyhedron_types::Polyhedron_ref          Polyhedron_ref;
  typedef typename Polyhedron_types::Halfedge_handle         Halfedge_handle;
  typedef typename Polyhedron_types::Halfedge_iterator       Halfedge_iterator;
  typedef typename Polyhedron_types::Facet_iterator          Facet_iterator;
  typedef typename Polyhedron_types::Facet_handle            Facet_handle;
  typedef typename Polyhedron_types::Vertex_handle           Vertex_handle;
  typedef typename Polyhedron_types::Vertex                  Vertex;
  typedef typename Polyhedron_types::Facet                   Facet;
  typedef CGAL::Box_intersection_d::Box_with_handle_d<
            double, 3, Halfedge_handle>                      Box;
  typedef std::pair<Facet_handle,Facet_handle>               Facet_pair;
  typedef std::pair<Facet_pair,int>                          Facet_pair_and_int;
  
  typedef internal_IOP::
            Compare_handles<Polyhedron,Use_const_polyhedron> Compare_handles;

  typedef internal_IOP::
       Compare_handle_pairs<Polyhedron,Use_const_polyhedron> Compare_handle_pairs;
  

  typedef std::map<Facet_pair_and_int,                                           //we use Facet_pair_and_int and not Facet_pair to handle coplanar case.
                   std::set<int>,Compare_handle_pairs>       Facets_to_nodes_map;//Indeed the boundary of the intersection of two coplanar triangles may contain several segments.
  typedef std::set<Facet_pair,Compare_handle_pairs>          Coplanar_facets_set;//any insertion should be done with make_sorted_pair_of_facets
  typedef typename Kernel::Point_3                           Node;
  typedef internal_IOP::Triangle_segment_intersection_points
            <Polyhedron,PolyhedronPointPMap,Kernel,Node_storage_type>            Nodes_vector;

  typedef typename internal_IOP::
    Intersection_types<Polyhedron,Use_const_polyhedron>
      ::Intersection_result                                  Intersection_result;

  typedef std::set<Facet_handle,Compare_handles>             Facet_set;

  typedef std::map
            <Halfedge_handle,Facet_set,Compare_handles>      Edge_to_intersected_facets;
  #ifdef USE_DETECTION_MULTIPLE_DEFINED_EDGES
  typedef std::set<Facet_pair,Compare_handle_pairs>          Coplanar_duplicated_intersection_set;
  #endif
//member data
  PolyhedronPointPMap ppmap;
//helper functions
  static inline Facet_pair 
  make_sorted_pair_of_facets(Facet_handle fh1,Facet_handle fh2) {
    const Facet* f1=&(*fh1);
    const Facet* f2=&(*fh2);
    if (f1 < f2)
      return Facet_pair(fh1,fh2);
    return Facet_pair(fh2,fh1);
  }

  static inline Facet_pair_and_int
  make_sorted_pair_of_facets_with_int(Facet_handle fh1,Facet_handle fh2,int i) {
    return std::make_pair(make_sorted_pair_of_facets(fh1,fh2),i);
  }

  static inline std::pair<void*,void*> make_sorted_void_pair(void* v1,void* v2){
    if (v1<v2) return std::make_pair(v1,v2);
    return std::make_pair(v2,v1);
  }

  static inline Halfedge_handle smaller_handle(Halfedge_handle h){
    if ( &(*h)<&(*h->opposite()) ) return h;
    return h->opposite();
  }
  
//member variables
  Edge_to_intersected_facets  edge_to_sfacet; //Associate a segment to a filtered set of facets that may be intersected
  Facets_to_nodes_map         f_to_node;      //Associate a pair of triangle to their intersection points
  Coplanar_facets_set         coplanar_facets;//Contains all pairs of triangular facets intersecting that are coplanar
  Nodes_vector                nodes;          //Contains intersection points of polyhedra
  Node_visitor*               visitor;
  bool                        is_default_visitor; //indicates whether the visitor need to be deleted
  static const bool do_compute_intersection_of_coplanar_facets = Node_visitor::do_compute_intersection_of_coplanar_facets;
  #ifdef USE_DETECTION_MULTIPLE_DEFINED_EDGES
  //this does not occur only when one extremity of an edge is inside a face.
  // The problem occur every time an edge or a part of an edge with two incident triangles
  // is on the intersection polyline, I choose to direcly filter the output by removing duplicated edges
  Coplanar_duplicated_intersection_set coplanar_duplicated_intersection;//Set containing edges that are duplicated because of edges (partially) included in a triangle
  #endif
  
//functions that should come from a traits class
  bool has_at_least_two_incident_faces(Halfedge_handle edge)
  {
    return !edge->is_border_edge();
  }
  
  template <class Output_iterator>
  void get_incident_facets(Halfedge_handle edge,Output_iterator out){
    if (!edge->is_border()) *out++=edge->facet();
    if (!edge->opposite()->is_border()) *out++=edge->opposite()->facet();
  }

  template <class Output_iterator>
  void get_incident_edges_to_vertex(Halfedge_handle edge,Output_iterator out){
    Halfedge_handle current=edge;
    do{
      *out++=current;
      current=current->next()->opposite();
    }
    while(current!=edge);
  }

//internal functions
  
  class Map_edge_facet_bbox_intersection {
    Edge_to_intersected_facets& edge_to_sfacet;
    Polyhedron_ref polyhedron_triangle;
    Polyhedron_ref polyhedron_edge;
    Node_visitor& visitor;
  public:
    Map_edge_facet_bbox_intersection(Edge_to_intersected_facets& map_,
                                     Polyhedron_ref  P,
                                     Polyhedron_ref Q,
                                     Node_visitor& visitor_)
      :edge_to_sfacet(map_),polyhedron_triangle(P),polyhedron_edge(Q),visitor(visitor_){}

    void operator()( const Box* fb, const Box* eb) const {
      Halfedge_handle fh = fb->handle();
      Halfedge_handle eh = eb->handle();

      // The following call to map::insert() attempts an insertion of a pair
      // into 'edge_to_sfacet'. If 'eh' is already inserted in the map,
      // then the result 'res' is the current entry in the map for 'eh'.
      typename Edge_to_intersected_facets::iterator res=
        edge_to_sfacet.insert(std::make_pair(eh,Facet_set())).first;

      res->second.insert(fh->facet());
      // That could have been shortened to:
      //
      //       edge_to_sfacet[eh].insert(fh->facet())
      //
      // -- Laurent Rineau, 2012/11/01

      visitor.add_filtered_intersection(eh,fh,polyhedron_edge,polyhedron_triangle);
    }
  };

  class Map_edge_facet_bbox_intersection_extract_coplanar {
    Edge_to_intersected_facets& edge_to_sfacet;
    Coplanar_facets_set& coplanar_facets;
    Polyhedron_ref polyhedron_triangle;
    Polyhedron_ref polyhedron_edge;
    Node_visitor& visitor;
    PolyhedronPointPMap ppmap;
  public:
    Map_edge_facet_bbox_intersection_extract_coplanar(
      Edge_to_intersected_facets& map_,
      Coplanar_facets_set& coplanar_facets_,
      Polyhedron_ref  P,
      Polyhedron_ref Q,
      Node_visitor& visitor_,
      PolyhedronPointPMap ppmap)
      :edge_to_sfacet(map_),coplanar_facets(coplanar_facets_),polyhedron_triangle(P),polyhedron_edge(Q),visitor(visitor_),ppmap(ppmap)
    {}

    void operator()( const Box* fb, const Box* eb) const {
      Halfedge_handle fh = fb->handle(); //handle for the face
      Halfedge_handle eh = eb->handle(); //handle for the edge
      if(eh->is_border()) eh = eh->opposite();
      CGAL_assertion(!eh->is_border());
      
      //check if the segment intersects the plane of the facet or if it is included in the plane
      const typename Kernel::Point_3 & a = get(ppmap, fh->vertex());
      const typename Kernel::Point_3 & b = get(ppmap, fh->next()->vertex());
      const typename Kernel::Point_3 & c = get(ppmap, fh->next()->next()->vertex());
      const Orientation abcp = orientation(a,b,c, get(ppmap, eh->vertex()));
      const Orientation abcq = orientation(a,b,c, get(ppmap, eh->opposite()->vertex()));
      if (abcp==abcq){
        if (abcp!=COPLANAR){
//          std::cout << "rejected " << &(*fh->facet()) << "{" << &(*eh->facet()) << " " <<&(*eh->opposite()->facet()) << " "<< get(ppmap, eh->vertex()) << " " << get(eh->opposite()->vertex()) << "}" <<std::endl;
          return; //no intersection
        }
        //WARNING THIS IS DONE ONLY FOR POLYHEDRON (MAX TWO INCIDENT FACETS TO EDGE)
<<<<<<< HEAD
        if (/* !eh->is_border() && */ orientation(a,b,c,eh->next()->vertex()->point())==COPLANAR){
=======
        if (!eh->is_border() && orientation(a,b,c,get(ppmap, eh->next()->vertex()))==COPLANAR){
>>>>>>> 2be2009a
          coplanar_facets.insert(make_sorted_pair_of_facets(eh->facet(),fh->facet()));
        }
        if (!eh->opposite()->is_border() && orientation(a,b,c,get(ppmap, eh->opposite()->next()->vertex()))==COPLANAR){
          coplanar_facets.insert(make_sorted_pair_of_facets(eh->opposite()->facet(),fh->facet()));
        }
        visitor.add_filtered_intersection(eh,fh,polyhedron_edge,polyhedron_triangle);
        //in case only the edge is coplanar, the intersection points will be detected using an incident facet 
        //(see remark at the beginning of the file)
        return; 
      }
      
      typename Edge_to_intersected_facets::iterator res=
        edge_to_sfacet.insert(std::make_pair(eh,Facet_set())).first;
      res->second.insert(fh->facet());
      visitor.add_filtered_intersection(eh,fh,polyhedron_edge,polyhedron_triangle);
    }
  };
  
  // This function tests the intersection of the faces of P with the edges of Q
  void filter_intersections( Polyhedron_ref P, Polyhedron_ref Q) {
    std::vector<Box> facet_boxes, edge_boxes;
    facet_boxes.reserve( P.size_of_facets());
    for ( Facet_iterator i = P.facets_begin(); i != P.facets_end(); ++i){
        facet_boxes.push_back(
            Box( get(ppmap, i->halfedge()->vertex()).bbox()
               + get(ppmap, i->halfedge()->next()->vertex()).bbox()
               + get(ppmap, i->halfedge()->next()->next()->vertex()).bbox(),
                 i->halfedge()));
    }
    std::vector<const Box*> facet_box_ptr;
    facet_box_ptr.reserve( P.size_of_facets());
    for ( typename std::vector<Box>::iterator j = facet_boxes.begin(); j != facet_boxes.end(); ++j){
        facet_box_ptr.push_back( &*j);
    }
      
    for ( Halfedge_iterator i = Q.halfedges_begin(); i != Q.halfedges_end(); ++i){
      if(&*i < &*(i->opposite())){
        edge_boxes.push_back(
            Box( get(ppmap, i->vertex()).bbox()
                 + get(ppmap, i->opposite()->vertex()).bbox(),
                 i));
      }
   }
   
    std::vector<const Box*> edge_box_ptr;
    edge_box_ptr.reserve( Q.size_of_halfedges()/2);
    for ( typename std::vector<Box>::iterator j = edge_boxes.begin(); j != edge_boxes.end(); ++j){
        edge_box_ptr.push_back( &*j);
    }

    CGAL::box_intersection_d( facet_box_ptr.begin(), facet_box_ptr.end(),
                              edge_box_ptr.begin(), edge_box_ptr.end(),
    #ifdef DO_NOT_HANDLE_COPLANAR_FACETS
                              // Note that 'edge_to_sfacet' is passed by
                              // non-const reference, here, to be filled.
                              Map_edge_facet_bbox_intersection(edge_to_sfacet,P,Q,*visitor),
    #else // not DO_NOT_HANDLE_COPLANAR_FACETS
                              Map_edge_facet_bbox_intersection_extract_coplanar(edge_to_sfacet,coplanar_facets,P,Q,*visitor,ppmap),
    #endif // not DO_NOT_HANDLE_COPLANAR_FACETS
                              std::ptrdiff_t(2000)
    );
  }


  void add_intersection_point_to_facet_and_all_edge_incident_facets(Facet_handle facet,
                                                                    Halfedge_handle edge,
                                                                    int node_id)
  {
    std::vector<Facet_handle> incident_facets;
    get_incident_facets(edge,std::back_inserter(incident_facets));
    for (typename std::vector<Facet_handle>::iterator it=incident_facets.begin();
         it!=incident_facets.end();++it)
    {
      CGAL_assertion(cgal_do_intersect_debug(facet,*it));
      
      Facet_pair facet_pair = make_sorted_pair_of_facets(facet,*it);
      if ( !coplanar_facets.empty() && coplanar_facets.find(facet_pair)!=coplanar_facets.end() ) continue;
      typename Facets_to_nodes_map::iterator it_list=
        f_to_node.insert( std::make_pair( Facet_pair_and_int(facet_pair,0),std::set<int>()) ).first;
      it_list->second.insert(node_id);
    }
  }

  void cip_handle_case_edge(int node_id,
                            Facet_set* fset,
                            Halfedge_handle edge,
                            Halfedge_handle edge_intersected)
  {
    //associate the intersection point to all facets incident to the intersected edge using edge
    std::vector<Facet_handle> incident_facets;
    get_incident_facets(edge_intersected,std::back_inserter(incident_facets));
    for (typename std::vector<Facet_handle>::iterator it=incident_facets.begin();
         it!=incident_facets.end();++it)
    {
      add_intersection_point_to_facet_and_all_edge_incident_facets(*it,edge,node_id);
      if (fset!=NULL) fset->erase(*it);
    }
    incident_facets.clear();

    //associate the intersection point to all facets incident to edge using the intersected edge
    //at least one pair of facets is already handle above
    
    typename Edge_to_intersected_facets::iterator it_fset=edge_to_sfacet.find(edge_intersected);
    if (it_fset==edge_to_sfacet.end()) return;
    Facet_set& fset_bis=it_fset->second;
    get_incident_facets(edge,std::back_inserter(incident_facets));
    for (typename std::vector<Facet_handle>::iterator it=incident_facets.begin();
         it!=incident_facets.end();++it)
    {
//      add_intersection_point_to_facet_and_all_edge_incident_facets(*it,edge_intersected,node_id); //this call is not needed, already done in the first loop
      fset_bis.erase(*it);
    }
  }

  void cip_handle_case_vertex(int node_id,
                              Facet_set* fset,
                              Halfedge_handle edge,
                              Halfedge_handle vertex_intersected)
  {
    std::vector<Halfedge_handle> incident_halfedges;
    get_incident_edges_to_vertex(vertex_intersected,std::back_inserter(incident_halfedges));
    for (typename std::vector<Halfedge_handle>::iterator 
      it=incident_halfedges.begin();it!=incident_halfedges.end();++it)
    {
      cip_handle_case_edge(node_id,fset,edge,*it);
    }
  }

  //add a new node in the final graph.
  //it is the intersection of the triangle with the segment
  void add_new_node(Halfedge_handle edge,
                    Facet_handle facet,
                    const Intersection_result& inter_res,
                    Nodes_vector& nodes)
  {
    bool is_vertex_coplanar = CGAL::cpp11::get<2>(inter_res);
    if (is_vertex_coplanar)
      nodes.add_new_node(get(ppmap, edge->vertex()));
    else{
      bool is_opposite_vertex_coplanar = CGAL::cpp11::get<3>(inter_res);
      if (is_opposite_vertex_coplanar)
        nodes.add_new_node(get(ppmap, edge->opposite()->vertex()));
      else
        nodes.add_new_node(edge,facet);
    }
  }

  //either the exact or input point can be used to create a node
  //with this function
  template<class Point>
  void add_new_node(const Point& pt)
  {
    nodes.add_new_node(pt);
  }

  
  #ifdef USE_DETECTION_MULTIPLE_DEFINED_EDGES
  void check_coplanar_edge(Halfedge_handle hedge,Facet_handle facet)
  {
    const typename Kernel::Point_3& p0=get(ppmap, facet->halfedge()->vertex());
    const typename Kernel::Point_3& p1=get(ppmap, facet->halfedge()->next()->vertex());
    const typename Kernel::Point_3& p2=get(ppmap, facet->halfedge()->opposite()->vertex());
    CGAL_precondition( orientation( p0,p1,p2,get(ppmap, hedge->vertex()) ) == COPLANAR );

    if ( has_at_least_two_incident_faces(hedge) &&  orientation( p0,p1,p2,get(ppmap, hedge->opposite()->vertex()) ) == COPLANAR )
    {
      //In case two facets are incident along such this edge, the intersection
      //will be reported twice. We keep track of this so that at the end, we can remove one intersecting edge out of the two
      //choose the smaller of the two faces (only one need to de deleted)
      Facet_handle smaller=make_sorted_pair_of_facets(hedge->face(),hedge->opposite()->face()).first;
      coplanar_duplicated_intersection.insert(make_sorted_pair_of_facets(smaller,facet));
    }    
  }
  
  bool are_incident_facets_coplanar(Halfedge_handle hedge){
    const typename Kernel::Point_3& p0=get(ppmap, hedge->vertex());
    const typename Kernel::Point_3& p1=get(ppmap, hedge->next()->vertex());
    const typename Kernel::Point_3& p2=get(ppmap, hedge->opposite()->vertex());
    const typename Kernel::Point_3& p3=get(ppmap, hedge->opposite()->next()->vertex());
    return orientation( p0,p1,p2,p3 ) == COPLANAR;
  }

  void check_coplanar_edge(Halfedge_handle hedge,Halfedge_handle additional_edge,internal_IOP::Intersection_type type)
  {
    switch(type){
      case internal_IOP::FACET:
        check_coplanar_edge(hedge,additional_edge->face());
      break;
      
      case internal_IOP::EDGE:
        if ( !additional_edge->is_border() ){
          check_coplanar_edge(hedge,additional_edge->face());
        }
        if (!additional_edge->opposite()->is_border())
          check_coplanar_edge(hedge,additional_edge->opposite()->face());
      break;        
      case internal_IOP::VERTEX:
      {
        //consider  all incident faces
        Halfedge_handle current=additional_edge;
        do{
          if( !current->is_border() )
          check_coplanar_edge(hedge,current->face());
          current=current->next()->opposite();
        }
        while(current!=additional_edge);
      }
      break;
      
      default:
        CGAL_assertion(type==internal_IOP::COPLNR);
      break;
    }    
  }
  
  void check_coplanar_edge_old(Halfedge_handle hedge,Halfedge_handle additional_edge,internal_IOP::Intersection_type type)
  {
    switch(type){
      case internal_IOP::FACET:
        check_coplanar_edge(hedge,additional_edge->face());
      break;
      
      case internal_IOP::EDGE:
      {
        if ( !additional_edge->is_border() ){
          if (!additional_edge->opposite()->is_border()){
            if ( are_incident_facets_coplanar(additional_edge) )
            {
              Facet_handle facet=additional_edge->face();
              const typename Kernel::Point_3& p0=get(ppmap, facet->halfedge()->vertex());
              const typename Kernel::Point_3& p1=get(ppmap, facet->halfedge()->next()->vertex());
              const typename Kernel::Point_3& p2=get(ppmap, facet->halfedge()->opposite()->vertex());
              CGAL_precondition( orientation( p0,p1,p2, get(ppmap, hedge->vertex()) ) == COPLANAR );

              if ( has_at_least_two_incident_faces(hedge) &&  orientation( p0,p1,p2, get(ppmap, hedge->opposite()->vertex()) ) == COPLANAR )
              {
                //In case two facets are incident along a common edge of two coplanar triangles.
                //We need to remove three out of the four reported pair
                Facet_handle smaller=make_sorted_pair_of_facets(hedge->face(),hedge->opposite()->face()).first;
                coplanar_duplicated_intersection.insert(make_sorted_pair_of_facets(hedge->face(),facet));
                coplanar_duplicated_intersection.insert(make_sorted_pair_of_facets(hedge->opposite()->face(),facet));
                coplanar_duplicated_intersection.insert(make_sorted_pair_of_facets(hedge->opposite()->face(),additional_edge->opposite()->face()));
              }              
            }
            else
            {
              check_coplanar_edge(hedge,additional_edge->face());
              check_coplanar_edge(hedge,additional_edge->opposite()->face());
            }
          }
          else
            check_coplanar_edge(hedge,additional_edge->face());
        }
        else{
          CGAL_assertion(!additional_edge->opposite()->is_border());
          check_coplanar_edge(hedge,additional_edge->opposite()->face());
        }
      }
      break;        
      case internal_IOP::VERTEX:
        
      break;
      
      default:
        CGAL_assertion(type==internal_IOP::COPLNR);
      break;
    }    
  }
  
  template <class Hedge_iterator>
  void check_coplanar_edges(Hedge_iterator begin,Hedge_iterator end,Halfedge_handle additional_edge,internal_IOP::Intersection_type type)
  {
    for (Hedge_iterator it=begin;it!=end;++it)
      check_coplanar_edge(*it,additional_edge,type);
  }
  #endif // USE_DETECTION_MULTIPLE_DEFINED_EDGES
  
  void print_type_debug(internal_IOP::Intersection_type type,bool cpl,bool opp_cpl)
  {
    switch(type){
      case internal_IOP::COPLNR:
        std::cout << "COPLNR " << cpl << " " <<  opp_cpl << std::endl;
      break;
      case internal_IOP::EMPTY:
        std::cout << "EMPTY " << cpl << " " <<  opp_cpl << std::endl;
      break;
      
      case internal_IOP::FACET:
        std::cout << "FACET " << cpl << " " <<  opp_cpl << std::endl;
      break;
      
      case internal_IOP::EDGE:
        std::cout << "EDGE " << cpl << " " <<  opp_cpl << std::endl;
      break;        
      case internal_IOP::VERTEX:
        std::cout << "VERTEX " << cpl << " " <<  opp_cpl << std::endl;
      break;
    }
  }
  

  void handle_coplanar_case_VERTEX_FACET(Halfedge_handle vertex,Halfedge_handle facet,int node_id){
    visitor->new_node_added(node_id,internal_IOP::FACET,vertex,facet,true,false);
    std::vector<Halfedge_handle> all_edges;
    get_incident_edges_to_vertex(vertex,std::back_inserter(all_edges));
    typename std::vector<Halfedge_handle>::iterator it_edge=all_edges.begin();
    for (;it_edge!=all_edges.end();++it_edge){
      add_intersection_point_to_facet_and_all_edge_incident_facets(facet->facet(),*it_edge,node_id);
      typename Edge_to_intersected_facets::iterator it_ets=edge_to_sfacet.find(*it_edge);
      if (it_ets!=edge_to_sfacet.end()) it_ets->second.erase(facet->facet());
    }
  }
  
  void handle_coplanar_case_VERTEX_EDGE(Halfedge_handle vertex,Halfedge_handle edge,int node_id){
    visitor->new_node_added(node_id,internal_IOP::VERTEX,edge,vertex,false,false);
    std::vector<Halfedge_handle> all_edges;
    get_incident_edges_to_vertex(vertex,std::back_inserter(all_edges));
    typename std::vector<Halfedge_handle>::iterator it_edge=all_edges.begin();
    for (;it_edge!=all_edges.end();++it_edge){
      typename Edge_to_intersected_facets::iterator it_ets=edge_to_sfacet.find(*it_edge);
      Facet_set* fset = (it_ets!=edge_to_sfacet.end())?&(it_ets->second):NULL;
      cip_handle_case_edge(node_id,fset,*it_edge,edge);
    }
  }

  void handle_coplanar_case_VERTEX_VERTEX(Halfedge_handle vertex1,Halfedge_handle vertex2,int node_id){
    visitor->new_node_added(node_id,internal_IOP::VERTEX,vertex2,vertex1,true,false);
    std::vector<Halfedge_handle> all_edges;
    get_incident_edges_to_vertex(vertex1,std::back_inserter(all_edges));
    typename std::vector<Halfedge_handle>::iterator it_edge=all_edges.begin();          
    for (;it_edge!=all_edges.end();++it_edge){
      typename Edge_to_intersected_facets::iterator it_ets=edge_to_sfacet.find(*it_edge);
      Facet_set* fset = (it_ets!=edge_to_sfacet.end())?&(it_ets->second):NULL;
      cip_handle_case_vertex(node_id,fset,*it_edge,vertex2);
    }
  }
  
  
  template<class Cpl_inter_pt,class Coplanar_node_map>
  int get_or_create_node(Cpl_inter_pt& ipt,int& current_node,Coplanar_node_map& coplanar_node_map){
    void *v1, *v2;
    switch(ipt.type_1){
      case internal_IOP::VERTEX: v1=(void*)( &(*(ipt.info_1->vertex()))     );  break;
      case internal_IOP::EDGE  : v1=(void*)( &(*smaller_handle(ipt.info_1)) );  break;
      case internal_IOP::FACET : v1=(void*)( &(*(ipt.info_1->facet()))      );  break;
      default: CGAL_error_msg("Should not get there!");
    }

    switch(ipt.type_2){
      case internal_IOP::VERTEX: v2=(void*)( &(*(ipt.info_2->vertex()))     );  break;
      case internal_IOP::EDGE  : v2=(void*)( &(*smaller_handle(ipt.info_2)) );  break;
      case internal_IOP::FACET : v2=(void*)( &(*(ipt.info_2->facet()))      );  break;
      default: CGAL_error_msg("Should not get there!");
    }

    std::pair<void*,void*> key=make_sorted_void_pair(v1,v2);

    std::pair<typename Coplanar_node_map::iterator,bool> res=coplanar_node_map.insert(std::make_pair(key,current_node+1));
    if (res.second){ //insert a new node
      
      if (ipt.type_1==internal_IOP::VERTEX)
        add_new_node(get(ppmap, ipt.info_1->vertex()));
      else{
        if(ipt.type_2==internal_IOP::VERTEX)
          add_new_node(get(ppmap, ipt.info_2->vertex()));
        else
          add_new_node(ipt.point);
      }
      return ++current_node;
    }
    return res.first->second;
  }
  
  void compute_intersection_of_coplanar_facets(int& current_node){
    typedef std::map<std::pair<void*,void*>,int> Coplanar_node_map;
    Coplanar_node_map coplanar_node_map;
    
    for (typename Coplanar_facets_set::iterator it=coplanar_facets.begin();it!=coplanar_facets.end();++it){
      Facet_handle f1=it->first;
      Facet_handle f2=it->second;
      typedef internal_IOP::Intersection_point_with_info<Kernel,Halfedge_handle,PolyhedronPointPMap> Cpl_inter_pt;
      std::list<Cpl_inter_pt> inter_pts;
      internal_IOP::intersection_coplanar_facets<Kernel>(f1->halfedge(),f2->halfedge(),ppmap,inter_pts);
//      std::cout << "found " << inter_pts.size() << " inter pts: "; 
      std::size_t nb_pts=inter_pts.size();
      std::vector<int> cpln_nodes; cpln_nodes.reserve(nb_pts);
      for (typename std::list<Cpl_inter_pt>::iterator iti=inter_pts.begin();iti!=inter_pts.end();++iti){
        #ifdef CGAL_COREFINEMENT_DEBUG
        //iti->print_debug();
        #endif
        CGAL_assertion(iti->is_valid());
        int node_id=get_or_create_node(*iti,current_node,coplanar_node_map);
        cpln_nodes.push_back(node_id);

        switch(iti->type_1){
          case internal_IOP::VERTEX:
          {
            switch(iti->type_2){
              case internal_IOP::VERTEX: handle_coplanar_case_VERTEX_VERTEX(iti->info_1,iti->info_2,node_id); break;
              case internal_IOP::EDGE  : handle_coplanar_case_VERTEX_EDGE(iti->info_1,iti->info_2,node_id);   break;
              case internal_IOP::FACET : handle_coplanar_case_VERTEX_FACET(iti->info_1,iti->info_2,node_id);  break;
              default: CGAL_error_msg("Should not get there!");
            }
          }
          break;
          case internal_IOP::EDGE:{
            switch(iti->type_2){
              case internal_IOP::VERTEX:handle_coplanar_case_VERTEX_EDGE(iti->info_2,iti->info_1,node_id);break;
              case internal_IOP::EDGE:
              {
                visitor->new_node_added(node_id,internal_IOP::EDGE,iti->info_1,iti->info_2,false,false);
                typename Edge_to_intersected_facets::iterator it_ets=edge_to_sfacet.find(iti->info_1);
                Facet_set* fset = (it_ets!=edge_to_sfacet.end())?&(it_ets->second):NULL;
                cip_handle_case_edge(node_id,fset,iti->info_1,iti->info_2);                
              }
              break;
              default: CGAL_error_msg("Should not get there!");
            }
          }            
          break;
          
          case internal_IOP::FACET:
          {
            CGAL_assertion(iti->type_2==internal_IOP::VERTEX);
            handle_coplanar_case_VERTEX_FACET(iti->info_2,iti->info_1,node_id);
          }
          break;
          
          default: CGAL_error_msg("Should not get there!");
        }
      }
      switch (nb_pts){
        case 0: break;
        case 1:
        {
          typename Facets_to_nodes_map::iterator it_list=  
            f_to_node.insert( std::make_pair( Facet_pair_and_int(*it,1),std::set<int>()) ).first;
          it_list->second.insert(cpln_nodes[0]);
        }
        break;
        default:
        {
          int i=0;
          std::size_t stop=nb_pts + (nb_pts<3?-1:0);
          for (std::size_t k=0;k<stop;++k){
            typename Facets_to_nodes_map::iterator it_list=
              f_to_node.insert( std::make_pair( Facet_pair_and_int(*it,++i),std::set<int>()) ).first;
            it_list->second.insert( cpln_nodes[k] );
            it_list->second.insert( cpln_nodes[(k+1)%nb_pts] );
          }
        }
      }
//      std::cout << std::endl;
    }
  }
  
  void compute_intersection_points(int& current_node){
    for(typename Edge_to_intersected_facets::iterator it=edge_to_sfacet.begin();it!=edge_to_sfacet.end();++it){
      Halfedge_handle edge=it->first;
      Facet_set& fset=it->second;
      while (!fset.empty()){
        Facet_handle facet=*fset.begin();

        Intersection_result res=internal_IOP::do_intersect<Polyhedron,Kernel,Use_const_polyhedron>(edge,facet,ppmap);
        internal_IOP::Intersection_type type=CGAL::cpp11::get<0>(res);
        
        //handle degenerate case: one extremity of edge below to facet
        std::vector<Halfedge_handle> all_edges;
        if ( CGAL::cpp11::get<2>(res) )
          get_incident_edges_to_vertex(edge,std::back_inserter(all_edges));
        else{
          if ( CGAL::cpp11::get<3>(res) )
            get_incident_edges_to_vertex(edge->opposite(),std::back_inserter(all_edges));
          else
            all_edges.push_back(edge);
        }
        
        CGAL_precondition(*all_edges.begin()==edge || *all_edges.begin()==edge->opposite());
//        print_type_debug(type,CGAL::cpp11::get<2>(res),CGAL::cpp11::get<3>(res));
       
        #ifdef USE_DETECTION_MULTIPLE_DEFINED_EDGES
        check_coplanar_edges(boost::next(all_edges.begin()),all_edges.end(),CGAL::cpp11::get<1>(res),type);
        #endif
        
        typename std::vector<Halfedge_handle>::iterator it_edge=all_edges.begin();
        switch(type){
          case internal_IOP::COPLNR:
            #ifndef DO_NOT_HANDLE_COPLANAR_FACETS
            assert(!"COPLNR : this point should never be reached!");
            #else
            //nothing need to be done, cf. comments at the beginning of the file
            #endif
          break;
          case internal_IOP::EMPTY:
            fset.erase(fset.begin());
            CGAL_assertion(!cgal_do_intersect_debug(edge,facet));
          break;

          // Case when the edge pierces the facet in its interior.
          case internal_IOP::FACET:
          {
            CGAL_assertion(cgal_do_intersect_debug(edge,facet));
            CGAL_assertion(facet==CGAL::cpp11::get<1>(res)->face());

            int node_id=++current_node;
            add_new_node(edge,facet,res,nodes);
            visitor->new_node_added(node_id,internal_IOP::FACET,edge,facet->halfedge(),CGAL::cpp11::get<2>(res),CGAL::cpp11::get<3>(res));
            for (;it_edge!=all_edges.end();++it_edge){
              add_intersection_point_to_facet_and_all_edge_incident_facets(facet,*it_edge,node_id);
              //erase facet from the list to test intersection with it_edge
              if ( it_edge==all_edges.begin() )
                fset.erase(fset.begin());
              else
              {
                typename Edge_to_intersected_facets::iterator it_ets=edge_to_sfacet.find(*it_edge);
                if(it_ets!=edge_to_sfacet.end()) it_ets->second.erase(facet);
              }
            }
          } // end case FACET
          break;

          // Case when the edge intersect one edge of the facet.
          case internal_IOP::EDGE:
          {
            CGAL_assertion(cgal_do_intersect_debug(edge,facet));
            int node_id=++current_node;
            add_new_node(edge,facet,res,nodes);
            Halfedge_handle edge_intersected=CGAL::cpp11::get<1>(res);
            visitor->new_node_added(node_id,internal_IOP::EDGE,edge,edge_intersected,CGAL::cpp11::get<2>(res),CGAL::cpp11::get<3>(res));
            for (;it_edge!=all_edges.end();++it_edge){
              if ( it_edge!=all_edges.begin() ){
                typename Edge_to_intersected_facets::iterator it_ets=edge_to_sfacet.find(*it_edge);
                Facet_set* fset_bis = (it_ets!=edge_to_sfacet.end())?&(it_ets->second):NULL;
                cip_handle_case_edge(node_id,fset_bis,*it_edge,edge_intersected);
              }
              else
                cip_handle_case_edge(node_id,&fset,*it_edge,edge_intersected);
            }
          } // end case EDGE
          break;

          case internal_IOP::VERTEX:
          {
            CGAL_assertion(cgal_do_intersect_debug(edge,facet));
            int node_id=++current_node;
            Halfedge_handle vertex_intersected=CGAL::cpp11::get<1>(res);
            add_new_node(get(ppmap, vertex_intersected->vertex())); //we use the original vertex to create the node
            //before it was internal_IOP::FACET but do not remember why, probably a bug...
            visitor->new_node_added(node_id,internal_IOP::VERTEX,edge,vertex_intersected,CGAL::cpp11::get<2>(res),CGAL::cpp11::get<3>(res));
            for (;it_edge!=all_edges.end();++it_edge){
              if ( it_edge!=all_edges.begin() ){
                typename Edge_to_intersected_facets::iterator it_ets=edge_to_sfacet.find(*it_edge);
                Facet_set* fset_bis = (it_ets!=edge_to_sfacet.end())?&(it_ets->second):NULL;                
                cip_handle_case_vertex(node_id,fset_bis,*it_edge,vertex_intersected);
              }
              else
                cip_handle_case_vertex(node_id,&fset,*it_edge,vertex_intersected);
            }
          } // end case VERTEX
          break;

        } // end switch on the type of the intersection
      } // end loop on all facets that intersect the edge
    } // end loop on all entries (edges) in 'edge_to_sfacet'
    CGAL_assertion(nodes.size()==unsigned(current_node+1));
  }
  
  #ifdef USE_DETECTION_MULTIPLE_DEFINED_EDGES
  void remove_duplicated_intersecting_edges()
  {
    for (typename Coplanar_duplicated_intersection_set::iterator 
        it=coplanar_duplicated_intersection.begin();
        it!=coplanar_duplicated_intersection.end();
        ++it)
    {
      typename Facets_to_nodes_map::iterator res=f_to_node.find(*it);
      //CGAL_assertion(res!=f_to_node.end());
      //we cannot use a precondition here: in some cases the coplanarity test is not sufficient.
      //if on surface1 we have to coplanar triangle incident along edge e. Then in surface2, take a triangle
      //with one edge inside one triangle of surface1 such that one vertex in on e. Then the collinearity test
      //return true for both faces but only one implies a duplicated edge
      if(res!=f_to_node.end())
        f_to_node.erase(res);
    }
  }
  #else // not USE_DETECTION_MULTIPLE_DEFINED_EDGES
  void remove_duplicated_intersecting_edges()
  {
    std::set< std::pair<int,int> > already_seen;
    std::list<typename Facets_to_nodes_map::iterator> to_erase;
    for (typename Facets_to_nodes_map::iterator 
          it=f_to_node.begin();
          it!=f_to_node.end();
          ++it
    )
    {
      if (it->second.size()==1) continue;
      CGAL_precondition(it->second.size()==2);
      //it->second is a set so int are already sorted
      bool is_new=already_seen.insert(  std::make_pair(
                                       *(it->second.begin()),
                                       *boost::next(it->second.begin()) )
      ).second;
      
      if (!is_new)
        to_erase.push_back(it);
    }
    
    for ( typename std::list<typename Facets_to_nodes_map::iterator>::iterator
          it=to_erase.begin();it!=to_erase.end();++it
    )
      f_to_node.erase(*it);
  }
  #endif // not USE_DETECTION_MULTIPLE_DEFINED_EDGES


  struct Graph_node{
    std::set<int> neighbors;
    unsigned size;
    
    Graph_node():size(0){}
    
    void insert(int i){
      ++size;
      CGAL_assertion(neighbors.find(i)==neighbors.end());
      neighbors.insert(i);
    }
    
    void erase(int i){
      CGAL_assertion(neighbors.find(i)!=neighbors.end());
      neighbors.erase(i);
    }
    void make_terminal() {size=45;}
    bool is_terminal()const {return size!=2;}
    bool empty() const {return neighbors.empty();}
    int top() const {return *neighbors.begin();}
    void pop() {
      CGAL_assertion(!neighbors.empty());
      neighbors.erase(neighbors.begin());
    }
  };


  template <class Output_iterator>
  void construct_polylines(Nodes_vector& nodes,Output_iterator out){
    typedef std::map<int,Graph_node> Graph;
    Graph graph;
    
    //counts the number of time each node has been seen
    std::size_t nb_nodes=nodes.size();
    std::vector<int> node_mult(nb_nodes,0);
    bool isolated_point_seen=false;
    for (typename Facets_to_nodes_map::iterator it=f_to_node.begin();it!=f_to_node.end();++it){
      const std::set<int>& segment=it->second;
      CGAL_assertion(segment.size()==2 || segment.size()==1);
      if (segment.size()==2){
        int i=*segment.begin();
        int j=*boost::next(segment.begin());
        typename Graph::iterator ins_res=graph.insert(std::make_pair(i,Graph_node())).first;
        ins_res->second.insert(j);
        ins_res=graph.insert(std::make_pair(j,Graph_node())).first;
        ins_res->second.insert(i);
        ++(node_mult[i]);
        ++(node_mult[j]);
      }
      else{
        CGAL_assertion(segment.size()==1);
        isolated_point_seen=true;
      }
    }
    
    //add isolated points
    if (isolated_point_seen){
      for (unsigned index=0;index<nb_nodes;++index)
        if (node_mult[index]==0){
          *out++=std::vector<typename Kernel::Point_3>(1,nodes[index]);
          visitor->start_new_polyline(index,index);
        }
    }
    
    //visitor call
    visitor->annotate_graph(graph.begin(),graph.end());
    
    bool only_cycle=false;
    while (!graph.empty()){
      typename Graph::iterator it=graph.begin();
      for (;!only_cycle && it!=graph.end();++it){
        if (it->second.is_terminal()) break;
      }
      
      std::vector<typename Kernel::Point_3> polyline;
      
      if(!only_cycle && it!=graph.end()){
        //this is a polyline
        int i=it->first;
        int j=it->second.top();
        visitor->start_new_polyline(i,j);
        CGAL_assertion(i!=j);
        it->second.pop();
        if (it->second.empty())
          graph.erase(it);
        polyline.push_back(nodes[i]);
        visitor->add_node_to_polyline(i);
        while(true){
          it=graph.find(j);
          CGAL_assertion(it!=graph.end());
          it->second.erase(i);
          i=j;
          polyline.push_back(nodes[i]);
          visitor->add_node_to_polyline(i);
          if (it->second.empty()){
            graph.erase(it);
            break;
          }
          if (it->second.is_terminal()) break;
          j=it->second.top();
          it->second.pop();
          if (it->second.empty())
            graph.erase(it);
        }
        *out++=polyline;
      }
      else{
        //it remains only cycles
        only_cycle=true;
        it=graph.begin();
        int i=it->first;
        int j=it->second.top();
        visitor->start_new_polyline(i,j);
        graph.erase(it);
        polyline.push_back(nodes[i]);
        visitor->add_node_to_polyline(i);
        int first=i;
        do{
          it=graph.find(j);
          it->second.erase(i);
          i=j;
          polyline.push_back(nodes[i]);
          visitor->add_node_to_polyline(i);
          j=it->second.top();
          graph.erase(it);
        }while(j!=first);
        polyline.push_back(nodes[j]);// we duplicate first point for cycles
        visitor->add_node_to_polyline(j);
        *out++=polyline;      
      }
    }
  }
  
  int get_other_int(const std::set<int>& s,int i) const {
    if (*s.begin()!=i) return *s.begin();
    return *boost::next(s.begin());
  }
  
  template <class T,class Dispatch_out_it>
  bool is_grabbed(const Dispatch_out_it&) const{
    return CGAL::Is_in_tuple<T,typename Dispatch_out_it::Value_type_tuple>::value;
  }
  
  
  template <class OutputIterator>
  struct Is_dispatch_based_ouput_iterator{
    typedef  boost::false_type type;
  };

  template <template<class V_,class O_> class Dispatch_based_output_it,class V,class O>
  struct Is_dispatch_based_ouput_iterator<Dispatch_based_output_it<V,O> >{
    typedef typename boost::is_base_of< Dispatch_output_iterator<V,O>,
                                        Dispatch_based_output_it<V,O>  >::type type;
  };
  
  template <class Output_iterator>
  inline void construct_polylines_with_info(Nodes_vector& nodes,Output_iterator out){
    return construct_polylines_with_info(nodes,out,typename Is_dispatch_based_ouput_iterator<Output_iterator>::type());
  }
    
  template <class Output_iterator>
  void construct_polylines_with_info(Nodes_vector& nodes,Output_iterator out,boost::false_type){
    construct_polylines_with_info(nodes,
                                  dispatch_or_drop_output<std::vector<typename Kernel::Point_3> >(out),boost::true_type());
  }
  
  template <template<class V_,class O_> class Dispatch_based_output_it,class V,class O>
  void construct_polylines_with_info(Nodes_vector& nodes,
                                     Dispatch_based_output_it<V,O> out,boost::true_type)
  {
    typedef typename Facets_to_nodes_map::value_type Edge;
    typedef std::list<Facet_pair> Polyline_info;
    
    
    std::size_t nb_nodes=nodes.size();
    std::vector<int> node_mult(nb_nodes,0);
    std::vector<bool> terminal_bools(nb_nodes,false);
    std::vector< std::set<Edge*> > connections(nb_nodes);
    // --counts the number of time each node has been seen
    // --associate to each node its incident edges. An edge = a pair of Facet_handle+2 indices of intersection points
    for (typename Facets_to_nodes_map::iterator it=f_to_node.begin();it!=f_to_node.end();++it){
      const std::set<int>& segment=it->second;
      CGAL_assertion(segment.size()==2 || segment.size()==1);
      if (segment.size()==2){
        int i=*segment.begin();
        int j=*boost::next(segment.begin());
        connections[i].insert(&(*it));
        connections[j].insert(&(*it));
        ++(node_mult[i]);
        ++(node_mult[j]);
      }
    }

    //detect terminal nodes and isolated nodes
    for (unsigned k=0;k<nb_nodes;++k){
      if (node_mult[k]!=2) terminal_bools[k]=true;
      if (node_mult[k]==0){
        *out++=std::vector<typename Kernel::Point_3>(1,nodes[k]);
        if ( is_grabbed<std::vector<Facet_pair> >(out))
          *out++=std::vector<Facet_pair>();
      }
    }
   
    //visitor call
    visitor->update_terminal_nodes(terminal_bools);
    
    //We start from a node N and recursively walk one edge to find other
    // node. If this is a cycle we stop when we are back at the node N;
    //otherwise we stop at a terminal node and restart a walk from N
    //following another edge (if N is not terminal) until finding a terminal
    //node. With this we can associate to each edge the pair of facet_handle
    //intersecting that define this edge.
    unsigned current_node=0;
    while (current_node!=nb_nodes){
      if (connections[current_node].empty()){
        ++current_node;
        continue;
      }
      
      Edge* edge=*connections[current_node].begin();
      connections[current_node].erase(connections[current_node].begin());
      
      Polyline_info polyline_info;
      std::list<typename Kernel::Point_3> polyline_embedding;
      
      if ( is_grabbed<std::vector<Facet_pair> >(out))
        polyline_info.push_back(edge->first.first);
      polyline_embedding.push_back(nodes[current_node]);
      
      unsigned i=current_node;
      unsigned start_node=current_node;
      bool reverse=false;
      while (true){
        i=get_other_int(edge->second,i);
        connections[i].erase(edge);
        
        if (reverse) polyline_embedding.push_front(nodes[i]);
        else         polyline_embedding.push_back(nodes[i]);
        
        if (i==start_node) break;
        if (terminal_bools[i]){
          if (reverse || terminal_bools[current_node]) break;
          reverse=true;
          i=current_node;
          if ( connections[i].empty() ) break;
        }
        
        edge=*connections[i].begin();
        connections[i].erase(connections[i].begin());
        
        if ( is_grabbed<std::vector<Facet_pair> >(out)){
          if (reverse) polyline_info.push_front(edge->first.first);
          else         polyline_info.push_back(edge->first.first);
        }
          
      }
      
      *out++=std::vector<typename Kernel::Point_3>(polyline_embedding.begin(),polyline_embedding.end());
      if ( is_grabbed<std::vector<Facet_pair> >(out)){
        CGAL_assertion(polyline_embedding.size()==polyline_info.size()+1);
        *out++=std::vector<Facet_pair>(polyline_info.begin(),polyline_info.end());
      }
    }
  }
  
//debug functions
  
  bool cgal_do_intersect_debug(Halfedge_handle eh,Facet_handle fh){
    Triangle t( get(ppmap, fh->halfedge()->vertex()),
                get(ppmap, fh->halfedge()->next()->vertex()),
                get(ppmap, fh->halfedge()->next()->next()->vertex()));

    Segment s( get(ppmap, eh->vertex()),
               get(ppmap, eh->opposite()->vertex()));

    return CGAL::do_intersect( s, t);
  }

  bool cgal_do_intersect_debug(Facet_handle fh1,Facet_handle fh2){
    Triangle t1( get(ppmap, fh1->halfedge()->vertex()),
                 get(ppmap, fh1->halfedge()->next()->vertex()),
                 get(ppmap, fh1->halfedge()->next()->next()->vertex()));
    Triangle t2( get(ppmap, fh2->halfedge()->vertex()),
                 get(ppmap, fh2->halfedge()->next()->vertex()),
                 get(ppmap, fh2->halfedge()->next()->next()->vertex()));


    return CGAL::do_intersect( t1, t2);
  }
  
  void print_f_to_node_debug(){
    std::cout << "print_f_to_node_debug " << &f_to_node << std::endl;
    for (typename Facets_to_nodes_map::iterator it=f_to_node.begin();it!=f_to_node.end();++it){
      std::cout << &(*(it->first.first.first)) << " " << &(*(it->first.first.second)) << " " << it->first.second << " -> {";
      std::copy(it->second.begin(),it->second.end(),std::ostream_iterator<int>(std::cout,","));
      std::cout << "}" <<std::endl;
    }
  }
  
  void print_graph_debug(const std::map<int,Graph_node>& graph){
    for (typename std::map<int,Graph_node>::const_iterator it=graph.begin();it!=graph.end();++it){
      std::cout << it->first << " -> {";
      std::copy(it->second.neighbors.begin(),it->second.neighbors.end(),std::ostream_iterator<int>(std::cout,","));
      std::cout << "}" <<std::endl;      
    }
  }
  
  void print_edge_to_sfacet_debug(){
    std::cout << "Potential intersection "<< edge_to_sfacet.size() << std::endl;
    for(typename Edge_to_intersected_facets::iterator it=edge_to_sfacet.begin();it!=edge_to_sfacet.end();++it){
      Facet_set& fset=it->second;
      std::cout << &fset << " fset size " << fset.size() << std::endl;
    }
  }
  
  
  template <class OutputIterator>
  OutputIterator main_run(OutputIterator out,bool build_polylines=true){
    // std::cout << edge_to_sfacet.size() << std::endl;
    int current_node=-1;
    
    //print_edge_to_sfacet_debug();
    #ifndef DO_NOT_HANDLE_COPLANAR_FACETS
    //first handle coplanar triangles
    if ( do_compute_intersection_of_coplanar_facets )
      compute_intersection_of_coplanar_facets(current_node);
    visitor->set_number_of_intersection_points_from_coplanar_facets(current_node+1);
    #endif // not DO_NOT_HANDLE_COPLANAR_FACETS
    //print_edge_to_sfacet_debug();
    //compute intersection points of segments and triangles.
    //build node of the graph
    //build connectivity info
    compute_intersection_points(current_node); // 'current_node' is passed by
                                               // non-const reference
    
    if (!build_polylines){
      visitor->finalize(nodes);
      return out;
    }
    //remove duplicated intersecting edges:      
    //  In case two facets are incident along such an edge coplanar in a facet of another polyhedron (and one extremity inside the facet), the intersection
    //  will be reported twice. We kept track (check_coplanar_edge(s)) of this so that, we can remove one intersecting edge out of the two
    //print_f_to_node_debug();
    remove_duplicated_intersecting_edges();
    
    //std::cout << "f_to_node "<< f_to_node.size() << std::endl;
    //print_f_to_node_debug();
    //collect connectivity infos and create polylines
    if ( Node_visitor::do_need_vertex_graph )
      construct_polylines(nodes,out); //using the graph approach (at some point we know all connections between intersection points)
    else
      construct_polylines_with_info(nodes,out); //direct construction by propagation
    
    visitor->finalize(nodes);    
    
    return out;
  }
  
public:
  Intersection_of_Polyhedra_3(PolyhedronPointPMap ppmap=PolyhedronPointPMap())
    :ppmap(ppmap),nodes(ppmap),
     visitor(new Node_visitor()),
     is_default_visitor(true){}
  Intersection_of_Polyhedra_3(Node_visitor& v,
                              PolyhedronPointPMap ppmap=PolyhedronPointPMap())
    :ppmap(ppmap),nodes(ppmap),visitor(&v),is_default_visitor(false){}
  ~Intersection_of_Polyhedra_3(){if (is_default_visitor) delete visitor;}
  //pairwise intersection between all elements in the range
  template <class InputIterator, class OutputIterator>
  OutputIterator
  operator()(InputIterator begin, InputIterator end, OutputIterator out) {
    for(InputIterator it1=begin;it1!=end;++it1){
      CGAL_precondition( it1->is_pure_triangle() );
      Polyhedron_ref P=*it1;
      visitor->new_input_polyhedron(P);
      for(InputIterator it2=boost::next(it1);it2!=end;++it2){  
        CGAL_precondition( it2->is_pure_triangle() );
        Polyhedron_ref Q=*it2;
        filter_intersections(P, Q);
        filter_intersections(Q, P);
      }
    }
    
    return main_run(out);
  }
  
  //pairwise intersection between all elements in the range
  //(pointers version)
  template <class InputIterator, class OutputIterator>
  OutputIterator
  operator()(InputIterator begin, InputIterator end, OutputIterator out, int) {
    for(InputIterator it1=begin;it1!=end;++it1){
      CGAL_precondition( (*it1)->is_pure_triangle() );
      Polyhedron_ref P=**it1;
      visitor->new_input_polyhedron(P);
      for(InputIterator it2=boost::next(it1);it2!=end;++it2){  
        CGAL_precondition( (*it2)->is_pure_triangle() );
        Polyhedron_ref Q=**it2;
        filter_intersections(P, Q);
        filter_intersections(Q, P);
      }
    }
    
    return main_run(out);
  }
  
  //intersection between P and each element in the range
  template <class InputIterator, class OutputIterator>
  OutputIterator
  operator()( Polyhedron_ref P, InputIterator begin, InputIterator end, OutputIterator out) {
    CGAL_precondition( P.is_pure_triangle() );
    visitor->new_input_polyhedron(P);
    for(InputIterator it=begin;it!=end;++it){
      CGAL_precondition( it->is_pure_triangle() );
      Polyhedron_ref Q=*it;
      visitor->new_input_polyhedron(Q);
      filter_intersections(P, Q);
      filter_intersections(Q, P);
    }
    return main_run(out);
  }
  
  //intersection between P and each element in the range
  //(pointers version)
  template <class InputIterator, class OutputIterator>
  OutputIterator
  operator()(Polyhedron_ref P, InputIterator begin, InputIterator end, OutputIterator out, int) {
    CGAL_precondition( P.is_pure_triangle() );
    visitor->new_input_polyhedron(P);
    for(InputIterator it=begin;it!=end;++it){
      CGAL_precondition( (*it)->is_pure_triangle() );
      Polyhedron_ref Q=**it;
      visitor->new_input_polyhedron(Q);
      filter_intersections(P, Q);
      filter_intersections(Q, P);
    }
    return main_run(out);
  }
  
  //intersection between P and Q
  template <class OutputIterator>
  OutputIterator
  operator()(Polyhedron_ref P, Polyhedron_ref Q, OutputIterator out) {
    visitor->new_input_polyhedron(P);
    visitor->new_input_polyhedron(Q);
    filter_intersections(P, Q);
    filter_intersections(Q, P);
    return main_run(out);
  }

  //intersection between P and Q, only visitor called not polyline is constructed
  void operator()(Polyhedron_ref P, Polyhedron_ref Q) {
    visitor->new_input_polyhedron(P);
    visitor->new_input_polyhedron(Q);
    filter_intersections(P, Q);
    filter_intersections(Q, P);
    main_run(Emptyset_iterator(),false);
  }
};

template <typename Polyhedron, typename OutputIterator>
OutputIterator
intersection_Polyhedron_3_Polyhedron_3(const Polyhedron& P, const Polyhedron& Q, OutputIterator out)
{
  return Intersection_of_Polyhedra_3<Polyhedron>()(P,Q,out);
}

}// namespace CGAL

#endif //CGAL_INTERSECTION_OF_POLYHEDRA_3_H

/*
  // Local variables for Emacs:
  //   - set special indentation of case labels, compared to usual C/C++
  //     indentation styles.
  Local Variables:
  c-file-offsets:((case-label . +))
  End:
*/<|MERGE_RESOLUTION|>--- conflicted
+++ resolved
@@ -965,11 +965,7 @@
           return; //no intersection
         }
         //WARNING THIS IS DONE ONLY FOR POLYHEDRON (MAX TWO INCIDENT FACETS TO EDGE)
-<<<<<<< HEAD
-        if (/* !eh->is_border() && */ orientation(a,b,c,eh->next()->vertex()->point())==COPLANAR){
-=======
-        if (!eh->is_border() && orientation(a,b,c,get(ppmap, eh->next()->vertex()))==COPLANAR){
->>>>>>> 2be2009a
+        if (/* !eh->is_border() && */ orientation(a,b,c,get(ppmap, eh->next()->vertex()))==COPLANAR){
           coplanar_facets.insert(make_sorted_pair_of_facets(eh->facet(),fh->facet()));
         }
         if (!eh->opposite()->is_border() && orientation(a,b,c,get(ppmap, eh->opposite()->next()->vertex()))==COPLANAR){
