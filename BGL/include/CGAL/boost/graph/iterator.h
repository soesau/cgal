// Copyright (c) 2014  GeometryFactory (France).  All rights reserved.
//
// This file is part of CGAL (www.cgal.org)
//
// $URL$
// $Id$
// SPDX-License-Identifier: LGPL-3.0-or-later OR LicenseRef-Commercial
//
//
// Author(s)     : Andreas Fabri

#ifndef CGAL_BGL_ITERATORS_H
#define CGAL_BGL_ITERATORS_H

#include <stdexcept>

#include <boost/graph/graph_traits.hpp>
#include <boost/iterator/iterator_adaptor.hpp>

#include <CGAL/Iterator_range.h>
#include <CGAL/assertions.h>
#include <CGAL/circulator_bases.h>
#include <CGAL/boost/graph/internal/helpers.h>

namespace CGAL {

/// \cond SKIP_IN_MANUAL

namespace internal {

template <typename G>
struct Edge {
  const G* g;

  Edge()
    : g(nullptr)
  {}

  Edge(const G& g)
    : g(&g)
  {}

  typedef typename boost::graph_traits<G>::edge_descriptor result_type;
  typedef typename boost::graph_traits<G>::halfedge_descriptor argument_type;

  result_type operator()(argument_type h) const
  {
    return edge(h, *g);
  }
};

template <typename G>
struct Opposite_edge {
  const G* g;

  Opposite_edge()
    : g(nullptr)
  {}

  Opposite_edge(const G& g)
    : g(&g)
  {}

  typedef typename boost::graph_traits<G>::edge_descriptor result_type;
  typedef typename boost::graph_traits<G>::halfedge_descriptor argument_type;

  result_type operator()(argument_type h) const
  {
    return edge(opposite(h,*g), *g);
  }
};

template <typename G>
struct Opposite_halfedge {
  const G* g;

  Opposite_halfedge()
    : g(nullptr)
  {}

  Opposite_halfedge(const G& g)
    : g(&g)
  {}

  typedef typename boost::graph_traits<G>::halfedge_descriptor result_type;
  typedef typename boost::graph_traits<G>::halfedge_descriptor argument_type;

  result_type operator()(argument_type h) const
  {
    return opposite(h,*g);
  }
};

template <typename G>
struct Target {
  const G* g;

  Target()
    : g(nullptr)
  {}

  Target(const G& g)
    : g(&g)
  {}

  typedef typename boost::graph_traits<G>::vertex_descriptor result_type;
  typedef typename boost::graph_traits<G>::halfedge_descriptor argument_type;

  result_type operator()(argument_type h) const
  {
    return target(h,*g);
  }
};

template <typename G>
struct Source {
  const G* g;

  Source()
    : g(nullptr)
  {}

  Source(const G& g)
    : g(&g)
  {}

  typedef typename boost::graph_traits<G>::vertex_descriptor result_type;
  typedef typename boost::graph_traits<G>::halfedge_descriptor argument_type;

  result_type operator()(argument_type h) const
  {
    return source(h,*g);
  }
};

template <typename G>
struct Face {
  const G* g;

  Face()
    : g(nullptr)
  {}

  Face(const G& g)
    : g(&g)
  {}

  typedef typename boost::graph_traits<G>::face_descriptor result_type;
  typedef typename boost::graph_traits<G>::halfedge_descriptor argument_type;

  result_type operator()(argument_type h) const
  {
    return face(h,*g);
  }
};
template <typename G>
struct Opposite_face {
  const G* g;

  Opposite_face()
    : g(nullptr)
  {}

  Opposite_face(const G& g)
    : g(&g)
  {}

  typedef typename boost::graph_traits<G>::face_descriptor result_type;
  typedef typename boost::graph_traits<G>::halfedge_descriptor argument_type;

  result_type operator()(argument_type h) const
  {
    return face(opposite(h,*g),*g);
  }
};
} // namespace internal
/// \endcond

/**
 * \ingroup PkgBGLIterators
 * A bidirectional iterator with value type `boost::graph_traits<Graph>::%halfedge_descriptor` over all halfedges having the same vertex as source.
 * Let `h` be a halfedge of graph `g`. For a `Halfedge_around_source_iterator` `havi` with `h = *havi;`
 * the following holds: Either `++havi` is the past the end iterator, or `next(opposite(h,g),g) == *++havi`.
 * \tparam Graph must be a model of the concept `HalfedgeGraph`
 * \cgalModels `BidirectionalIterator`
 */
template <typename Graph>
class Halfedge_around_source_iterator {
  typedef Halfedge_around_source_iterator Self;
public:
#ifndef DOXYGEN_RUNNING
  typedef typename boost::graph_traits<Graph>::halfedge_descriptor halfedge_descriptor;
  typedef typename boost::graph_traits<Graph>::halfedge_descriptor vertex_descriptor;
  typedef std::bidirectional_iterator_tag     iterator_category;
  typedef halfedge_descriptor                 value_type;
  typedef value_type*                         pointer;
  typedef const value_type&                   reference;
  typedef std::ptrdiff_t                      difference_type;

private:
  halfedge_descriptor anchor, pos;
  const Graph* g;
  int      winding;
#endif

public:
  Halfedge_around_source_iterator()
    : anchor(), pos(), g(nullptr), winding(0)
  {}

  Halfedge_around_source_iterator(halfedge_descriptor hd, const Graph& g, int n=0)
    : anchor(hd), pos(hd), g(&g), winding((hd==halfedge_descriptor())?1:n)
  {}

#ifndef DOXYGEN_RUNNING
<<<<<<< HEAD

  explicit operator bool() const
  {
    return (! (this->base() == nullptr));
  }
=======
>>>>>>> b364ff65

  bool operator==( const Self& i) const {
    CGAL_assertion( anchor == anchor);
    return  ( g == i.g) && ( pos == i.pos) && ( winding == i.winding);
  }

  bool operator!=( const Self& i) const {
    return !(*this == i);
  }

  bool operator== (void* ) const
  {
    return g == nullptr;
  }

  reference operator*() const
  {
    return pos;
  }

  pointer operator->() const
  {
    return &pos;
  }

  Self& operator++() {
    pos = next(opposite(pos,*g),*g);
    if ( pos == anchor)
      ++winding;
    return *this;
  }
  Self  operator++(int) {
    Self tmp = *this;
    ++*this;
    return tmp;
  }
  Self& operator--() {
    if ( pos == anchor)
      --winding;
    pos = opposite(prev(pos,*g),*g);
    return *this;
  }
  Self  operator--(int) {
    Self tmp = *this;
    --*this;
    return tmp;
  }
#endif
};

/**
 * \ingroup PkgBGLIterators
 * A bidirectional iterator with value type `boost::graph_traits<Graph>::%halfedge_descriptor` over all halfedges having the same vertex as target.
 * Let `h` be a halfedge of graph `g`. For a `Halfedge_around_target_iterator` `havi` with `h = *havi;`
 * the following holds: Either `++havi` is the past the end iterator, or `opposite(next(h,g),g) == *++havi`.
 * \tparam Graph must be a model of the concept `HalfedgeGraph`
 * \cgalModels `BidirectionalIterator`
 */

template <typename Graph>
class Halfedge_around_target_iterator {
  typedef Halfedge_around_target_iterator Self;

public:
#ifndef DOXYGEN_RUNNING
  typedef typename boost::graph_traits<Graph>::halfedge_descriptor halfedge_descriptor;
  typedef typename boost::graph_traits<Graph>::halfedge_descriptor vertex_descriptor;
  typedef std::bidirectional_iterator_tag     iterator_category;
  typedef halfedge_descriptor                 value_type;
  typedef value_type*                         pointer;
  typedef const value_type&                   reference;
  typedef std::ptrdiff_t                      difference_type;

private:
  halfedge_descriptor anchor, pos;
  const Graph* g;
  int      winding;
#endif

public:
  Halfedge_around_target_iterator()
    : anchor(), pos(), g(nullptr), winding(0)
  {}

  Halfedge_around_target_iterator(halfedge_descriptor hd, const Graph& g, int n=0)
    : anchor(hd), pos(hd), g(&g), winding((hd==halfedge_descriptor())?1:n)
  {}

#ifndef DOXYGEN_RUNNING
<<<<<<< HEAD

  explicit operator bool() const
  {
    return (! (this->base() == nullptr));
  }
=======
>>>>>>> b364ff65

  bool operator==( const Self& i) const {
    CGAL_assertion( anchor == anchor);
    return  ( g == i.g) && ( pos == i.pos) && ( winding == i.winding);
  }

  bool operator!=( const Self& i) const {
    return !(*this == i);
  }

  bool operator== (void* ) const
  {
    return g == nullptr;
  }

  reference operator*() const
  {
    return pos;
  }

  pointer operator->() const
  {
    return &pos;
  }

  Self& operator++() {
    pos = opposite(next(pos,*g),*g);
    if ( pos == anchor)
      ++winding;
    return *this;
  }
  Self  operator++(int) {
    Self tmp = *this;
    ++*this;
    return tmp;
  }
  Self& operator--() {
    if ( pos == anchor)
      --winding;
    pos = prev(opposite(pos,*g),*g);
    return *this;
  }
  Self  operator--(int) {
    Self tmp = *this;
    --*this;
    return tmp;
  }
#endif
};


/**
 * \ingroup PkgBGLIterators
 * A bidirectional iterator  with value type `boost::graph_traits<Graph>::%halfedge_descriptor` over all halfedges incident to the same face or border.
 * Let `h` be a halfedge of graph `g`. For a `Halfedge_around_face_iterator` `hafi` with  `h = *hafi`
 * the following holds: Either `++hafi` is the past the end iterator, or `next(h,g) == *++hafi`.
 * \tparam Graph must be a model of the concept `HalfedgeGraph`
 * \cgalModels `BidirectionalIterator`
 */

template <typename Graph>
class Halfedge_around_face_iterator {
#ifndef DOXYGEN_RUNNING
  typedef Halfedge_around_face_iterator Self;

public:
  typedef typename boost::graph_traits<Graph>::halfedge_descriptor halfedge_descriptor;
  typedef std::bidirectional_iterator_tag      iterator_category;
  typedef halfedge_descriptor                 value_type;
  typedef value_type*                         pointer;
  typedef value_type&                         reference;
  typedef std::ptrdiff_t                      difference_type;

#endif

  Halfedge_around_face_iterator()
    : pos(), g(0)
  {}

  Halfedge_around_face_iterator(halfedge_descriptor hd, const Graph& g, int n=0)
    : anchor(hd), pos(hd), g(&g), winding((hd == halfedge_descriptor())?1:n)
  {}
#ifndef DOXYGEN_RUNNING
  reference         operator *  ( )       { return  pos; }
  const value_type& operator *  ( ) const { return  pos; }
  pointer           operator -> ( )       { return &pos; }
  const value_type* operator -> ( ) const { return &pos; }

<<<<<<< HEAD
  explicit operator bool() const
  {
    return (! (this->base() == nullptr));
  }

=======
>>>>>>> b364ff65
  bool operator==( const Self& i) const {
    CGAL_assertion( anchor == anchor);
    return  ( g == i.g) && ( pos == i.pos) && ( winding == i.winding);
  }

  bool operator!=( const Self& i) const {
    return !(*this == i);
  }

  Self& operator++()
  {
    CGAL_assertion(g != nullptr);
    pos = next(pos,*g);
    if ( pos == anchor)
      ++winding;
    return *this;
  }

  Self operator++(int)
  {
    CGAL_assertion(g != nullptr);
    Self tmp = *this;
    ++*this;
    return tmp;
  }

  Self& operator--()
  {
    CGAL_assertion(g != nullptr);
    if ( pos == anchor)
      --winding;

    pos = prev(pos,*g);
    return *this;
  }

  Self operator--(int)
  {
    CGAL_assertion(g != nullptr);
    Self tmp = *this;
    --*this;
    return tmp;
  }
#endif
private:
  halfedge_descriptor anchor, pos;
  const Graph* g;
  int      winding;
};


template <typename Graph>
class Halfedge_around_target_circulator;

/**
 * \ingroup PkgBGLIterators
 * A bidirectional circulator  with value type `boost::graph_traits<Graph>::%halfedge_descriptor` over all halfedges having the same vertex as source.
 * Let `h` be a halfedge of graph `g`. For a `Halfedge_around_source_circulator` `havc` with `h = *havc;`
 * the following holds: `next(opposite(h,g),g) == *++havc`.
 * \tparam Graph must be a model of the concept `HalfedgeGraph`
 * \cgalModels `BidirectionalCirculator`
 */
template <typename Graph>
class Halfedge_around_source_circulator
#ifndef DOXYGEN_RUNNING
 : public boost::iterator_adaptor<
             Halfedge_around_source_circulator<Graph>                    // Derived
             , Halfedge_around_target_circulator<Graph>                  // Base
             , typename boost::graph_traits<Graph>::halfedge_descriptor  // Value
             , Bidirectional_circulator_tag                              // CategoryOrTraversal
             , typename boost::graph_traits<Graph>::halfedge_descriptor  // Reference
             >
#endif
{
private:
  internal::Opposite_halfedge<Graph> opp;

#ifndef DOXYGEN_RUNNING
  typedef typename boost::graph_traits<Graph>::halfedge_descriptor halfedge_descriptor;
  typedef typename boost::graph_traits<Graph>::vertex_descriptor vertex_descriptor;
#endif

public:

#ifndef DOXYGEN_RUNNING
  typedef std::size_t size_type;
#endif

  Halfedge_around_source_circulator()
  {}

  Halfedge_around_source_circulator(halfedge_descriptor hd, const Graph& g)
    : Halfedge_around_source_circulator::iterator_adaptor_(Halfedge_around_target_circulator<Graph>(opposite(hd,g),g)), opp(g)
  {}

  Halfedge_around_source_circulator(vertex_descriptor vd, const Graph& g)
    : Halfedge_around_source_circulator::iterator_adaptor_(Halfedge_around_target_circulator<Graph>(halfedge(vd,g),g)), opp(g)
  {}

  explicit operator bool() const
  {
    return (! (this->base_reference() == nullptr));
  }

  bool operator== (void*) const
  {
    return this->base_reference() == nullptr;
  }

  bool operator!= (void*) const
  {
    return this->base_reference() != nullptr;
  }

private:
  friend class boost::iterator_core_access;
  typename  boost::graph_traits<Graph>::halfedge_descriptor dereference() const { return opp(*this->base_reference()); }
};


/**
 * \ingroup PkgBGLIterators
 * A bidirectional circulator  with value type `boost::graph_traits<Graph>::%face_descriptor` over all faces incident to the same vertex.
 * It circulates over the same halfedges as the `Halfedge_around_target_circulator`.
 *
 * \tparam Graph must be a model of the concept `HalfedgeGraph`
 * \cgalModels `BidirectionalCirculator`
 */

template <typename Graph>
class Face_around_target_circulator
#ifndef DOXYGEN_RUNNING
  : public boost::iterator_adaptor<
             Face_around_target_circulator<Graph>                    // Derived
             , Halfedge_around_target_circulator<Graph>                  // Base
             , typename boost::graph_traits<Graph>::face_descriptor  // Value
             , Bidirectional_circulator_tag                              // CategoryOrTraversal
             , typename boost::graph_traits<Graph>::face_descriptor  // Reference
             >
#endif
{
  typedef typename boost::graph_traits<Graph>::halfedge_descriptor halfedge_descriptor;
  internal::Face<Graph> fct;

public:

  Face_around_target_circulator()
  {}

  Face_around_target_circulator(halfedge_descriptor hd, const Graph& g)
    : Face_around_target_circulator::iterator_adaptor_(Halfedge_around_target_circulator<Graph>(hd,g)), fct(g)
  {}
#ifndef DOXYGEN_RUNNING
  typedef std::size_t size_type;

  explicit operator bool() const
  {
    return (! (this->base_reference() == nullptr));
  }

  bool operator== (void*) const
  {
    return this->base_reference() == nullptr;
  }

  bool operator!= (void*) const
  {
    return this->base_reference() != nullptr;
  }


private:
  friend class boost::iterator_core_access;
  typename  boost::graph_traits<Graph>::face_descriptor dereference() const { return fct(*this->base_reference()); }
#endif

};


/**
 * \ingroup PkgBGLIterators
 * A bidirectional circulator  with value type `boost::graph_traits<Graph>::%halfedge_descriptor` over all halfedges having the same vertex as target.
 * Let `h` be a halfedge of graph `g`. For a `Halfedge_around_target_circulator` `havc` with `h = *havc;`
 * the following holds: `opposite(next(h,g),g) == *++havc`.
 * \tparam Graph must be a model of the concept `HalfedgeGraph`
 * \cgalModels `BidirectionalCirculator`
 */



template <typename Graph>
class Halfedge_around_target_circulator {
  typedef Halfedge_around_target_circulator Self;

public:
#ifndef DOXYGEN_RUNNING
  typedef typename boost::graph_traits<Graph>::halfedge_descriptor halfedge_descriptor;
  typedef typename boost::graph_traits<Graph>::vertex_descriptor vertex_descriptor;
  typedef Bidirectional_circulator_tag        iterator_category;
  typedef halfedge_descriptor                 value_type;
  typedef value_type*                         pointer;
  typedef value_type&                         reference;
  typedef std::ptrdiff_t                      difference_type;
  typedef std::size_t                         size_type;
#endif

  Halfedge_around_target_circulator()
    : g(0)
  {}

  Halfedge_around_target_circulator(halfedge_descriptor pos, const Graph& g)
    : pos(pos), g(&g)
  {}

  Halfedge_around_target_circulator(vertex_descriptor vd, const Graph& g)
    : pos(halfedge(vd,g)), g(&g)
  {}

#ifndef DOXYGEN_RUNNING
  reference         operator *  ( )       { return  pos; }
  const value_type& operator *  ( ) const { return  pos; }
  pointer           operator -> ( )       { return &pos; }
  const value_type* operator -> ( ) const { return &pos; }

  bool       operator == ( const Self& other) const { return  g == other.g && pos == other.pos; }
  bool       operator != ( const Self& other) const { return  g != other.g || pos != other.pos; }

  explicit operator bool() const
  {
    return (! (g == nullptr));
  }


  bool operator== (void* ) const
  {
    return g == nullptr;
  }

  bool operator!= (void* ) const
  {
    return g != nullptr;
  }


  Self& operator++()
  {
    CGAL_assertion(g != nullptr);
    pos = opposite(next(pos,*g),*g);
    return *this;
  }

  Self operator++(int)
  {
    CGAL_assertion(g != nullptr);
    Self tmp = *this;
    ++*this;
    return tmp;
  }

  Self& operator--()
  {
    CGAL_assertion(g != nullptr);
    pos = prev(opposite(pos,*g),*g);
    return *this;
  }

  Self operator--(int)
  {
    CGAL_assertion(g != nullptr);
    Self tmp = *this;
    --*this;
    return tmp;
  }
#endif

private:
  halfedge_descriptor pos;
  const Graph* g;
};


/**
 * \ingroup PkgBGLIterators
 * A bidirectional circulator  with value type `boost::graph_traits<Graph>::%halfedge_descriptor` over all halfedges incident to the same face or border.
 * Let `h` be a halfedge of graph `g`. For a `Halfedge_around_face_circulator` `hafc` with  `h = *hafc`
 * the following holds:  `next(h,g) == *++hafc`.
 * \tparam Graph must be a model of the concept `HalfedgeGraph`
 * \cgalModels `BidirectionalCirculator`
 */

template <typename Graph>
class Halfedge_around_face_circulator {
  typedef Halfedge_around_face_circulator Self;

public:
#ifndef DOXYGEN_RUNNING
  typedef typename boost::graph_traits<Graph>::halfedge_descriptor halfedge_descriptor;
  typedef Bidirectional_circulator_tag        iterator_category;
  typedef halfedge_descriptor                 value_type;
  typedef value_type*                         pointer;
  typedef value_type&                         reference;
  typedef std::ptrdiff_t                      difference_type;
  typedef std::size_t                         size_type;
#endif

  Halfedge_around_face_circulator()
    : pos(), g(0)
  {}

  Halfedge_around_face_circulator(halfedge_descriptor pos, const Graph& g)
    : pos(pos), g(&g)
  {}
#ifndef DOXYGEN_RUNNING
  reference         operator *  ( )       { return  pos; }
  const value_type& operator *  ( ) const { return  pos; }
  pointer           operator -> ( )       { return &pos; }
  const value_type* operator -> ( ) const { return &pos; }

  bool       operator == ( const Self& other) const { return  g == other.g && pos == other.pos; }
  bool       operator != ( const Self& other) const { return  g != other.g || pos != other.pos; }

  explicit operator bool() const
  {
    return (! (g == nullptr));
  }

  bool operator== (void* ) const
  {
    return g == nullptr;
  }

  bool operator!= (void* ) const
  {
    return g != nullptr;
  }

  Self& operator++()
  {
    CGAL_assertion(g != nullptr);
    pos = next(pos,*g);
    return *this;
  }

  Self operator++(int)
  {
    CGAL_assertion(g != nullptr);
    Self tmp = *this;
    ++*this;
    return tmp;
  }

  Self& operator--()
  {
    CGAL_assertion(g != nullptr);
    pos = prev(pos,*g);
    return *this;
  }

  Self operator--(int)
  {
    CGAL_assertion(g != nullptr);
    Self tmp = *this;
    --*this;
    return tmp;
  }
#endif

private:
  halfedge_descriptor pos;
  const Graph* g;
};


/**
 * \ingroup PkgBGLIterators
 * returns an iterator range over all halfedges with vertex `source(h,g)` as source.
 */
template<typename Graph>
Iterator_range<Halfedge_around_source_iterator<Graph> >
halfedges_around_source(typename boost::graph_traits<Graph>::halfedge_descriptor h, const Graph& g)
{
  typedef Halfedge_around_source_iterator<Graph> I;
  return make_range(I(h,g), I(h,g,1));
}

/**
 * \ingroup PkgBGLIterators
 * returns an iterator range over all halfedges with vertex `v` as source.
 */
template<typename Graph>
Iterator_range<Halfedge_around_source_iterator<Graph> >
halfedges_around_source(typename boost::graph_traits<Graph>::vertex_descriptor v, const Graph& g)
{
  return halfedges_around_source(opposite(halfedge(v,g),g),g);
}

/**
 * \ingroup PkgBGLIterators
 * returns an iterator range over all halfedges with vertex `target(h,g)` as target.
 */
template<typename Graph>
Iterator_range<Halfedge_around_target_iterator<Graph> >
halfedges_around_target(typename boost::graph_traits<Graph>::halfedge_descriptor h, const Graph& g)
{
  typedef Halfedge_around_target_iterator<Graph> I;
  return make_range(I(h,g), I(h,g,1));
}

/**
 * \ingroup PkgBGLIterators
 * returns an iterator range over all halfedges with vertex `v` as target.
 */
template<typename Graph>
Iterator_range<Halfedge_around_target_iterator<Graph> >
halfedges_around_target(typename boost::graph_traits<Graph>::vertex_descriptor v, const Graph& g)
{
  return halfedges_around_target(halfedge(v,g),g);
}

/**
 * \ingroup PkgBGLIterators
 * returns an iterator range over all halfedges incident to the same face or border as `h`.
 */
template<typename Graph>
Iterator_range<Halfedge_around_face_iterator<Graph> >
halfedges_around_face(typename boost::graph_traits<Graph>::halfedge_descriptor h, const Graph& g)
{
  typedef Halfedge_around_face_iterator<Graph> I;
  return make_range(I(h,g), I(h,g,1));
}

/**
 * \ingroup PkgBGLIterators
 * A bidirectional iterator with value type `boost::graph_traits<Graph>::%face_descriptor`.
 * It iterates over the same halfedges as the `Halfedge_around_face_iterator`,
 * and provides the face descriptor associated to the opposite halfedge.  The face descriptor
 * may be the null face, and it may be several times the same face descriptor.
 *
 * \tparam Graph must be a model of the concept `HalfedgeGraph`
 * \cgalModels `BidirectionalCirculator`
 */
template <typename Graph>
class Face_around_face_iterator
#ifndef DOXYGEN_RUNNING
  : public boost::iterator_adaptor<
            Face_around_face_iterator<Graph>                       // Derived
             , Halfedge_around_face_iterator<Graph>                // Base
             , typename boost::graph_traits<Graph>::face_descriptor  // Value
             , std::bidirectional_iterator_tag                       // CategoryOrTraversal
             , typename boost::graph_traits<Graph>::face_descriptor  // Reference
             >
#endif
{
  typedef typename boost::graph_traits<Graph>::halfedge_descriptor halfedge_descriptor;
  internal::Opposite_face<Graph> fct;
public:

  Face_around_face_iterator()
  {}

  Face_around_face_iterator(halfedge_descriptor h, const Graph& g, int n = 0)
    : Face_around_face_iterator::iterator_adaptor_(Halfedge_around_face_iterator<Graph>(h,g,(h==halfedge_descriptor())?1:n)), fct(g)
  {}
private:
  friend class boost::iterator_core_access;
  typename  boost::graph_traits<Graph>::face_descriptor dereference() const { return fct(*this->base_reference()); }
};


/**
 * \ingroup PkgBGLIterators
 * A bidirectional circulator  with value type `boost::graph_traits<Graph>::%face_descriptor`.
 * It circulates over the same halfedges as the `Halfedge_around_face_circulator`,
 * and provides the face descriptor associated to the opposite halfedge.  The face descriptor
 * may be the null face, and it may be several times the same face descriptor.
 *
 * \tparam Graph must be a model of the concept `HalfedgeGraph`
 * \cgalModels `BidirectionalCirculator`
 */
template <typename Graph>
class Face_around_face_circulator
{};

/**
 * \ingroup PkgBGLIterators
 * A bidirectional iterator with value type `boost::graph_traits<Graph>::%face_descriptor`.
 * It iterates over the same halfedges as the `Halfedge_around_face_iterator`,
 * and provides the face descriptor associated to the opposite halfedge.  The face descriptor
 * may be the null face, and it may be several times the same face descriptor.
 *
 * \tparam Graph must be a model of the concept `HalfedgeGraph`
 * \cgalModels `BidirectionalIterator`
 */
template <typename Graph>
class Face_around_target_iterator
#ifndef DOXYGEN_RUNNING
  : public boost::iterator_adaptor<
            Face_around_target_iterator<Graph>                       // Derived
             , Halfedge_around_target_iterator<Graph>                // Base
             , typename boost::graph_traits<Graph>::face_descriptor  // Value
             , std::bidirectional_iterator_tag                       // CategoryOrTraversal
             , typename boost::graph_traits<Graph>::face_descriptor  // Reference
             >
#endif
{
  typedef typename boost::graph_traits<Graph>::halfedge_descriptor halfedge_descriptor;

  internal::Face<Graph> fct;

public:

  Face_around_target_iterator()
  {}

  Face_around_target_iterator(halfedge_descriptor h, const Graph& g, int n = 0)
    : Face_around_target_iterator::iterator_adaptor_(Halfedge_around_target_iterator<Graph>(h,g,(h==halfedge_descriptor())?1:n)), fct(g)
  {}

private:
  friend class boost::iterator_core_access;
  typename  boost::graph_traits<Graph>::face_descriptor dereference() const { return fct(*this->base_reference()); }
};

/**
 * \ingroup PkgBGLIterators
 * returns an iterator range over all faces around  vertex `target(h,g)`.
 */
template<typename Graph>
Iterator_range<Face_around_target_iterator<Graph> >
faces_around_target(typename boost::graph_traits<Graph>::halfedge_descriptor h, const Graph& g)
{
  typedef Face_around_target_iterator<Graph> I;
  return make_range(I(h,g), I(h,g,1));
}

/**
 * \ingroup PkgBGLIterators
 * returns an iterator range over all edge-adjacent faces to the same face `face(h,g)`.
 */
template<typename Graph>
Iterator_range<Face_around_face_iterator<Graph> >
faces_around_face(typename boost::graph_traits<Graph>::halfedge_descriptor h, const Graph& g)
{
  typedef Face_around_face_iterator<Graph> I;
  return make_range(I(h,g), I(h,g,1));
}

/**
 * \ingroup PkgBGLIterators
 * A bidirectional circulator with value type `boost::graph_traits<Graph>::%vertex_descriptor` over all vertices incident to the same face or border.
 * \tparam Graph must be a model of the concept `HalfedgeGraph`
 * \cgalModels `BidirectionalIterator`
 */
template <typename Graph>
class Vertex_around_face_circulator
#ifndef DOXYGEN_RUNNING
  : public boost::iterator_adaptor<
             Vertex_around_face_circulator<Graph>                    // Derived
             , Halfedge_around_face_circulator<Graph>                  // Base
             , typename boost::graph_traits<Graph>::vertex_descriptor  // Value
             , Bidirectional_circulator_tag                              // CategoryOrTraversal
             , typename boost::graph_traits<Graph>::vertex_descriptor  // Reference
             >
#endif
{
  internal::Target<Graph> fct;
  typedef typename boost::graph_traits<Graph>::halfedge_descriptor halfedge_descriptor;

public:
#ifndef DOXYGEN_RUNNING
  typedef std::size_t size_type;
#endif

  Vertex_around_face_circulator()
  {}

  Vertex_around_face_circulator(halfedge_descriptor h, const Graph& g)
    : Vertex_around_face_circulator::iterator_adaptor_(Halfedge_around_face_circulator<Graph>(h,g)), fct(g)
  {}

#ifndef DOXYGEN_RUNNING

  explicit operator bool() const
  {
    return (! (this->base_reference() == nullptr));
  }

  bool operator== (void*) const
  {
    return this->base_reference()== nullptr;
  }

  bool operator!= (void*) const
  {
    return this->base_reference()!= nullptr;
  }

private:
  friend class boost::iterator_core_access;
  typename  boost::graph_traits<Graph>::vertex_descriptor dereference() const { return fct(*this->base_reference()); }
#endif
};

/**
 * \ingroup PkgBGLIterators
 * A bidirectional iterator  with value type `boost::graph_traits<Graph>::%vertex_descriptor`
 *  over all vertices incident to the same face or border.
 * \tparam Graph must be a model of the concept `HalfedgeGraph`
 * \cgalModels `BidirectionalIterator`
 */
template <typename Graph>
class Vertex_around_face_iterator
#ifndef DOXYGEN_RUNNING
   : public boost::iterator_adaptor<
            Vertex_around_face_iterator<Graph>                       // Derived
             , Halfedge_around_face_iterator<Graph>                // Base
             , typename boost::graph_traits<Graph>::vertex_descriptor  // Value
             , std::bidirectional_iterator_tag                       // CategoryOrTraversal
             , typename boost::graph_traits<Graph>::vertex_descriptor  // Reference
             >
#endif
{
  typedef typename boost::graph_traits<Graph>::halfedge_descriptor halfedge_descriptor;

  internal::Target<Graph> fct;
public:

  Vertex_around_face_iterator()
  {}

  Vertex_around_face_iterator(halfedge_descriptor h, const Graph& g, int n = 0)
    : Vertex_around_face_iterator::iterator_adaptor_(Halfedge_around_face_iterator<Graph>(h,g,(h==halfedge_descriptor())?1:n)), fct(g)
  {}

#ifndef DOXYGEN_RUNNING

  explicit operator bool() const
  {
    return (! (this->base_reference() == nullptr));
  }

  bool operator== (void*) const
  {
    return this->base_reference()== nullptr;
  }
private:
  friend class boost::iterator_core_access;
  typename  boost::graph_traits<Graph>::vertex_descriptor dereference() const { return fct(*this->base_reference()); }
#endif
};


template <typename Graph>
class Opposite_edge_around_face_iterator
#ifndef DOXYGEN_RUNNING
  : public boost::iterator_adaptor<
            Opposite_edge_around_face_iterator<Graph>                       // Derived
             , Halfedge_around_face_iterator<Graph>                // Base
             , typename boost::graph_traits<Graph>::edge_descriptor  // Value
             , std::bidirectional_iterator_tag                       // CategoryOrTraversal
             , typename boost::graph_traits<Graph>::edge_descriptor  // Reference
             >
#endif
{
  typedef typename boost::graph_traits<Graph>::halfedge_descriptor halfedge_descriptor;
  internal::Opposite_edge<Graph> fct;
public:

  Opposite_edge_around_face_iterator()
  {}

  Opposite_edge_around_face_iterator(halfedge_descriptor h, const Graph& g, int n = 0)
    : Opposite_edge_around_face_iterator::iterator_adaptor_(Halfedge_around_face_iterator<Graph>(h,g,(h==halfedge_descriptor())?1:n)), fct(g)
  {}
private:
  friend class boost::iterator_core_access;
  typename  boost::graph_traits<Graph>::edge_descriptor dereference() const { return fct(*this->base_reference()); }
};

template<typename Graph>
Iterator_range<Opposite_edge_around_face_iterator<Graph> >
opposite_edges_around_face(typename boost::graph_traits<Graph>::halfedge_descriptor h, const Graph& g)
{
  typedef Opposite_edge_around_face_iterator<Graph> I;
  return make_range(I(h,g), I(h,g,1));
}

template <typename Graph>
class Edge_around_face_iterator
#ifndef DOXYGEN_RUNNING
  : public boost::iterator_adaptor<
            Edge_around_face_iterator<Graph>                       // Derived
             , Halfedge_around_face_iterator<Graph>                // Base
             , typename boost::graph_traits<Graph>::edge_descriptor  // Value
             , std::bidirectional_iterator_tag                       // CategoryOrTraversal
             , typename boost::graph_traits<Graph>::edge_descriptor  // Reference
             >
#endif
{
  typedef typename boost::graph_traits<Graph>::halfedge_descriptor halfedge_descriptor;
  internal::Edge<Graph> fct;
public:

  Edge_around_face_iterator()
  {}

  Edge_around_face_iterator(halfedge_descriptor h, const Graph& g, int n = 0)
    : Edge_around_face_iterator::iterator_adaptor_(Halfedge_around_face_iterator<Graph>(h,g,(h==halfedge_descriptor())?1:n)), fct(g)
  {}
private:
  friend class boost::iterator_core_access;
  typename  boost::graph_traits<Graph>::edge_descriptor dereference() const { return fct(*this->base_reference()); }
};

template<typename Graph>
Iterator_range<Edge_around_face_iterator<Graph> >
edges_around_face(typename boost::graph_traits<Graph>::halfedge_descriptor h, const Graph& g)
{
  typedef Edge_around_face_iterator<Graph> I;
  return make_range(I(h,g), I(h,g,1));
}



/**
 * \ingroup PkgBGLIterators
 * A bidirectional circulator with value type `boost::graph_traits<Graph>::%vertex_descriptor` over all vertices adjacent to the same vertex.
 * It circulates over the same halfedges as the `Halfedge_around_target_circulator`.
 *
 * \tparam Graph must be a model of the concept `HalfedgeGraph`
 * \cgalModels `BidirectionalCirculator`
 */
template <typename Graph>
class Vertex_around_target_circulator
#ifndef DOXYGEN_RUNNING
  : public boost::iterator_adaptor<
            Vertex_around_target_circulator<Graph>                       // Derived
             , Halfedge_around_target_circulator<Graph>                // Base
             , typename boost::graph_traits<Graph>::vertex_descriptor  // Value
             , Bidirectional_circulator_tag                       // CategoryOrTraversal
             , typename boost::graph_traits<Graph>::vertex_descriptor  // Reference
             >
#endif
{
  internal::Source<Graph> fct;
public:
#ifndef DOXYGEN_RUNNING
  typedef typename boost::graph_traits<Graph>::halfedge_descriptor halfedge_descriptor;
  typedef std::size_t size_type;
#endif

  Vertex_around_target_circulator()
  {}

  Vertex_around_target_circulator(halfedge_descriptor h, const Graph& g)
    : Vertex_around_target_circulator::iterator_adaptor_(Halfedge_around_target_circulator<Graph>(h,g)), fct(g)
  {}

#ifndef DOXYGEN_RUNNING

  explicit operator bool() const
  {
    return (! (this->base_reference() == nullptr));
  }

  bool operator== (void*) const
  {
    return this->base_reference()== nullptr;
  }

  bool operator!= (void*) const
  {
    return this->base_reference()!= nullptr;
  }

private:
  friend class boost::iterator_core_access;
  typename  boost::graph_traits<Graph>::vertex_descriptor dereference() const { return fct(*this->base_reference()); }
#endif
};



/**
 * \ingroup PkgBGLIterators
 * A bidirectional iterator with value type `boost::graph_traits<Graph>::%vertex_descriptor` over all vertices adjacent to the same vertex.
 * It iterates over the same halfedges as the `Halfedge_around_target_iterator`.
 *
 * \tparam Graph must be a model of the concept `HalfedgeGraph`
 * \cgalModels `BidirectionalIterator`
 */
template <typename Graph>
class Vertex_around_target_iterator
#ifndef DOXYGEN_RUNNING
  : public boost::iterator_adaptor<
            Vertex_around_target_iterator<Graph>                       // Derived
             , Halfedge_around_target_iterator<Graph>                // Base
             , typename boost::graph_traits<Graph>::vertex_descriptor  // Value
             , std::bidirectional_iterator_tag                       // CategoryOrTraversal
             , typename boost::graph_traits<Graph>::vertex_descriptor  // Reference
             >
#endif
{
  typedef typename boost::graph_traits<Graph>::halfedge_descriptor halfedge_descriptor;
  internal::Source<Graph> fct;

public:

  Vertex_around_target_iterator()
  {}

  Vertex_around_target_iterator(halfedge_descriptor h, const Graph& g, int n = 0)
    : Vertex_around_target_iterator::iterator_adaptor_(Halfedge_around_target_iterator<Graph>(h,g,(h==halfedge_descriptor())?1:n)), fct(g)
  {}

#ifndef DOXYGEN_RUNNING

  explicit operator bool() const
  {
    return (! (this->base_reference() == nullptr));
  }
private:
  friend class boost::iterator_core_access;
  typename  boost::graph_traits<Graph>::vertex_descriptor dereference() const { return fct(*this->base_reference()); }
#endif
};


template <typename Graph>
Iterator_range<Vertex_around_target_iterator<Graph> >
adjacent_vertices(typename boost::graph_traits<Graph>::halfedge_descriptor h, const Graph& g)
{
  typedef Vertex_around_target_iterator<Graph> I;
  return make_range(I(h,g), I(h,g,1));
}


template <typename Graph>
Iterator_range<Vertex_around_target_iterator<Graph> >
adjacent_vertices(typename boost::graph_traits<Graph>::vertex_descriptor v, const Graph& g)
{
  typedef Vertex_around_target_iterator<Graph> I;
  return make_range(I(halfedge(v,g),g), I(halfedge(v,g),g,1));
}

/**
 * \ingroup PkgBGLIterators
 * returns an iterator range over all vertices adjacent to the vertex `target(h,g)`.
 */
template <typename Graph>
Iterator_range<Vertex_around_target_iterator<Graph> >
vertices_around_target(typename boost::graph_traits<Graph>::halfedge_descriptor h, const Graph& g)
{
  typedef Vertex_around_target_iterator<Graph> I;
  return make_range(I(h,g), I(h,g,1));
}

template <typename Graph>
Iterator_range<Vertex_around_target_iterator<Graph> >
vertices_around_target(typename boost::graph_traits<Graph>::vertex_descriptor v, const Graph& g)
{
  typedef Vertex_around_target_iterator<Graph> I;
  return make_range(I(halfedge(v,g),g), I(halfedge(v,g),g,1));
}
/**
 * \ingroup PkgBGLIterators
 * returns an iterator range over all vertices adjacent to the face `face(h,g)`.
 */
template <typename Graph>
Iterator_range<Vertex_around_face_iterator<Graph> >
vertices_around_face(typename boost::graph_traits<Graph>::halfedge_descriptor h, const Graph& g)
{
  typedef Vertex_around_face_iterator<Graph> I;
  return make_range(I(h,g), I(h,g,1));
}


template <class Graph>
class Out_edge_iterator
  : public boost::iterator_adaptor<
             Out_edge_iterator<Graph>                                // Derived
             , Halfedge_around_target_iterator<Graph>                // Base
             , typename boost::graph_traits<Graph>::edge_descriptor  // Value
             , std::bidirectional_iterator_tag                       // CategoryOrTraversal
             , typename boost::graph_traits<Graph>::edge_descriptor  // Reference
             >
{
  typedef typename boost::graph_traits<Graph>::halfedge_descriptor halfedge_descriptor;
private:
  internal::Opposite_edge<Graph> opp;
public:
  Out_edge_iterator()
  {}

  Out_edge_iterator(halfedge_descriptor h, const Graph& g, int n = 0)
    : Out_edge_iterator::iterator_adaptor_(Halfedge_around_target_iterator<Graph>(h,g,(h==halfedge_descriptor())?1:n)), opp(g) {}

  explicit operator bool() const
  {
    return (! (this->base_reference() == nullptr));
  }


private:
  friend class boost::iterator_core_access;
  typename  boost::graph_traits<Graph>::edge_descriptor dereference() const { return opp(*this->base_reference()); }
};




template <class Graph>
class In_edge_iterator
  : public boost::iterator_adaptor<
             In_edge_iterator<Graph>                                 // Derived
             , Halfedge_around_target_iterator<Graph>                // Base
             , typename boost::graph_traits<Graph>::edge_descriptor  // Value
             , std::bidirectional_iterator_tag                       // CategoryOrTraversal
             , typename boost::graph_traits<Graph>::edge_descriptor  // Reference
             >
{
  typedef typename boost::graph_traits<Graph>::halfedge_descriptor halfedge_descriptor;
private:
  internal::Edge<Graph> fct;
public:
  In_edge_iterator()
  {}

  In_edge_iterator(halfedge_descriptor h, const Graph& g, int n = 0)
    : In_edge_iterator::iterator_adaptor_(Halfedge_around_target_iterator<Graph>(h,g,(h==halfedge_descriptor())?1:n)), fct(g)
  {}

  explicit operator bool() const
  {
    return (! (this->base_reference() == nullptr));
  }

 private:
    friend class boost::iterator_core_access;
  typename  boost::graph_traits<Graph>::edge_descriptor dereference() const { return fct(*this->base_reference()); }
};






} // CGAL


#endif /* CGAL_BGL_ITERATORS_H */<|MERGE_RESOLUTION|>--- conflicted
+++ resolved
@@ -213,14 +213,6 @@
   {}
 
 #ifndef DOXYGEN_RUNNING
-<<<<<<< HEAD
-
-  explicit operator bool() const
-  {
-    return (! (this->base() == nullptr));
-  }
-=======
->>>>>>> b364ff65
 
   bool operator==( const Self& i) const {
     CGAL_assertion( anchor == anchor);
@@ -310,14 +302,6 @@
   {}
 
 #ifndef DOXYGEN_RUNNING
-<<<<<<< HEAD
-
-  explicit operator bool() const
-  {
-    return (! (this->base() == nullptr));
-  }
-=======
->>>>>>> b364ff65
 
   bool operator==( const Self& i) const {
     CGAL_assertion( anchor == anchor);
@@ -406,14 +390,6 @@
   pointer           operator -> ( )       { return &pos; }
   const value_type* operator -> ( ) const { return &pos; }
 
-<<<<<<< HEAD
-  explicit operator bool() const
-  {
-    return (! (this->base() == nullptr));
-  }
-
-=======
->>>>>>> b364ff65
   bool operator==( const Self& i) const {
     CGAL_assertion( anchor == anchor);
     return  ( g == i.g) && ( pos == i.pos) && ( winding == i.winding);
