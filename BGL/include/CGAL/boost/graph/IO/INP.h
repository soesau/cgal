--- conflicted
+++ resolved
@@ -118,11 +118,7 @@
 }
 #endif
 /// \endcond
-<<<<<<< HEAD
 
 }} // namespace CGAL::IO
-=======
-} // namespace CGAL
->>>>>>> 0b229ae0
 
 #endif // CGAL_BGL_IO_INP_H