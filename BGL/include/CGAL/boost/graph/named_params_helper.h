--- conflicted
+++ resolved
@@ -25,11 +25,8 @@
 #include <CGAL/Dynamic_property_map.h>
 #include <CGAL/Kernel_traits.h>
 #include <CGAL/Origin.h>
-<<<<<<< HEAD
-=======
 #include <CGAL/iterator.h>
 
->>>>>>> 66bf0829
 #include <CGAL/property_map.h>
 
 #include <boost/mpl/if.hpp>
@@ -315,7 +312,6 @@
            typename NamedParameters = Named_function_parameters<bool, internal_np::all_default_t>,
            bool has_nested_iterator = internal::Has_nested_type_iterator<PointRange>::value>
   class GetPointMap
-<<<<<<< HEAD
   {
     typedef typename std::iterator_traits<typename PointRange::iterator>::value_type Point;
     typedef typename CGAL::Identity_property_map<Point> DefaultPMap;
@@ -338,30 +334,6 @@
   template<typename PointRange, typename NamedParameters>
   class GetPointMap<PointRange, NamedParameters, false>
   {
-=======
-  {
-    typedef typename std::iterator_traits<typename PointRange::iterator>::value_type Point;
-    typedef typename CGAL::Identity_property_map<Point> DefaultPMap;
-
-  public:
-    typedef typename internal_np::Lookup_named_param_def<
-    internal_np::point_t,
-    NamedParameters,
-    DefaultPMap
-    > ::type  type;
-
-    typedef typename internal_np::Lookup_named_param_def<
-    internal_np::point_t,
-    NamedParameters,
-    DefaultPMap
-    > ::type  const_type;
-  };
-
-  // to please compiler instantiating non valid overloads
-  template<typename PointRange, typename NamedParameters>
-  class GetPointMap<PointRange, NamedParameters, false>
-  {
->>>>>>> 66bf0829
     struct Dummy_point{};
   public:
     typedef typename CGAL::Identity_property_map<Dummy_point> type;
