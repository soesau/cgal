// Copyright (c) 2007  GeometryFactory (France).  All rights reserved.
//
// This file is part of CGAL (www.cgal.org); you can redistribute it and/or
// modify it under the terms of the GNU Lesser General Public License as
// published by the Free Software Foundation; either version 3 of the License,
// or (at your option) any later version.
//
// Licensees holding a valid commercial license may use this file in
// accordance with the commercial license agreement provided with the software.
//
// This file is provided AS IS with NO WARRANTY OF ANY KIND, INCLUDING THE
// WARRANTY OF DESIGN, MERCHANTABILITY AND FITNESS FOR A PARTICULAR PURPOSE.
//
// $URL$
// $Id$
//
//
// Author(s)     : Andreas Fabri, Fernando Cacciola

#ifndef CGAL_BOOST_GRAPH_PROPERTIES_POLYHEDRON_3_H
#define CGAL_BOOST_GRAPH_PROPERTIES_POLYHEDRON_3_H

#include <CGAL/boost/graph/properties.h>
#include <CGAL/boost/graph/graph_traits_Polyhedron_3.h>
#include <CGAL/Unique_hash_map.h>
#include <CGAL/squared_distance_2_1.h>

#include <functional>
#include <CGAL/boost/graph/function_property_map.h>

#define CGAL_HDS_PARAM_ template < class Traits, class Items, class Alloc> class HDS

namespace CGAL {

namespace internal {

template<class Handle>
class Polyhedron_index_map_external
  : public boost::put_get_helper<std::size_t, Polyhedron_index_map_external<Handle> >
{
public:
  typedef boost::readable_property_map_tag category;
  typedef std::size_t                      value_type;
  typedef std::size_t                      reference;
  typedef Handle                           key_type;

  template <typename InputIterator>
  Polyhedron_index_map_external(InputIterator begin, InputIterator end, std::size_t max)
    : map_(begin, end, 0, std::size_t(-1), max) {}

<<<<<<< HEAD
  reference operator[](key_type const& e) const
  {
    return squared_distance(e->vertex()->point(), e->opposite()->vertex()->point());
  }
=======
  reference operator[](const key_type& k) const { return map_[k]; }
private:
  CGAL::Unique_hash_map<key_type,std::size_t> map_;
>>>>>>> b301c889
};

// Special case for edges. Hashes each half_edge.
template<class Polyhedron>
class Polyhedron_edge_index_map_external
  : public boost::put_get_helper<std::size_t, Polyhedron_edge_index_map_external<Polyhedron> >
{
public:
  typedef boost::readable_property_map_tag                          category;
  typedef std::size_t                                               value_type;
  typedef std::size_t                                               reference;
  typedef typename boost::graph_traits<Polyhedron>::edge_descriptor key_type;

  Polyhedron_edge_index_map_external(Polyhedron& p)
    : map_(std::size_t(-1), num_halfedges(p)), p(p)
  {
    unsigned int data = 0;
    typename boost::graph_traits<Polyhedron>::edge_iterator it, end;
    for(boost::tie(it, end) = edges(p); it != end; ++it, ++data) {
      map_[halfedge(*it, p)] = data;
      map_[opposite(halfedge(*it, p), p)] = data;
    }
  }

  reference operator[](const key_type& k) const { return map_[halfedge(k,p)]; }
private:
  CGAL::Unique_hash_map<typename boost::graph_traits<Polyhedron>::halfedge_descriptor,
                        std::size_t> map_;
  Polyhedron& p;
};

template<typename Handle>
struct Wrap_squared
  : boost::put_get_helper< double, Wrap_squared<Handle> >
{
  typedef double value_type;
  typedef double reference;
  typedef Handle key_type;
  typedef boost::readable_property_map_tag category;

  template<typename E>
  double
  // TODO Kernel::FT, this is as bad as the old code, we need to
  // forward the halfedge type in HDS_edge to extract the kernel here.
  // Technically, there is also a general implementation for
  // HalfedgeGraph to prevent duplication in Surface_mesh.
  operator[](const E& e) const {
    return CGAL::squared_distance(e.halfedge()->vertex()->point(), e.halfedge()->opposite()->vertex()->point());
  }
};

  template<typename Polyhedron, typename Handle>
struct Index_accessor
    : boost::put_get_helper< std::size_t&, Index_accessor<Polyhedron,Handle> >
{
  typedef boost::lvalue_property_map_tag category;
  typedef std::size_t&                   reference;
  typedef std::size_t                    value_type;
  typedef Handle                         key_type;

  reference operator[](Handle h) const { return h->id(); }
};

template<typename Handle>
struct Edge_index_accessor
  : boost::put_get_helper< std::size_t, Edge_index_accessor<Handle> >
{
  typedef boost::readable_property_map_tag category;
  typedef std::size_t                      reference;
  typedef std::size_t                      value_type;
  typedef Handle                           key_type;

  reference operator[](Handle h) const { return h.id(); }
};

template<typename Polyhedron, typename Handle>
struct Is_border_accessor
{

  typedef boost::read_write_property_map_tag category;
  typedef bool                             value_type;
  typedef bool                             reference;
  typedef Handle                           key_type;

  friend reference get(const Is_border_accessor& , Handle h)
  {
    return h->is_border(); 
  }
  friend void put(const Is_border_accessor& , Handle h, bool b)
  {
     typedef typename Polyhedron::Halfedge::Base Sneak;
     if(b){
       static_cast<Sneak&>(*h).set_face(boost::graph_traits<Polyhedron>::null_face());
     }
  }
private:
  //  const Polyhedron& p;
};


template<typename Polyhedron, typename Handle>
struct Is_border_edge_accessor
  : boost::put_get_helper< bool, Is_border_edge_accessor<Polyhedron,Handle> >
{
  typedef boost::readable_property_map_tag category;
  typedef bool                             value_type;
  typedef bool                             reference;
  typedef Handle                           key_type;

  reference operator[](const Handle& h) const 
  {
    return h.halfedge()->is_border() || h.halfedge()->opposite()->is_border();
  }
};




template<typename Handle, typename ValueType, typename Reference>
struct Point_accessor
  : boost::put_get_helper< Reference, Point_accessor<Handle, ValueType, Reference> >
{
  typedef boost::lvalue_property_map_tag category;
  typedef Reference                      reference;
  typedef ValueType                      value_type;
  typedef Handle                         key_type;

  reference operator[](Handle h) const { return h->point(); }
};

} // internal

// the tag we dispatch on from property_map<G, Property>
template <class Tag>
struct Polyhedron_property_map {};

} // namespace CGAL

namespace CGAL {

// generalized 2-ary get functions
template<class Gt, class I, CGAL_HDS_PARAM_, class A, class PropertyTag>
typename boost::property_map< CGAL::Polyhedron_3<Gt,I,HDS,A>, PropertyTag >::const_type
get(PropertyTag, CGAL::Polyhedron_3<Gt,I,HDS,A> const&)
{ return typename boost::property_map< CGAL::Polyhedron_3<Gt,I,HDS,A>, PropertyTag >::const_type(); }

template<class Gt, class I, CGAL_HDS_PARAM_, class A, class PropertyTag>
typename boost::property_map< CGAL::Polyhedron_3<Gt,I,HDS,A>, PropertyTag >::type
get(PropertyTag, CGAL::Polyhedron_3<Gt,I,HDS,A>&)
{ return typename boost::property_map< CGAL::Polyhedron_3<Gt,I,HDS,A>, PropertyTag >::type(); }

// generalized 3-ary get functions
template<class Gt, class I, CGAL_HDS_PARAM_, class A, class PropertyTag, class Key>
typename boost::property_traits< typename boost::property_map< CGAL::Polyhedron_3<Gt,I,HDS,A>, PropertyTag >::type >::reference
get(PropertyTag p, CGAL::Polyhedron_3<Gt,I,HDS,A>& g, const Key& key)
{ return get(get(p, g), key); }

template<class Gt, class I, CGAL_HDS_PARAM_, class A, class PropertyTag, class Key>
typename boost::property_traits< typename boost::property_map<CGAL::Polyhedron_3<Gt,I,HDS,A>, PropertyTag >::const_type >::reference
get(PropertyTag p, CGAL::Polyhedron_3<Gt,I,HDS,A> const& g, const Key& key)
{ return get(get(p, g), key); }

// generalized put
template<class Gt, class I, CGAL_HDS_PARAM_, class A, class PropertyTag, class Key,class Value>
void put(PropertyTag p, CGAL::Polyhedron_3<Gt,I,HDS,A>& g, const Key& key, const Value& value)
{
  typedef typename boost::property_map<CGAL::Polyhedron_3<Gt,I,HDS,A>, PropertyTag>::type Map;
  Map pmap = get(p, g);
  put(pmap, key, value);
}

} // boost

// specialization needs to be repeated for halfedge, vertex, face
#define CGAL_POLYHEDRON_INDEX_PM(ENTITY, TAG, ACCESSOR)                 \
  namespace CGAL {                                                      \
  template<> struct Polyhedron_property_map<boost::ENTITY##TAG> {  \
  template<class Gt, class I, CGAL_HDS_PARAM_, class A>                 \
  struct bind_ {                                                        \
    typedef internal::ACCESSOR##_accessor<                              \
    CGAL::Polyhedron_3<Gt, I, HDS, A>, \
    typename boost::graph_traits< CGAL::Polyhedron_3<Gt, I, HDS, A>     \
                                  >::ENTITY##_descriptor > type;        \
    typedef type const_type;                                            \
  };                                                                    \
  };                                                                    \
  }

CGAL_POLYHEDRON_INDEX_PM(halfedge, _index_t, Index)
CGAL_POLYHEDRON_INDEX_PM(vertex, _index_t, Index)
CGAL_POLYHEDRON_INDEX_PM(face, _index_t, Index)
CGAL_POLYHEDRON_INDEX_PM(halfedge, _is_border_t, Is_border)

CGAL_POLYHEDRON_INDEX_PM(edge, _is_border_t, Is_border_edge)

#undef CGAL_POLYHEDRON_INDEX_PM

namespace CGAL {
// not done with macros, because HDS_edge::id does not return a
// reference
template <>
struct Polyhedron_property_map<boost::edge_index_t>
{
  template<class Gt, class I, CGAL_HDS_PARAM_, class A>
  struct bind_
  {
    typedef internal::Edge_index_accessor<
      typename boost::graph_traits<
        CGAL::Polyhedron_3<Gt, I, HDS, A>
        >::edge_descriptor > type;
    typedef type const_type;
  };
};

template <>
struct Polyhedron_property_map<boost::edge_weight_t>
{
  template<class Gt, class I, CGAL_HDS_PARAM_, class A>
  struct bind_
  {
    typedef internal::Wrap_squared<
      typename boost::graph_traits<
        CGAL::Polyhedron_3<Gt, I, HDS, A>
        >::edge_descriptor > type;
    typedef type const_type;
  };
};

template <>
struct Polyhedron_property_map<vertex_point_t>
{
  template<class Gt, class I, CGAL_HDS_PARAM_, class A>
  struct bind_
  {
    typedef internal::Point_accessor<
      typename boost::graph_traits<
        CGAL::Polyhedron_3<Gt, I, HDS, A>
        >::vertex_descriptor,
      typename Gt::Point_3, typename Gt::Point_3&> type;

    typedef internal::Point_accessor<
      typename boost::graph_traits<
        CGAL::Polyhedron_3<Gt, I, HDS, A>
        >::vertex_descriptor,
      typename Gt::Point_3, const typename Gt::Point_3&> const_type;
  };
};

//
// external indices
//

template <>
struct Polyhedron_property_map<edge_external_index_t>
{
  template<class Gt, class I, CGAL_HDS_PARAM_, class A>
  struct bind_
  {
    typedef internal::Polyhedron_edge_index_map_external<
      CGAL::Polyhedron_3<Gt, I, HDS, A>
      > type;
    typedef type const_type;
  };
};

template <>
struct Polyhedron_property_map<halfedge_external_index_t>
{
  template<class Gt, class I, CGAL_HDS_PARAM_, class A>
  struct bind_
  {
    typedef internal::Polyhedron_index_map_external<
      typename boost::graph_traits<
        CGAL::Polyhedron_3<Gt, I, HDS, A>
        >::halfedge_descriptor > type;
    typedef type const_type;
  };
};


template <>
struct Polyhedron_property_map<vertex_external_index_t>
{
  template<class Gt, class I, CGAL_HDS_PARAM_, class A>
  struct bind_
  {
    typedef internal::Polyhedron_index_map_external<
      typename boost::graph_traits<
        CGAL::Polyhedron_3<Gt, I, HDS, A>
        >::vertex_descriptor > type;
    typedef type const_type;
  };
};

template <>
struct Polyhedron_property_map<face_external_index_t>
{
  template<class Gt, class I, CGAL_HDS_PARAM_, class A>
  struct bind_
  {
    typedef internal::Polyhedron_index_map_external<
      typename boost::graph_traits<
        CGAL::Polyhedron_3<Gt, I, HDS, A>
        >::face_descriptor > type;
    typedef type const_type;
  };
};

} // CGAL

namespace CGAL {

template<class Gt, class I, CGAL_HDS_PARAM_, class A>
typename boost::property_map< CGAL::Polyhedron_3<Gt,I,HDS,A>, boost::edge_external_index_t >::const_type
get(boost::edge_external_index_t, CGAL::Polyhedron_3<Gt,I,HDS,A> const& p)
{
  return typename boost::property_map< CGAL::Polyhedron_3<Gt,I,HDS,A>, boost::edge_external_index_t >::const_type(
    const_cast<CGAL::Polyhedron_3<Gt,I,HDS,A>& >(p));
}

template<class Gt, class I, CGAL_HDS_PARAM_, class A>
typename boost::property_map< CGAL::Polyhedron_3<Gt,I,HDS,A>, boost::halfedge_external_index_t >::const_type
get(boost::halfedge_external_index_t, CGAL::Polyhedron_3<Gt,I,HDS,A> const& p)
{
  CGAL::Polyhedron_3<Gt,I,HDS,A>& ncp = const_cast<CGAL::Polyhedron_3<Gt,I,HDS,A>&>(p);

  return typename boost::property_map< CGAL::Polyhedron_3<Gt,I,HDS,A>, boost::halfedge_external_index_t >::const_type(
    ncp.halfedges_begin(), ncp.halfedges_end(), ncp.size_of_halfedges());
}

template<class Gt, class I, CGAL_HDS_PARAM_, class A>
typename boost::property_map< CGAL::Polyhedron_3<Gt,I,HDS,A>, boost::vertex_external_index_t >::const_type
get(boost::vertex_external_index_t, CGAL::Polyhedron_3<Gt,I,HDS,A> const& p)
{
  CGAL::Polyhedron_3<Gt,I,HDS,A>& ncp = const_cast<CGAL::Polyhedron_3<Gt,I,HDS,A>&>(p);

  return typename boost::property_map< CGAL::Polyhedron_3<Gt,I,HDS,A>, boost::vertex_external_index_t >::const_type(
    ncp.vertices_begin(), ncp.vertices_end(), ncp.size_of_vertices());
}

template<class Gt, class I, CGAL_HDS_PARAM_, class A>
typename boost::property_map< CGAL::Polyhedron_3<Gt,I,HDS,A>, boost::face_external_index_t >::const_type
get(boost::face_external_index_t, CGAL::Polyhedron_3<Gt,I,HDS,A> const& p)
{
  CGAL::Polyhedron_3<Gt,I,HDS,A>& ncp = const_cast<CGAL::Polyhedron_3<Gt,I,HDS,A>&>(p);

  return typename boost::property_map< CGAL::Polyhedron_3<Gt,I,HDS,A>, boost::face_external_index_t >::const_type(
    ncp.facets_begin(), ncp.facets_end(), ncp.size_of_facets());
}

// the same blurb for non-const

template<class Gt, class I, CGAL_HDS_PARAM_, class A>
typename boost::property_map< CGAL::Polyhedron_3<Gt,I,HDS,A>, boost::edge_external_index_t >::type
get(boost::edge_external_index_t, CGAL::Polyhedron_3<Gt,I,HDS,A>& p)
{
  return typename boost::property_map< CGAL::Polyhedron_3<Gt,I,HDS,A>, boost::edge_external_index_t >::type(
    p);
}

template<class Gt, class I, CGAL_HDS_PARAM_, class A>
typename boost::property_map< CGAL::Polyhedron_3<Gt,I,HDS,A>, boost::halfedge_external_index_t >::type
get(boost::halfedge_external_index_t, CGAL::Polyhedron_3<Gt,I,HDS,A> & ncp)
{
  return typename boost::property_map< CGAL::Polyhedron_3<Gt,I,HDS,A>, boost::halfedge_external_index_t >::type(
    ncp.halfedges_begin(), ncp.halfedges_end(), ncp.size_of_halfedges());
}

template<class Gt, class I, CGAL_HDS_PARAM_, class A>
typename boost::property_map< CGAL::Polyhedron_3<Gt,I,HDS,A>, boost::vertex_external_index_t >::type
get(boost::vertex_external_index_t, CGAL::Polyhedron_3<Gt,I,HDS,A> & ncp)
{
  return typename boost::property_map< CGAL::Polyhedron_3<Gt,I,HDS,A>, boost::vertex_external_index_t >::type(
    ncp.vertices_begin(), ncp.vertices_end(), ncp.size_of_vertices());
}


template<class Gt, class I, CGAL_HDS_PARAM_, class A>
typename boost::property_map< CGAL::Polyhedron_3<Gt,I,HDS,A>, boost::face_external_index_t >::type
get(boost::face_external_index_t, CGAL::Polyhedron_3<Gt,I,HDS,A> & ncp)
{
  return typename boost::property_map< CGAL::Polyhedron_3<Gt,I,HDS,A>, boost::face_external_index_t >::type(
    ncp.facets_begin(), ncp.facets_end(), ncp.size_of_facets());
}



} // namespace CGAL


namespace boost {

// property_map dispatcher into Polyhedron
template<class Gt, class I, CGAL_HDS_PARAM_, class A, class Tag>
struct property_map<CGAL::Polyhedron_3<Gt,I,HDS,A>, Tag>
{
  typedef typename CGAL::Polyhedron_property_map<Tag>::
      template bind_<Gt,I,HDS,A> map_gen;
  typedef typename map_gen::type       type;
  typedef typename map_gen::const_type const_type;
};

// property_map dispatcher into const Polyhedron
template<class Gt, class I, CGAL_HDS_PARAM_, class A, class Tag>
struct property_map<const CGAL::Polyhedron_3<Gt,I,HDS,A>, Tag>
{
  typedef typename CGAL::Polyhedron_property_map<Tag>::
      template bind_<Gt,I,HDS,A> map_gen;
  typedef typename map_gen::type       type;
  typedef typename map_gen::const_type const_type;
};

// What are those needed for ???
template<class Gt, class I, CGAL_HDS_PARAM_, class A>
struct edge_property_type<CGAL::Polyhedron_3<Gt,I,HDS,A> >
{
  typedef edge_weight_t type;
};

template<class Gt, class I, CGAL_HDS_PARAM_, class A>
struct vertex_property_type<CGAL::Polyhedron_3<Gt,I,HDS,A> >
{
  typedef CGAL::vertex_point_t type;
};

template<class Gt, class I, CGAL_HDS_PARAM_, class A>
struct vertex_property_type<const CGAL::Polyhedron_3<Gt,I,HDS,A> >
{
  typedef CGAL::vertex_point_t type;
};
} // namespace boost


#undef CGAL_HDS_PARAM_

#endif // CGAL_BOOST_GRAPH_PROPERTIES_POLYHEDRON_3_H<|MERGE_RESOLUTION|>--- conflicted
+++ resolved
@@ -48,16 +48,9 @@
   Polyhedron_index_map_external(InputIterator begin, InputIterator end, std::size_t max)
     : map_(begin, end, 0, std::size_t(-1), max) {}
 
-<<<<<<< HEAD
-  reference operator[](key_type const& e) const
-  {
-    return squared_distance(e->vertex()->point(), e->opposite()->vertex()->point());
-  }
-=======
   reference operator[](const key_type& k) const { return map_[k]; }
 private:
   CGAL::Unique_hash_map<key_type,std::size_t> map_;
->>>>>>> b301c889
 };
 
 // Special case for edges. Hashes each half_edge.
