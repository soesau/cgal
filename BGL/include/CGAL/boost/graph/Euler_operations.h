--- conflicted
+++ resolved
@@ -1559,13 +1559,12 @@
 collapse_edge(typename boost::graph_traits<Graph>::edge_descriptor e,
               Graph& g)
 {
-  CGAL_precondition(does_satisfy_link_condition(e,g));
-
   typedef boost::graph_traits< Graph > Traits;
   typedef typename Traits::vertex_descriptor          vertex_descriptor;
   typedef typename Traits::halfedge_descriptor            halfedge_descriptor;
 
   CGAL_precondition(is_valid_edge_descriptor(e, g));
+  CGAL_precondition(does_satisfy_link_condition(e,g));
 
   halfedge_descriptor pq = halfedge(e,g);
   halfedge_descriptor qp = opposite(pq, g);
@@ -1681,13 +1680,12 @@
               Graph& g,
               EdgeIsConstrainedMap Edge_is_constrained_map)
 {
-  CGAL_precondition(does_satisfy_link_condition(v0v1,g));
-
   typedef boost::graph_traits< Graph > Traits;
   typedef typename Traits::vertex_descriptor          vertex_descriptor;
   typedef typename Traits::halfedge_descriptor            halfedge_descriptor;
 
   CGAL_precondition(is_valid_edge_descriptor(v0v1, g));
+  CGAL_precondition(does_satisfy_link_condition(v0v1,g));
   CGAL_precondition(!get(Edge_is_constrained_map, v0v1));
 
   halfedge_descriptor pq = halfedge(v0v1,g);
@@ -1858,112 +1856,6 @@
   set_halfedge(foh,oh,g);
 }
 
-<<<<<<< HEAD
-=======
-/**
- *  \returns `true` if `e` satisfies the *link condition* \cgalCite{degn-tpec-98}, which guarantees that the surface is also 2-manifold after the edge collapse.
- */
-template<typename Graph>
-bool
-does_satisfy_link_condition(typename boost::graph_traits<Graph>::edge_descriptor e,
-                            const Graph& g)
-{
-  typedef typename boost::graph_traits<Graph>::vertex_descriptor vertex_descriptor;
-  typedef typename boost::graph_traits<Graph>::halfedge_descriptor halfedge_descriptor;
-  typedef CGAL::Halfedge_around_source_iterator<Graph> out_edge_iterator;
-
-  CGAL_precondition(is_valid_edge_descriptor(e, g));
-
-  halfedge_descriptor v0_v1 = halfedge(e,g);
-  halfedge_descriptor v1_v0 = opposite(v0_v1,g);
-
-  vertex_descriptor v0 = target(v1_v0,g), v1 = target(v0_v1,g);
-
-  vertex_descriptor vL = target(next(v0_v1,g),g);
-  vertex_descriptor vR = target(next(v1_v0,g),g);
-
-  out_edge_iterator eb1, ee1 ;
-  out_edge_iterator eb2, ee2 ;
-
-  // The following loop checks the link condition for v0_v1.
-  // Specifically, that for every vertex 'k' adjacent to both 'p and 'q', 'pkq' is a face of the mesh.
-  //
-  for ( boost::tie(eb1,ee1) = halfedges_around_source(v0,g) ;  eb1 != ee1 ; ++ eb1 )
-  {
-    halfedge_descriptor v0_k = *eb1;
-
-    if ( v0_k != v0_v1 )
-    {
-      vertex_descriptor k = target(v0_k,g);
-
-      for ( boost::tie(eb2,ee2) =  halfedges_around_source(k,g) ; eb2 != ee2 ; ++ eb2 )
-      {
-        halfedge_descriptor k_v1 = *eb2;
-
-        if ( target(k_v1,g) == v1 )
-        {
-          // At this point we know p-q-k are connected and we need to determine if this triangle is a face of the mesh.
-          //
-          // Since the mesh is known to be triangular there are at most two faces sharing the edge p-q.
-          //
-          // If p->q is NOT a border edge, the top face is p->q->t where t is target(next(p->q))
-          // If q->p is NOT a border edge, the bottom face is q->p->b where b is target(next(q->p))
-          //
-          // If k is either t or b then p-q-k *might* be a face of the mesh. It won't be if k==t but p->q is border
-          // or k==b but q->b is a border (because in that case even though there exists triangles p->q->t (or q->p->b)
-          // they are holes, not faces)
-          //
-
-          bool lIsFace =   ( vL == k && (! is_border(v0_v1,g)) )
-            || ( vR == k && (! is_border(v1_v0,g)) ) ;
-
-          if ( !lIsFace )
-          {
-            // CGAL_ECMS_TRACE(3,"  k=V" << get(Vertex_index_map,k) << " IS NOT in a face with p-q. NON-COLLAPSABLE edge." ) ;
-            return false ;
-          }
-          else
-          {
-            //CGAL_ECMS_TRACE(4,"  k=V" << get(Vertex_index_map,k) << " is in a face with p-q") ;
-          }
-        }
-      }
-    }
-  }
-
-  // detect isolated triangle (or triangle attached to a mesh with non-manifold vertices)
-  if (!is_border(v0_v1,g) && is_border(opposite(next(v0_v1,g), g), g)
-                          && is_border(opposite(prev(v0_v1,g), g), g) ) return false;
-  if (!is_border(v1_v0,g) && is_border(opposite(next(v1_v0,g), g), g)
-                          && is_border(opposite(prev(v1_v0,g), g), g) ) return false;
-
-  if ( !is_border(v0_v1,g) && !is_border(v1_v0,g) )
-  {
-    if ( is_border(v0,g) && is_border(v1,g) )
-    {
-      //CGAL_ECMS_TRACE(3,"  both p and q are boundary vertices but p-q is not. NON-COLLAPSABLE edge." ) ;
-      return false ;
-    }
-    else
-    {
-      if ( is_tetrahedron(v0_v1,g) )
-      {
-        //CGAL_ECMS_TRACE(3,"  p-q belongs to a tetrahedron. NON-COLLAPSABLE edge." ) ;
-        return false ;
-      }
-      if ( next(v0_v1, g) == opposite(prev(v1_v0, g), g) &&
-           prev(v0_v1, g) == opposite(next(v1_v0, g), g) )
-      {
-        //CGAL_ECMS_TRACE(3,"  degenerate volume." ) ;
-        return false ;
-      }
-    }
-  }
-
-  return true ;
-}
-
->>>>>>> d3b13fb1
 #ifndef CGAL_NO_DEPRECATED_CODE
 /// \cond SKIP_IN_MANUAL
 template<typename Graph>
