/// CGAL Namespace
namespace CGAL {

/// \ingroup PkgBGLProperties
/// @{

/// The constant `vertex_index` is a property tag which identifies the <i>index</i> property of a vertex of a \sc{Bgl}
/// <a href="https://www.boost.org/libs/graph/doc/Graph.html"><code>Graph</code></a>.
/// \cgalModels <a href="https://www.boost.org/libs/graph/doc/PropertyTag.html"><code>PropertyTag</code></a>
enum vertex_index_t { vertex_index };

/// The constant `halfedge_index` is a property tag which identifies the <i>index</i> property of a halfedge of a `HalfedgeGraph`.
///
/// This is a property tag introduced by \cgal.
/// \cgalModels <a href="https://www.boost.org/libs/graph/doc/PropertyTag.html"><code>PropertyTag</code></a>
enum halfedge_index_t { halfedge_index };

/// The constant `edge_index` is a property tag which identifies the <i>index</i> property of an edge of a \sc{Bgl}
/// <a href="https://www.boost.org/libs/graph/doc/Graph.html"><code>Graph</code></a>.
/// \cgalModels <a href="https://www.boost.org/libs/graph/doc/PropertyTag.html"><code>PropertyTag</code></a>
enum edge_index_t { edge_index };

/// The constant `face_index` is a property tag which identifies the <i>index</i> property of a face of a `FaceGraph`.
///
/// This is a property tag introduced by \cgal.
/// \cgalModels <a href="https://www.boost.org/libs/graph/doc/PropertyTag.html"><code>PropertyTag</code></a>
enum face_index_t { face_index };

/// The constant `vertex_point` is a property tag which refers to the  geometric embedding property of
/// a vertex of a `HalfedgeGraph`.
///
/// This is a property tag introduced by \cgal.
/// \cgalModels <a href="https://www.boost.org/libs/graph/doc/PropertyTag.html"><code>PropertyTag</code></a>
enum vertex_point_t { vertex_point };

/// @}
<<<<<<< HEAD
=======
} // namespace boost

namespace CGAL {

/// \ingroup PkgBGLProperties
///
/// \brief graph_has_property is used to indicate if a model of `HalfedgeGraph` or `FaceGraph`
/// has an internal property associated with the given `PropertyTag`.
///
/// It inherits from \link Tag_true `CGAL::Tag_true` \endlink if there is a
/// default internal property map for the corresponding property tag and from
/// \link Tag_false `CGAL::Tag_false` \endlink otherwise.
///
/// \tparam Graph a model of `HalfedgeGraph` or `FaceGraph`
/// \tparam PropertyTag the type of a property tag referring to the property of interest.
///
template<typename Graph, typename PropertyTag>
struct graph_has_property;

/// @{

>>>>>>> bf31ed80
/// \ingroup PkgBGLPropertiesDynamic
/// Dynamic vertex property tag
/// \tparam T the value type of the vertex property
template <typename T>
struct dynamic_vertex_property_t
{
  dynamic_vertex_property_t();
};

/// \ingroup PkgBGLPropertiesDynamic
/// Dynamic halfedge property tag
/// \tparam T the value type of the halfedge property
template <typename T>
struct dynamic_halfedge_property_t
{
  dynamic_halfedge_property_t();
};
  
/// \ingroup PkgBGLPropertiesDynamic
/// Dynamic edge property tag
/// \tparam T the value type of the edge property
template <typename T>
struct dynamic_edge_property_t
{
  dynamic_edge_property_t();
};
 
/// \ingroup PkgBGLPropertiesDynamic
/// Dynamic face property tag
/// \tparam T the value type of the face property
template <typename T>
struct dynamic_face_property_t
{
  dynamic_face_property_t();
};

/// @}
} // namespace CGAL<|MERGE_RESOLUTION|>--- conflicted
+++ resolved
@@ -34,11 +34,6 @@
 enum vertex_point_t { vertex_point };
 
 /// @}
-<<<<<<< HEAD
-=======
-} // namespace boost
-
-namespace CGAL {
 
 /// \ingroup PkgBGLProperties
 ///
@@ -57,7 +52,6 @@
 
 /// @{
 
->>>>>>> bf31ed80
 /// \ingroup PkgBGLPropertiesDynamic
 /// Dynamic vertex property tag
 /// \tparam T the value type of the vertex property
