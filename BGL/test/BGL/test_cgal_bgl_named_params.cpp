--- conflicted
+++ resolved
@@ -95,14 +95,9 @@
   assert(get_parameter(np, CGAL::internal_np::snapping_tolerance).v == 59);
   assert(get_parameter(np, CGAL::internal_np::dry_run).v == 60);
   assert(get_parameter(np, CGAL::internal_np::do_lock_mesh).v == 61);
-<<<<<<< HEAD
-  assert(get_parameter(np, CGAL::internal_np::maximum_number_of_faces).v == 78910);
-  assert(get_parameter(np, CGAL::internal_np::do_simplify_border).v == 62);
-=======
   assert(get_parameter(np, CGAL::internal_np::halfedges_keeper).v == 62);
   assert(get_parameter(np, CGAL::internal_np::do_simplify_border).v == 64);
   assert(get_parameter(np, CGAL::internal_np::maximum_number_of_faces).v == 78910);
->>>>>>> 66bf0829
 
     // Named parameters that we use in the package 'Surface Mesh Simplification'
   assert(get_parameter(np, CGAL::internal_np::get_cost_policy).v == 34);
@@ -207,12 +202,8 @@
   check_same_type<59>(get_parameter(np, CGAL::internal_np::snapping_tolerance));
   check_same_type<60>(get_parameter(np, CGAL::internal_np::dry_run));
   check_same_type<61>(get_parameter(np, CGAL::internal_np::do_lock_mesh));
-<<<<<<< HEAD
-  check_same_type<62>(get_parameter(np, CGAL::internal_np::do_simplify_border));
-=======
   check_same_type<62>(get_parameter(np, CGAL::internal_np::halfedges_keeper));
   check_same_type<64>(get_parameter(np, CGAL::internal_np::do_simplify_border));
->>>>>>> 66bf0829
   check_same_type<78910>(get_parameter(np, CGAL::internal_np::maximum_number_of_faces));
 
     // Named parameters that we use in the package 'Surface Mesh Simplification'
@@ -359,14 +350,9 @@
                          .snapping_tolerance(A<59>(59))
                          .dry_run(A<60>(60))
                          .do_lock_mesh(A<61>(61))
-<<<<<<< HEAD
-                         .do_simplify_border(A<62>(62))
-                         .use_convex_hull(A<63>(63))
-=======
                          .halfedges_keeper(A<62>(62))
                          .use_convex_hull(A<63>(63))
                          .do_simplify_border(A<64>(64))
->>>>>>> 66bf0829
                          .point_map(A<9000>(9000))
                          .query_point_map(A<9001>(9001))
                          .normal_map(A<9002>(9002))
