--- conflicted
+++ resolved
@@ -100,12 +100,9 @@
                                  choose_parameter<No_constrained_edge_map<TM> >(get_parameter(np, internal_np::edge_is_constrained)),
                                  choose_parameter<LindstromTurk_cost<TM> >(get_parameter(np, internal_np::get_cost_policy)),
                                  choose_parameter<LindstromTurk_placement<TM> >(get_parameter(np, internal_np::get_placement_policy)),
-<<<<<<< HEAD
+                                 choose_parameter<internal::Dummy_filter>(get_parameter(np, internal_np::get_filter_policy)),
                                  choose_parameter<internal::Dummy_visitor>(get_parameter(np, internal_np::visitor)));
-=======
-                                 choose_parameter<internal::Dummy_filter>(get_parameter(np, internal_np::get_filter_policy)),
-                                 choose_parameter<internal::Dummy_visitor>(get_parameter(np, internal_np::graph_visitor)));
->>>>>>> 9afd018a
+
 }
 
 template<class TM, class ShouldStop>
