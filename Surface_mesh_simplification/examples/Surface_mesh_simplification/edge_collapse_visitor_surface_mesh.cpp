#include <CGAL/Simple_cartesian.h>
#include <CGAL/Surface_mesh.h>

// Simplification function
#include <CGAL/Surface_mesh_simplification/edge_collapse.h>

// Visitor base
#include <CGAL/Surface_mesh_simplification/Edge_collapse_visitor_base.h>

// Stop-condition policy
#include <CGAL/Surface_mesh_simplification/Policies/Edge_collapse/Count_ratio_stop_predicate.h>

#include <iostream>
#include <fstream>

typedef CGAL::Simple_cartesian<double>                                  Kernel;
typedef Kernel::Point_3                                                 Point_3;

typedef CGAL::Surface_mesh<Point_3>                                     Surface_mesh;

typedef boost::graph_traits<Surface_mesh>::halfedge_descriptor          halfedge_descriptor;
typedef boost::graph_traits<Surface_mesh>::vertex_descriptor            vertex_descriptor;

namespace SMS = CGAL::Surface_mesh_simplification;

typedef SMS::Edge_profile<Surface_mesh>                                 Profile;

// The following is a Visitor that keeps track of the simplification process.
// In this example the progress is printed real-time and a few statistics are
// recorded (and printed in the end).
//
struct Stats
{
  std::size_t collected = 0;
  std::size_t processed = 0;
  std::size_t collapsed = 0;
  std::size_t non_collapsable = 0;
  std::size_t cost_uncomputable = 0;
  std::size_t placement_uncomputable = 0;
};

struct My_visitor : SMS::Edge_collapse_visitor_base<Surface_mesh>
{
  My_visitor(Stats* s) : stats(s) {}

  // Called during the collecting phase for each edge collected.
  void OnCollected(const Profile&, const boost::optional<double>&)
  {
    ++(stats->collected);
    std::cerr << "\rEdges collected: " << stats->collected << std::flush;
  }

  // Called during the processing phase for each edge selected.
  // If cost is absent the edge won't be collapsed.
  void OnSelected(const Profile&,
                  boost::optional<double> cost,
                  std::size_t initial,
                  std::size_t current)
  {
    ++(stats->processed);
    if(!cost)
      ++(stats->cost_uncomputable);

    if(current == initial)
      std::cerr << "\n" << std::flush;
    std::cerr << "\r" << current << std::flush;
  }

  // Called during the processing phase for each edge being collapsed.
  // If placement is absent the edge is left uncollapsed.
  void OnCollapsing(const Profile&,
                    boost::optional<Point> placement)
  {
    if(!placement)
      ++(stats->placement_uncomputable);
  }

  // Called for each edge which failed the so called link-condition,
  // that is, which cannot be collapsed because doing so would
  // turn the surface mesh into a non-manifold.
  void OnNonCollapsable(const Profile&)
  {
    ++(stats->non_collapsable);
  }

  // Called after each edge has been collapsed
  void OnCollapsed(const Profile&, vertex_descriptor)
  {
    ++(stats->collapsed);
  }

  Stats* stats;
};

int main(int argc, char** argv)
{
  Surface_mesh surface_mesh;
  const char* filename = (argc > 1) ? argv[1] : "data/cube.off";
  std::ifstream is(filename);
  if(!is || !(is >> surface_mesh))
  {
    std::cerr << "Failed to read input mesh: " << filename << std::endl;
    return EXIT_FAILURE;
  }

  if(!CGAL::is_triangle_mesh(surface_mesh))
  {
    std::cerr << "Input geometry is not triangulated." << std::endl;
    return EXIT_FAILURE;
  }

  // In this example, the simplification stops when the number of undirected edges
  // drops below xx% of the initial count
  const double ratio = (argc > 2) ? std::stod(argv[2]) : 0.1;
  SMS::Count_ratio_stop_predicate<Surface_mesh> stop(ratio);

  Stats stats;
  My_visitor vis(&stats);

  // The index maps are not explicitelty passed as in the previous
  // example because the surface mesh items have a proper id() field.
  // On the other hand, we pass here explicit cost and placement
  // function which differ from the default policies, ommited in
  // the previous example.
  int r = SMS::edge_collapse(surface_mesh, stop, CGAL::parameters::visitor(vis));

  std::cout << "\nEdges collected: "  << stats.collected
            << "\nEdges proccessed: " << stats.processed
            << "\nEdges collapsed: "  << stats.collapsed
            << std::endl
            << "\nEdges not collapsed due to topological constraints: "  << stats.non_collapsable
            << "\nEdge not collapsed due to cost computation constraints: "  << stats.cost_uncomputable
            << "\nEdge not collapsed due to placement computation constraints: " << stats.placement_uncomputable
            << std::endl;

  std::cout << "\nFinished!\n" << r << " edges removed.\n"
            << surface_mesh.number_of_edges() << " final edges.\n";

<<<<<<< HEAD
  CGAL::write_polygon_mesh((argc > 3) ? argv[3] : "out.off", surface_mesh, CGAL::parameters::stream_precision(17));
=======
  CGAL::IO::write_polygon_mesh((argc > 3) ? argv[3] : "out.off", surface_mesh, CGAL::parameters::stream_precision(17));
>>>>>>> cf69d322

  return EXIT_SUCCESS;
}<|MERGE_RESOLUTION|>--- conflicted
+++ resolved
@@ -136,11 +136,7 @@
   std::cout << "\nFinished!\n" << r << " edges removed.\n"
             << surface_mesh.number_of_edges() << " final edges.\n";
 
-<<<<<<< HEAD
-  CGAL::write_polygon_mesh((argc > 3) ? argv[3] : "out.off", surface_mesh, CGAL::parameters::stream_precision(17));
-=======
   CGAL::IO::write_polygon_mesh((argc > 3) ? argv[3] : "out.off", surface_mesh, CGAL::parameters::stream_precision(17));
->>>>>>> cf69d322
 
   return EXIT_SUCCESS;
 }