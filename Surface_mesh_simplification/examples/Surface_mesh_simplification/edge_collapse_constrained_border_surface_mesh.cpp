#include <CGAL/Simple_cartesian.h>
#include <CGAL/Surface_mesh.h>

// Simplification function
#include <CGAL/Surface_mesh_simplification/edge_collapse.h>

// Midpoint placement policy
#include <CGAL/Surface_mesh_simplification/Policies/Edge_collapse/Midpoint_placement.h>

//Placement wrapper
#include <CGAL/Surface_mesh_simplification/Policies/Edge_collapse/Constrained_placement.h>

// Stop-condition policy
#include <CGAL/Surface_mesh_simplification/Policies/Edge_collapse/Count_stop_predicate.h>

#include <iostream>
#include <fstream>

typedef CGAL::Simple_cartesian<double>                          Kernel;
typedef Kernel::Point_3                                         Point_3;

typedef CGAL::Surface_mesh<Point_3>                             Surface_mesh;
typedef boost::graph_traits<Surface_mesh>::halfedge_descriptor  halfedge_descriptor;
typedef boost::graph_traits<Surface_mesh>::edge_descriptor      edge_descriptor;

namespace SMS = CGAL::Surface_mesh_simplification;

// BGL property map which indicates whether an edge is marked as non-removable
struct Border_is_constrained_edge_map
{
  const Surface_mesh* sm_ptr;
  typedef edge_descriptor                                       key_type;
  typedef bool                                                  value_type;
  typedef value_type                                            reference;
  typedef boost::readable_property_map_tag                      category;

  Border_is_constrained_edge_map(const Surface_mesh& sm) : sm_ptr(&sm) {}

  friend bool get(Border_is_constrained_edge_map m, const key_type& edge) {
    return CGAL::is_border(edge, *m.sm_ptr);
  }
};

// Placement class
typedef SMS::Constrained_placement<SMS::Midpoint_placement<Surface_mesh>,
                                   Border_is_constrained_edge_map > Placement;

int main(int argc, char** argv)
{
  Surface_mesh surface_mesh;
  const char* filename = (argc > 1) ? argv[1] : "data/mesh_with_border.off";
  std::ifstream is(filename);
  if(!is || !(is >> surface_mesh))
  {
    std::cerr << "Failed to read input mesh: " << filename << std::endl;
    return EXIT_FAILURE;
  }

  if(!CGAL::is_triangle_mesh(surface_mesh))
  {
    std::cerr << "Input geometry is not triangulated." << std::endl;
    return EXIT_FAILURE;
  }

  Surface_mesh::Property_map<halfedge_descriptor, std::pair<Point_3, Point_3> > constrained_halfedges;
  constrained_halfedges = surface_mesh.add_property_map<halfedge_descriptor,std::pair<Point_3, Point_3> >("h:vertices").first;

  std::size_t nb_border_edges=0;
  for(halfedge_descriptor hd : halfedges(surface_mesh))
  {
    if(CGAL::is_border(hd, surface_mesh))
    {
      constrained_halfedges[hd] = std::make_pair(surface_mesh.point(source(hd, surface_mesh)),
                                                 surface_mesh.point(target(hd, surface_mesh)));
      ++nb_border_edges;
    }
  }

  // Contract the surface mesh as much as possible
  SMS::Count_stop_predicate<Surface_mesh> stop(0);
  Border_is_constrained_edge_map bem(surface_mesh);

  // This the actual call to the simplification algorithm.
  // The surface mesh and stop conditions are mandatory arguments.
  std::cout << "Collapsing as many edges of mesh: " << filename << " as possible..." << std::endl;
  int r = SMS::edge_collapse(surface_mesh, stop,
                             CGAL::parameters::edge_is_constrained_map(bem)
                                              .get_placement(Placement(bem)));

  std::cout << "\nFinished!\n" << r << " edges removed.\n"
            << surface_mesh.number_of_edges() << " final edges.\n";

<<<<<<< HEAD
  CGAL::write_polygon_mesh((argc > 2) ? argv[2] : "out.off", surface_mesh, CGAL::parameters::stream_precision(17));
=======
  CGAL::IO::write_polygon_mesh((argc > 2) ? argv[2] : "out.off", surface_mesh, CGAL::parameters::stream_precision(17));
>>>>>>> cf69d322

  // now check!
  for(halfedge_descriptor hd : halfedges(surface_mesh))
  {
    if(CGAL::is_border(hd,surface_mesh))
    {
      --nb_border_edges;
      if(constrained_halfedges[hd] != std::make_pair(surface_mesh.point(source(hd, surface_mesh)),
                                                     surface_mesh.point(target(hd, surface_mesh))))
      {
        std::cerr << "oops. send us a bug report\n";
      }
    }
  }
  assert(nb_border_edges==0);

  return EXIT_SUCCESS;
}<|MERGE_RESOLUTION|>--- conflicted
+++ resolved
@@ -90,11 +90,7 @@
   std::cout << "\nFinished!\n" << r << " edges removed.\n"
             << surface_mesh.number_of_edges() << " final edges.\n";
 
-<<<<<<< HEAD
-  CGAL::write_polygon_mesh((argc > 2) ? argv[2] : "out.off", surface_mesh, CGAL::parameters::stream_precision(17));
-=======
   CGAL::IO::write_polygon_mesh((argc > 2) ? argv[2] : "out.off", surface_mesh, CGAL::parameters::stream_precision(17));
->>>>>>> cf69d322
 
   // now check!
   for(halfedge_descriptor hd : halfedges(surface_mesh))
