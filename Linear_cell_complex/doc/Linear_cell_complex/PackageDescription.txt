--- conflicted
+++ resolved
@@ -74,12 +74,7 @@
 - `CGAL::compute_normal_of_cell_0<LCC>`
 - `CGAL::compute_normal_of_cell_2<LCC>`
 
-<<<<<<< HEAD
 \cgalCRPSubsection{Draw a Linear Cell Complex}
-- `CGAL::draw<LCC>`
-=======
-### Draw a Linear cell complex ###
 - \link PkgDrawLinearCellComplex CGAL::draw<LCC>() \endlink
->>>>>>> af32499a
 
 */
