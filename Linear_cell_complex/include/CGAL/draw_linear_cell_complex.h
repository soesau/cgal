--- conflicted
+++ resolved
@@ -372,14 +372,7 @@
   bool m_random_face_color;
   const DrawingFunctorLCC& m_drawing_functor;
 };
-  
-<<<<<<< HEAD
-template<class LCC, class DrawingFunctorLCC>
-void draw(const LCC& alcc,
-          const char* title,
-          bool nofill,
-          const DrawingFunctorLCC& drawing_functor)
-=======
+
 // Specialization of draw function.
 #define CGAL_LCC_TYPE CGAL::Linear_cell_complex_base                    \
   <d_, ambient_dim, Traits_, Items_, Alloc_, Map, Refs, Storage_>
@@ -395,7 +388,6 @@
 void draw(const CGAL_LCC_TYPE& alcc,
           const char* title="LCC for CMap Basic Viewer",
           bool nofill=false)
->>>>>>> af32499a
 {
 #if defined(CGAL_TEST_SUITE)
   bool cgal_test_suite=true;
@@ -408,42 +400,17 @@
     int argc=1;
     const char* argv[2]={"lccviewer","\0"};
     QApplication app(argc,const_cast<char**>(argv));
-<<<<<<< HEAD
-    SimpleLCCViewerQt<LCC, DrawingFunctorLCC> mainwindow(app.activeWindow(),
-                                                         &alcc,
-                                                         title,
-                                                         nofill,
-                                                         drawing_functor);
-=======
-    DefaultColorFunctorLCC fcolor;
-    SimpleLCCViewerQt<CGAL_LCC_TYPE, DefaultColorFunctorLCC>
-      mainwindow(app.activeWindow(), alcc, title, nofill, fcolor);
->>>>>>> af32499a
+    DefaultDrawingFunctorLCC fcolor;
+    SimpleLCCViewerQt<CGAL_LCC_TYPE, DefaultDrawingFunctorLCC>
+      mainwindow(app.activeWindow(), &alcc, title, nofill, fcolor);
     mainwindow.show();
     app.exec();
   }
 }
 
-<<<<<<< HEAD
-template<class LCC>
-void draw(const LCC& alcc, const char* title, bool nofill)
-{
-  DefaultDrawingFunctorLCC f;
-  draw(alcc, title, nofill, f);
-}
-  
-template<class LCC>
-void draw(const LCC& alcc, const char* title)
-{ draw(alcc, title, false); }
-  
-template<class LCC>
-void draw(const LCC& alcc)
-{ draw(alcc, "Basic LCC Viewer"); }
-  
-=======
+// Todo a function taking a const DrawingFunctorLCC& drawing_functor as parameter
 #undef CGAL_LCC_TYPE
 
->>>>>>> af32499a
 } // End namespace CGAL
 
 #endif // CGAL_USE_BASIC_VIEWER
