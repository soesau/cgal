--- conflicted
+++ resolved
@@ -27,101 +27,6 @@
 
 namespace draw_function_for_lcc
 {
-<<<<<<< HEAD
-=======
-  /// @return true iff the volume containing dh is drawn.
-  template<typename LCC>
-  bool draw_volume(const LCC&,
-                   typename LCC::Dart_const_descriptor) const
-  { return true; }
-  /// @return true iff the face containing dh is drawn.
-  template<typename LCC>
-  bool draw_face(const LCC&,
-                 typename LCC::Dart_const_descriptor) const
-  { return true; }
-  /// @return true iff the edge containing dh is drawn.
-  template<typename LCC>
-  bool draw_edge(const LCC&,
-                 typename LCC::Dart_const_descriptor) const
-  { return true; }
-  /// @return true iff the vertex containing dh is drawn.
-  template<typename LCC>
-  bool draw_vertex(const LCC&,
-                   typename LCC::Dart_const_descriptor) const
-  { return true; }
-
-  /// @return true iff the volume containing dh is drawn in wireframe.
-  template<typename LCC>
-  bool volume_wireframe(const LCC&,
-                        typename LCC::Dart_const_descriptor) const
-  { return false; }
-  /// @return true iff the face containing dh is drawn in wireframe.
-  template<typename LCC>
-  bool face_wireframe(const LCC&,
-                        typename LCC::Dart_const_descriptor) const
-  { return false; }
-
-  /// @return true iff the volume containing dh is colored.
-  template<typename LCC>
-  bool colored_volume(const LCC&,
-                      typename LCC::Dart_const_descriptor) const
-  { return true; }
-  /// @return true iff the face containing dh is colored.
-  ///  if we have also colored_volume(alcc, dh), the volume color is
-  ///  ignored and only the face color is considered.
-  template<typename LCC>
-  bool colored_face(const LCC&,
-                    typename LCC::Dart_const_descriptor) const
-  { return false; }
-  /// @return true iff the edge containing dh is colored.
-  template<typename LCC>
-  bool colored_edge(const LCC&,
-                    typename LCC::Dart_const_descriptor) const
-  { return false; }
-  /// @return true iff the vertex containing dh is colored.
-  template<typename LCC>
-  bool colored_vertex(const LCC&,
-                      typename LCC::Dart_const_descriptor) const
-  { return false; }
-
-  /// @return the color of the volume containing dh
-  ///  used only if colored_volume(alcc, dh) and !colored_face(alcc, dh)
-  template<typename LCC>
-  CGAL::IO::Color volume_color(const LCC& alcc,
-                           typename LCC::Dart_const_descriptor dh) const
-  {
-    CGAL::Random random((unsigned int)(alcc.darts().index(dh)));
-    return get_random_color(random);
-  }
-  /// @return the color of the face containing dh
-  ///  used only if colored_face(alcc, dh)
-  template<typename LCC>
-  CGAL::IO::Color face_color(const LCC& alcc,
-                         typename LCC::Dart_const_descriptor dh) const
-  {
-    CGAL::Random random((unsigned int)(alcc.darts().index(dh)));
-    return get_random_color(random);
-  }
-  /// @return the color of the edge containing dh
-  ///  used only if colored_edge(alcc, dh)
-  template<typename LCC>
-  CGAL::IO::Color edge_color(const LCC& alcc,
-                         typename LCC::Dart_const_descriptor dh) const
-  {
-    CGAL::Random random((unsigned int)(alcc.darts().index(dh)));
-    return get_random_color(random);
-  }
-  /// @return the color of the vertex containing dh
-  ///  used only if colored_vertex(alcc, dh)
-  template<typename LCC>
-  CGAL::IO::Color vertex_color(const LCC& alcc,
-                           typename LCC::Dart_const_descriptor dh) const
-  {
-    CGAL::Random random((unsigned int)(alcc.darts().index(dh)));
-    return get_random_color(random);
-  }
-};
->>>>>>> efcbc672
 
 typedef CGAL::Exact_predicates_inexact_constructions_kernel Local_kernel;
 typedef Local_kernel::Point_3 Local_point;
@@ -134,11 +39,7 @@
 struct LCC_geom_utils<LCC, Local_kernel, 3>
 {
   static typename Local_kernel::Vector_3
-<<<<<<< HEAD
-  get_vertex_normal(const LCC &lcc, typename LCC::Dart_const_handle dh)
-=======
   get_vertex_normal(const LCC& lcc, typename LCC::Dart_const_descriptor dh)
->>>>>>> efcbc672
   {
     typename Local_kernel::Vector_3 n =
         internal::Geom_utils<typename LCC::Traits, Local_kernel>::
@@ -152,11 +53,7 @@
 struct LCC_geom_utils<LCC, Local_kernel, 2>
 {
   static typename Local_kernel::Vector_3
-<<<<<<< HEAD
-  get_vertex_normal(const LCC &, typename LCC::Dart_const_handle)
-=======
   get_vertex_normal(const LCC&, typename LCC::Dart_const_descriptor)
->>>>>>> efcbc672
   {
     typename Local_kernel::Vector_3 n=CGAL::NULL_VECTOR;
     return n;
@@ -169,7 +66,6 @@
                   const DrawingFunctorLCC &m_drawing_functor,
                   CGAL::Graphic_buffer<BufferType> &graphic_buffer)
 {
-<<<<<<< HEAD
   if (!m_drawing_functor.are_faces_enabled() ||
       !m_drawing_functor.draw_face(*lcc, dh))
   { return; }
@@ -177,31 +73,6 @@
   // We fill only closed faces.
   typename LCC::Dart_const_handle cur=dh;
   do
-=======
-  typedef Basic_viewer_qt Base;
-  typedef typename LCC::Dart_const_descriptor Dart_const_descriptor;
-  typedef typename LCC::Traits Kernel;
-  typedef typename Kernel::Point Point;
-  typedef typename Kernel::Vector Vector;
-
-public:
-  /// Construct the viewer.
-  /// @param alcc the lcc to view
-  /// @param title the title of the window
-  /// @param anofaces if true, do not draw faces (faces are not computed; this can be
-  ///        usefull for very big object where this time could be long)
-  SimpleLCCViewerQt(QWidget* parent,
-                    const LCC* alcc=nullptr,
-                    const char* title="Basic LCC Viewer",
-                    bool anofaces=false,
-                    const DrawingFunctorLCC& drawing_functor=DrawingFunctorLCC()) :
-    // First draw: vertices; edges, faces; multi-color; inverse normal
-    Base(parent, title, true, true, true, false, false),
-    lcc(alcc),
-    m_nofaces(anofaces),
-    m_random_face_color(false),
-    m_drawing_functor(drawing_functor)
->>>>>>> efcbc672
   {
     if (!lcc->is_next_exist(cur))
     { return; } // open face=>not filled
@@ -214,7 +85,6 @@
     CGAL::IO::Color c=m_drawing_functor.volume_color(*lcc, voldh);
     graphic_buffer.face_begin(c);
   }
-<<<<<<< HEAD
   else if (m_drawing_functor.colored_face(*lcc, dh))
   {
     CGAL::IO::Color c=m_drawing_functor.face_color(*lcc, dh);
@@ -222,23 +92,6 @@
   }
   else 
   { graphic_buffer.face_begin(); }
-=======
-
-  void compute_face(Dart_const_descriptor dh, Dart_const_descriptor voldh)
-  {
-    if (m_nofaces || !m_drawing_functor.draw_face(*lcc, dh)) return;
-
-    // We fill only closed faces.
-    Dart_const_descriptor cur=dh;
-    Dart_const_descriptor min=dh;
-    do
-    {
-      if (!lcc->is_next_exist(cur)) return; // open face=>not filled
-      if (cur<min) min=cur;
-      cur=lcc->next(cur);
-    }
-    while(cur!=dh);
->>>>>>> efcbc672
 
   cur=dh;
   do
@@ -262,21 +115,11 @@
       !m_drawing_functor.draw_edge(*lcc, dh))
   { return; }
 
-<<<<<<< HEAD
   const typename LCC::Point& p1=lcc->point(dh);
   typename LCC::Dart_const_handle d2=lcc->other_extremity(dh);
   if (d2!=nullptr)
   {
     if (m_drawing_functor.colored_edge(*lcc, dh))
-=======
-  void compute_edge(Dart_const_descriptor dh)
-  {
-    if (!m_drawing_functor.draw_edge(*lcc, dh)) return;
-
-    Point p1 = lcc->point(dh);
-    Dart_const_descriptor d2 = lcc->other_extremity(dh);
-    if (d2!=lcc->null_descriptor)
->>>>>>> efcbc672
     {
       graphic_buffer.add_segment(p1, lcc->point(d2),
                                  m_drawing_functor.edge_color(*lcc, dh));
@@ -286,7 +129,6 @@
   }
 }
 
-<<<<<<< HEAD
 template <typename BufferType = float, class LCC, class DrawingFunctorLCC>
 void compute_vertex(typename LCC::Dart_const_handle dh, const LCC *lcc,
                     const DrawingFunctorLCC &m_drawing_functor,
@@ -295,11 +137,6 @@
   if (!m_drawing_functor.are_vertices_enabled() ||
       !m_drawing_functor.draw_vertex(*lcc, dh))
   { return; }
-=======
-  void compute_vertex(Dart_const_descriptor dh)
-  {
-    if (!m_drawing_functor.draw_vertex(*lcc, dh)) return;
->>>>>>> efcbc672
 
   if (m_drawing_functor.colored_vertex(*lcc, dh))
   {
