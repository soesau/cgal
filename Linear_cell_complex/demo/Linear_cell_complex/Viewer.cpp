--- conflicted
+++ resolved
@@ -19,21 +19,21 @@
 //                 Kumar Snehasish <kumar.snehasish@gmail.com>
 //
 #include "Viewer.h"
-#include <vector>
-#include <CGAL/bounding_box.h>
-#include <QGLViewer/vec.h>
+
 #include <CGAL/Linear_cell_complex_operations.h>
-
 #include <CGAL/Triangulation_vertex_base_with_info_2.h>
 #include <CGAL/Triangulation_face_base_with_info_2.h>
 #include <CGAL/Constrained_Delaunay_triangulation_2.h>
 #include <CGAL/Constrained_triangulation_plus_2.h>
 #include <CGAL/Triangulation_2_filtered_projection_traits_3.h>
+#include <CGAL/bounding_box.h>
 #include <CGAL/Qt/CreateOpenGLContext.h>
+
+#include <QGLViewer/vec.h>
 #include <QDebug>
 
 typedef LCC::Traits Traits;
-typedef CGAL::Triangulation_2_filtered_projection_traits_3<Traits>   P_traits;
+typedef CGAL::Triangulation_2_filtered_projection_traits_3<Traits> P_traits;
 struct Face_info {
     LCC::Dart_handle e[3];
     bool is_external;
@@ -51,787 +51,648 @@
 typedef CGAL::Constrained_triangulation_plus_2<CDTbase>              CDT;
 
 Viewer::Viewer(QWidget* parent)
-  : QGLViewer(CGAL::Qt::createOpenGLContext(),parent), wireframe(false), flatShading(true),
-    edges(true), vertices(true), m_displayListCreated(false)
-{
-<<<<<<< HEAD
+  : QGLViewer(CGAL::Qt::createOpenGLContext(),parent), wireframe(false),
+    flatShading(true), edges(true), vertices(true), m_displayListCreated(false)
+{
   QGLFormat newFormat = this->format();
   newFormat.setSampleBuffers(true);
   newFormat.setSamples(16);
   this->setFormat(newFormat);
    are_buffers_initialized = false;
-=======
-  this->initDraw();
-
-  this->camera()->setSceneBoundingBox(qglviewer::Vec(bb.xmin(),
-                                                     bb.ymin(),
-                                                     bb.zmin()),
-                                      qglviewer::Vec(bb.xmax(),
-                                                     bb.ymax(),
-                                                     bb.zmax()));
-
-  if (m_previous_scene_empty)
-    this->showEntireScene();
-  else
-    this->updateGL();
-
-  m_previous_scene_empty = scene->lcc->is_empty(); // for the next call to sceneChanged
-}
-
-void Viewer::drawOneFaceWireframe(Dart_handle dh)
-{
-  ::glColor3f(.2f,.2f,.6f);
-
-  ::glBegin(GL_LINE_STRIP);
-
-  for (LCC::Dart_of_orbit_range<1>::const_iterator
-         orbitIter = scene->lcc->darts_of_orbit<1>(dh).begin();
-       orbitIter.cont(); ++orbitIter)
-  {
-    const LCC::Point& p = scene->lcc->point(orbitIter);
-    ::glVertex3d(p.x(),p.y(),p.z());
-  }
-
-  ::glEnd();
-}
-
-void Viewer::drawOneFilledFace(Dart_handle dh, bool flat)
+}
+
+//Make sure all the facets are triangles
+bool Viewer::is_Triangulated()
 {
   LCC &lcc = *scene->lcc;
-
-  //  double r = (double)dartIter->attribute<3>()->info().r()/255.0;
-  double r = (double)lcc.info<3>(dh).color().r()/255.0;
-  double g = (double)lcc.info<3>(dh).color().g()/255.0;
-  double b = (double)lcc.info<3>(dh).color().b()/255.0;
-  if ( !lcc.is_free(dh, 3) )
-  {
-    r += (double)lcc.info<3>(lcc.beta(dh,3)).color().r()/255.0;
-    g += (double)lcc.info<3>(lcc.beta(dh,3)).color().g()/255.0;
-    b += (double)lcc.info<3>(lcc.beta(dh,3)).color().b()/255.0;
-    r /= 2; g /= 2; b /= 2;
-  }
-
-  ::glColor3f(r,g,b);
-
-  if(flat)
-  {
-    LCC::Vector normal = CGAL::compute_normal_of_cell_2(lcc,dh);
-    normal = normal/(CGAL::sqrt(normal*normal));
-    ::glNormal3d(normal.x(), normal.y(), normal.z());
-  }
-
-  ::glBegin(GL_POLYGON);
-
-  for (LCC::Dart_of_orbit_range<1>::const_iterator
-         orbitIter = lcc.darts_of_orbit<1>(dh).begin();
-       orbitIter.cont(); ++orbitIter)
-  {
-    if(!flat)
-    {
-      // If Gouraud shading: 1 normal per vertex
-     LCC::Vector normal = CGAL::compute_normal_of_cell_0(lcc, orbitIter);
-     normal = normal/(CGAL::sqrt(normal*normal));
-     ::glNormal3d(normal.x(), normal.y(), normal.z());
-    }
-
-    const LCC::Point& p = lcc.point(orbitIter);
-    ::glVertex3d(p.x(), p.y(), p.z());
-  }
-
-  ::glEnd();
-
-  /* Old version to draw non convex face, but which uses glu tesselator which is not
-     deprecated
-
-  // array of vertices of the face
-  std::size_t nb=0;
-  for (LCC::Dart_of_orbit_range<1>::const_iterator it(lcc, dh); it.cont(); ++it, ++nb);
-  ++nb; // the last vertex of the array is the first vertex
-
-  gluTessBeginPolygon(FTess, NULL);
-  gluTessBeginContour(FTess);
-
-  GLdouble* data = new GLdouble[3*nb];
-  std::size_t i=0;
-  for (LCC::Dart_of_orbit_range<1>::const_iterator it(lcc, dh); it.cont(); ++it, ++i)
-  {
-    const LCC::Point& p = lcc.point(it);
-    data[  (i*3)] = p.x();
-    data[1+(i*3)] = p.y();
-    data[2+(i*3)] = p.z();
-
-    if(!flat)
-    {
-      // If Gouraud shading: 1 normal per vertex
-      LCC::Vector normal = CGAL::compute_normal_of_cell_0(lcc,it);
-      normal = normal/(CGAL::sqrt(normal*normal));
-      ::glNormal3d(normal.x(), normal.y(), normal.z());
-    }
-
-    gluTessVertex(FTess, &data[i*3], &data[i*3]);
-  }
-
-  const LCC::Point& p = lcc.point(dh);
-  data[  (i*3)] = p.x();
-  data[1+(i*3)] = p.y();
-  data[2+(i*3)] = p.z();
-
-  // If Gouraud shading: 1 normal per vertex
-  if(!flat)
-  {
-    LCC::Vector normal = CGAL::compute_normal_of_cell_0(lcc,dh);
-    normal = normal/(CGAL::sqrt(normal*normal));
-    ::glNormal3d(normal.x(), normal.y(), normal.z());
-  }
-
-  gluTessVertex(FTess, &data[i*3], &data[i*3]);
-
-  gluTessEndContour(FTess);
-  gluTessEndPolygon(FTess);
-
-  delete [] data;
-  */
->>>>>>> 662408b2
-}
-//Make sure all the facets are triangles
-bool
-Viewer::is_Triangulated()
-{
-
-    LCC &lcc = *scene->lcc;
-    for (LCC::Attribute_range<3>::type::iterator
+  for (LCC::Attribute_range<3>::type::iterator
          it=lcc.attributes<3>().begin(),
          itend=lcc.attributes<3>().end(); it!=itend; ++it )
-    {
-
-        for(LCC::One_dart_per_incident_cell_range<2,3>::iterator
+  {
+    for(LCC::One_dart_per_incident_cell_range<2,3>::iterator
+          dartIter=lcc.one_dart_per_incident_cell<2,3>
+          (lcc.dart_of_attribute<3>(it)).begin(); dartIter.cont(); ++dartIter)
+    {
+      int nb_points_per_facet =0;
+      for (LCC::Dart_of_orbit_range<1>::const_iterator
+             orbitIter = lcc.darts_of_orbit<1>(dartIter).begin();
+           orbitIter.cont(); ++orbitIter)
+      {
+        nb_points_per_facet++;
+      }
+      if(nb_points_per_facet != 3)
+      {
+        return false;
+      }      
+    }
+  }
+  return true;
+}
+
+void Viewer::triangulate_facet()
+{
+  pos_facets.clear();
+  flat_normals.clear();
+  smooth_normals.clear();
+  colors.clear();
+  
+  LCC &lcc = *scene->lcc;
+  
+  for (LCC::Attribute_range<3>::type::iterator
+         it=lcc.attributes<3>().begin(),
+         itend=lcc.attributes<3>().end(); it!=itend; ++it )
+  {
+    if ( it->info().is_visible() )
+    {
+      for(LCC::One_dart_per_incident_cell_range<2,3>::iterator
             dartIter=lcc.one_dart_per_incident_cell<2,3>
             (lcc.dart_of_attribute<3>(it)).begin(); dartIter.cont(); ++dartIter)
-<<<<<<< HEAD
+      {
+        //Computes the normal of the facet
+        Traits::Vector_3 normal = CGAL::compute_normal_of_cell_2(lcc, dartIter);
+        normal = normal/(CGAL::sqrt(normal*normal));
+        
+        P_traits cdt_traits(normal);
+        CDT cdt(cdt_traits); 
+        
+        // Iterates on the vector of facet handles
+        std::cout<<"New face: ";
+        CDT::Vertex_handle previous = NULL, first = NULL;
+        for (LCC::Dart_of_orbit_range<1>::const_iterator
+               he_circ = lcc.darts_of_orbit<1>(dartIter).begin(),
+               he_circ_end = lcc.darts_of_orbit<1>(dartIter).end();
+             he_circ!=he_circ_end; ++he_circ)
         {
-              int nb_points_per_facet =0;
-            for (LCC::Dart_of_orbit_range<1>::const_iterator
-                 orbitIter = lcc.darts_of_orbit<1>(dartIter).begin();
-                 orbitIter.cont(); ++orbitIter)
+          std::cout<<lcc.point(he_circ)<<" ";
+          CDT::Vertex_handle vh = cdt.insert(lcc.point(he_circ));
+          if(first == NULL)
+          { first = vh; }
+          //vh->info() = he_circ;
+          if(previous!=NULL && previous != vh)
+          { cdt.insert_constraint(previous, vh);
+            std::cout<<"Constraint: "<<*previous<<" -> "<<*vh<<std::endl;}
+          previous = vh;
+        }
+        cdt.insert_constraint(previous, first);
+        std::cout<<"Constraint: "<<*previous<<" -> "<<*first<<std::endl;
+        
+        std::cout<<std::endl;
+        
+        // sets mark is_external
+        for(CDT::All_faces_iterator fit = cdt.all_faces_begin(),
+              fitend = cdt.all_faces_end(); fit!=fitend; ++fit)
+        {
+          fit->info().is_external = false;
+        }
+        //check if the facet is external or internal
+        std::queue<CDT::Face_handle> face_queue;
+        face_queue.push(cdt.infinite_vertex()->face());
+        while(! face_queue.empty() )
+        {
+          CDT::Face_handle fh = face_queue.front();
+          face_queue.pop();
+          if(!fh->info().is_external)
+          {
+            fh->info().is_external = true;
+            for(int i = 0; i <3; ++i)
             {
-                nb_points_per_facet++;
+              if(!cdt.is_constrained(std::make_pair(fh, i)))
+              {
+                face_queue.push(fh->neighbor(i));
+              }
             }
-            if(nb_points_per_facet != 3)
-            {
-                return false;
-            }
-
+          }
         }
-=======
-      {
-        // We draw the polygon
-        if ( it->info().is_filled() )
+        
+        //iterates on the internal faces to add the vertices to the positions
+        //and the normals to the appropriate vectors
+        for(CDT::Finite_faces_iterator ffit = cdt.finite_faces_begin(),
+              ffitend = cdt.finite_faces_end(); ffit != ffitend; ++ffit)
         {
-          drawOneFilledFace(dartIter, flat);
-        }
-        else
-        {
-          drawOneFaceWireframe(dartIter);
+          if(ffit->info().is_external)
+          {
+            std::cout<<"external"<<std::endl;
+            continue;
+          }
+          
+          smooth_normals.push_back(normal.x());
+          smooth_normals.push_back(normal.y());
+          smooth_normals.push_back(normal.z());
+          
+          smooth_normals.push_back(normal.x());
+          smooth_normals.push_back(normal.y());
+          smooth_normals.push_back(normal.z());
+          
+          smooth_normals.push_back(normal.x());
+          smooth_normals.push_back(normal.y());
+          smooth_normals.push_back(normal.z());
+
+          flat_normals.push_back(normal.x());
+          flat_normals.push_back(normal.y());
+          flat_normals.push_back(normal.z());
+          
+          flat_normals.push_back(normal.x());
+          flat_normals.push_back(normal.y());
+          flat_normals.push_back(normal.z());
+          
+          flat_normals.push_back(normal.x());
+          flat_normals.push_back(normal.y());
+          flat_normals.push_back(normal.z());
+
+          pos_facets.push_back(ffit->vertex(0)->point().x());
+          pos_facets.push_back(ffit->vertex(0)->point().y());
+          pos_facets.push_back(ffit->vertex(0)->point().z());
+
+          pos_facets.push_back(ffit->vertex(1)->point().x());
+          pos_facets.push_back(ffit->vertex(1)->point().y());
+          pos_facets.push_back(ffit->vertex(1)->point().z());
+
+          pos_facets.push_back(ffit->vertex(2)->point().x());
+          pos_facets.push_back(ffit->vertex(2)->point().y());
+          pos_facets.push_back(ffit->vertex(2)->point().z());
+
+          std::cout<<"Triangle: "<<ffit->vertex(0)->point()<<" "
+                   <<ffit->vertex(1)->point()<<" "
+                   <<ffit->vertex(2)->point()<<std::endl;
+          
+          double r = (double)lcc.info<3>(dartIter).color().r()/255.0;
+          double g = (double)lcc.info<3>(dartIter).color().g()/255.0;
+          double b = (double)lcc.info<3>(dartIter).color().b()/255.0;
+          if ( !lcc.is_free(dartIter, 3) )
+          {
+            r += (double)lcc.info<3>(lcc.beta(dartIter,3)).color().r()/255.0;
+            g += (double)lcc.info<3>(lcc.beta(dartIter,3)).color().g()/255.0;
+            b += (double)lcc.info<3>(lcc.beta(dartIter,3)).color().b()/255.0;
+            r /= 2; g /= 2; b /= 2;
+          }
+          colors.push_back(r);colors.push_back(g);colors.push_back(b);
+          colors.push_back(r);colors.push_back(g);colors.push_back(b);
+          colors.push_back(r);colors.push_back(g);colors.push_back(b);
         }
       }
->>>>>>> 662408b2
-    }
-    return true;
-}
-
-void Viewer::triangulate_facet()
-{
-
-
-<<<<<<< HEAD
+    }
+  }
+}
+
+void Viewer::compile_shaders()
+{
+  if(!buffers[0].create() || !buffers[1].create() || !buffers[2].create() ||
+     !buffers[3].create() || !buffers[4].create() || !buffers[5].create() ||
+     !buffers[6].create() || !buffers[7].create())
+  {
+    std::cerr<<"VBO Creation FAILED"<<std::endl;
+  }
+
+  if(!vao[0].create() || !vao[1].create() || !vao[2].create() || !vao[3].create())
+  {
+    std::cerr<<"VAO Creation FAILED"<<std::endl;
+  }
+
+  //The Facets
+  
+  //Vertex source code
+  const char vertex_source[] =
+    {
+      "#version 120 \n"
+      "attribute highp vec4 vertex;\n"
+      "attribute highp vec3 normal;\n"
+      "attribute highp vec3 color;\n"
+      
+      "uniform highp mat4 mvp_matrix;\n"
+      "uniform highp mat4 mv_matrix; \n"
+      
+      "varying highp vec4 fP; \n"
+      "varying highp vec3 fN; \n"
+      "varying highp vec4 fColor; \n"
+      "void main(void)\n"
+      "{\n"
+      "   fP = mv_matrix * vertex; \n"
+      "   fN = mat3(mv_matrix)* normal; \n"
+      "   fColor = vec4(color, 1.0); \n"
+      "   gl_Position = mvp_matrix * vertex;\n"
+      "}"
+    };
+  //Vertex source code
+  const char fragment_source[] =
+    {
+      "#version 120 \n"
+      "varying highp vec4 fP; \n"
+      "varying highp vec3 fN; \n"
+      "varying highp vec4 fColor; \n"
+      "uniform vec4 light_pos;  \n"
+      "uniform vec4 light_diff; \n"
+      "uniform vec4 light_spec; \n"
+      "uniform vec4 light_amb;  \n"
+      "uniform float spec_power ; \n"
+      
+      "void main(void) { \n"
+      
+      "   vec3 L = light_pos.xyz - fP.xyz; \n"
+      "   vec3 V = -fP.xyz; \n"
+      
+      "   vec3 N = normalize(fN); \n"
+      "   L = normalize(L); \n"
+      "   V = normalize(V); \n"
+      
+      "   vec3 R = reflect(-L, N); \n"
+      "   vec4 diffuse = max(dot(N,L), 0.0) * light_diff * fColor; \n"
+      "   vec4 specular = pow(max(dot(R,V), 0.0), spec_power) * light_spec; \n"
+      
+      "gl_FragColor = light_amb*fColor + diffuse  ; \n"
+      "} \n"
+      "\n"
+    };
+
+  QOpenGLShader *vertex_shader = new QOpenGLShader(QOpenGLShader::Vertex);
+  if(!vertex_shader->compileSourceCode(vertex_source))
+  {
+    std::cerr<<"Compiling vertex source FAILED"<<std::endl;
+  }
+
+  QOpenGLShader *fragment_shader= new QOpenGLShader(QOpenGLShader::Fragment);
+  if(!fragment_shader->compileSourceCode(fragment_source))
+  {
+    std::cerr<<"Compiling fragmentsource FAILED"<<std::endl;
+  }
+
+  if(!rendering_program.addShader(vertex_shader))
+  {
+    std::cerr<<"adding vertex shader FAILED"<<std::endl;
+  }  
+  if(!rendering_program.addShader(fragment_shader))
+  {
+    std::cerr<<"adding fragment shader FAILED"<<std::endl;
+  }
+  if(!rendering_program.link())
+  {
+    std::cerr<<"linking Program FAILED"<<std::endl;
+  }
+  rendering_program.bind();
+
+  //Vertex source code
+  const char vertex_source_p_l[] =
+    {
+      "#version 120 \n"
+      "attribute highp vec4 vertex;\n"
+      "uniform highp mat4 mvp_matrix;\n"
+      "void main(void)\n"
+      "{\n"
+      "   gl_Position = mvp_matrix * vertex;\n"
+      "}"
+    };
+  //Vertex source code
+  const char fragment_source_p_l[] =
+    {
+      "#version 120 \n"
+      "uniform highp vec4 color; \n"
+      "void main(void) { \n"
+      "gl_FragColor = color; \n"
+      "} \n"
+      "\n"
+    };
+  
+  vertex_shader = new QOpenGLShader(QOpenGLShader::Vertex);
+  if(!vertex_shader->compileSourceCode(vertex_source_p_l))
+  {
+    std::cerr<<"Compiling vertex source FAILED"<<std::endl;
+  }
+  
+  fragment_shader= new QOpenGLShader(QOpenGLShader::Fragment);
+  if(!fragment_shader->compileSourceCode(fragment_source_p_l))
+  {
+    std::cerr<<"Compiling fragmentsource FAILED"<<std::endl;
+  }
+  
+  if(!rendering_program_p_l.addShader(vertex_shader))
+  {
+    std::cerr<<"adding vertex shader FAILED"<<std::endl;
+  }
+  if(!rendering_program_p_l.addShader(fragment_shader))
+  {
+    std::cerr<<"adding fragment shader FAILED"<<std::endl;
+  }
+  if(!rendering_program_p_l.link())
+  {
+    std::cerr<<"linking Program FAILED"<<std::endl;
+  }
+  rendering_program_p_l.bind();  
+}
+
+void Viewer::initialize_buffers()
+{
+  //points of the facets
+  vao[0].bind();
+  buffers[0].bind();
+  buffers[0].allocate(pos_facets.data(),
+                      static_cast<int>(pos_facets.size()*sizeof(float)));
+  vertexLocation[0] = rendering_program.attributeLocation("vertex");
+  rendering_program.bind();
+  rendering_program.enableAttributeArray(vertexLocation[0]);
+  rendering_program.setAttributeBuffer(vertexLocation[0],GL_FLOAT,0,3);
+  rendering_program.release();
+  buffers[0].release();
+
+  //normals of the facets
+  buffers[1].bind();
+  buffers[1].allocate(flat_normals.data(),
+                      static_cast<int>(flat_normals.size()*sizeof(float)));
+  normalsLocation = rendering_program.attributeLocation("normal");
+  rendering_program.bind();
+  rendering_program.enableAttributeArray(normalsLocation);
+  rendering_program.setAttributeBuffer(normalsLocation,GL_FLOAT,0,3);
+  buffers[1].release();
+
+  //colors of the facets
+  buffers[2].bind();
+  buffers[2].allocate(colors.data(),
+                      static_cast<int>(colors.size()*sizeof(float)));
+  colorsLocation = rendering_program.attributeLocation("color");
+  rendering_program.bind();
+  rendering_program.enableAttributeArray(colorsLocation);
+  rendering_program.setAttributeBuffer(colorsLocation,GL_FLOAT,0,3);
+  buffers[2].release();
+  rendering_program.release();
+
+  vao[0].release();
+  vao[1].bind();
+  
+  //points of the facets
+  buffers[3].bind();
+  buffers[3].allocate(pos_facets.data(), static_cast<int>(pos_facets.size()*sizeof(float)));
+  vertexLocation[0] = rendering_program.attributeLocation("vertex");
+  rendering_program.bind();
+  rendering_program.enableAttributeArray(vertexLocation[0]);
+  rendering_program.setAttributeBuffer(vertexLocation[0],GL_FLOAT,0,3);
+  rendering_program.release();
+  buffers[3].release();
+
+  //normals of the facets
+  buffers[4].bind();
+  buffers[4].allocate(smooth_normals.data(),
+                      static_cast<int>(smooth_normals.size()*sizeof(float)));
+  normalsLocation = rendering_program.attributeLocation("normal");
+  rendering_program.bind();
+  rendering_program.enableAttributeArray(normalsLocation);
+  rendering_program.setAttributeBuffer(normalsLocation,GL_FLOAT,0,3);
+  buffers[4].release();
+  
+  //colors of the facets
+  buffers[5].bind();
+  buffers[5].allocate(colors.data(), static_cast<int>(colors.size()*sizeof(float)));
+  colorsLocation = rendering_program.attributeLocation("color");
+  rendering_program.bind();
+  rendering_program.enableAttributeArray(colorsLocation);
+  rendering_program.setAttributeBuffer(colorsLocation,GL_FLOAT,0,3);
+  buffers[5].release();
+  rendering_program.release();
+
+  vao[1].release();
+
+  //The lines
+  vao[2].bind();
+  buffers[6].bind();
+  buffers[6].allocate(pos_lines.data(), static_cast<int>(pos_lines.size()*sizeof(float)));
+  vertexLocation[2] = rendering_program_p_l.attributeLocation("vertex");
+  rendering_program_p_l.bind();
+  rendering_program_p_l.enableAttributeArray(vertexLocation[2]);
+  rendering_program_p_l.setAttributeBuffer(vertexLocation[2],GL_FLOAT,0,3);
+  buffers[6].release();
+  rendering_program_p_l.release();
+  vao[2].release();
+
+  //The points
+  vao[3].bind();
+  buffers[7].bind();
+  buffers[7].allocate(pos_points.data(), static_cast<int>(pos_points.size()*sizeof(float)));
+  vertexLocation[2] = rendering_program_p_l.attributeLocation("vertex");
+  rendering_program_p_l.bind();
+  rendering_program_p_l.enableAttributeArray(vertexLocation[2]);
+  rendering_program_p_l.setAttributeBuffer(vertexLocation[2],GL_FLOAT,0,3);
+  buffers[7].release();
+  rendering_program_p_l.release();
+  vao[3].release();
+
+  are_buffers_initialized = true;
+}
+
+void Viewer::compute_elements()
+{
+  LCC &lcc = *scene->lcc;
+  
+  //Facets
+  if(is_Triangulated())
+  {
     pos_facets.resize(0);
     flat_normals.resize(0);
     smooth_normals.resize(0);
     colors.resize(0);
 
-    LCC &lcc = *scene->lcc;
-
     for (LCC::Attribute_range<3>::type::iterator
-=======
-  //    ::glDepthRange(0.0, 1.0-0.005);
-  //::glColor3f(0.0f, 0.0f, 0.0f);
-  ::glColor3f(.2f,.2f,.6f);
-
-  ::glBegin(GL_LINES);
-
-  for (LCC::Attribute_range<3>::type::iterator
->>>>>>> 662408b2
-         it=lcc.attributes<3>().begin(),
-         itend=lcc.attributes<3>().end(); it!=itend; ++it )
-    {
+           it=lcc.attributes<3>().begin(),
+           itend=lcc.attributes<3>().end(); it!=itend; ++it )
+    {
+      if ( it->info().is_visible() )
+      {
+        for(LCC::One_dart_per_incident_cell_range<2,3>::iterator
+              dartIter=lcc.one_dart_per_incident_cell<2,3>
+              (lcc.dart_of_attribute<3>(it)).begin(); dartIter.cont(); ++dartIter)
+        {
+          // We draw the polygon
+
+          //  double r = (double)dartIter->attribute<3>()->info().r()/255.0;
+          float r = (float)lcc.info<3>(dartIter).color().r()/255.0;
+          float g = (float)lcc.info<3>(dartIter).color().g()/255.0;
+          float b = (float)lcc.info<3>(dartIter).color().b()/255.0;
+          if ( !lcc.is_free(dartIter, 3) )
+          {
+            r += (float)lcc.info<3>(lcc.beta(dartIter,3)).color().r()/255.0;
+            g += (float)lcc.info<3>(lcc.beta(dartIter,3)).color().g()/255.0;
+            b += (float)lcc.info<3>(lcc.beta(dartIter,3)).color().b()/255.0;
+            r /= 2; g /= 2; b /= 2;
+          }
+          
+          colors.push_back(r);colors.push_back(g);colors.push_back(b);
+          colors.push_back(r);colors.push_back(g);colors.push_back(b);
+          colors.push_back(r);colors.push_back(g);colors.push_back(b);
+          //compute flat normals
+          LCC::Vector normal = CGAL::compute_normal_of_cell_2(lcc,dartIter);
+          normal = normal/(CGAL::sqrt(normal*normal));
+
+          flat_normals.push_back(normal.x());
+          flat_normals.push_back(normal.y());
+          flat_normals.push_back(normal.z());
+          
+          flat_normals.push_back(normal.x());
+          flat_normals.push_back(normal.y());
+          flat_normals.push_back(normal.z());
+          
+          flat_normals.push_back(normal.x());
+          flat_normals.push_back(normal.y());
+          flat_normals.push_back(normal.z());
+
+          for (LCC::Dart_of_orbit_range<1>::const_iterator
+                 orbitIter = lcc.darts_of_orbit<1>(dartIter).begin();
+               orbitIter.cont(); ++orbitIter)
+          {
+            //compute Smooth normals
+            LCC::Vector normal = CGAL::compute_normal_of_cell_0(lcc,orbitIter);
+            normal = normal/(CGAL::sqrt(normal*normal));
+            
+            smooth_normals.push_back(normal.x());
+            smooth_normals.push_back(normal.y());
+            smooth_normals.push_back(normal.z());
+
+            const LCC::Point& p = lcc.point(orbitIter);
+            pos_facets.push_back(p.x());
+            pos_facets.push_back(p.y());
+            pos_facets.push_back(p.z());
+          }
+        }
+      }
+    }
+  }
+  else
+    triangulate_facet();
+
+  //Edges
+  {
+    pos_lines.resize(0);
+    
+    if ( !lcc.is_empty() )
+    {      
+      for (LCC::Attribute_range<3>::type::iterator
+             it=lcc.attributes<3>().begin(),
+             itend=lcc.attributes<3>().end(); it!=itend; ++it )
+      {
         if ( it->info().is_visible() )
         {
-            for(LCC::One_dart_per_incident_cell_range<2,3>::iterator
-                dartIter=lcc.one_dart_per_incident_cell<2,3>
+          for(LCC::One_dart_per_incident_cell_range<1,3>::iterator
+                dartIter=lcc.one_dart_per_incident_cell<1,3>
                 (lcc.dart_of_attribute<3>(it)).begin(); dartIter.cont(); ++dartIter)
+          {
+            const LCC::Point& p =  lcc.point(dartIter);
+            Dart_handle d2 = lcc.other_extremity(dartIter);
+            if ( d2!=NULL )
             {
-
-                //Computes the normal of the facet
-                Traits::Vector_3 normal = CGAL::compute_normal_of_cell_2(lcc,dartIter);
-                normal = normal/(CGAL::sqrt(normal*normal));
-
-                P_traits cdt_traits(normal);
-                CDT cdt(cdt_traits);
-
-               LCC::Dart_of_orbit_range<1>::const_iterator
-                 he_circ = lcc.darts_of_orbit<1>(dartIter).begin(),
-                 he_circ_end = lcc.darts_of_orbit<1>(dartIter).end();
-
-                // Iterates on the vector of facet handles
-                CDT::Vertex_handle previous, first;
-                do {
-                    CDT::Vertex_handle vh = cdt.insert(lcc.point(he_circ));
-                    if(first == 0) {
-                        first = vh;
-                    }
-                    //vh->info() = he_circ;
-                    if(previous != 0 && previous != vh) {
-                        cdt.insert_constraint(previous, vh);
-                    }
-                    previous = vh;
-                } while( ++he_circ != he_circ_end );
-                cdt.insert_constraint(previous, first);
-
-                // sets mark is_external
-                for(CDT::All_faces_iterator
-                    fit = cdt.all_faces_begin(),
-                    end = cdt.all_faces_end();
-                    fit != end; ++fit)
-                {
-                    fit->info().is_external = false;
-                }
-                //check if the facet is external or internal
-                std::queue<CDT::Face_handle> face_queue;
-                face_queue.push(cdt.infinite_vertex()->face());
-                while(! face_queue.empty() ) {
-                    CDT::Face_handle fh = face_queue.front();
-                    face_queue.pop();
-                    if(fh->info().is_external) continue;
-                    fh->info().is_external = true;
-                    for(int i = 0; i <3; ++i) {
-                        if(!cdt.is_constrained(std::make_pair(fh, i)))
-                        {
-                            face_queue.push(fh->neighbor(i));
-                        }
-                    }
-                }
-
-                //iterates on the internal faces to add the vertices to the positions
-                //and the normals to the appropriate vectors
-                for(CDT::Finite_faces_iterator
-                    ffit = cdt.finite_faces_begin(),
-                    end = cdt.finite_faces_end();
-                    ffit != end; ++ffit)
-                {
-                    if(ffit->info().is_external)
-                        continue;
-
-                    //compute normals (no smooth for non-triangle facets objects
-                    LCC::Vector normal = CGAL::compute_normal_of_cell_2(lcc,dartIter);
-                    normal = normal/(CGAL::sqrt(normal*normal));
-
-                     smooth_normals.push_back(normal.x());smooth_normals.push_back(normal.y());smooth_normals.push_back(normal.z());
-                     smooth_normals.push_back(normal.x());smooth_normals.push_back(normal.y());smooth_normals.push_back(normal.z());
-                     smooth_normals.push_back(normal.x());smooth_normals.push_back(normal.y());smooth_normals.push_back(normal.z());
-
-                     flat_normals.push_back(normal.x());flat_normals.push_back(normal.y());flat_normals.push_back(normal.z());
-                     flat_normals.push_back(normal.x());flat_normals.push_back(normal.y());flat_normals.push_back(normal.z());
-                     flat_normals.push_back(normal.x());flat_normals.push_back(normal.y());flat_normals.push_back(normal.z());
-
-
-
-                    pos_facets.push_back(ffit->vertex(0)->point().x()); pos_facets.push_back(ffit->vertex(0)->point().y()); pos_facets.push_back(ffit->vertex(0)->point().z());
-                    pos_facets.push_back(ffit->vertex(1)->point().x()); pos_facets.push_back(ffit->vertex(1)->point().y()); pos_facets.push_back(ffit->vertex(1)->point().z());
-                     pos_facets.push_back(ffit->vertex(2)->point().x()); pos_facets.push_back(ffit->vertex(2)->point().y()); pos_facets.push_back(ffit->vertex(2)->point().z());
-
-                     double r = (double)lcc.info<3>(dartIter).color().r()/255.0;
-                     double g = (double)lcc.info<3>(dartIter).color().g()/255.0;
-                     double b = (double)lcc.info<3>(dartIter).color().b()/255.0;
-                     if ( !lcc.is_free(dartIter, 3) )
-                     {
-                       r += (double)lcc.info<3>(lcc.beta(dartIter,3)).color().r()/255.0;
-                       g += (double)lcc.info<3>(lcc.beta(dartIter,3)).color().g()/255.0;
-                       b += (double)lcc.info<3>(lcc.beta(dartIter,3)).color().b()/255.0;
-                       r /= 2; g /= 2; b /= 2;
-                     }
-                     colors.push_back(r);colors.push_back(g);colors.push_back(b);
-                     colors.push_back(r);colors.push_back(g);colors.push_back(b);
-                     colors.push_back(r);colors.push_back(g);colors.push_back(b);
-
-
-                }
+              const LCC::Point& p2 = lcc.point(d2);
+              pos_lines.push_back(p.x());
+              pos_lines.push_back(p.y());
+              pos_lines.push_back(p.z());
+              
+              pos_lines.push_back(p2.x());
+              pos_lines.push_back(p2.y());
+              pos_lines.push_back(p2.z());
             }
+          }
         }
-    }
-}
-
-void Viewer::compile_shaders()
-{
-    if(! buffers[0].create() || !buffers[1].create() || !buffers[2].create() || !buffers[3].create()
-            || !buffers[4].create() || !buffers[5].create() || !buffers[6].create()
-            || !buffers[7].create())
-    {
-        std::cerr<<"VBO Creation FAILED"<<std::endl;
-    }
-
-    if(!vao[0].create() || !vao[1].create() || !vao[2].create() || !vao[3].create())
-    {
-        std::cerr<<"VAO Creation FAILED"<<std::endl;
-    }
-
-    //The Facets
-
-    //Vertex source code
-    const char vertex_source[] =
-    {
-        "#version 120 \n"
-        "attribute highp vec4 vertex;\n"
-        "attribute highp vec3 normal;\n"
-        "attribute highp vec3 color;\n"
-
-        "uniform highp mat4 mvp_matrix;\n"
-        "uniform highp mat4 mv_matrix; \n"
-
-        "varying highp vec4 fP; \n"
-        "varying highp vec3 fN; \n"
-        "varying highp vec4 fColor; \n"
-        "void main(void)\n"
-        "{\n"
-        "   fP = mv_matrix * vertex; \n"
-        "   fN = mat3(mv_matrix)* normal; \n"
-        "   fColor = vec4(color, 1.0); \n"
-        "   gl_Position = mvp_matrix * vertex;\n"
-        "}"
-    };
-    //Vertex source code
-    const char fragment_source[] =
-    {
-        "#version 120 \n"
-        "varying highp vec4 fP; \n"
-        "varying highp vec3 fN; \n"
-        "varying highp vec4 fColor; \n"
-        "uniform vec4 light_pos;  \n"
-        "uniform vec4 light_diff; \n"
-        "uniform vec4 light_spec; \n"
-        "uniform vec4 light_amb;  \n"
-        "uniform float spec_power ; \n"
-
-        "void main(void) { \n"
-
-        "   vec3 L = light_pos.xyz - fP.xyz; \n"
-        "   vec3 V = -fP.xyz; \n"
-
-        "   vec3 N = normalize(fN); \n"
-        "   L = normalize(L); \n"
-        "   V = normalize(V); \n"
-
-        "   vec3 R = reflect(-L, N); \n"
-        "   vec4 diffuse = max(dot(N,L), 0.0) * light_diff * fColor; \n"
-        "   vec4 specular = pow(max(dot(R,V), 0.0), spec_power) * light_spec; \n"
-
-        "gl_FragColor = light_amb*fColor + diffuse  ; \n"
-        "} \n"
-        "\n"
-    };
-    QOpenGLShader *vertex_shader = new QOpenGLShader(QOpenGLShader::Vertex);
-    if(!vertex_shader->compileSourceCode(vertex_source))
-    {
-        std::cerr<<"Compiling vertex source FAILED"<<std::endl;
-    }
-
-    QOpenGLShader *fragment_shader= new QOpenGLShader(QOpenGLShader::Fragment);
-    if(!fragment_shader->compileSourceCode(fragment_source))
-    {
-        std::cerr<<"Compiling fragmentsource FAILED"<<std::endl;
-    }
-
-    if(!rendering_program.addShader(vertex_shader))
-    {
-        std::cerr<<"adding vertex shader FAILED"<<std::endl;
-    }
-    if(!rendering_program.addShader(fragment_shader))
-    {
-        std::cerr<<"adding fragment shader FAILED"<<std::endl;
-    }
-    if(!rendering_program.link())
-    {
-        std::cerr<<"linking Program FAILED"<<std::endl;
-    }
-    rendering_program.bind();
-
-    //Vertex source code
-    const char vertex_source_p_l[] =
-    {
-        "#version 120 \n"
-        "attribute highp vec4 vertex;\n"
-        "uniform highp mat4 mvp_matrix;\n"
-        "void main(void)\n"
-        "{\n"
-        "   gl_Position = mvp_matrix * vertex;\n"
-        "}"
-    };
-    //Vertex source code
-    const char fragment_source_p_l[] =
-    {
-        "#version 120 \n"
-        "uniform highp vec4 color; \n"
-        "void main(void) { \n"
-        "gl_FragColor = color; \n"
-        "} \n"
-        "\n"
-    };
-    vertex_shader = new QOpenGLShader(QOpenGLShader::Vertex);
-    if(!vertex_shader->compileSourceCode(vertex_source_p_l))
-    {
-        std::cerr<<"Compiling vertex source FAILED"<<std::endl;
-    }
-
-    fragment_shader= new QOpenGLShader(QOpenGLShader::Fragment);
-    if(!fragment_shader->compileSourceCode(fragment_source_p_l))
-    {
-        std::cerr<<"Compiling fragmentsource FAILED"<<std::endl;
-    }
-
-    if(!rendering_program_p_l.addShader(vertex_shader))
-    {
-        std::cerr<<"adding vertex shader FAILED"<<std::endl;
-    }
-    if(!rendering_program_p_l.addShader(fragment_shader))
-    {
-        std::cerr<<"adding fragment shader FAILED"<<std::endl;
-    }
-    if(!rendering_program_p_l.link())
-    {
-        std::cerr<<"linking Program FAILED"<<std::endl;
-    }
-    rendering_program_p_l.bind();
-
-}
-
-void Viewer::initialize_buffers()
-{
-    //The facets
-    vao[0].bind();
-    //points of the facets
-    buffers[0].bind();
-    buffers[0].allocate(pos_facets.data(), static_cast<int>(pos_facets.size()*sizeof(float)));
-    vertexLocation[0] = rendering_program.attributeLocation("vertex");
-    rendering_program.bind();
-    rendering_program.enableAttributeArray(vertexLocation[0]);
-    rendering_program.setAttributeBuffer(vertexLocation[0],GL_FLOAT,0,3);
-    rendering_program.release();
-    buffers[0].release();
-    //normals of the facets
-    buffers[1].bind();
-    buffers[1].allocate(flat_normals.data(), static_cast<int>(flat_normals.size()*sizeof(float)));
-    normalsLocation = rendering_program.attributeLocation("normal");
-    rendering_program.bind();
-    rendering_program.enableAttributeArray(normalsLocation);
-    rendering_program.setAttributeBuffer(normalsLocation,GL_FLOAT,0,3);
-    buffers[1].release();
-    //colors of the facets
-    buffers[2].bind();
-    buffers[2].allocate(colors.data(), static_cast<int>(colors.size()*sizeof(float)));
-    colorsLocation = rendering_program.attributeLocation("color");
-    rendering_program.bind();
-    rendering_program.enableAttributeArray(colorsLocation);
-    rendering_program.setAttributeBuffer(colorsLocation,GL_FLOAT,0,3);
-    buffers[2].release();
-    rendering_program.release();
-    vao[0].release();
-
-    vao[1].bind();
-    //points of the facets
-    buffers[3].bind();
-    buffers[3].allocate(pos_facets.data(), static_cast<int>(pos_facets.size()*sizeof(float)));
-    vertexLocation[0] = rendering_program.attributeLocation("vertex");
-    rendering_program.bind();
-    rendering_program.enableAttributeArray(vertexLocation[0]);
-    rendering_program.setAttributeBuffer(vertexLocation[0],GL_FLOAT,0,3);
-    rendering_program.release();
-    buffers[3].release();
-    //normals of the facets
-    buffers[4].bind();
-    buffers[4].allocate(smooth_normals.data(), static_cast<int>(smooth_normals.size()*sizeof(float)));
-    normalsLocation = rendering_program.attributeLocation("normal");
-    rendering_program.bind();
-    rendering_program.enableAttributeArray(normalsLocation);
-    rendering_program.setAttributeBuffer(normalsLocation,GL_FLOAT,0,3);
-    buffers[4].release();
-    //colors of the facets
-    buffers[5].bind();
-    buffers[5].allocate(colors.data(), static_cast<int>(colors.size()*sizeof(float)));
-    colorsLocation = rendering_program.attributeLocation("color");
-    rendering_program.bind();
-    rendering_program.enableAttributeArray(colorsLocation);
-    rendering_program.setAttributeBuffer(colorsLocation,GL_FLOAT,0,3);
-    buffers[5].release();
-    rendering_program.release();
-    vao[1].release();
-
-    //The lines
-    vao[2].bind();
-    buffers[6].bind();
-    buffers[6].allocate(pos_lines.data(), static_cast<int>(pos_lines.size()*sizeof(float)));
-    vertexLocation[2] = rendering_program_p_l.attributeLocation("vertex");
-    rendering_program_p_l.bind();
-    rendering_program_p_l.enableAttributeArray(vertexLocation[2]);
-    rendering_program_p_l.setAttributeBuffer(vertexLocation[2],GL_FLOAT,0,3);
-    buffers[6].release();
-    rendering_program_p_l.release();
-    vao[2].release();
-
-    //The points
-    vao[3].bind();
-    buffers[7].bind();
-    buffers[7].allocate(pos_points.data(), static_cast<int>(pos_points.size()*sizeof(float)));
-    vertexLocation[2] = rendering_program_p_l.attributeLocation("vertex");
-    rendering_program_p_l.bind();
-    rendering_program_p_l.enableAttributeArray(vertexLocation[2]);
-    rendering_program_p_l.setAttributeBuffer(vertexLocation[2],GL_FLOAT,0,3);
-    buffers[7].release();
-    rendering_program_p_l.release();
-    vao[3].release();
-
-    are_buffers_initialized = true;
-
-}
-
-<<<<<<< HEAD
-void Viewer::compute_elements()
-{
-
-    //Facets
-    if(is_Triangulated())
-=======
-  //    ::glDepthRange(0.0, 1.0-0.005);
-  ::glPointSize(7.0);
-  ::glColor3f(0.2f, 0.2f, 0.7f);
-
-  ::glBegin(GL_POINTS);
-
-  bool empty = true;
-  for (LCC::Attribute_range<3>::type::iterator
-         it=lcc.attributes<3>().begin(),
-         itend=lcc.attributes<3>().end(); it!=itend; ++it )
-  {
-    if ( it->info().is_visible() )
->>>>>>> 662408b2
-    {
-        pos_facets.resize(0);
-        flat_normals.resize(0);
-        smooth_normals.resize(0);
-        colors.resize(0);
-        LCC &lcc = *scene->lcc;
-
-        for (LCC::Attribute_range<3>::type::iterator
-             it=lcc.attributes<3>().begin(),
-             itend=lcc.attributes<3>().end(); it!=itend; ++it )
+      }
+    }
+  }
+  
+  //Points
+  {
+    pos_points.resize(0);
+    
+    if ( lcc.is_empty() )
+    {
+      bb = LCC::Point(CGAL::ORIGIN).bbox();
+      bb = bb + LCC::Point(1,1,1).bbox(); // To avoid a warning from Qglviewer
+      return;
+    }
+
+    bool empty = true;
+    for (LCC::Attribute_range<3>::type::iterator
+           it=lcc.attributes<3>().begin(),
+           itend=lcc.attributes<3>().end(); it!=itend; ++it )
+    {
+      if ( it->info().is_visible() )
+      {
+        for(LCC::One_dart_per_incident_cell_range<0,3>::iterator
+              dartIter=lcc.one_dart_per_incident_cell<0,3>
+              (lcc.dart_of_attribute<3>(it)).begin();
+            dartIter.cont(); ++dartIter)
         {
-            if ( it->info().is_visible() )
-            {
-                for(LCC::One_dart_per_incident_cell_range<2,3>::iterator
-                    dartIter=lcc.one_dart_per_incident_cell<2,3>
-                    (lcc.dart_of_attribute<3>(it)).begin(); dartIter.cont(); ++dartIter)
-                {
-                    // We draw the polygon
-
-
-                    //  double r = (double)dartIter->attribute<3>()->info().r()/255.0;
-                    float r = (float)lcc.info<3>(dartIter).color().r()/255.0;
-                    float g = (float)lcc.info<3>(dartIter).color().g()/255.0;
-                    float b = (float)lcc.info<3>(dartIter).color().b()/255.0;
-                    if ( !lcc.is_free(dartIter, 3) )
-                    {
-                        r += (float)lcc.info<3>(lcc.beta(dartIter,3)).color().r()/255.0;
-                        g += (float)lcc.info<3>(lcc.beta(dartIter,3)).color().g()/255.0;
-                        b += (float)lcc.info<3>(lcc.beta(dartIter,3)).color().b()/255.0;
-                        r /= 2; g /= 2; b /= 2;
-                    }
-
-                    colors.push_back(r);colors.push_back(g);colors.push_back(b);
-                    colors.push_back(r);colors.push_back(g);colors.push_back(b);
-                    colors.push_back(r);colors.push_back(g);colors.push_back(b);
-                    //compute flat normals
-                    LCC::Vector normal = CGAL::compute_normal_of_cell_2(lcc,dartIter);
-                    normal = normal/(CGAL::sqrt(normal*normal));
-                    flat_normals.push_back(normal.x());flat_normals.push_back(normal.y());flat_normals.push_back(normal.z());
-                    flat_normals.push_back(normal.x());flat_normals.push_back(normal.y());flat_normals.push_back(normal.z());
-                    flat_normals.push_back(normal.x());flat_normals.push_back(normal.y());flat_normals.push_back(normal.z());
-
-
-
-                    for (LCC::Dart_of_orbit_range<1>::const_iterator
-                         orbitIter = lcc.darts_of_orbit<1>(dartIter).begin();
-                         orbitIter.cont(); ++orbitIter)
-                    {
-                        //compute Smooth normals
-                        LCC::Vector normal = CGAL::compute_normal_of_cell_0(lcc,orbitIter);
-                        normal = normal/(CGAL::sqrt(normal*normal));
-                        smooth_normals.push_back(normal.x());smooth_normals.push_back(normal.y());smooth_normals.push_back(normal.z());
-
-                        const LCC::Point& p = lcc.point(orbitIter);
-                        pos_facets.push_back(p.x()); pos_facets.push_back(p.y()); pos_facets.push_back(p.z());
-                    }
-
-                }
-            }
+          const LCC::Point& p =  lcc.point(dartIter);
+          pos_points.push_back(p.x());
+          pos_points.push_back(p.y());
+          pos_points.push_back(p.z());
+          
+          if ( empty )
+          {
+            bb = p.bbox();
+            empty = false;
+          }
+          else
+            bb = bb + p.bbox();
         }
-
-    }
-    else
-        triangulate_facet();
-
-    //Edges
-    {
-        pos_lines.resize(0);
-        LCC &lcc = *scene->lcc;
-
-        if ( !lcc.is_empty() )
-        {
-
-            for (LCC::Attribute_range<3>::type::iterator
-                 it=lcc.attributes<3>().begin(),
-                 itend=lcc.attributes<3>().end(); it!=itend; ++it )
-            {
-                if ( it->info().is_visible() )
-                {
-                    for(LCC::One_dart_per_incident_cell_range<1,3>::iterator
-                        dartIter=lcc.one_dart_per_incident_cell<1,3>
-                        (lcc.dart_of_attribute<3>(it)).begin(); dartIter.cont(); ++dartIter)
-                    {
-                        const LCC::Point& p =  lcc.point(dartIter);
-                        Dart_handle d2 = lcc.other_extremity(dartIter);
-                        if ( d2!=NULL )
-                        {
-                            const LCC::Point& p2 = lcc.point(d2);
-                            pos_lines.push_back(p.x()); pos_lines.push_back(p.y()); pos_lines.push_back(p.z());
-                            pos_lines.push_back(p2.x()); pos_lines.push_back(p2.y()); pos_lines.push_back(p2.z());
-                        }
-                    }
-                }
-            }
-
-        }
-    }
-    //Points
-    {
-        pos_points.resize(0);
-        LCC &lcc = *scene->lcc;
-
-<<<<<<< HEAD
-        if ( lcc.is_empty() )
-        {
-            bb = LCC::Point(CGAL::ORIGIN).bbox();
-            bb = bb + LCC::Point(1,1,1).bbox(); // To avoid a warning from Qglviewer
-            return;
-        }
-
-        bool empty = true;
-        for (LCC::Attribute_range<3>::type::iterator
-             it=lcc.attributes<3>().begin(),
-             itend=lcc.attributes<3>().end(); it!=itend; ++it )
-        {
-            if ( it->info().is_visible() )
-            {
-                for(LCC::One_dart_per_incident_cell_range<0,3>::iterator
-                    dartIter=lcc.one_dart_per_incident_cell<0,3>
-                    (lcc.dart_of_attribute<3>(it)).begin();
-                    dartIter.cont(); ++dartIter)
-                {
-                    const LCC::Point& p =  lcc.point(dartIter);
-                    pos_points.push_back(p.x()); pos_points.push_back(p.y()); pos_points.push_back(p.z());
-
-                    if ( empty )
-                    {
-                        bb = p.bbox();
-                        empty = false;
-                    }
-                    else
-                        bb = bb + p.bbox();
-                }
-            }
-        }
-
-
-        if ( lcc.is_empty() )
-        {
-            bb = LCC::Point(CGAL::ORIGIN).bbox();
-            bb = bb + LCC::Point(1,1,1).bbox(); // To avoid a warning from Qglviewer
-        }
-
-    }
-
+      }
+    }
+
+    if ( lcc.is_empty() )
+    {
+      bb = LCC::Point(CGAL::ORIGIN).bbox();
+      bb = bb + LCC::Point(1,1,1).bbox(); // To avoid a warning from Qglviewer
+    }
+  }
 }
 
 void Viewer::attrib_buffers(QGLViewer* viewer)
 {
-    QMatrix4x4 mvpMatrix;
-    QMatrix4x4 mvMatrix;
-    double mat[16];
-    viewer->camera()->getModelViewProjectionMatrix(mat);
-    for(int i=0; i < 16; i++)
-    {
-        mvpMatrix.data()[i] = (float)mat[i];
-    }
-    viewer->camera()->getModelViewMatrix(mat);
-    for(int i=0; i < 16; i++)
-    {
-        mvMatrix.data()[i] = (float)mat[i];
-    }
-    // define material
-    QVector4D	ambient(0.1f, 0.1f, 0.1f, 1.0f);
-    QVector4D	diffuse( 0.9f,
-                         0.9f,
-                         0.9f,
-                         0.0f );
-
-    QVector4D	specular(  0.0f,
-                           0.0f,
-                           0.0f,
-                           0.0f );
-
-    QVector4D	position( 0.0f, -10.0f, -10.0f, 0.0f  );
-    GLfloat shininess =  1.0f;
-
-
-    rendering_program.bind();
-    mvpLocation[0] = rendering_program.uniformLocation("mvp_matrix");
-    mvLocation = rendering_program.uniformLocation("mv_matrix");
-    lightLocation[0] = rendering_program.uniformLocation("light_pos");
-    lightLocation[1] = rendering_program.uniformLocation("light_diff");
-    lightLocation[2] = rendering_program.uniformLocation("light_spec");
-    lightLocation[3] = rendering_program.uniformLocation("light_amb");
-    lightLocation[4] = rendering_program.uniformLocation("spec_power");
-
-    rendering_program.setUniformValue(lightLocation[0], position);
-    rendering_program.setUniformValue(lightLocation[1], diffuse);
-    rendering_program.setUniformValue(lightLocation[2], specular);
-    rendering_program.setUniformValue(lightLocation[3], ambient);
-    rendering_program.setUniformValue(lightLocation[4], shininess);
-    rendering_program.setUniformValue(mvpLocation[0], mvpMatrix);
-    rendering_program.setUniformValue(mvLocation, mvMatrix);
-
-
-    rendering_program.release();
-    rendering_program_p_l.bind();
-    mvpLocation[1] = rendering_program_p_l.uniformLocation("mvp_matrix");
-    colorLocation = rendering_program_p_l.uniformLocation("color");
-     rendering_program.setUniformValue(mvpLocation[1], mvpMatrix);
-     rendering_program_p_l.release();
-     are_buffers_initialized = true;
-=======
-  ::glEnd();
->>>>>>> 662408b2
-}
-
-void
-Viewer::sceneChanged()
+  QMatrix4x4 mvpMatrix;
+  QMatrix4x4 mvMatrix;
+  double mat[16];
+  viewer->camera()->getModelViewProjectionMatrix(mat);
+  for(int i=0; i < 16; i++)
+  {
+    mvpMatrix.data()[i] = (float)mat[i];
+  }
+  viewer->camera()->getModelViewMatrix(mat);
+  for(int i=0; i < 16; i++)
+  {
+    mvMatrix.data()[i] = (float)mat[i];
+  }
+  // define material
+  QVector4D ambient(0.1f, 0.1f, 0.1f, 1.0f);
+  QVector4D diffuse( 0.9f,
+                     0.9f,
+                     0.9f,
+                     0.0f );
+  
+  QVector4D specular( 0.0f,
+                      0.0f,
+                      0.0f,
+                      0.0f );
+  
+  QVector4D position( 0.0f, -10.0f, -10.0f, 0.0f  );
+  GLfloat shininess =  1.0f;
+  
+  rendering_program.bind();
+  mvpLocation[0] = rendering_program.uniformLocation("mvp_matrix");
+  mvLocation = rendering_program.uniformLocation("mv_matrix");
+  lightLocation[0] = rendering_program.uniformLocation("light_pos");
+  lightLocation[1] = rendering_program.uniformLocation("light_diff");
+  lightLocation[2] = rendering_program.uniformLocation("light_spec");
+  lightLocation[3] = rendering_program.uniformLocation("light_amb");
+  lightLocation[4] = rendering_program.uniformLocation("spec_power");
+  
+  rendering_program.setUniformValue(lightLocation[0], position);
+  rendering_program.setUniformValue(lightLocation[1], diffuse);
+  rendering_program.setUniformValue(lightLocation[2], specular);
+  rendering_program.setUniformValue(lightLocation[3], ambient);
+  rendering_program.setUniformValue(lightLocation[4], shininess);
+  rendering_program.setUniformValue(mvpLocation[0], mvpMatrix);
+  rendering_program.setUniformValue(mvLocation, mvMatrix);
+
+  rendering_program.release();
+  rendering_program_p_l.bind();
+  mvpLocation[1] = rendering_program_p_l.uniformLocation("mvp_matrix");
+  colorLocation = rendering_program_p_l.uniformLocation("color");
+  rendering_program.setUniformValue(mvpLocation[1], mvpMatrix);
+  rendering_program_p_l.release();
+  are_buffers_initialized = true;
+}
+
+void Viewer::sceneChanged()
 {
   compute_elements();
   this->camera()->setSceneBoundingBox(qglviewer::Vec(bb.xmin(),
@@ -846,67 +707,55 @@
 
 void Viewer::draw()
 {
-    glEnable(GL_DEPTH_TEST);
-if(!are_buffers_initialized)
+  glEnable(GL_DEPTH_TEST);
+  if(!are_buffers_initialized)
     initialize_buffers();
-
-<<<<<<< HEAD
-=======
+  
+  QColor color;
   if ( !wireframe )
   {
     if(flatShading)
-      ::glCallList(m_dlFacesFlat);
+    {      
+      vao[0].bind();
+      attrib_buffers(this);
+      rendering_program.bind();
+      glDrawArrays(GL_TRIANGLES, 0, static_cast<GLsizei>(pos_facets.size()/3));
+      rendering_program.release();
+      vao[0].release();
+    }
     else
-      ::glCallList(m_dlFaces);
-  }
->>>>>>> 662408b2
-
-QColor color;
-    if ( !wireframe )
-    {
-      if(flatShading)
-      {
-
-          vao[0].bind();
-          attrib_buffers(this);
-          rendering_program.bind();
-          glDrawArrays(GL_TRIANGLES, 0, static_cast<GLsizei>(pos_facets.size()/3));
-          rendering_program.release();
-          vao[0].release();
-      }
-      else
-      {
-          vao[1].bind();
-          attrib_buffers(this);
-          rendering_program.bind();
-          glDrawArrays(GL_TRIANGLES, 0, static_cast<GLsizei>(pos_facets.size()/3));
-          rendering_program.release();
-          vao[1].release();
-      }
-    }
-    if(edges)
-    {
-        vao[2].bind();
-        attrib_buffers(this);
-        color.setRgbF(0.2f, 0.2f, 0.7f);
-        rendering_program_p_l.bind();
-        rendering_program_p_l.setAttributeValue(colorLocation,color);
-        glDrawArrays(GL_LINES, 0, static_cast<GLsizei>(pos_lines.size()/3));
-        rendering_program_p_l.release();
-        vao[2].release();
-    }
-    if(vertices)
-    {
-        ::glPointSize(7.f);
-        vao[3].bind();
-        attrib_buffers(this);
-        color.setRgbF(.2f,.2f,.6f);
-        rendering_program_p_l.bind();
-        rendering_program_p_l.setAttributeValue(colorLocation,color);
-        glDrawArrays(GL_POINTS, 0, static_cast<GLsizei>(pos_points.size()/3));
-        rendering_program_p_l.release();
-        vao[3].release();
-    }
+    {
+      vao[1].bind();
+      attrib_buffers(this);
+      rendering_program.bind();
+      glDrawArrays(GL_TRIANGLES, 0, static_cast<GLsizei>(pos_facets.size()/3));
+      rendering_program.release();
+      vao[1].release();
+    }
+  }
+  if(edges)
+  {
+    vao[2].bind();
+    attrib_buffers(this);
+    color.setRgbF(0.2f, 0.2f, 0.7f);
+    rendering_program_p_l.bind();
+    rendering_program_p_l.setAttributeValue(colorLocation,color);
+    glDrawArrays(GL_LINES, 0, static_cast<GLsizei>(pos_lines.size()/3));
+    rendering_program_p_l.release();
+    vao[2].release();
+  }
+  if(vertices)
+  {
+    ::glPointSize(7.f);
+    vao[3].bind();
+    attrib_buffers(this);
+    color.setRgbF(.2f,.2f,.6f);
+    rendering_program_p_l.bind();
+    rendering_program_p_l.setAttributeValue(colorLocation,color);
+    glDrawArrays(GL_POINTS, 0, static_cast<GLsizei>(pos_points.size()/3));
+    rendering_program_p_l.release();
+    vao[3].release();
+  }
 }
 
 void Viewer::init()
