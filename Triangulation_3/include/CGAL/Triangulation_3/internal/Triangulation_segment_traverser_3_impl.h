--- conflicted
+++ resolved
@@ -49,7 +49,7 @@
     CGAL_precondition( s->point() != t );
     CGAL_precondition( _tr->dimension() >= 2 );
     CGAL_precondition( _tr->dimension() == 3 ||
-                       orientation( *_tr->finite_facets_begin(), t ) == COPLANAR );
+                                     orientation( *_tr->finite_facets_begin(), t ) == COPLANAR );
 
     _source = s->point();
     _target = t;
@@ -75,7 +75,7 @@
     CGAL_precondition( s != t->point() );
     CGAL_precondition( _tr->dimension() >= 2 );
     CGAL_precondition( _tr->dimension() == 3 ||
-                       orientation( *_tr->finite_facets_begin(), s ) == COPLANAR );
+                                     orientation( *_tr->finite_facets_begin(), s ) == COPLANAR );
 
     _source = s;
     _target = t->point();
@@ -96,7 +96,7 @@
     CGAL_precondition( s != t );
     CGAL_precondition( _tr->dimension() >= 2 );
     CGAL_precondition( _tr->dimension() == 3 ||
-                       coplanar( *_tr->finite_facets_begin(), _target ) );
+                                     coplanar( *_tr->finite_facets_begin(), _target ) );
 
     _source = s;
     _target = t;
@@ -462,7 +462,6 @@
     }
   }
 
-<<<<<<< HEAD
   // We check in which direction the target lies
   // by comparing its position relative to the planes through the
   // source and the edges of the cell.
@@ -487,55 +486,9 @@
     o[ij] = COPLANAR;
     calc[ij] = true;
   }
-=======
-    // For the remembering stochastic walk, we start trying with a random facet.
-    int li = 0;
-    CGAL_assertion_code( bool incell = true; )
-    for( int k = 0; k < 4; ++k, ++li )
-    {
-        // Skip the previous cell.
-        Cell_handle next = std::get<0>(cur)->neighbor(li);
-        if( next == std::get<0>(prev) )
-        {
-          op[li] = POSITIVE;
-          pos += li;
-          continue;
-        }
-        const Point* backup = vert[li];
-        vert[li] = &_target;
-
-        // Check if the target is on the opposite side of the supporting plane.
-        op[li] = _tr->orientation( *vert[0], *vert[1], *vert[2], *vert[3] );
-        if( op[li] == POSITIVE )
-            pos += li;
-        if( op[li] != NEGATIVE ) {
-            vert[li] = backup;
-            continue;
-        }
-        CGAL_assertion_code( incell = false; )
-
-        // Check if the target is inside the 3-wedge with
-        // the source as apex and the facet as an intersection.
-          int lj = 0;
-        int Or = 0;
-        for( int l = 0; l < 4; ++l, ++lj ) {
-            if( li == lj )
-                continue;
-
-            // We check the orientation of the target compared to the plane
-            // Through the source and the edge opposite of ij.
-            int oij = 5 - edgeIndex( li, lj );
-            if( !calc[oij] ) {
-                const Point* backup2 = vert[lj];
-                vert[lj] = &_source;
-                o[oij] = _tr->orientation( *vert[0], *vert[1], *vert[2], *vert[3] );
-                vert[lj] = backup2;
-                calc[oij] = true;
-            }
->>>>>>> ad130ba0
 
   // For the remembering stochastic walk, we start trying with a random facet.
-  CGAL_triangulation_assertion_code(bool incell = true;)
+  CGAL_assertion_code(bool incell = true;)
 
   for(int li = 0; li < 4; ++li)
   {
@@ -556,7 +509,7 @@
         vert[li] = backup_vert_li;
         continue;
     }
-    CGAL_triangulation_assertion_code(incell = false;)
+    CGAL_assertion_code(incell = false;)
 
     // Check if the target is inside the 3-wedge with
     // the source as apex and the facet as an intersection.
@@ -589,7 +542,6 @@
         Or -= o[oij];
     }
 
-<<<<<<< HEAD
     if(Or == 0) {
       // Either the target is not inside the pyramid,
       // or the pyramid is degenerate.
@@ -601,121 +553,28 @@
     switch(Or) {
     case 3: {
       if(regular_case) {
-        CGAL_triangulation_assertion(li == outside);
-        CGAL_triangulation_assertion(!inside);
+        CGAL_assertion(li == outside);
+        CGAL_assertion(!inside);
       }
       return {{cur_cell, Tr::FACET, li}, {next, Tr::FACET, next->index(cur_cell)}};
     }
     case 2: {
       if(regular_case)
-        CGAL_triangulation_assertion(degenerate);
+        CGAL_assertion(degenerate);
       for(int j = 0; j < 4; ++j) {
         if(li != j && o[5 - edgeIndex(li, j)] == COPLANAR) {
           Edge opp = opposite_edge(prev.cell, li, j);
           return {
               {cur_cell, Tr::EDGE, opp.second, opp.third},
               {next, Tr::EDGE, next->index(cur_cell->vertex(opp.second)), next->index(cur_cell->vertex(opp.third))}};
-=======
-        // The target is inside the pyramid.
-
-        Simplex prev_after_walk;
-        Simplex cur_after_walk;
-
-        std::get<0>(prev_after_walk) = std::get<0>(cur);
-        std::get<0>(cur_after_walk)  = next;
-        switch( Or ) {
-            case 3:
-                std::get<1>(prev_after_walk) = Tr::FACET;
-                std::get<2>(prev_after_walk) = li;
-                std::get<1>(cur_after_walk) = Tr::FACET;
-                std::get<2>(cur_after_walk) = std::get<0>(cur_after_walk)->index(std::get<0>(prev_after_walk));
-
-                if(regular_case)
-                {
-                  CGAL_assertion( std::get<0>(cur_after_walk)==nnext );
-                  CGAL_assertion( li==outside );
-                  CGAL_assertion( ! inside );
-                }
-                return std::make_pair(prev_after_walk, cur_after_walk);
-
-            case 2:
-                if(regular_case)
-                  CGAL_assertion(degenerate );
-
-                std::get<1>(prev_after_walk) = Tr::EDGE;
-                std::get<1>(cur_after_walk)  = Tr::EDGE;
-                for( int j = 0; j < 4; ++j ) {
-                    if( li != j && o[ 5 - edgeIndex(li, j) ] == COPLANAR) {
-                        Edge opp = opposite_edge( std::get<0>(prev), li, j );
-                        std::get<2>(prev_after_walk) = opp.second;
-                        std::get<3>(prev_after_walk) = opp.third;
-                        std::get<2>(cur_after_walk)
-                          = std::get<0>(cur_after_walk)->index(
-                              std::get<0>(prev_after_walk)->vertex( std::get<2>(prev_after_walk) ) );
-                        std::get<3>(cur_after_walk)
-                          = std::get<0>(cur_after_walk)->index(
-                              std::get<0>(prev_after_walk)->vertex( std::get<3>(prev_after_walk) ) );
-
-                        return std::make_pair(prev_after_walk, cur_after_walk);
-                    }
-                }
-                CGAL_assertion( false );
-                return std::make_pair(prev, cur);
-            case 1:
-                if(regular_case)
-                  CGAL_assertion(degenerate );
-
-                std::get<1>(prev_after_walk) = Tr::VERTEX;
-                std::get<1>(cur_after_walk) = Tr::VERTEX;
-                for( int j = 0; j < 4; ++j ) {
-                    if( li != j && o[ 5 - edgeIndex(li, j) ] == NEGATIVE ) {
-                        std::get<2>(prev_after_walk) = j;
-                        std::get<2>(cur_after_walk)
-                          = std::get<0>(cur_after_walk)->index(
-                              std::get<0>(prev_after_walk)->vertex(j) );
-
-                        return std::make_pair(prev_after_walk, cur_after_walk);
-                    }
-                }
-                CGAL_assertion( false );
-                return std::make_pair(prev, cur);
-            default:
-                CGAL_assertion( false );
-                return std::make_pair(prev, cur);
->>>>>>> ad130ba0
         }
       }
       CGAL_unreachable();
       return std::make_pair(prev, cur);
     }
-<<<<<<< HEAD
-=======
-
-    // The target lies inside this cell.
-    Simplex prev_after_walk;
-    CGAL_assertion( incell );
-    switch( op[0] + op[1] + op[2] + op[3] ) {
-    case 4:
-      CGAL_assertion( pos == 6 );
-      prev_after_walk = Simplex( std::get<0>(cur), Tr::CELL, -1, -1 );
-      CGAL_assertion( (! regular_case) || inside );
-      break;
-
-    case 3:
-      prev_after_walk = Simplex( std::get<0>(cur), Tr::FACET, 6-pos, -1 );
-      break;
-    case 2:
-      if( pos < 3 )
-        prev_after_walk = Simplex( std::get<0>(cur), Tr::EDGE, 0, pos+1 );
-      else if( pos < 5 )
-        prev_after_walk = Simplex( std::get<0>(cur), Tr::EDGE, 1, pos-1 );
-      else
-        prev_after_walk = Simplex( std::get<0>(cur), Tr::EDGE, 2, 3 );
-      break;
->>>>>>> ad130ba0
     case 1:
       if(regular_case)
-        CGAL_triangulation_assertion(degenerate);
+        CGAL_assertion(degenerate);
       for(int j = 0; j < 4; ++j) {
         if(li != j && o[5 - edgeIndex(li, j)] == NEGATIVE) {
           return {{cur_cell, Tr::VERTEX, j}, {next, Tr::VERTEX, next->index(cur_cell->vertex(j))}};
@@ -724,25 +583,20 @@
       CGAL_unreachable();
       return std::make_pair(prev, cur);
     default:
-<<<<<<< HEAD
         CGAL_unreachable();
         return std::make_pair(prev, cur);
-=======
-      prev_after_walk = Simplex( std::get<0>(cur), Tr::OUTSIDE_AFFINE_HULL, -1, -1 );
-      CGAL_assertion( false );
->>>>>>> ad130ba0
     }
     CGAL_unreachable();
   }
 
   // The target lies inside this cell.
-  CGAL_triangulation_assertion( incell );
+  CGAL_assertion( incell );
   return {
     [&]() -> Simplex {
       switch( op[0] + op[1] + op[2] + op[3] ) {
       case 4:
-        CGAL_triangulation_assertion( pos == 6 );
-        CGAL_triangulation_assertion( (! regular_case) || inside );
+        CGAL_assertion( pos == 6 );
+        CGAL_assertion( (! regular_case) || inside );
         return { cur_cell, Tr::CELL };
         break;
       case 3:
@@ -834,15 +688,9 @@
 
         // The target lies behind the plane through the source and two finite vertices.
         // Traverse to the incident infinite cell.
-<<<<<<< HEAD
-        CGAL_triangulation_assertion( _tr->is_infinite( next ) );
+        CGAL_assertion( _tr->is_infinite( next ) );
         _prev = Simplex{ cell(), Tr::FACET, li, -1 };
         _cur = Simplex{ next, Tr::FACET, next->index(prev_cell()), -1 };
-=======
-        CGAL_assertion( _tr->is_infinite( next ) );
-        _prev = Simplex( cell(), Tr::FACET, li, -1 );
-        _cur = Simplex( next, Tr::FACET, next->index( prev_cell() ), -1 );
->>>>>>> ad130ba0
         return;
     }
 
@@ -871,11 +719,7 @@
                     return;
                 }
             }
-<<<<<<< HEAD
             CGAL_unreachable();
-=======
-            CGAL_assertion( false );
->>>>>>> ad130ba0
             return;
         case 1:
             prev_lt() = Tr::VERTEX;
@@ -887,17 +731,10 @@
                     return;
                 }
             }
-<<<<<<< HEAD
             CGAL_unreachable();
             return;
         default:
             CGAL_unreachable();
-=======
-            CGAL_assertion( false );
-            return;
-        default:
-            CGAL_assertion( false );
->>>>>>> ad130ba0
             return;
     }
 }
@@ -959,11 +796,7 @@
                         return;
                     default:
                         // The current vertex is the target.
-<<<<<<< HEAD
                         CGAL_unreachable();
-=======
-                        CGAL_assertion(false);
->>>>>>> ad130ba0
                         return;
                 }
             }
@@ -990,12 +823,7 @@
                   _prev = Simplex{ cell(), Tr::VERTEX, li(), -1 };
                 break;
             case 0:
-<<<<<<< HEAD
                 CGAL_unreachable();
-=======
-                CGAL_assertion(false);
-                _prev = Simplex( cell(), Tr::OUTSIDE_AFFINE_HULL, -1, -1 );
->>>>>>> ad130ba0
                 break;
             }
             cell() = Cell_handle();
@@ -1171,11 +999,7 @@
                         this->li() = cell()->index( prev_cell()->vertex( prev_li() ) );
                         return;
                     default:
-<<<<<<< HEAD
                         CGAL_unreachable();
-=======
-                        CGAL_assertion( false );
->>>>>>> ad130ba0
                         return;
                 }
             }
@@ -1186,11 +1010,7 @@
             return;
         }
         default:
-<<<<<<< HEAD
         CGAL_unreachable();
-=======
-        CGAL_assertion( false );
->>>>>>> ad130ba0
     }
 }
 
@@ -1311,11 +1131,7 @@
     case 5: return Edge(c, 2, 3);
   }
 
-<<<<<<< HEAD
   CGAL_unreachable();
-=======
-  CGAL_assertion(false);
->>>>>>> ad130ba0
   return Edge();
 }
 
