--- conflicted
+++ resolved
@@ -70,7 +70,6 @@
 
   // test of Does_simplex_intersect_dual_support_3
   std::cout << "test of Does_simplex_intersect_dual_support_3" << std::endl;
-<<<<<<< HEAD
   Point_3 p0(0.,0.,0.);
   Point_3 p1(3.,0.,0.);
   Point_3 p2(0.,3.,0.);
@@ -85,21 +84,6 @@
   Weighted_point_3 wp04(p0,18.);
   Weighted_point_3 wp05(p0,24.);
 
-=======
-  Bare_point p0(0.,0.,0.);
-  Bare_point p1(3.,0.,0.);
-  Bare_point p2(0.,3.,0.);
-  Bare_point p3(0.,0.,3.);
-  Weighted_point wp0(p0,9.);
-  Weighted_point wp1(p1,9.);
-  Weighted_point wp2(p2,9.);
-  Weighted_point wp3(p3,9.);
-  Weighted_point wp01(p0,6.);
-  Weighted_point wp02(p0,3.);
-  Weighted_point wp03(p0,12.);
-  Weighted_point wp04(p0,18.);
->>>>>>> 9a73be4c
-
   // test of Construct_weighted_circumcenter_3 and compare_power_distance
   std::cout << "test of Construct_weighted_circumcenter_3" << std::endl;
   std::cout << "test Of Compare_power_distance_3" << std::endl;
@@ -142,75 +126,7 @@
 
   typedef typename Traits::FT  FT;
   FT ww02 = FT(2)/FT(3);
-<<<<<<< HEAD
   Weighted_point_3 wq02(q0, ww02);
- 
-  assert(bounded_power_test(wq0, wq1, wq2)
-         == CGAL::ON_UNBOUNDED_SIDE);
-  assert(bounded_power_test(wq1, wq0, wq2)
-         == CGAL::ON_UNBOUNDED_SIDE);
-  assert(bounded_power_test(wq1, wq2, wq0)
-         == CGAL::ON_BOUNDARY);
-  assert(bounded_power_test(wq1, wq2, wq01)
-         == CGAL::ON_BOUNDED_SIDE);
-  assert(bounded_power_test(wq2, wq1, wq01)
-         == CGAL::ON_BOUNDED_SIDE);
-  assert(bounded_power_test(wq11, wq21, wq0)
-         == CGAL::ON_UNBOUNDED_SIDE);
-  assert(bounded_power_test(wq21, wq11, wq0)
-         == CGAL::ON_UNBOUNDED_SIDE);
-
-  assert(bounded_power_test(wq0, wq1, wq2, wq3)
-         == CGAL::ON_UNBOUNDED_SIDE);
-  assert(bounded_power_test(wq1, wq0, wq2, wq3)
-         == CGAL::ON_UNBOUNDED_SIDE);
-  assert(bounded_power_test(wq1, wq2, wq3, wq0)
-         == CGAL::ON_BOUNDED_SIDE);
-  assert(bounded_power_test(wq1, wq3, wq2, wq0)
-         == CGAL::ON_BOUNDED_SIDE);
-  assert(bounded_power_test(wq11, wq21, wq31, wq02)
-         == CGAL::ON_BOUNDARY);
-  assert(bounded_power_test(wq31, wq21, wq11, wq02)
-         == CGAL::ON_BOUNDARY);
-  
-  assert(bounded_power_test(wq0, wq1, wq2, wq3, wq4)
-         == CGAL::ON_BOUNDARY);
-  assert(bounded_power_test(wq1, wq0, wq2, wq3, wq4)
-         == CGAL::ON_BOUNDARY);
-  assert(bounded_power_test(wq01, wq11, wq21, wq31, wq4)
-         == CGAL::ON_UNBOUNDED_SIDE);
-  assert(bounded_power_test(wq01, wq21, wq11, wq31, wq4)
-         == CGAL::ON_UNBOUNDED_SIDE);
-  assert(bounded_power_test(wq0, wq1, wq2, wq3, wq41)
-         == CGAL::ON_BOUNDED_SIDE);
-  assert(bounded_power_test(wq0, wq1, wq3, wq2, wq41)
-         == CGAL::ON_BOUNDED_SIDE);
-  
-  // test weighted_circumcenter
-  // test squared_radius_smallest_orthogonal_sphere
-  // test critical_squared_radius
-  std::cout << "test of  squared_radius_smallest_orthogonal_sphere" 
-            << std::endl;
-   std::cout << "test of critical_squared_radius" << std::endl;
-  Weighted_point_3 wc(weighted_circumcenter(wq11,wq21,wq31,wq41),
-                      squared_radius_smallest_orthogonal_sphere(wq11,wq21,wq31,wq41));
-  Weighted_point_3 wt(Point_3(1.,1.,1.), 0.);
-  // this test requires a weighted point with a zero weight 
-  assert( power_product(wc,wt) == 
-          compute_power_distance_to_power_sphere_3(wq11,wq21,wq31,wq41,wt));
-
-  wc = Weighted_point_3(weighted_circumcenter(wp0,wp1,wp2,wp3),
-                        squared_radius_smallest_orthogonal_sphere(wp0,wp1,wp2,wp3));
-  assert( power_product(wc,wt) ==
-          compute_power_distance_to_power_sphere_3(wp0,wp1,wp2,wp3,wt));
-
-  wc = Weighted_point_3(weighted_circumcenter(wp01,wp1,wp2,wp3),
-                        squared_radius_smallest_orthogonal_sphere(wp01,wp1,wp2,wp3));
-  assert( power_product(wc,wt) == 
-          compute_power_distance_to_power_sphere_3(wp01,wp1,wp2,wp3,wt));
-  
-=======
-  Weighted_point wq02(q0, ww02);
 
   assert(bounded_power_test(wq0, wq1, wq2) == CGAL::ON_UNBOUNDED_SIDE);
   assert(bounded_power_test(wq1, wq0, wq2) == CGAL::ON_UNBOUNDED_SIDE);
@@ -238,24 +154,23 @@
   // test squared_radius_smallest_orthogonal_sphere
   std::cout << "test of weighted_circumcenter" << std::endl;
    std::cout << "test of squared_radius_smallest_orthogonal_sphere" << std::endl;
-  Weighted_point wc(weighted_circumcenter(wq11,wq21,wq31,wq41),
-                    squared_radius_smallest_orthogonal_sphere(wq11,wq21,wq31,wq41));
-  Weighted_point wt(Bare_point(1.,1.,1.), 0.);
+  Weighted_point_3 wc(weighted_circumcenter(wq11,wq21,wq31,wq41),
+                      squared_radius_smallest_orthogonal_sphere(wq11,wq21,wq31,wq41));
+  Weighted_point_3 wt(Point_3(1.,1.,1.), 0.);
   // this test requires a weighted point with a zero weight
   assert( power_product(wc,wt) ==
-    compute_power_distance_to_power_sphere_3(wq11,wq21,wq31,wq41,wt));
-
-  wc = Weighted_point(weighted_circumcenter(wp0,wp1,wp2,wp3),
-                      squared_radius_smallest_orthogonal_sphere(wp0,wp1,wp2,wp3));
+          compute_power_distance_to_power_sphere_3(wq11,wq21,wq31,wq41,wt));
+
+  wc = Weighted_point_3(weighted_circumcenter(wp0,wp1,wp2,wp3),
+                        squared_radius_smallest_orthogonal_sphere(wp0,wp1,wp2,wp3));
   assert( power_product(wc,wt) ==
-    compute_power_distance_to_power_sphere_3(wp0,wp1,wp2,wp3,wt));
-
-  wc = Weighted_point(weighted_circumcenter(wp01,wp1,wp2,wp3),
-                      squared_radius_smallest_orthogonal_sphere(wp01,wp1,wp2,wp3));
+          compute_power_distance_to_power_sphere_3(wp0,wp1,wp2,wp3,wt));
+
+  wc = Weighted_point_3(weighted_circumcenter(wp01,wp1,wp2,wp3),
+                        squared_radius_smallest_orthogonal_sphere(wp01,wp1,wp2,wp3));
   assert( power_product(wc,wt) ==
-    compute_power_distance_to_power_sphere_3(wp01,wp1,wp2,wp3,wt));
-
->>>>>>> 9a73be4c
+          compute_power_distance_to_power_sphere_3(wp01,wp1,wp2,wp3,wt));
+
   // test power_test
   // null weights
   assert(power_test(wq0,wq1,wq2,wq3,wq4) ==
