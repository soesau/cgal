#include <CGAL/Exact_predicates_inexact_constructions_kernel.h>
#include <CGAL/Projection_traits_xy_3.h>

#include <CGAL/Delaunay_triangulation_2.h>
#include <CGAL/Triangulation_vertex_base_with_info_2.h>
#include <CGAL/Triangulation_face_base_with_info_2.h>

#include <CGAL/boost/graph/graph_traits_Delaunay_triangulation_2.h>
#include <CGAL/boost/graph/copy_face_graph.h>

#include <CGAL/Point_set_3.h>
#include <CGAL/Point_set_3/IO.h>
#include <CGAL/compute_average_spacing.h>

#include <CGAL/Surface_mesh.h>
#include <CGAL/Polygon_mesh_processing/locate.h>

#include <CGAL/Polygon_mesh_processing/triangulate_hole.h>
#include <CGAL/Polygon_mesh_processing/border.h>
#include <CGAL/Polygon_mesh_processing/remesh.h>

#include <boost/graph/adjacency_list.hpp>
#include <CGAL/boost/graph/split_graph_into_polylines.h>

#include <CGAL/IO/WKT.h>

#include <CGAL/Constrained_Delaunay_triangulation_2.h>
#include <CGAL/Constrained_triangulation_plus_2.h>

#include <CGAL/Polyline_simplification_2/simplify.h>
#include <CGAL/Polyline_simplification_2/Squared_distance_cost.h>

#include <CGAL/Classification.h>

#include <CGAL/Random.h>

#include <fstream>
#include <queue>

#include "include/Color_ramp.h"

///////////////////////////////////////////////////////////////////
//! [TIN DS]

using Kernel = CGAL::Exact_predicates_inexact_constructions_kernel;
using Projection_traits = CGAL::Projection_traits_xy_3<Kernel>;
using Point_2 = Kernel::Point_2;
using Point_3 = Kernel::Point_3;
using Segment_3 = Kernel::Segment_3;

// Triangulated Irregular Network
using TIN = CGAL::Delaunay_triangulation_2<Projection_traits>;

//! [TIN DS]
///////////////////////////////////////////////////////////////////

///////////////////////////////////////////////////////////////////
//! [TIN_with_info DS]

// Triangulated Irregular Network (with info)
using Point_set = CGAL::Point_set_3<Point_3>;
using Vbi = CGAL::Triangulation_vertex_base_with_info_2 <Point_set::Index, Projection_traits>;
using Fbi = CGAL::Triangulation_face_base_with_info_2<int, Projection_traits>;
using TDS = CGAL::Triangulation_data_structure_2<Vbi, Fbi>;
using TIN_with_info = CGAL::Delaunay_triangulation_2<Projection_traits, TDS>;

//! [TIN_with_info DS]
///////////////////////////////////////////////////////////////////

namespace Classification = CGAL::Classification;

#ifdef CGAL_LINKED_WITH_TBB
using Concurrency_tag = CGAL::Parallel_tag;
#else
using Concurrency_tag = CGAL::Sequential_tag;
#endif

///////////////////////////////////////////////////////////////////
//! [Contouring functions]

bool face_has_isovalue (TIN::Face_handle fh, double isovalue)
{
  bool above = false, below = false;
  for (int i = 0; i < 3; ++ i)
  {
    // Face has isovalue if one of its vertices is above and another
    // one below
    if (fh->vertex(i)->point().z() > isovalue)
      above = true;
    if (fh->vertex(i)->point().z() < isovalue)
      below = true;
  }

  return (above && below);
}

Segment_3 isocontour_in_face (TIN::Face_handle fh, double isovalue)
{
  Point_3 source;
  Point_3 target;
  bool source_found = false;

  for (int i = 0; i < 3; ++ i)
  {
    Point_3 p0 = fh->vertex((i+1) % 3)->point();
    Point_3 p1 = fh->vertex((i+2) % 3)->point();

    // Check if the isovalue crosses segment (p0,p1)
    if ((p0.z() - isovalue) * (p1.z() - isovalue) > 0)
      continue;

    double zbottom = p0.z();
    double ztop = p1.z();
    if (zbottom > ztop)
    {
      std::swap (zbottom, ztop);
      std::swap (p0, p1);
    }

    // Compute position of segment vertex
    double ratio = (isovalue - zbottom) / (ztop - zbottom);
    Point_3 p = CGAL::barycenter (p0, (1 - ratio), p1,ratio);

    if (source_found)
      target = p;
    else
    {
      source = p;
      source_found = true;
    }
  }

  return Segment_3 (source, target);
}


//! [Contouring functions]
///////////////////////////////////////////////////////////////////

///////////////////////////////////////////////////////////////////
//! [Contouring visitor]

template <typename Graph>
class Polylines_visitor
{
private:
  std::vector<std::vector<Point_3> >& polylines;
  Graph& graph;

public:

  Polylines_visitor (Graph& graph, std::vector<std::vector<Point_3> >& polylines)
    : polylines (polylines), graph(graph) { }

  void start_new_polyline()
  {
    polylines.push_back (std::vector<Point_3>());
  }

  void add_node (typename Graph::vertex_descriptor vd)
  {
    polylines.back().push_back (graph[vd]);
  }

  void end_polyline()
  {
    // filter small polylines
    if (polylines.back().size() < 50)
      polylines.pop_back();
  }
};

//! [Contouring visitor]
///////////////////////////////////////////////////////////////////

///////////////////////////////////////////////////////////////////
//! [CDT]

namespace PS = CGAL::Polyline_simplification_2;
using CDT_vertex_base = PS::Vertex_base_2<Projection_traits>;
using CDT_face_base = CGAL::Constrained_triangulation_face_base_2<Projection_traits>;
using CDT_TDS = CGAL::Triangulation_data_structure_2<CDT_vertex_base, CDT_face_base>;
using CDT = CGAL::Constrained_Delaunay_triangulation_2<Projection_traits, CDT_TDS>;
using CTP = CGAL::Constrained_triangulation_plus_2<CDT>;

//! [CDT]
///////////////////////////////////////////////////////////////////

int main (int argc, char** argv)
{
  if (argc != 2)
  {
    std::cerr << "Usage: " << argv[0] << " points.ply" << std::endl;
    return EXIT_FAILURE;
  }

  ///////////////////////////////////////////////////////////////////
  //! [Init DSM]

  // Read points
  std::ifstream ifile (argv[1], std::ios_base::binary);
  CGAL::Point_set_3<Point_3> points;
  ifile >> points;
  std::cerr << points.size() << " point(s) read" << std::endl;

  // Create DSM
  TIN dsm (points.points().begin(), points.points().end());

  //! [Init DSM]
  ///////////////////////////////////////////////////////////////////

  ///////////////////////////////////////////////////////////////////
  //! [Save DSM]

  using Mesh = CGAL::Surface_mesh<Point_3>;

  Mesh dsm_mesh;
  CGAL::copy_face_graph (dsm, dsm_mesh);
  std::ofstream dsm_ofile ("dsm.ply", std::ios_base::binary);
<<<<<<< HEAD
  CGAL::set_binary_mode (dsm_ofile);
  CGAL::write_PLY (dsm_ofile, dsm_mesh);
=======
  CGAL::IO::set_binary_mode (dsm_ofile);
  CGAL::IO::write_PLY (dsm_ofile, dsm_mesh);
>>>>>>> cf69d322
  dsm_ofile.close();

  //! [Save DSM]
  ///////////////////////////////////////////////////////////////////

  ///////////////////////////////////////////////////////////////////
  //! [TIN_with_info]

  auto idx_to_point_with_info
    = [&](const Point_set::Index& idx) -> std::pair<Point_3, Point_set::Index>
      {
        return std::make_pair (points.point(idx), idx);
      };

  TIN_with_info tin_with_info
    (boost::make_transform_iterator (points.begin(), idx_to_point_with_info),
     boost::make_transform_iterator (points.end(), idx_to_point_with_info));

  //! [TIN_with_info]
  ///////////////////////////////////////////////////////////////////

  ///////////////////////////////////////////////////////////////////
  //! [Components]

  double spacing = CGAL::compute_average_spacing<Concurrency_tag>(points, 6);
  spacing *= 2;

  auto face_height
    = [&](const TIN_with_info::Face_handle fh) -> double
      {
        double out = 0.;
        for (int i = 0; i < 3; ++ i)
          out = (std::max) (out, CGAL::abs(fh->vertex(i)->point().z() - fh->vertex((i+1)%3)->point().z()));
        return out;
      };

  // Initialize faces info
  for (TIN_with_info::Face_handle fh : tin_with_info.all_face_handles())
    if (tin_with_info.is_infinite(fh) || face_height(fh) > spacing) // Filtered faces are given info() = -2
      fh->info() = -2;
    else // Pending faces are given info() = -1;
      fh->info() = -1;

  // Flooding algorithm
  std::vector<int> component_size;
  for (TIN_with_info::Face_handle fh : tin_with_info.finite_face_handles())
  {
    if (fh->info() != -1)
      continue;

    std::queue<TIN_with_info::Face_handle> todo;
    todo.push(fh);

    int size = 0;
    while (!todo.empty())
    {
      TIN_with_info::Face_handle current = todo.front();
      todo.pop();

      if (current->info() != -1)
        continue;
      current->info() = int(component_size.size());
      ++ size;

      for (int i = 0; i < 3; ++ i)
        todo.push (current->neighbor(i));
    }

    component_size.push_back (size);
  }

  std::cerr << component_size.size() << " connected component(s) found" << std::endl;

  //! [Components]
  ///////////////////////////////////////////////////////////////////

  ///////////////////////////////////////////////////////////////////
  //! [Save TIN with info]

  Mesh tin_colored_mesh;

  Mesh::Property_map<Mesh::Face_index, CGAL::IO::Color>
    color_map = tin_colored_mesh.add_property_map<Mesh::Face_index, CGAL::IO::Color>("f:color").first;

  CGAL::copy_face_graph (tin_with_info, tin_colored_mesh,
                         CGAL::parameters::face_to_face_output_iterator
                         (boost::make_function_output_iterator
                          ([&](const std::pair<TIN_with_info::Face_handle, Mesh::Face_index>& ff)
                           {
                             // Color unassigned faces gray
                             if (ff.first->info() < 0)
                               color_map[ff.second] = CGAL::IO::Color(128, 128, 128);
                             else
                             {
                               // Random color seeded by the component ID
                               CGAL::Random r (ff.first->info());
                               color_map[ff.second] = CGAL::IO::Color (r.get_int(64, 192),
                                                                   r.get_int(64, 192),
                                                                   r.get_int(64, 192));
                             }
                           })));

  std::ofstream tin_colored_ofile ("colored_tin.ply", std::ios_base::binary);
<<<<<<< HEAD
  CGAL::set_binary_mode (tin_colored_ofile);
  CGAL::write_PLY (tin_colored_ofile, tin_colored_mesh);
=======
  CGAL::IO::set_binary_mode (tin_colored_ofile);
  CGAL::IO::write_PLY (tin_colored_ofile, tin_colored_mesh);
>>>>>>> cf69d322
  tin_colored_ofile.close();

  //! [Save TIN with info]
  ///////////////////////////////////////////////////////////////////

  ///////////////////////////////////////////////////////////////////
  //! [Filtering]

  int min_size = int(points.size() / 2);

  std::vector<TIN_with_info::Vertex_handle> to_remove;
  for (TIN_with_info::Vertex_handle vh : tin_with_info.finite_vertex_handles())
  {
    TIN_with_info::Face_circulator circ = tin_with_info.incident_faces (vh),
      start = circ;

    // Remove a vertex if it's only adjacent to components smaller than threshold
    bool keep = false;
    do
    {
      if (circ->info() >= 0 && component_size[std::size_t(circ->info())] > min_size)
      {
        keep = true;
        break;
      }
    }
    while (++ circ != start);

    if (!keep)
      to_remove.push_back (vh);
  }

  std::cerr << to_remove.size() << " vertices(s) will be removed after filtering" << std::endl;
  for (TIN_with_info::Vertex_handle vh : to_remove)
    tin_with_info.remove (vh);

  //! [Filtering]
  ///////////////////////////////////////////////////////////////////

  ///////////////////////////////////////////////////////////////////
  //! [Hole filling]

  // Copy and keep track of overly large faces
  Mesh dtm_mesh;

  std::vector<Mesh::Face_index> face_selection;
  Mesh::Property_map<Mesh::Face_index, bool> face_selection_map
   = dtm_mesh.add_property_map<Mesh::Face_index, bool>("is_selected", false).first;

  double limit = CGAL::square (5 * spacing);
  CGAL::copy_face_graph (tin_with_info, dtm_mesh,
                         CGAL::parameters::face_to_face_output_iterator
                         (boost::make_function_output_iterator
                          ([&](const std::pair<TIN_with_info::Face_handle, Mesh::Face_index>& ff)
                           {
                             double longest_edge = 0.;
                             bool border = false;
                             for (int i = 0; i < 3; ++ i)
                             {
                               longest_edge = (std::max)(longest_edge, CGAL::squared_distance
                                                         (ff.first->vertex((i+1)%3)->point(),
                                                          ff.first->vertex((i+2)%3)->point()));

                               TIN_with_info::Face_circulator circ
                                 = tin_with_info.incident_faces (ff.first->vertex(i)),
                                 start = circ;
                               do
                               {
                                 if (tin_with_info.is_infinite (circ))
                                 {
                                   border = true;
                                   break;
                                 }
                               }
                               while (++ circ != start);

                               if (border)
                                 break;
                             }

                             // Select if face is too big AND it's not
                             // on the border (to have closed holes)
                             if (!border && longest_edge > limit)
                             {
                               face_selection_map[ff.second] = true;
                               face_selection.push_back (ff.second);
                             }
                           })));

  // Save original DTM
  std::ofstream dtm_ofile ("dtm.ply", std::ios_base::binary);
<<<<<<< HEAD
  CGAL::set_binary_mode (dtm_ofile);
  CGAL::write_PLY (dtm_ofile, dtm_mesh);
=======
  CGAL::IO::set_binary_mode (dtm_ofile);
  CGAL::IO::write_PLY (dtm_ofile, dtm_mesh);
>>>>>>> cf69d322
  dtm_ofile.close();

  std::cerr << face_selection.size() << " face(s) are selected for removal" << std::endl;

  // Expand face selection to keep a well formed 2-manifold mesh after removal
  CGAL::expand_face_selection_for_removal (face_selection, dtm_mesh, face_selection_map);
  face_selection.clear();
  for (Mesh::Face_index fi : faces(dtm_mesh))
    if (face_selection_map[fi])
      face_selection.push_back(fi);

  std::cerr << face_selection.size() << " face(s) are selected for removal after expansion" << std::endl;

  for (Mesh::Face_index fi : face_selection)
    CGAL::Euler::remove_face (halfedge(fi, dtm_mesh), dtm_mesh);
  dtm_mesh.collect_garbage();

  if (!dtm_mesh.is_valid())
    std::cerr << "Invalid mesh!" << std::endl;

  // Save filtered DTM
  std::ofstream dtm_holes_ofile ("dtm_with_holes.ply", std::ios_base::binary);
<<<<<<< HEAD
  CGAL::set_binary_mode (dtm_holes_ofile);
  CGAL::write_PLY (dtm_holes_ofile, dtm_mesh);
=======
  CGAL::IO::set_binary_mode (dtm_holes_ofile);
  CGAL::IO::write_PLY (dtm_holes_ofile, dtm_mesh);
>>>>>>> cf69d322
  dtm_holes_ofile.close();

  // Get all holes
  std::vector<Mesh::Halfedge_index> holes;
  CGAL::Polygon_mesh_processing::extract_boundary_cycles (dtm_mesh, std::back_inserter (holes));

  std::cerr << holes.size() << " hole(s) identified" << std::endl;

  // Identify outer hull (hole with maximum size)
  double max_size = 0.;
  Mesh::Halfedge_index outer_hull;
  for (Mesh::Halfedge_index hi : holes)
  {
    CGAL::Bbox_3 hole_bbox;
    for (Mesh::Halfedge_index haf : CGAL::halfedges_around_face(hi, dtm_mesh))
    {
      const Point_3& p = dtm_mesh.point(target(haf, dtm_mesh));
      hole_bbox += p.bbox();
    }
    double size = CGAL::squared_distance (Point_2(hole_bbox.xmin(), hole_bbox.ymin()),
                                          Point_2(hole_bbox.xmax(), hole_bbox.ymax()));
    if (size > max_size)
    {
      max_size = size;
      outer_hull = hi;
    }
  }

  // Fill all holes except the bigest (which is the outer hull of the mesh)
  for (Mesh::Halfedge_index hi : holes)
    if (hi != outer_hull)
      CGAL::Polygon_mesh_processing::triangulate_refine_and_fair_hole
        (dtm_mesh, hi, CGAL::Emptyset_iterator(), CGAL::Emptyset_iterator());

  // Save DTM with holes filled
  std::ofstream dtm_filled_ofile ("dtm_filled.ply", std::ios_base::binary);
<<<<<<< HEAD
  CGAL::set_binary_mode (dtm_filled_ofile);
  CGAL::write_PLY (dtm_filled_ofile, dtm_mesh);
=======
  CGAL::IO::set_binary_mode (dtm_filled_ofile);
  CGAL::IO::write_PLY (dtm_filled_ofile, dtm_mesh);
>>>>>>> cf69d322
  dtm_filled_ofile.close();

  //! [Hole filling]
  ///////////////////////////////////////////////////////////////////

  ///////////////////////////////////////////////////////////////////
  //! [Remeshing]

  CGAL::Polygon_mesh_processing::isotropic_remeshing (faces(dtm_mesh), spacing, dtm_mesh);

  std::ofstream dtm_remeshed_ofile ("dtm_remeshed.ply", std::ios_base::binary);
<<<<<<< HEAD
  CGAL::set_binary_mode (dtm_remeshed_ofile);
  CGAL::write_PLY (dtm_remeshed_ofile, dtm_mesh);
=======
  CGAL::IO::set_binary_mode (dtm_remeshed_ofile);
  CGAL::IO::write_PLY (dtm_remeshed_ofile, dtm_mesh);
>>>>>>> cf69d322
  dtm_remeshed_ofile.close();

  //! [Remeshing]
  ///////////////////////////////////////////////////////////////////

  TIN dtm_clean (dtm_mesh.points().begin(), dtm_mesh.points().end());

  ///////////////////////////////////////////////////////////////////
  //! [Rastering]

  CGAL::Bbox_3 bbox = CGAL::bbox_3 (points.points().begin(), points.points().end());

  // Generate raster image 1920-pixels large
  std::size_t width = 1920;
  std::size_t height = std::size_t((bbox.ymax() - bbox.ymin()) * 1920 / (bbox.xmax() - bbox.xmin()));

  std::cerr << "Rastering with resolution " << width << "x" << height << std::endl;

  // Use PPM format (Portable PixMap) for simplicity
  std::ofstream raster_ofile ("raster.ppm", std::ios_base::binary);

  // PPM header
  raster_ofile << "P6" << std::endl // magic number
               << width << " " << height << std::endl // dimensions of the image
               << 255 << std::endl; // maximum color value

  // Use rainbow color ramp output
  Color_ramp color_ramp;

  // Keeping track of location from one point to its neighbor allows
  // for fast locate in DT
  TIN::Face_handle location;

  // Query each pixel of the image
  for (std::size_t y = 0; y < height; ++ y)
    for (std::size_t x = 0; x < width; ++ x)
    {
      Point_3 query (bbox.xmin() + x * (bbox.xmax() - bbox.xmin()) / double(width),
                     bbox.ymin() + (height-y) * (bbox.ymax() - bbox.ymin()) / double(height),
                     0); // not relevant for location in 2D

      location = dtm_clean.locate (query, location);

      // Points outside the convex hull will be colored black
      std::array<unsigned char, 3> colors { 0, 0, 0 };
      if (!dtm_clean.is_infinite(location))
      {
        std::array<double, 3> barycentric_coordinates
          = CGAL::Polygon_mesh_processing::barycentric_coordinates
          (Point_2 (location->vertex(0)->point().x(), location->vertex(0)->point().y()),
           Point_2 (location->vertex(1)->point().x(), location->vertex(1)->point().y()),
           Point_2 (location->vertex(2)->point().x(), location->vertex(2)->point().y()),
           Point_2 (query.x(), query.y()),
           Kernel());

        double height_at_query
          = (barycentric_coordinates[0] * location->vertex(0)->point().z()
             + barycentric_coordinates[1] * location->vertex(1)->point().z()
             + barycentric_coordinates[2] * location->vertex(2)->point().z());

        // Color ramp generates a color depending on a value from 0 to 1
        double height_ratio = (height_at_query - bbox.zmin()) / (bbox.zmax() - bbox.zmin());
        colors = color_ramp.get(height_ratio);
      }
      raster_ofile.write ((char*)(&colors), 3);
    }

  raster_ofile.close();

  //! [Rastering]
  ///////////////////////////////////////////////////////////////////

  // Smooth heights with 5 successive Gaussian filters
  double gaussian_variance = 4 * spacing * spacing;
  for (TIN::Vertex_handle vh : dtm_clean.finite_vertex_handles())
  {
    double z = vh->point().z();
    double total_weight = 1;

    TIN::Vertex_circulator circ = dtm_clean.incident_vertices (vh),
      start = circ;

    do
    {
      if (!dtm_clean.is_infinite(circ))
      {
        double sq_dist = CGAL::squared_distance (vh->point(), circ->point());

        double weight = std::exp(- sq_dist / gaussian_variance);
        z += weight * circ->point().z();
        total_weight += weight;
      }
    }
    while (++ circ != start);

    z /= total_weight;

    vh->point() = Point_3 (vh->point().x(), vh->point().y(), z);
  }

  ///////////////////////////////////////////////////////////////////
  //! [Contouring extraction]

  std::array<double, 50> isovalues; // Contour 50 isovalues
  for (std::size_t i = 0; i < isovalues.size(); ++ i)
    isovalues[i] = bbox.zmin() + ((i+1) * (bbox.zmax() - bbox.zmin()) / (isovalues.size() - 2));

  // First find on each face if they are crossed by some isovalues and
  // extract segments in a graph
  using Segment_graph = boost::adjacency_list<boost::listS, boost::vecS, boost::undirectedS, Point_3>;
  Segment_graph graph;
  using Map_p2v = std::map<Point_3, Segment_graph::vertex_descriptor>;
  Map_p2v map_p2v;
  for (TIN::Face_handle vh : dtm_clean.finite_face_handles())
    for (double iv : isovalues)
      if (face_has_isovalue (vh, iv))
      {
        Segment_3 segment = isocontour_in_face (vh, iv);
        for (const Point_3& p : { segment.source(), segment.target() })
        {
          // Only insert end points of segments once to get a well connected graph
          Map_p2v::iterator iter;
          bool inserted;
          std::tie (iter, inserted) = map_p2v.insert (std::make_pair (p, Segment_graph::vertex_descriptor()));
          if (inserted)
          {
            iter->second = boost::add_vertex (graph);
            graph[iter->second] = p;
          }
        }
        boost::add_edge (map_p2v[segment.source()], map_p2v[segment.target()], graph);
      }

  //! [Contouring extraction]
  ///////////////////////////////////////////////////////////////////

  ///////////////////////////////////////////////////////////////////
  //! [Contouring split]

  // Split segments into polylines
  std::vector<std::vector<Point_3> > polylines;
  Polylines_visitor<Segment_graph> visitor (graph, polylines);
  CGAL::split_graph_into_polylines (graph, visitor);

  std::cerr << polylines.size() << " polylines computed, with "
            << map_p2v.size() << " vertices in total" << std::endl;

  // Output to WKT file
  std::ofstream contour_ofile ("contour.wkt");
  contour_ofile.precision(18);
  CGAL::IO::write_multi_linestring_WKT (contour_ofile, polylines);
  contour_ofile.close();

  //! [Contouring split]
  ///////////////////////////////////////////////////////////////////

  ///////////////////////////////////////////////////////////////////
  //! [Contouring simplify]

  // Construct constrained Delaunay triangulation with polylines as constraints
  CTP ctp;
  for (const std::vector<Point_3>& poly : polylines)
    ctp.insert_constraint (poly.begin(), poly.end());

  // Simplification algorithm with limit on distance
  PS::simplify (ctp, PS::Squared_distance_cost(), PS::Stop_above_cost_threshold (16 * spacing * spacing));

  polylines.clear();
  for (CTP::Constraint_id cid : ctp.constraints())
  {
    polylines.push_back (std::vector<Point_3>());
    polylines.back().reserve (ctp.vertices_in_constraint (cid).size());
    for (CTP::Vertex_handle vh : ctp.vertices_in_constraint(cid))
      polylines.back().push_back (vh->point());
  }

  std::size_t nb_vertices
    = std::accumulate (polylines.begin(), polylines.end(), 0u,
                       [](std::size_t size, const std::vector<Point_3>& poly) -> std::size_t
                       { return size + poly.size(); });

  std::cerr << nb_vertices
            << " vertices remaining after simplification ("
            << 100. * (nb_vertices / double(map_p2v.size())) << "%)" << std::endl;

  // Output to WKT file
  std::ofstream simplified_ofile ("simplified.wkt");
  simplified_ofile.precision(18);
  CGAL::IO::write_multi_linestring_WKT (simplified_ofile, polylines);
  simplified_ofile.close();

  //! [Contouring simplify]
  ///////////////////////////////////////////////////////////////////

  ///////////////////////////////////////////////////////////////////
  //! [Classification]

  // Get training from input
  Point_set::Property_map<int> training_map;
  bool training_found;
  std::tie (training_map, training_found) = points.property_map<int>("training");

  if (training_found)
  {
    std::cerr << "Classifying ground/vegetation/building" << std::endl;

    // Create labels
    Classification::Label_set labels ({ "ground", "vegetation", "building" });

    // Generate features
    Classification::Feature_set features;
    Classification::Point_set_feature_generator<Kernel, Point_set, Point_set::Point_map>
      generator (points, points.point_map(), 5); // 5 scales

#ifdef CGAL_LINKED_WITH_TBB
    // If TBB is used, features can be computed in parallel
    features.begin_parallel_additions();
    generator.generate_point_based_features (features);
    features.end_parallel_additions();
#else
    generator.generate_point_based_features (features);
#endif

    // Train a random forest classifier
    Classification::ETHZ::Random_forest_classifier classifier (labels, features);
    classifier.train (points.range(training_map));

    // Classify with graphcut regularization
    Point_set::Property_map<int> label_map = points.add_property_map<int>("labels").first;
    Classification::classify_with_graphcut<Concurrency_tag>
      (points, points.point_map(), labels, classifier,
       generator.neighborhood().k_neighbor_query(12), // regularize on 12-neighbors graph
       0.5f, // graphcut weight
       12, // Subdivide to speed-up process
       label_map);

    // Evaluate
    std::cerr << "Mean IoU on training data = "
              << Classification::Evaluation(labels,
                                            points.range(training_map),
                                            points.range(label_map)).mean_intersection_over_union() << std::endl;

    // Save the classified point set
    std::ofstream classified_ofile ("classified.ply");
    CGAL::IO::set_binary_mode (classified_ofile);
    classified_ofile << points;
    classified_ofile.close();
  }

  //! [Classification]
  ///////////////////////////////////////////////////////////////////


  return EXIT_SUCCESS;
}<|MERGE_RESOLUTION|>--- conflicted
+++ resolved
@@ -217,13 +217,8 @@
   Mesh dsm_mesh;
   CGAL::copy_face_graph (dsm, dsm_mesh);
   std::ofstream dsm_ofile ("dsm.ply", std::ios_base::binary);
-<<<<<<< HEAD
-  CGAL::set_binary_mode (dsm_ofile);
-  CGAL::write_PLY (dsm_ofile, dsm_mesh);
-=======
   CGAL::IO::set_binary_mode (dsm_ofile);
   CGAL::IO::write_PLY (dsm_ofile, dsm_mesh);
->>>>>>> cf69d322
   dsm_ofile.close();
 
   //! [Save DSM]
@@ -327,13 +322,8 @@
                            })));
 
   std::ofstream tin_colored_ofile ("colored_tin.ply", std::ios_base::binary);
-<<<<<<< HEAD
-  CGAL::set_binary_mode (tin_colored_ofile);
-  CGAL::write_PLY (tin_colored_ofile, tin_colored_mesh);
-=======
   CGAL::IO::set_binary_mode (tin_colored_ofile);
   CGAL::IO::write_PLY (tin_colored_ofile, tin_colored_mesh);
->>>>>>> cf69d322
   tin_colored_ofile.close();
 
   //! [Save TIN with info]
@@ -425,13 +415,8 @@
 
   // Save original DTM
   std::ofstream dtm_ofile ("dtm.ply", std::ios_base::binary);
-<<<<<<< HEAD
-  CGAL::set_binary_mode (dtm_ofile);
-  CGAL::write_PLY (dtm_ofile, dtm_mesh);
-=======
   CGAL::IO::set_binary_mode (dtm_ofile);
   CGAL::IO::write_PLY (dtm_ofile, dtm_mesh);
->>>>>>> cf69d322
   dtm_ofile.close();
 
   std::cerr << face_selection.size() << " face(s) are selected for removal" << std::endl;
@@ -454,13 +439,8 @@
 
   // Save filtered DTM
   std::ofstream dtm_holes_ofile ("dtm_with_holes.ply", std::ios_base::binary);
-<<<<<<< HEAD
-  CGAL::set_binary_mode (dtm_holes_ofile);
-  CGAL::write_PLY (dtm_holes_ofile, dtm_mesh);
-=======
   CGAL::IO::set_binary_mode (dtm_holes_ofile);
   CGAL::IO::write_PLY (dtm_holes_ofile, dtm_mesh);
->>>>>>> cf69d322
   dtm_holes_ofile.close();
 
   // Get all holes
@@ -497,13 +477,8 @@
 
   // Save DTM with holes filled
   std::ofstream dtm_filled_ofile ("dtm_filled.ply", std::ios_base::binary);
-<<<<<<< HEAD
-  CGAL::set_binary_mode (dtm_filled_ofile);
-  CGAL::write_PLY (dtm_filled_ofile, dtm_mesh);
-=======
   CGAL::IO::set_binary_mode (dtm_filled_ofile);
   CGAL::IO::write_PLY (dtm_filled_ofile, dtm_mesh);
->>>>>>> cf69d322
   dtm_filled_ofile.close();
 
   //! [Hole filling]
@@ -515,13 +490,8 @@
   CGAL::Polygon_mesh_processing::isotropic_remeshing (faces(dtm_mesh), spacing, dtm_mesh);
 
   std::ofstream dtm_remeshed_ofile ("dtm_remeshed.ply", std::ios_base::binary);
-<<<<<<< HEAD
-  CGAL::set_binary_mode (dtm_remeshed_ofile);
-  CGAL::write_PLY (dtm_remeshed_ofile, dtm_mesh);
-=======
   CGAL::IO::set_binary_mode (dtm_remeshed_ofile);
   CGAL::IO::write_PLY (dtm_remeshed_ofile, dtm_mesh);
->>>>>>> cf69d322
   dtm_remeshed_ofile.close();
 
   //! [Remeshing]
