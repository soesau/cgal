#include <CGAL/Exact_predicates_inexact_constructions_kernel.h>
#include <CGAL/Projection_traits_xy_3.h>

#include <CGAL/Delaunay_triangulation_2.h>
#include <CGAL/Triangulation_vertex_base_with_info_2.h>
#include <CGAL/Triangulation_face_base_with_info_2.h>

#include <CGAL/boost/graph/graph_traits_Delaunay_triangulation_2.h>
#include <CGAL/boost/graph/copy_face_graph.h>

#include <CGAL/Point_set_3.h>
#include <CGAL/Point_set_3/IO.h>
#include <CGAL/compute_average_spacing.h>

#include <CGAL/Surface_mesh.h>
#include <CGAL/Polygon_mesh_processing/locate.h>

#include <CGAL/Polygon_mesh_processing/triangulate_hole.h>
#include <CGAL/Polygon_mesh_processing/border.h>
#include <CGAL/Polygon_mesh_processing/remesh.h>

#include <boost/graph/adjacency_list.hpp>
#include <CGAL/boost/graph/split_graph_into_polylines.h>

#include <CGAL/IO/WKT.h>

#include <CGAL/Constrained_Delaunay_triangulation_2.h>
#include <CGAL/Constrained_triangulation_plus_2.h>

#include <CGAL/Polyline_simplification_2/simplify.h>
#include <CGAL/Polyline_simplification_2/Squared_distance_cost.h>

#include <CGAL/Classification.h>

#include <CGAL/Random.h>

#include <fstream>
#include <queue>

#include "include/Color_ramp.h"

///////////////////////////////////////////////////////////////////
//! [TIN DS]

using Kernel = CGAL::Exact_predicates_inexact_constructions_kernel;
using Projection_traits = CGAL::Projection_traits_xy_3<Kernel>;
using Point_2 = Kernel::Point_2;
using Point_3 = Kernel::Point_3;
using Segment_3 = Kernel::Segment_3;

// Triangulated Irregular Network
using TIN = CGAL::Delaunay_triangulation_2<Projection_traits>;

//! [TIN DS]
///////////////////////////////////////////////////////////////////

///////////////////////////////////////////////////////////////////
//! [TIN_with_info DS]

// Triangulated Irregular Network (with info)
using Point_set = CGAL::Point_set_3<Point_3>;
using Vbi = CGAL::Triangulation_vertex_base_with_info_2 <Point_set::Index, Projection_traits>;
using Fbi = CGAL::Triangulation_face_base_with_info_2<int, Projection_traits>;
using TDS = CGAL::Triangulation_data_structure_2<Vbi, Fbi>;
using TIN_with_info = CGAL::Delaunay_triangulation_2<Projection_traits, TDS>;

//! [TIN_with_info DS]
///////////////////////////////////////////////////////////////////

namespace Classification = CGAL::Classification;

#ifdef CGAL_LINKED_WITH_TBB
using Concurrency_tag = CGAL::Parallel_tag;
#else
using Concurrency_tag = CGAL::Sequential_tag;
#endif

///////////////////////////////////////////////////////////////////
//! [Contouring functions]

bool face_has_isovalue (TIN::Face_handle fh, double isovalue)
{
  bool above = false, below = false;
  for (int i = 0; i < 3; ++ i)
  {
    // Face has isovalue if one of its vertices is above and another
    // one below
    if (fh->vertex(i)->point().z() > isovalue)
      above = true;
    if (fh->vertex(i)->point().z() < isovalue)
      below = true;
  }

  return (above && below);
}

Segment_3 isocontour_in_face (TIN::Face_handle fh, double isovalue)
{
  Point_3 source;
  Point_3 target;
  bool source_found = false;

  for (int i = 0; i < 3; ++ i)
  {
    Point_3 p0 = fh->vertex((i+1) % 3)->point();
    Point_3 p1 = fh->vertex((i+2) % 3)->point();

    // Check if the isovalue crosses segment (p0,p1)
    if ((p0.z() - isovalue) * (p1.z() - isovalue) > 0)
      continue;

    double zbottom = p0.z();
    double ztop = p1.z();
    if (zbottom > ztop)
    {
      std::swap (zbottom, ztop);
      std::swap (p0, p1);
    }

    // Compute position of segment vertex
    double ratio = (isovalue - zbottom) / (ztop - zbottom);
    Point_3 p = CGAL::barycenter (p0, (1 - ratio), p1,ratio);

    if (source_found)
      target = p;
    else
    {
      source = p;
      source_found = true;
    }
  }

  return Segment_3 (source, target);
}


//! [Contouring functions]
///////////////////////////////////////////////////////////////////

///////////////////////////////////////////////////////////////////
//! [Contouring visitor]

template <typename Graph>
class Polylines_visitor
{
private:
  std::vector<std::vector<Point_3> >& polylines;
  Graph& graph;

public:

  Polylines_visitor (Graph& graph, std::vector<std::vector<Point_3> >& polylines)
    : polylines (polylines), graph(graph) { }

  void start_new_polyline()
  {
    polylines.push_back (std::vector<Point_3>());
  }

  void add_node (typename Graph::vertex_descriptor vd)
  {
    polylines.back().push_back (graph[vd]);
  }

  void end_polyline()
  {
    // filter small polylines
    if (polylines.back().size() < 50)
      polylines.pop_back();
  }
};

//! [Contouring visitor]
///////////////////////////////////////////////////////////////////

///////////////////////////////////////////////////////////////////
//! [CDT]

namespace PS = CGAL::Polyline_simplification_2;
using CDT_vertex_base = PS::Vertex_base_2<Projection_traits>;
using CDT_face_base = CGAL::Constrained_triangulation_face_base_2<Projection_traits>;
using CDT_TDS = CGAL::Triangulation_data_structure_2<CDT_vertex_base, CDT_face_base>;
using CDT = CGAL::Constrained_Delaunay_triangulation_2<Projection_traits, CDT_TDS>;
using CTP = CGAL::Constrained_triangulation_plus_2<CDT>;

//! [CDT]
///////////////////////////////////////////////////////////////////

int main (int argc, char** argv)
{
  const std::string fname = argc != 2 ? CGAL::data_file_path("points_3/b9_training.ply") : argv[1];
  if (argc != 2)
  {
    std::cerr << "Usage: " << argv[0] << " points.ply" << std::endl;
    std::cerr << "Running with default value " << fname << "\n";
  }

  ///////////////////////////////////////////////////////////////////
  //! [Init DSM]

  // Read points
  std::ifstream ifile (fname, std::ios_base::binary);
  CGAL::Point_set_3<Point_3> points;
  ifile >> points;
  std::cerr << points.size() << " point(s) read" << std::endl;

  // Create DSM
  TIN dsm (points.points().begin(), points.points().end());

  //! [Init DSM]
  ///////////////////////////////////////////////////////////////////

  ///////////////////////////////////////////////////////////////////
  //! [Save DSM]

  using Mesh = CGAL::Surface_mesh<Point_3>;

  Mesh dsm_mesh;
  CGAL::copy_face_graph (dsm, dsm_mesh);
  std::ofstream dsm_ofile ("dsm.ply", std::ios_base::binary);
  CGAL::IO::set_binary_mode (dsm_ofile);
  CGAL::IO::write_PLY (dsm_ofile, dsm_mesh);
  dsm_ofile.close();

  //! [Save DSM]
  ///////////////////////////////////////////////////////////////////

  ///////////////////////////////////////////////////////////////////
  //! [TIN_with_info]

  auto idx_to_point_with_info
    = [&](const Point_set::Index& idx) -> std::pair<Point_3, Point_set::Index>
      {
        return std::make_pair (points.point(idx), idx);
      };

  TIN_with_info tin_with_info
    (boost::make_transform_iterator (points.begin(), idx_to_point_with_info),
     boost::make_transform_iterator (points.end(), idx_to_point_with_info));

  //! [TIN_with_info]
  ///////////////////////////////////////////////////////////////////

  ///////////////////////////////////////////////////////////////////
  //! [Components]

  double spacing = CGAL::compute_average_spacing<Concurrency_tag>(points, 6);
  spacing *= 2;

  auto face_height
    = [&](const TIN_with_info::Face_handle fh) -> double
      {
        double out = 0.;
        for (int i = 0; i < 3; ++ i)
          out = (std::max) (out, CGAL::abs(fh->vertex(i)->point().z() - fh->vertex((i+1)%3)->point().z()));
        return out;
      };

  // Initialize faces info
  for (TIN_with_info::Face_handle fh : tin_with_info.all_face_handles())
    if (tin_with_info.is_infinite(fh) || face_height(fh) > spacing) // Filtered faces are given info() = -2
      fh->info() = -2;
    else // Pending faces are given info() = -1;
      fh->info() = -1;

  // Flooding algorithm
  std::vector<int> component_size;
  for (TIN_with_info::Face_handle fh : tin_with_info.finite_face_handles())
  {
    if (fh->info() != -1)
      continue;

    std::queue<TIN_with_info::Face_handle> todo;
    todo.push(fh);

    int size = 0;
    while (!todo.empty())
    {
      TIN_with_info::Face_handle current = todo.front();
      todo.pop();

      if (current->info() != -1)
        continue;
      current->info() = int(component_size.size());
      ++ size;

      for (int i = 0; i < 3; ++ i)
        todo.push (current->neighbor(i));
    }

    component_size.push_back (size);
  }

  std::cerr << component_size.size() << " connected component(s) found" << std::endl;

  //! [Components]
  ///////////////////////////////////////////////////////////////////

  ///////////////////////////////////////////////////////////////////
  //! [Save TIN with info]

  Mesh tin_colored_mesh;

  Mesh::Property_map<Mesh::Face_index, CGAL::IO::Color>
    color_map = tin_colored_mesh.add_property_map<Mesh::Face_index, CGAL::IO::Color>("f:color").first;

  CGAL::copy_face_graph (tin_with_info, tin_colored_mesh,
                         CGAL::parameters::face_to_face_output_iterator
                         (boost::make_function_output_iterator
                          ([&](const std::pair<TIN_with_info::Face_handle, Mesh::Face_index>& ff)
                           {
                             // Color unassigned faces gray
                             if (ff.first->info() < 0)
                               color_map[ff.second] = CGAL::IO::Color(128, 128, 128);
                             else
                             {
                               // Random color seeded by the component ID
                               CGAL::Random r (ff.first->info());
                               color_map[ff.second] = CGAL::IO::Color (r.get_int(64, 192),
                                                                   r.get_int(64, 192),
                                                                   r.get_int(64, 192));
                             }
                           })));

  std::ofstream tin_colored_ofile ("colored_tin.ply", std::ios_base::binary);
  CGAL::IO::set_binary_mode (tin_colored_ofile);
  CGAL::IO::write_PLY (tin_colored_ofile, tin_colored_mesh);
  tin_colored_ofile.close();

  //! [Save TIN with info]
  ///////////////////////////////////////////////////////////////////

  ///////////////////////////////////////////////////////////////////
  //! [Filtering]

  int min_size = int(points.size() / 2);

  std::vector<TIN_with_info::Vertex_handle> to_remove;
  for (TIN_with_info::Vertex_handle vh : tin_with_info.finite_vertex_handles())
  {
    TIN_with_info::Face_circulator circ = tin_with_info.incident_faces (vh),
      start = circ;

    // Remove a vertex if it's only adjacent to components smaller than threshold
    bool keep = false;
    do
    {
      if (circ->info() >= 0 && component_size[std::size_t(circ->info())] > min_size)
      {
        keep = true;
        break;
      }
    }
    while (++ circ != start);

    if (!keep)
      to_remove.push_back (vh);
  }

  std::cerr << to_remove.size() << " vertices(s) will be removed after filtering" << std::endl;
  for (TIN_with_info::Vertex_handle vh : to_remove)
    tin_with_info.remove (vh);

  //! [Filtering]
  ///////////////////////////////////////////////////////////////////

  ///////////////////////////////////////////////////////////////////
  //! [Hole filling]

  // Copy and keep track of overly large faces
  Mesh dtm_mesh;

  std::vector<Mesh::Face_index> face_selection;
  Mesh::Property_map<Mesh::Face_index, bool> face_selection_map
   = dtm_mesh.add_property_map<Mesh::Face_index, bool>("is_selected", false).first;

  double limit = CGAL::square (5 * spacing);
  CGAL::copy_face_graph (tin_with_info, dtm_mesh,
                         CGAL::parameters::face_to_face_output_iterator
                         (boost::make_function_output_iterator
                          ([&](const std::pair<TIN_with_info::Face_handle, Mesh::Face_index>& ff)
                           {
                             double longest_edge = 0.;
                             bool border = false;
                             for (int i = 0; i < 3; ++ i)
                             {
                               longest_edge = (std::max)(longest_edge, CGAL::squared_distance
                                                         (ff.first->vertex((i+1)%3)->point(),
                                                          ff.first->vertex((i+2)%3)->point()));

                               TIN_with_info::Face_circulator circ
                                 = tin_with_info.incident_faces (ff.first->vertex(i)),
                                 start = circ;
                               do
                               {
                                 if (tin_with_info.is_infinite (circ))
                                 {
                                   border = true;
                                   break;
                                 }
                               }
                               while (++ circ != start);

                               if (border)
                                 break;
                             }

                             // Select if face is too big AND it's not
                             // on the border (to have closed holes)
                             if (!border && longest_edge > limit)
                             {
                               face_selection_map[ff.second] = true;
                               face_selection.push_back (ff.second);
                             }
                           })));

  // Save original DTM
  std::ofstream dtm_ofile ("dtm.ply", std::ios_base::binary);
  CGAL::IO::set_binary_mode (dtm_ofile);
  CGAL::IO::write_PLY (dtm_ofile, dtm_mesh);
  dtm_ofile.close();

  std::cerr << face_selection.size() << " face(s) are selected for removal" << std::endl;

  // Expand face selection to keep a well formed 2-manifold mesh after removal
  CGAL::expand_face_selection_for_removal (face_selection, dtm_mesh, face_selection_map);
  face_selection.clear();
  for (Mesh::Face_index fi : faces(dtm_mesh))
    if (face_selection_map[fi])
      face_selection.push_back(fi);

  std::cerr << face_selection.size() << " face(s) are selected for removal after expansion" << std::endl;

  for (Mesh::Face_index fi : face_selection)
    CGAL::Euler::remove_face (halfedge(fi, dtm_mesh), dtm_mesh);
  dtm_mesh.collect_garbage();

  if (!dtm_mesh.is_valid())
    std::cerr << "Invalid mesh!" << std::endl;

  // Save filtered DTM
  std::ofstream dtm_holes_ofile ("dtm_with_holes.ply", std::ios_base::binary);
  CGAL::IO::set_binary_mode (dtm_holes_ofile);
  CGAL::IO::write_PLY (dtm_holes_ofile, dtm_mesh);
  dtm_holes_ofile.close();

  // Get all holes
  std::vector<Mesh::Halfedge_index> holes;
  CGAL::Polygon_mesh_processing::extract_boundary_cycles (dtm_mesh, std::back_inserter (holes));

  std::cerr << holes.size() << " hole(s) identified" << std::endl;

  // Identify outer hull (hole with maximum size)
  double max_size = 0.;
  Mesh::Halfedge_index outer_hull;
  for (Mesh::Halfedge_index hi : holes)
  {
    CGAL::Bbox_3 hole_bbox;
    for (Mesh::Halfedge_index haf : CGAL::halfedges_around_face(hi, dtm_mesh))
    {
      const Point_3& p = dtm_mesh.point(target(haf, dtm_mesh));
      hole_bbox += p.bbox();
    }
    double size = CGAL::squared_distance (Point_2(hole_bbox.xmin(), hole_bbox.ymin()),
                                          Point_2(hole_bbox.xmax(), hole_bbox.ymax()));
    if (size > max_size)
    {
      max_size = size;
      outer_hull = hi;
    }
  }

  // Fill all holes except the bigest (which is the outer hull of the mesh)
  for (Mesh::Halfedge_index hi : holes)
    if (hi != outer_hull)
<<<<<<< HEAD
      CGAL::Polygon_mesh_processing::triangulate_refine_and_fair_hole (dtm_mesh, hi);
=======
      CGAL::Polygon_mesh_processing::triangulate_refine_and_fair_hole
        (dtm_mesh, hi, CGAL::Emptyset_iterator(), CGAL::Emptyset_iterator(),
         CGAL::parameters::fairing_continuity(0));
>>>>>>> 4e4399b0

  // Save DTM with holes filled
  std::ofstream dtm_filled_ofile ("dtm_filled.ply", std::ios_base::binary);
  CGAL::IO::set_binary_mode (dtm_filled_ofile);
  CGAL::IO::write_PLY (dtm_filled_ofile, dtm_mesh);
  dtm_filled_ofile.close();

  //! [Hole filling]
  ///////////////////////////////////////////////////////////////////

  ///////////////////////////////////////////////////////////////////
  //! [Remeshing]

  CGAL::Polygon_mesh_processing::isotropic_remeshing (faces(dtm_mesh), spacing, dtm_mesh);

  std::ofstream dtm_remeshed_ofile ("dtm_remeshed.ply", std::ios_base::binary);
  CGAL::IO::set_binary_mode (dtm_remeshed_ofile);
  CGAL::IO::write_PLY (dtm_remeshed_ofile, dtm_mesh);
  dtm_remeshed_ofile.close();

  //! [Remeshing]
  ///////////////////////////////////////////////////////////////////

  TIN dtm_clean (dtm_mesh.points().begin(), dtm_mesh.points().end());

  ///////////////////////////////////////////////////////////////////
  //! [Rastering]

  CGAL::Bbox_3 bbox = CGAL::bbox_3 (points.points().begin(), points.points().end());

  // Generate raster image 1920-pixels large
  std::size_t width = 1920;
  std::size_t height = std::size_t((bbox.ymax() - bbox.ymin()) * 1920 / (bbox.xmax() - bbox.xmin()));

  std::cerr << "Rastering with resolution " << width << "x" << height << std::endl;

  // Use PPM format (Portable PixMap) for simplicity
  std::ofstream raster_ofile ("raster.ppm", std::ios_base::binary);

  // PPM header
  raster_ofile << "P6" << std::endl // magic number
               << width << " " << height << std::endl // dimensions of the image
               << 255 << std::endl; // maximum color value

  // Use rainbow color ramp output
  Color_ramp color_ramp;

  // Keeping track of location from one point to its neighbor allows
  // for fast locate in DT
  TIN::Face_handle location;

  // Query each pixel of the image
  for (std::size_t y = 0; y < height; ++ y)
    for (std::size_t x = 0; x < width; ++ x)
    {
      Point_3 query (bbox.xmin() + x * (bbox.xmax() - bbox.xmin()) / double(width),
                     bbox.ymin() + (height-y) * (bbox.ymax() - bbox.ymin()) / double(height),
                     0); // not relevant for location in 2D

      location = dtm_clean.locate (query, location);

      // Points outside the convex hull will be colored black
      std::array<unsigned char, 3> colors { 0, 0, 0 };
      if (!dtm_clean.is_infinite(location))
      {
        std::array<double, 3> barycentric_coordinates
          = CGAL::Polygon_mesh_processing::barycentric_coordinates
          (Point_2 (location->vertex(0)->point().x(), location->vertex(0)->point().y()),
           Point_2 (location->vertex(1)->point().x(), location->vertex(1)->point().y()),
           Point_2 (location->vertex(2)->point().x(), location->vertex(2)->point().y()),
           Point_2 (query.x(), query.y()),
           Kernel());

        double height_at_query
          = (barycentric_coordinates[0] * location->vertex(0)->point().z()
             + barycentric_coordinates[1] * location->vertex(1)->point().z()
             + barycentric_coordinates[2] * location->vertex(2)->point().z());

        // Color ramp generates a color depending on a value from 0 to 1
        double height_ratio = (height_at_query - bbox.zmin()) / (bbox.zmax() - bbox.zmin());
        colors = color_ramp.get(height_ratio);
      }
      raster_ofile.write (reinterpret_cast<char*>(&colors), 3);
    }

  raster_ofile.close();

  //! [Rastering]
  ///////////////////////////////////////////////////////////////////

  // Smooth heights with 5 successive Gaussian filters
  double gaussian_variance = 4 * spacing * spacing;
  for (TIN::Vertex_handle vh : dtm_clean.finite_vertex_handles())
  {
    double z = vh->point().z();
    double total_weight = 1;

    TIN::Vertex_circulator circ = dtm_clean.incident_vertices (vh),
      start = circ;

    do
    {
      if (!dtm_clean.is_infinite(circ))
      {
        double sq_dist = CGAL::squared_distance (vh->point(), circ->point());

        double weight = std::exp(- sq_dist / gaussian_variance);
        z += weight * circ->point().z();
        total_weight += weight;
      }
    }
    while (++ circ != start);

    z /= total_weight;

    vh->point() = Point_3 (vh->point().x(), vh->point().y(), z);
  }

  ///////////////////////////////////////////////////////////////////
  //! [Contouring extraction]

  std::array<double, 50> isovalues; // Contour 50 isovalues
  for (std::size_t i = 0; i < isovalues.size(); ++ i)
    isovalues[i] = bbox.zmin() + ((i+1) * (bbox.zmax() - bbox.zmin()) / (isovalues.size() - 2));

  // First find on each face if they are crossed by some isovalues and
  // extract segments in a graph
  using Segment_graph = boost::adjacency_list<boost::listS, boost::vecS, boost::undirectedS, Point_3>;
  Segment_graph graph;
  using Map_p2v = std::map<Point_3, Segment_graph::vertex_descriptor>;
  Map_p2v map_p2v;
  for (TIN::Face_handle vh : dtm_clean.finite_face_handles())
    for (double iv : isovalues)
      if (face_has_isovalue (vh, iv))
      {
        Segment_3 segment = isocontour_in_face (vh, iv);
        for (const Point_3& p : { segment.source(), segment.target() })
        {
          // Only insert end points of segments once to get a well connected graph
          Map_p2v::iterator iter;
          bool inserted;
          std::tie (iter, inserted) = map_p2v.insert (std::make_pair (p, Segment_graph::vertex_descriptor()));
          if (inserted)
          {
            iter->second = boost::add_vertex (graph);
            graph[iter->second] = p;
          }
        }
        boost::add_edge (map_p2v[segment.source()], map_p2v[segment.target()], graph);
      }

  //! [Contouring extraction]
  ///////////////////////////////////////////////////////////////////

  ///////////////////////////////////////////////////////////////////
  //! [Contouring split]

  // Split segments into polylines
  std::vector<std::vector<Point_3> > polylines;
  Polylines_visitor<Segment_graph> visitor (graph, polylines);
  CGAL::split_graph_into_polylines (graph, visitor);

  std::cerr << polylines.size() << " polylines computed, with "
            << map_p2v.size() << " vertices in total" << std::endl;

  // Output to WKT file
  std::ofstream contour_ofile ("contour.wkt");
  contour_ofile.precision(18);
  CGAL::IO::write_multi_linestring_WKT (contour_ofile, polylines);
  contour_ofile.close();

  //! [Contouring split]
  ///////////////////////////////////////////////////////////////////

  ///////////////////////////////////////////////////////////////////
  //! [Contouring simplify]

  // Construct constrained Delaunay triangulation with polylines as constraints
  CTP ctp;
  for (const std::vector<Point_3>& poly : polylines)
    ctp.insert_constraint (poly.begin(), poly.end());

  // Simplification algorithm with limit on distance
  PS::simplify (ctp, PS::Squared_distance_cost(), PS::Stop_above_cost_threshold (16 * spacing * spacing));

  polylines.clear();
  for (CTP::Constraint_id cid : ctp.constraints())
  {
    polylines.push_back (std::vector<Point_3>());
    polylines.back().reserve (ctp.vertices_in_constraint (cid).size());
    for (CTP::Vertex_handle vh : ctp.vertices_in_constraint(cid))
      polylines.back().push_back (vh->point());
  }

  std::size_t nb_vertices
    = std::accumulate (polylines.begin(), polylines.end(), std::size_t(0),
                       [](std::size_t size, const std::vector<Point_3>& poly) -> std::size_t
                       { return size + poly.size(); });

  std::cerr << nb_vertices
            << " vertices remaining after simplification ("
            << 100. * (nb_vertices / double(map_p2v.size())) << "%)" << std::endl;

  // Output to WKT file
  std::ofstream simplified_ofile ("simplified.wkt");
  simplified_ofile.precision(18);
  CGAL::IO::write_multi_linestring_WKT (simplified_ofile, polylines);
  simplified_ofile.close();

  //! [Contouring simplify]
  ///////////////////////////////////////////////////////////////////

  ///////////////////////////////////////////////////////////////////
  //! [Classification]

  // Get training from input
  Point_set::Property_map<int> training_map;
  bool training_found;
  std::tie (training_map, training_found) = points.property_map<int>("training");

  if (training_found)
  {
    std::cerr << "Classifying ground/vegetation/building" << std::endl;

    // Create labels
    Classification::Label_set labels ({ "ground", "vegetation", "building" });

    // Generate features
    Classification::Feature_set features;
    Classification::Point_set_feature_generator<Kernel, Point_set, Point_set::Point_map>
      generator (points, points.point_map(), 5); // 5 scales

#ifdef CGAL_LINKED_WITH_TBB
    // If TBB is used, features can be computed in parallel
    features.begin_parallel_additions();
    generator.generate_point_based_features (features);
    features.end_parallel_additions();
#else
    generator.generate_point_based_features (features);
#endif

    // Train a random forest classifier
    Classification::ETHZ::Random_forest_classifier classifier (labels, features);
    classifier.train (points.range(training_map));

    // Classify with graphcut regularization
    Point_set::Property_map<int> label_map = points.add_property_map<int>("labels").first;
    Classification::classify_with_graphcut<Concurrency_tag>
      (points, points.point_map(), labels, classifier,
       generator.neighborhood().k_neighbor_query(12), // regularize on 12-neighbors graph
       0.5f, // graphcut weight
       12, // Subdivide to speed-up process
       label_map);

    // Evaluate
    std::cerr << "Mean IoU on training data = "
              << Classification::Evaluation(labels,
                                            points.range(training_map),
                                            points.range(label_map)).mean_intersection_over_union() << std::endl;

    // Save the classified point set
    std::ofstream classified_ofile ("classification_gis_tutorial.ply");
    CGAL::IO::set_binary_mode (classified_ofile);
    classified_ofile << points;
    classified_ofile.close();
  }

  //! [Classification]
  ///////////////////////////////////////////////////////////////////


  return EXIT_SUCCESS;
}<|MERGE_RESOLUTION|>--- conflicted
+++ resolved
@@ -473,13 +473,8 @@
   // Fill all holes except the bigest (which is the outer hull of the mesh)
   for (Mesh::Halfedge_index hi : holes)
     if (hi != outer_hull)
-<<<<<<< HEAD
-      CGAL::Polygon_mesh_processing::triangulate_refine_and_fair_hole (dtm_mesh, hi);
-=======
       CGAL::Polygon_mesh_processing::triangulate_refine_and_fair_hole
-        (dtm_mesh, hi, CGAL::Emptyset_iterator(), CGAL::Emptyset_iterator(),
-         CGAL::parameters::fairing_continuity(0));
->>>>>>> 4e4399b0
+         (dtm_mesh, hi, CGAL::parameters::fairing_continuity(0));
 
   // Save DTM with holes filled
   std::ofstream dtm_filled_ofile ("dtm_filled.ply", std::ios_base::binary);
