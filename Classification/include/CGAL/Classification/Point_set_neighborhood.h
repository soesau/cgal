// Copyright (c) 2017 GeometryFactory Sarl (France).
// All rights reserved.
//
// This file is part of CGAL (www.cgal.org).
//
// $URL$
// $Id$
// SPDX-License-Identifier: GPL-3.0-or-later OR LicenseRef-Commercial
//
// Author(s)     : Simon Giraudot

#ifndef CGAL_CLASSIFICATION_POINT_SET_NEIGHBORHOOD_H
#define CGAL_CLASSIFICATION_POINT_SET_NEIGHBORHOOD_H

#include <CGAL/license/Classification.h>

#include <vector>

#include <CGAL/boost/iterator/counting_iterator.hpp>

#include <CGAL/Search_traits_3.h>
#include <CGAL/Fuzzy_sphere.h>
#include <CGAL/Orthogonal_k_neighbor_search.h>
#include <CGAL/centroid.h>
#include <CGAL/grid_simplify_point_set.h>
#include <CGAL/squared_distance_3.h>

#include <CGAL/Classification/Image.h>


namespace CGAL {

namespace Classification {

  /*!
    \ingroup PkgClassificationPointSet

    \brief Class that precomputes spatial searching structures for an
    input point set and gives access to the local neighborhood of a
    point as a set of indices.

    It allows the user to generate models of `NeighborQuery` based on
    a fixed range neighborhood or on a fixed K number of neighbors. In
    addition, the spatial searching structures can be computed on a
    simplified version of the point set to allow for neighbor queries
    at a higher scale.

    \tparam GeomTraits is a model of \cgal Kernel.
    \tparam PointRange model of `ConstRange`. Its iterator type is
    `RandomAccessIterator` and its value type is the key type of
    `PointMap`.
    \tparam PointMap model of `ReadablePropertyMap` whose key
    type is the value type of the iterator of `PointRange` and value type
    is `GeomTraits::Point_3`.
  */
template <typename GeomTraits, typename PointRange, typename PointMap>
class Point_set_neighborhood
{

  typedef typename GeomTraits::FT FT;
  typedef typename GeomTraits::Point_3 Point;

  class My_point_property_map{
    const PointRange* input;
    PointMap point_map;

  public:
    typedef Point value_type;
    typedef const value_type& reference;
    typedef boost::uint32_t key_type;
    typedef boost::lvalue_property_map_tag category;
    My_point_property_map () { }
    My_point_property_map (const PointRange *input, PointMap point_map)
      : input (input), point_map (point_map) { }
    reference operator[] (key_type k) const { return get(point_map, *(input->begin()+std::size_t(k))); }
    friend inline reference get (const My_point_property_map& ppmap, key_type i)
    { return ppmap[i]; }
  };

  typedef Search_traits_3<GeomTraits> SearchTraits_3;
  typedef Search_traits_adapter <boost::uint32_t, My_point_property_map, SearchTraits_3> Search_traits;
  typedef Sliding_midpoint<Search_traits> Splitter;
  typedef Distance_adapter<boost::uint32_t, My_point_property_map, Euclidean_distance<SearchTraits_3> > Distance;
  typedef Kd_tree<Search_traits, Splitter, Tag_true, Tag_true> Tree;
  typedef Fuzzy_sphere<Search_traits> Sphere;
  typedef Orthogonal_k_neighbor_search<Search_traits, Distance, Splitter, Tree> Knn;


  Tree* m_tree;
  Distance m_distance;

public:

  /*!
    Functor that computes the neighborhood of an input point with a
    fixed number of neighbors.

    \cgalModels CGAL::Classification::NeighborQuery

    \sa Point_set_neighborhood
  */
  class K_neighbor_query
  {
  public:
    typedef typename Point_set_neighborhood::Point value_type; ///<
  private:
    const Point_set_neighborhood& neighborhood;
    unsigned int k;
  public:
    /*!
      \brief Constructs a K neighbor query object.
      \param neighborhood point set neighborhood object.
      \param k number of neighbors per query.
    */
    K_neighbor_query (const Point_set_neighborhood& neighborhood, unsigned int k)
      : neighborhood (neighborhood), k(k) { }

    /// \cond SKIP_IN_MANUAL
    template <typename OutputIterator>
    OutputIterator operator() (const value_type& query, OutputIterator output) const
    {
      neighborhood.k_neighbors (query, k, output);
      return output;
    }
    /// \endcond
  };

  /*!
    Functor that computes the neighborhood of an input point defined
    as the points lying in a sphere of fixed radius centered at the
    input point.

    \cgalModels CGAL::Classification::NeighborQuery

    \sa Point_set_neighborhood
  */
  class Sphere_neighbor_query
  {
  public:
    typedef typename Point_set_neighborhood::Point value_type; ///<
  private:
    const Point_set_neighborhood& neighborhood;
    float radius;
  public:
    /*!
      \brief Constructs a range neighbor query object.
      \param neighborhood point set neighborhood object.
      \param radius radius of the neighbor query sphere.
    */
    Sphere_neighbor_query (const Point_set_neighborhood& neighborhood, float radius)
      : neighborhood (neighborhood), radius(radius) { }

    /// \cond SKIP_IN_MANUAL
    template <typename OutputIterator>
    OutputIterator operator() (const value_type& query, OutputIterator output) const
    {
      neighborhood.sphere_neighbors (query, radius, output);
      return output;
    }
    /// \endcond
  };

  /// \cond SKIP_IN_MANUAL
  friend class K_neighbor_query;
  friend class Sphere_neighbor_query;

  Point_set_neighborhood () : m_tree (nullptr) { }
  /// \endcond

  /// \name Constructors
  /// @{

  /*!
    \brief Constructs a neighborhood object based on the input range.

    \tparam ConcurrencyTag enables sequential versus parallel
    algorithm. Possible values are `Sequential_tag`, `Parallel_tag`,
    and `Parallel_if_available_tag`. If no tag is provided,
    `Parallel_if_available_tag` is used.

    \param input point range.
    \param point_map property map to access the input points.
  */
  template <typename ConcurrencyTag>
  Point_set_neighborhood (const PointRange& input,
<<<<<<< HEAD
                          PointMap point_map)
    : m_tree (nullptr)
=======
                          PointMap point_map,
                          const ConcurrencyTag&)
    : m_tree (nullptr)
  {
    init<ConcurrencyTag> (input, point_map);
  }

  /// \cond SKIP_IN_MANUAL
  Point_set_neighborhood (const PointRange& input, PointMap point_map)
    : m_tree (nullptr)
  {
    init<Parallel_if_available_tag> (input, point_map);
  }

  template <typename ConcurrencyTag>
  void init (const PointRange& input, PointMap point_map)
>>>>>>> 66bf0829
  {
    My_point_property_map pmap (&input, point_map);
    m_tree = new Tree (boost::counting_iterator<boost::uint32_t> (0),
                       boost::counting_iterator<boost::uint32_t> (boost::uint32_t(input.size())),
                       Splitter(),
                       Search_traits (pmap));
    m_distance = Distance (pmap);
    m_tree->template build<ConcurrencyTag>();
  }
  /// \endcond

  /*!
    \brief Constructs a simplified neighborhood object based on the input range.

    This method first computes a simplified version of the input point
    set by voxelization: a 3D grid is defined and for each subset
    present in one cell, only the point closest to the centroid of
    this subset is used.

    \tparam ConcurrencyTag enables sequential versus parallel
    algorithm. Possible values are `Sequential_tag`, `Parallel_tag`,
    and `Parallel_if_available_tag`. If no tag is provided,
    `Parallel_if_available_tag` is used.

    \param input input range.
    \param point_map property map to access the input points.
    \param voxel_size size of the cells of the 3D grid used for simplification.
  */
  template <typename ConcurrencyTag>
  Point_set_neighborhood (const PointRange& input,
                          PointMap point_map,
                          float voxel_size,
                          const ConcurrencyTag&)
    : m_tree (nullptr)
  {
    init<ConcurrencyTag> (input, point_map, voxel_size);
  }

  /// \cond SKIP_IN_MANUAL
  Point_set_neighborhood (const PointRange& input,
                          PointMap point_map,
                          float voxel_size)
    : m_tree (nullptr)
<<<<<<< HEAD
=======
  {
    init<Parallel_if_available_tag> (input, point_map, voxel_size);
  }

  template <typename ConcurrencyTag>
  void init (const PointRange& input, PointMap point_map, float voxel_size)
>>>>>>> 66bf0829
  {
    // First, simplify
    std::vector<boost::uint32_t> indices;
    My_point_property_map pmap (&input, point_map);
    voxelize_point_set(input.size(), indices, pmap, voxel_size);

    m_tree = new Tree (indices.begin(), indices.end(),
                       Splitter(),
                       Search_traits (pmap));
    m_distance = Distance (pmap);
    m_tree->template build<ConcurrencyTag>();
  }
  /// \endcond

  /// @}

  /// \cond SKIP_IN_MANUAL
  ~Point_set_neighborhood ()
  {
    if (m_tree != nullptr)
      delete m_tree;
  }
  /// \endcond

  /// \name Queries
  /// @{

  /*!
    \brief Returns a neighbor query object with fixed number of neighbors `k`.
  */
  K_neighbor_query k_neighbor_query (const unsigned int k) const
  {
    return K_neighbor_query (*this, k);
  }

  /*!
    \brief Returns a neighbor query object with fixed radius `radius`.
  */
  Sphere_neighbor_query sphere_neighbor_query (const float radius) const
  {
    return Sphere_neighbor_query (*this, radius);
  }

  /// @}

private:

  template <typename OutputIterator>
  void sphere_neighbors (const Point& query, const FT radius_neighbors, OutputIterator output) const
  {
    CGAL_assertion (m_tree != nullptr);
    Sphere fs (query, radius_neighbors, 0, m_tree->traits());
    m_tree->search (output, fs);
  }

  template <typename OutputIterator>
  void k_neighbors (const Point& query, const unsigned int k, OutputIterator output) const
  {
    CGAL_assertion (m_tree != nullptr);
    Knn search (*m_tree, query, k, 0, true, m_distance);
    for (typename Knn::iterator it = search.begin(); it != search.end(); ++ it)
      *(output ++) = it->first;
  }

  template <typename Map>
  void voxelize_point_set (std::size_t nb_pts, std::vector<boost::uint32_t>& indices, Map point_map,
                           float voxel_size)
  {
    std::map<Point, std::vector<boost::uint32_t> > grid;

    for (boost::uint32_t i = 0; i < nb_pts; ++ i)
    {
      const Point& p = get(point_map, i);
      Point ref (std::floor(p.x() / voxel_size),
                 std::floor(p.y() / voxel_size),
                 std::floor(p.z() / voxel_size));
      typename std::map<Point, std::vector<boost::uint32_t> >::iterator it;
      boost::tie (it, boost::tuples::ignore)
        = grid.insert (std::make_pair (ref, std::vector<boost::uint32_t>()));
      it->second.push_back (i);
    }

    for (typename std::map<Point, std::vector<boost::uint32_t> >::iterator
           it = grid.begin(); it != grid.end(); ++ it)
    {
      const std::vector<boost::uint32_t>& pts = it->second;
      Point centroid = CGAL::centroid (boost::make_transform_iterator
                                       (pts.begin(),
                                        CGAL::Property_map_to_unary_function<Map>(point_map)),
                                       boost::make_transform_iterator
                                       (pts.end(),
                                        CGAL::Property_map_to_unary_function<Map>(point_map)));
      boost::uint32_t chosen = 0;
      float min_dist = (std::numeric_limits<float>::max)();
      for (std::size_t i = 0; i < pts.size(); ++ i)
      {
        float dist = float(CGAL::squared_distance(get(point_map, pts[i]), centroid));
        if (dist < min_dist)
        {
          min_dist = dist;
          chosen = pts[i];
        }
      }
      indices.push_back (chosen);
    }
  }
};


}

}


#endif // CGAL_CLASSIFICATION_POINT_SET_POINT_SET_NEIGHBORHOOD_H<|MERGE_RESOLUTION|>--- conflicted
+++ resolved
@@ -183,10 +183,6 @@
   */
   template <typename ConcurrencyTag>
   Point_set_neighborhood (const PointRange& input,
-<<<<<<< HEAD
-                          PointMap point_map)
-    : m_tree (nullptr)
-=======
                           PointMap point_map,
                           const ConcurrencyTag&)
     : m_tree (nullptr)
@@ -203,7 +199,6 @@
 
   template <typename ConcurrencyTag>
   void init (const PointRange& input, PointMap point_map)
->>>>>>> 66bf0829
   {
     My_point_property_map pmap (&input, point_map);
     m_tree = new Tree (boost::counting_iterator<boost::uint32_t> (0),
@@ -247,15 +242,12 @@
                           PointMap point_map,
                           float voxel_size)
     : m_tree (nullptr)
-<<<<<<< HEAD
-=======
   {
     init<Parallel_if_available_tag> (input, point_map, voxel_size);
   }
 
   template <typename ConcurrencyTag>
   void init (const PointRange& input, PointMap point_map, float voxel_size)
->>>>>>> 66bf0829
   {
     // First, simplify
     std::vector<boost::uint32_t> indices;
