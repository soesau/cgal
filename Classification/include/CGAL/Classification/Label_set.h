// Copyright (c) 2017 GeometryFactory Sarl (France).
// All rights reserved.
//
// This file is part of CGAL (www.cgal.org).
//
// $URL$
// $Id$
// SPDX-License-Identifier: GPL-3.0-or-later OR LicenseRef-Commercial
//
// Author(s)     : Simon Giraudot

#ifndef CGAL_CLASSIFICATION_LABEL_SET_H
#define CGAL_CLASSIFICATION_LABEL_SET_H

#include <CGAL/license/Classification.h>

#include <CGAL/Classification/Label.h>

#include <CGAL/Random.h>

#include <vector>

namespace CGAL {

namespace Classification {

/*!
\ingroup PkgClassificationLabel

\brief Set of `Label` used as input by classification
algorithms.

*/
class Label_set
{
  using Base = std::vector<Label_handle>;

  CGAL::Random m_random;
  Base m_labels;

public:

#ifdef DOXYGEN_RUNNING
  using const_iterator = unspecified_type; ///< A random access constant iterator with value type `Label_handle`.
  using iterator = unspecified_type; ///< A random access iterator with value type `Label_handle`.
#else
  using const_iterator = std::vector<Label_handle>::const_iterator;
  using iterator = std::vector<Label_handle>::iterator;
#endif

  /// \name Constructors
  /// @{

  Label_set() { }

  /*!
<<<<<<< HEAD
    \brief Initializes the set with the provided `labels` names.
  */
  Label_set (const std::initializer_list<const char*>& labels)
  {
    for (const char* l : labels)
      add(l);
  }

  /// \cond SKIP_IN_MANUAL
  virtual ~Label_set() { }
  /// \endcond
=======
    \brief constructs a label set from a set of label names.
  */
  Label_set(std::initializer_list<const char*> labels)
  {
    for (const char* l : labels)
      add (l);
  }

  /// @}

  /// \name Modifications
  /// @{
>>>>>>> 93d64d10

  /*!
    \brief adds a label.

    \note Names, standard indices and colors are not used for
    identification: two labels in the same set can have the same name,
    standard index or color, but not the same handle. Each call to
    `add()` generates a new distinct label.

    \param name name of the label.

    \param color used to represent the label.

    \param standard_index standard index of the classification label
    (i.e. index in the ASPRS standard).

    \return a handle to the newly added label.
  */
  Label_handle add (const char* name,
                    CGAL::Color color,
                    std::size_t standard_index = -1)
  {
    Label_handle out = std::make_shared<Classification::Label>
      (name, m_labels.size(), standard_index, color);
    m_labels.push_back (out);
    return out;
  }


  /*!
    \brief adds a label with default standard index and color.

    This functions tries to map label names to standard ASPRS labels
    and automatically picks the `standard_index` and `color` of the
    label:

    - `"unassigned"` is given standard index 2 and color `(0, 0, 0)`
    - `"ground"` is given standard index 2 and color `(186, 189, 182)`
    - `"low_vegetation"` is given standard index 3 and color `(78, 154, 6)`
    - `"medium_vegetation"` is given standard index 4 and color `(138, 226, 52)`
    - `"high_vegetation"` is given standard index 5 and color `(204, 255, 201)`
    - `"building"` is given standard index 6 and color `(245, 121, 0)`
    - `"noise"` is given standard index 7 and color `(128, 0, 0)`
    - `"reserved"` is given standard index 8 and color `(233, 185, 110)`
    - `"water"` is given standard index 9 and color `(114, 159, 207)`
    - `"rail"` is given standard index 10 and color `(136, 46, 25)`
    - `"road_surface"` is given standard index 11 and color `(56, 56, 56)`
    - `"reserved_2"` is given standard index 12 and color `(193, 138, 51)`
    - `"wire_guard"` is given standard index 13 and color `(37, 61, 136)`
    - `"wire_conductor"` is given standard index 14 and color `(173, 127, 168)`
    - `"transmission_tower"` is given standard index 15 and color `(136, 138, 133)`
    - `"wire_connect"` is given standard index 16 and color `(145, 64, 236)`
    - `"bridge_deck"` is given standard index 17 and color `(213, 93, 93)`
    - `"high_noise"` is given standard index 18 and color `(255, 0, 0)`

    If the name is not found, the label is given standard index
    `std::size_t(-1)` and a random color.

    \note Names are not used for identification: two labels in the
    same set can have the same name but not the same handle. Each call
    to `add()` generates a new distinct label.

    \param name name of the label.

    \return a handle to the newly added label.
  */
  Label_handle add (const char* name)
  {
    static std::unordered_map<std::string, std::pair<std::size_t, CGAL::Color> > init_map;
    if (init_map.empty())
    {
      init_map.insert (std::make_pair ("unassigned",
                                       std::make_pair (2, CGAL::Color (0, 0, 0))));
      init_map.insert (std::make_pair ("ground",
                                       std::make_pair (2, CGAL::Color (186, 189, 182))));
      init_map.insert (std::make_pair ("low_vegetation",
                                       std::make_pair (3, CGAL::Color (78, 154, 6))));
      init_map.insert (std::make_pair ("medium_vegetation",
                                       std::make_pair (4, CGAL::Color (138, 226, 52))));
      init_map.insert (std::make_pair ("high_vegetation",
                                       std::make_pair (5, CGAL::Color (204, 255, 201))));
      init_map.insert (std::make_pair ("building",
                                       std::make_pair (6, CGAL::Color (245, 121, 0))));
      init_map.insert (std::make_pair ("noise",
                                       std::make_pair (7, CGAL::Color (128, 0, 0))));
      init_map.insert (std::make_pair ("reserved",
                                       std::make_pair (8, CGAL::Color (233, 185, 110))));
      init_map.insert (std::make_pair ("water",
                                       std::make_pair (9, CGAL::Color (114, 159, 207))));
      init_map.insert (std::make_pair ("rail",
                                       std::make_pair (10, CGAL::Color (136, 46, 25))));
      init_map.insert (std::make_pair ("road_surface",
                                       std::make_pair (11, CGAL::Color (56, 56, 56))));
      init_map.insert (std::make_pair ("reserved_2",
                                       std::make_pair (12, CGAL::Color (193, 138, 51))));
      init_map.insert (std::make_pair ("wire_guard",
                                       std::make_pair (13, CGAL::Color (37, 61, 136))));
      init_map.insert (std::make_pair ("wire_conductor",
                                       std::make_pair (14, CGAL::Color (173, 127, 168))));
      init_map.insert (std::make_pair ("wire_conduct",
                                       std::make_pair (14, CGAL::Color (173, 127, 168))));
      init_map.insert (std::make_pair ("transmission_tower",
                                       std::make_pair (15, CGAL::Color (136, 138, 133))));
      init_map.insert (std::make_pair ("trans_tower",
                                       std::make_pair (15, CGAL::Color (136, 138, 133))));
      init_map.insert (std::make_pair ("wire_connect",
                                       std::make_pair (16, CGAL::Color (145, 64, 236))));
      init_map.insert (std::make_pair ("bridge_deck",
                                       std::make_pair (17, CGAL::Color (213, 93, 93))));
      init_map.insert (std::make_pair ("high_noise",
                                       std::make_pair (18, CGAL::Color (255, 0, 0))));

      // Undocumented additions
      init_map.insert (std::make_pair ("low_veget",
                                       std::make_pair (3, CGAL::Color (78, 154, 6))));
      init_map.insert (std::make_pair ("medium_veget",
                                       std::make_pair (4, CGAL::Color (138, 226, 52))));
      init_map.insert (std::make_pair ("vegetation",
                                       std::make_pair (4, CGAL::Color (138, 226, 52))));
      init_map.insert (std::make_pair ("high_veget",
                                       std::make_pair (5, CGAL::Color (204, 255, 201))));
      init_map.insert (std::make_pair ("roof",
                                       std::make_pair (6, CGAL::Color (245, 121, 0))));
      init_map.insert (std::make_pair ("facade",
                                       std::make_pair (-1, CGAL::Color (77, 131, 186))));
    }

    std::string sname (name);
    auto found = init_map.find (sname);
    if (found == init_map.end())
      return add (name,
                  CGAL::Color ((unsigned char)(m_random.get_int(64, 192)),
                               (unsigned char)(m_random.get_int(64, 192)),
                               (unsigned char)(m_random.get_int(64, 192))));

    // else
    return add (name, found->second.second, found->second.first);
  }
  /// \endcond

  /*!
    \brief removes a label.

    \param label the handle to the label that must be removed.

    \return `true` if the label was correctly removed,
    `false` if its handle was not found.
  */
  bool remove (Label_handle label)
  {
    if (label->index() >= m_labels.size()
        || m_labels[label->index()] != label)
      return false;

    for (std::size_t i = label->index() + 1; i < m_labels.size(); ++ i)
      m_labels[i]->m_index --;
    m_labels.erase (m_labels.begin() + label->index());

    return true;
  }

  /*!
    \brief removes all labels.
  */
  void clear ()
  {
    m_labels.clear();
  }

  /// @}


  /// \name Access
  /// @{

  const_iterator begin() const { return m_labels.begin(); }
  iterator begin() { return m_labels.begin(); }
  const_iterator end() const { return m_labels.end(); }
  iterator end() { return m_labels.end(); }

  /*!
    \brief returns how many labels are defined.
  */
  std::size_t size () const
  {
    return m_labels.size();
  }

  /*!
    \brief returns the \f$i^{th}\f$ label.
  */
  Label_handle operator[] (std::size_t i) const
  {
    return m_labels[i];
  }

  /// @}

  /// \name Validity
  /// @{

  /*!
    \brief checks the validity of the ground truth with respect to the
    label set.

    \param ground_truth range of label indices. This function checks
    that all these indices are either -1 (for unclassified) or a valid
    index of one of the labels. If at least one of the indices is out
    of range, this function returns `false`, otherwise it returns
    `true`.

    \param verbose if set to `true`, the number of inliers of each
    label, the number of unclassified items and the potential number
    of out-of-range items are displayed. Otherwise, this function does
    not display anything.
  */
  template <typename LabelIndexRange>
  bool is_valid_ground_truth (const LabelIndexRange& ground_truth,
                              bool verbose = false) const
  {
    std::vector<std::size_t> nb_inliers (m_labels.size() + 2, 0);
    std::size_t total = 0;

    for (const auto& gt : ground_truth)
    {
      int g = int(gt);
      if (g == -1)
        ++ nb_inliers[m_labels.size()];
      else if (g >= int(m_labels.size()))
      {
        ++ nb_inliers[m_labels.size() + 1];
        if (!verbose)
          break;
      }
      else
        ++ nb_inliers[std::size_t(gt)];
      ++ total;
    }

    bool valid = (nb_inliers[m_labels.size() + 1] == 0);

    if (verbose)
    {
      std::cout << "Ground truth is " << (valid ? "valid" : "invalid") << ":" << std::endl;
      std::cout << " * " << nb_inliers[m_labels.size()] << " unclassified item(s) ("
                << 100. * (nb_inliers[m_labels.size()] / double(total)) << "%)" << std::endl;
      for (std::size_t i = 0; i < m_labels.size(); ++ i)
        std::cout << " * " << nb_inliers[i] << " " << m_labels[i]->name() << " inlier(s) ("
                  << 100. * (nb_inliers[i] / double(total)) << "%)" << std::endl;
      if (!valid)
        std::cout << " * " << nb_inliers[m_labels.size() + 1] << " item(s) with out-of-range index ("
                  << 100. * (nb_inliers[m_labels.size() + 1] / double(total)) << "%)" << std::endl;
    }

    return valid;
  }

  /// @}

};



} // namespace Classification

} // namespace CGAL

#endif // CGAL_CLASSIFICATION_LABEL_SET_H<|MERGE_RESOLUTION|>--- conflicted
+++ resolved
@@ -54,19 +54,6 @@
   Label_set() { }
 
   /*!
-<<<<<<< HEAD
-    \brief Initializes the set with the provided `labels` names.
-  */
-  Label_set (const std::initializer_list<const char*>& labels)
-  {
-    for (const char* l : labels)
-      add(l);
-  }
-
-  /// \cond SKIP_IN_MANUAL
-  virtual ~Label_set() { }
-  /// \endcond
-=======
     \brief constructs a label set from a set of label names.
   */
   Label_set(std::initializer_list<const char*> labels)
@@ -79,7 +66,6 @@
 
   /// \name Modifications
   /// @{
->>>>>>> 93d64d10
 
   /*!
     \brief adds a label.
