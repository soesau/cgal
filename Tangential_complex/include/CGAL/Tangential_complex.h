--- conflicted
+++ resolved
@@ -260,13 +260,8 @@
       number_of_inconsistent_simplices(false);
 
 #ifdef CGAL_TC_VERBOSE
-<<<<<<< HEAD
       std::cerr << "Initial number of inconsistencies: "
-        << stats_before.second << std::endl;
-=======
-    std::cerr << "Initial number of inconsistencies: " 
       << stats_before.second << std::endl;
->>>>>>> 6981ebe0
 #endif
 
     if (stats_before.second == 0)
