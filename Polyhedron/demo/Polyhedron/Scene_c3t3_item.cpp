--- conflicted
+++ resolved
@@ -1016,6 +1016,7 @@
     getEdgeContainer(C3t3_edges)->draw(viewer, true);
     
     if(d->show_tetrahedra){
+      ncthis->show_intersection(true);
       if(!d->frame->isManipulated())
         d->intersection->setFast(false);
       else
@@ -2054,8 +2055,6 @@
     d->computeElements();
   return d->alphaSlider;
 }
-<<<<<<< HEAD
-=======
 
 void Scene_c3t3_item::initializeBuffers(Viewer_interface *v) const
 {
@@ -2115,7 +2114,6 @@
   setBuffersFilled(true);
   QApplication::restoreOverrideCursor();
 }
->>>>>>> 7feb524d
 
 void Scene_c3t3_item::newViewer(Viewer_interface *viewer)
 {
