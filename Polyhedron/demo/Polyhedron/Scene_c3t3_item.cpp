--- conflicted
+++ resolved
@@ -15,9 +15,7 @@
 #include <QMouseEvent>
 
 #include <map>
-#include <unordered_map>
 #include <vector>
-#include <bitset>
 
 #include <CGAL/Three/Scene_interface.h>
 #include <CGAL/Three/Triangle_container.h>
@@ -31,7 +29,6 @@
 #include <CGAL/Qt/qglviewer.h>
 
 #include <boost/iterator/function_output_iterator.hpp>
-#include <boost/dynamic_bitset.hpp>
 
 #include <CGAL/AABB_tree.h>
 #include <CGAL/AABB_traits.h>
@@ -39,6 +36,7 @@
 #include <CGAL/facets_in_complex_3_to_triangle_mesh.h>
 
 #include "Scene_polygon_soup_item.h"
+
 
 typedef CGAL::AABB_triangulation_3_cell_primitive<EPICK,
                                                   C3t3::Triangulation> Primitive;
@@ -51,145 +49,6 @@
 typedef Point_container Pc;
 typedef Viewer_interface Vi;
 
-<<<<<<< HEAD
-QVector4D cgal_plane_to_vector4d(EPICK::Plane_3 plane) {
-  return {
-    static_cast<float>(-plane.a()),
-    static_cast<float>(-plane.b()),
-    static_cast<float>(-plane.c()),
-    static_cast<float>(-plane.d()) };
-}
-
-// The special Scene_item only for triangles
-class Scene_intersection_item : public CGAL::Three::Scene_item_rendering_helper
-{
-  Q_OBJECT
-public :
-  Scene_intersection_item(Scene_c3t3_item* parent)
-  :is_fast(false)
-  {
-    setParent(parent);
-    alphaSlider = NULL;
-    m_alpha = 1.0f;
-    setTriangleContainer(0, new Tc(Vi::PROGRAM_C3T3, false));
-    setEdgeContainer(0, new Ec(Vi::PROGRAM_NO_SELECTION, false));
-  }
-  bool isFinite() const Q_DECL_OVERRIDE{ return false; }
-  ~Scene_intersection_item()
-  {
-    if(alphaSlider)
-         delete alphaSlider;
-  }
-  void compute_bbox() const Q_DECL_OVERRIDE{}
-
-  void gl_initialization(Vi* viewer)
-  {
-    if(!isInit(viewer))
-      initGL(viewer);
-    computeElements();
-    initializeBuffers(viewer);
-  }
-  void init_vectors(
-      std::vector<float> *p_vertices,
-      std::vector<float> *p_normals,
-      std::vector<float> *p_edges,
-      std::vector<float> *p_colors,
-      std::vector<float> *p_bary,
-      std::vector<float> *p_subdomain_ids)
-  {
-    vertices = p_vertices;
-    normals = p_normals;
-    edges = p_edges;
-    colors = p_colors;
-    barycenters = p_bary;
-    subdomain_ids = p_subdomain_ids;
-  }
-  void setColor(QColor c) Q_DECL_OVERRIDE
-  {
-    Scene_c3t3_item* p_item = qobject_cast<Scene_c3t3_item*>(this->parent());
-    if(p_item->number_of_patches() > 1)
-      p_item->setColor(c);
-    Scene_item::setColor(c);
-    if(p_item->number_of_patches() <= 1)
-      p_item->changed();
-  }
-  // Indicates if rendering mode is supported
-  bool supportsRenderingMode(RenderingMode m) const Q_DECL_OVERRIDE{
-    return (m != Gouraud && m != PointsPlusNormals && m != Points && m != ShadedPoints);
-  }
-  void computeElements() const Q_DECL_OVERRIDE
-  {
-    getTriangleContainer(0)->reset_vbos(ALL);
-    getEdgeContainer(0)->reset_vbos(ALL);
-
-    getTriangleContainer(0)->allocate(Tc::Flat_vertices,
-          vertices->data(), static_cast<int>(vertices->size()*sizeof(float)));
-    getTriangleContainer(0)->allocate(Tc::Flat_normals, normals->data(),
-                              static_cast<int>(normals->size()*sizeof(float)));
-    getTriangleContainer(0)->allocate(Tc::FColors, colors->data(),
-                             static_cast<int>(colors->size()*sizeof(float)));
-    getTriangleContainer(0)->allocate(Tc::Facet_centers, barycenters->data(),
-                                  static_cast<int>(barycenters->size()*sizeof(float)));
-    getTriangleContainer(0)->allocate(Tc::Subdomain_indices, subdomain_ids->data(),
-                                  static_cast<int>(subdomain_ids->size()*sizeof(float)));
-    getEdgeContainer(0)->allocate(Ec::Vertices, edges->data(),
-                            static_cast<int>(edges->size()*sizeof(float)));
-    //getEdgeContainer(0)->allocate(
-    //      Ec::Subdomain_indices, subdomain_ids->data(),
-    //      static_cast<int>(subdomain_ids->size()*sizeof(float)));
-    setBuffersFilled(true);
-  }
-  void initializeBuffers(CGAL::Three::Viewer_interface *viewer)const Q_DECL_OVERRIDE
-  {
-    //vao containing the data for the facets
-    {
-      getTriangleContainer(0)->initializeBuffers(viewer);
-      getTriangleContainer(0)->setFlatDataSize(vertices->size());
-    }
-    //vao containing the data for the lines
-    {
-      getEdgeContainer(0)->initializeBuffers(viewer);
-      getEdgeContainer(0)->setFlatDataSize(edges->size());
-    }
-  }
-
-  //Displays the item
-  void draw(CGAL::Three::Viewer_interface* viewer) const Q_DECL_OVERRIDE
-  {
-    if(is_fast)
-      return;
-
-    if(!alphaSlider)
-    {
-      alphaSlider = new QSlider(::Qt::Horizontal);
-      alphaSlider->setMinimum(0);
-      alphaSlider->setMaximum(255);
-      alphaSlider->setValue(255);
-    }
-    //viewer->makeCurrent();
-    const EPICK::Plane_3& plane = qobject_cast<Scene_c3t3_item*>(this->parent())->plane();
-    float shrink_factor = qobject_cast<Scene_c3t3_item*>(this->parent())->getShrinkFactor();
-    QVector4D cp = cgal_plane_to_vector4d(plane);
-    getTriangleContainer(0)->setPlane(-cp);
-    getTriangleContainer(0)->setShrinkFactor(shrink_factor);
-    // positions_poly is also used for the faces in the cut plane
-    // and changes when the cut plane is moved
-    getTriangleContainer(0)->setAlpha(alpha());
-    getTriangleContainer(0)->draw(viewer, false);
-  }
-  void drawEdges(CGAL::Three::Viewer_interface* viewer) const Q_DECL_OVERRIDE
-  {
-    if(is_fast)
-      return;
-    const EPICK::Plane_3& plane = qobject_cast<Scene_c3t3_item*>(this->parent())->plane();
-    QVector4D cp = cgal_plane_to_vector4d(plane);
-    getEdgeContainer(0)->setPlane(cp);
-    getEdgeContainer(0)->setColor(QColor(Qt::black));
-    getEdgeContainer(0)->draw(viewer, true);
-
-  }
-=======
->>>>>>> 77c9ac05
 
 struct Scene_c3t3_item_priv {
 
@@ -197,22 +56,6 @@
     sharp_edges_angle = -1;
     detect_borders = false;
   }
-<<<<<<< HEAD
-private:
-
-  //contains the data
-  mutable std::vector<float> *vertices;
-  mutable std::vector<float> *normals;
-  mutable std::vector<float> *edges;
-  mutable std::vector<float> *colors;
-  mutable std::vector<float> *barycenters;
-  mutable std::vector<float> *subdomain_ids;
-  mutable bool is_fast;
-  mutable QSlider* alphaSlider;
-  mutable float m_alpha ;
-}; //end of class Scene_triangle_item
-=======
->>>>>>> 77c9ac05
 
   Scene_c3t3_item_priv(Scene_c3t3_item* item)
     : item(item), c3t3(), is_valid(true), computed_stats(false){
@@ -227,59 +70,6 @@
     c3t3.clear();
   }
 
-<<<<<<< HEAD
-  void init_default_values() {
-    positions_lines.resize(0);
-    positions_poly.resize(0);
-    normals.resize(0);
-    s_vertex.resize(0);
-    s_normals.resize(0);
-    ws_vertex.resize(0);
-    need_changed = false;
-    spheres = NULL;
-    intersection = NULL;
-    spheres_are_shown = false;
-    cnc_are_shown = false;
-    is_aabb_tree_built = false;
-    alphaSlider = NULL;
-    sharp_edges_angle = -1;
-    detect_borders = false;
-    is_filterable = true;
-  }
-  void computeIntersection(const Primitive& facet);
-  void fill_aabb_tree() {
-    if(item->isEmpty()) return;
-    QGuiApplication::setOverrideCursor(Qt::WaitCursor);
-    CGAL::Real_timer timer;
-    timer.start();
-    tree.clear();
-    for (Tr::Finite_cells_iterator
-           cit = c3t3.triangulation().finite_cells_begin(),
-           end = c3t3.triangulation().finite_cells_end();
-         cit != end; ++cit)
-    {
-      Tr::Cell_handle ch = cit;
-
-      if(!c3t3.is_in_complex(ch)) continue;
-
-      tree.insert(Primitive(cit));
-    }
-    tree.build();
-    std::cerr << "C3t3 cells AABB tree built in " << timer.time()
-              << " wall-clock seconds\n";
-
-    is_aabb_tree_built = true;
-    QGuiApplication::restoreOverrideCursor();
-  }
-  void reset_cut_plane();
-  void draw_triangle(const Tr::Bare_point& pa,
-                     const Tr::Bare_point& pb,
-                     const Tr::Bare_point& pc) const;
-  void draw_triangle_edges(const Tr::Bare_point& pa,
-                           const Tr::Bare_point& pb,
-                           const Tr::Bare_point& pc) const;
-=======
->>>>>>> 77c9ac05
   void draw_triangle_edges_cnc(const Tr::Bare_point& pa,
                                const Tr::Bare_point& pb,
                                const Tr::Bare_point& pc) const;
@@ -308,99 +98,11 @@
     NB_SUBDOMAINS,
     NB_CNC
   };
-<<<<<<< HEAD
-  Scene_c3t3_item* item;
-  C3t3 c3t3;
-  bool is_grid_shown;
-  CGAL::qglviewer::ManipulatedFrame* frame;
-  bool need_changed;
-  mutable std::map<CGAL::Three::Viewer_interface*, bool> are_intersection_buffers_filled;
-  bool areInterBufFilled(CGAL::Three::Viewer_interface* viewer)
-  {
-    if(are_intersection_buffers_filled.find(viewer) != are_intersection_buffers_filled.end())
-      return are_intersection_buffers_filled[viewer];
-    return false;
-  }
-  Scene_spheres_item *spheres;
-  std::vector<Tr::Vertex> tr_vertices;
-  Scene_intersection_item *intersection;
-  bool spheres_are_shown;
-  const Scene_item* data_item_;
-  QPixmap histogram_;
-  typedef std::set<int> Indices;
-  Indices surface_patch_indices_;
-  Indices subdomain_indices_;
-  std::unordered_map<int, int> id_to_compact;
-  QSlider* tet_Slider;
-  bool is_filterable;
-
-  //!Allows OpenGL 2.0 context to get access to glDrawArraysInstanced.
-  typedef void (APIENTRYP PFNGLDRAWARRAYSINSTANCEDARBPROC) (GLenum mode, GLint first, GLsizei count, GLsizei primcount);
-  //!Allows OpenGL 2.0 context to get access to glVertexAttribDivisor.
-  typedef void (APIENTRYP PFNGLVERTEXATTRIBDIVISORARBPROC) (GLuint index, GLuint divisor);
-  //!Allows OpenGL 2.0 context to get access to gkFrameBufferTexture2D.
-  PFNGLDRAWARRAYSINSTANCEDARBPROC glDrawArraysInstanced;
-  //!Allows OpenGL 2.0 context to get access to glVertexAttribDivisor.
-  PFNGLVERTEXATTRIBDIVISORARBPROC glVertexAttribDivisor;
-
-  mutable std::size_t positions_poly_size;
-  mutable std::size_t positions_lines_size;
-  mutable std::size_t positions_lines_not_in_complex_size;
-  mutable std::vector<float> positions_lines;
-  mutable std::vector<float> positions_lines_not_in_complex;
-  mutable std::vector<float> positions_grid;
-  mutable std::vector<float> positions_poly;
-  mutable std::vector<float> positions_barycenter;
-  mutable std::vector<float> inter_subdomain_ids;
-
-  mutable std::vector<float> normals;
-  mutable std::vector<float> f_colors;
-  mutable std::vector<float> s_normals;
-  mutable std::vector<float> s_colors;
-  mutable std::vector<float> s_vertex;
-  mutable std::vector<float> ws_vertex;
-  mutable std::vector<float> s_radius;
-  mutable std::vector<float> s_center;
-  mutable std::vector<float> subdomain_ids;
-  mutable bool computed_stats;
-  mutable float max_edges_length;
-  mutable float min_edges_length;
-  mutable float mean_edges_length;
-  mutable float min_dihedral_angle;
-  mutable float max_dihedral_angle;
-  mutable float mean_dihedral_angle;
-  mutable std::size_t nb_spheres;
-  mutable std::size_t nb_cnc;
-  mutable std::size_t nb_subdomains;
-  mutable std::size_t nb_vertices;
-  mutable std::size_t nb_tets;
-  mutable float smallest_radius_radius;
-  mutable float smallest_edge_radius;
-  mutable float biggest_v_sma_cube;
-  QSlider* alphaSlider;
-
-  Tree tree;
-  QVector<QColor> colors;
-  QVector<QColor> colors_subdomains;
-  boost::dynamic_bitset<> visible_subdomain;
-  std::bitset<24> bs[4] = {16777215, 16777215, 16777215, 16777215};
-
-  bool show_tetrahedra;
-  bool is_aabb_tree_built;
-  bool cnc_are_shown;
-  bool is_valid;
-  bool is_surface;
-  bool last_intersection;
-  //only for optimizers
-  double sharp_edges_angle;
-  bool detect_borders;
-=======
 
   mutable std::vector<float> positions_lines_not_in_complex;
   mutable std::size_t positions_lines_not_in_complex_size;
   mutable std::size_t nb_cnc;
   mutable bool computed_stats;
->>>>>>> 77c9ac05
 
   void push_point(std::vector<float>& points, const EPICK::Point_3& p,
                   const CGAL::qglviewer::Vec& offset) const
@@ -483,48 +185,7 @@
 T3&
 Scene_c3t3_item::triangulation()
 {
-<<<<<<< HEAD
-  // Update colors
-  // Fill indices map and get max subdomain value
-  d->surface_patch_indices_.clear();
-  d->subdomain_indices_.clear();
-  d->visible_subdomain.clear();
-  d->id_to_compact.clear();
-
-  int max = 0;
-  int compact = 0;
-  for (C3t3::Cells_in_complex_iterator cit = this->c3t3().cells_in_complex_begin(),
-    end = this->c3t3().cells_in_complex_end(); cit != end; ++cit)
-  {
-    max = (std::max)(max, cit->subdomain_index());
-    if(d->subdomain_indices_.insert(cit->subdomain_index()).second)
-    {
-      d->id_to_compact[cit->subdomain_index()] = compact++;
-    }
-  }
-  const int max_subdomain_index = max;
-  d->visible_subdomain.resize(max_subdomain_index+1, true);
-  d->is_filterable &=( d->subdomain_ids.size() < 96);
-
-  for (C3t3::Facets_in_complex_iterator fit = this->c3t3().facets_in_complex_begin(),
-    end = this->c3t3().facets_in_complex_end(); fit != end; ++fit)
-  {
-    max = (std::max)(max, fit->first->surface_patch_index(fit->second));
-    d->surface_patch_indices_.insert(fit->first->surface_patch_index(fit->second));
-  }
-
-  d->colors.resize(max + 1);
-  d->colors_subdomains.resize(max_subdomain_index + 1);
-  d->compute_color_map(color_);
-
-  // Rebuild histogram
-  build_histogram();
-
-  d->tree.clear();
-  d->is_aabb_tree_built = false;
-=======
   return d->c3t3.triangulation();
->>>>>>> 77c9ac05
 }
 
 bool Scene_c3t3_item::do_take_cell(const T3::Cell_handle& c) const
@@ -627,27 +288,11 @@
   this->setVisible(false);
 }
 
-<<<<<<< HEAD
-void Scene_c3t3_item::draw(CGAL::Three::Viewer_interface* viewer) const {
-  if(!viewer->isOpenGL_4_3())
-  {
-    d->is_filterable = false;
-  }
-  if(!visible())
-    return;
-  Scene_c3t3_item* ncthis = const_cast<Scene_c3t3_item*>(this);
-  if(!isInit(viewer))
-    initGL(viewer);
-  //viewer->makeCurrent();
-  if ( getBuffersFilled() &&
-       ! getBuffersInit(viewer))
-=======
 void Scene_c3t3_item::drawEdges(Viewer_interface *viewer) const
 {
   Scene_triangulation_3_item::drawEdges(viewer);
 //add cnc
   if(d->cnc_are_shown)
->>>>>>> 77c9ac05
   {
     getEdgeContainer(CNC)->setColor(QColor(Qt::black));
     getEdgeContainer(CNC)->draw(viewer, true);
@@ -679,34 +324,6 @@
       end = c3t3().triangulation().finite_cells_end();
       cit != end; ++cit)
   {
-<<<<<<< HEAD
-    QVector4D cp = cgal_plane_to_vector4d(this->plane());
-    getTriangleContainer(C3t3_faces)->setPlane(cp);
-    float shrink_factor = getShrinkFactor();
-    getTriangleContainer(C3t3_faces)->setShrinkFactor(shrink_factor);
-    // positions_poly_size is the number of total facets in the C3T3
-    // it is only computed once and positions_poly is emptied at the end
-    getTriangleContainer(C3t3_faces)->setAlpha(alpha());
-    getTriangleContainer(C3t3_faces)->setIsSurface(d->is_surface);
-    QOpenGLShaderProgram* program = viewer->getShaderProgram(getTriangleContainer(C3t3_faces)->getProgram());
-    program->bind();
-    if(d->is_filterable)
-    {
-      QVector4D visible_bitset(d->bs[0].to_ulong(),d->bs[1].to_ulong(),d->bs[2].to_ulong(),d->bs[3].to_ulong());
-      program->setUniformValue("is_visible_bitset", visible_bitset);
-    }
-    program->setUniformValue("is_filterable", d->is_filterable);
-    program->release();
-    getTriangleContainer(C3t3_faces)->draw(viewer, false);
-    if(d->show_tetrahedra){
-      ncthis->show_intersection(true);
-      if(!d->frame->isManipulated())
-        d->intersection->setFast(false);
-      else
-        d->intersection->setFast(true);
-
-      if(!d->frame->isManipulated() && !d->areInterBufFilled(viewer))
-=======
     if(!c3t3().is_in_complex(cit))
     {
 
@@ -718,7 +335,6 @@
           break;
         }
       if(!has_far_point)
->>>>>>> 77c9ac05
       {
         const Tr::Bare_point& p1 = wp2p(cit->vertex(0)->point());
         const Tr::Bare_point& p2 = wp2p(cit->vertex(1)->point());
@@ -731,787 +347,10 @@
       }
     }
   }
-<<<<<<< HEAD
-}
-
-void Scene_c3t3_item::drawEdges(CGAL::Three::Viewer_interface* viewer) const {
-  if(!visible())
-    return;
-  if(renderingMode() == Wireframe ||
-     renderingMode() == FlatPlusEdges )
-  {
-    if(renderingMode() == FlatPlusEdges)
-    {
-      GLint renderMode;
-      viewer->glGetIntegerv(GL_RENDER_MODE, &renderMode);
-      if(renderMode == GL_SELECT) return;
-    }
-    Scene_c3t3_item* ncthis = const_cast<Scene_c3t3_item*>(this);
-    if(!isInit(viewer))
-      initGL(viewer);
-    if ( getBuffersFilled() &&
-         ! getBuffersInit(viewer))
-    {
-      initializeBuffers(viewer);
-      setBuffersInit(viewer, true);
-    }
-    if(!getBuffersFilled())
-    {
-      computeElements();
-      initializeBuffers(viewer);
-    }
-    if(renderingMode() == Wireframe && d->is_grid_shown)
-    {
-     getEdgeContainer(Grid_edges)->setColor(QColor(Qt::black));
-      QMatrix4x4 f_mat;
-      for (int i = 0; i<16; i++)
-        f_mat.data()[i] = static_cast<float>(d->frame->matrix()[i]);
-      getEdgeContainer(Grid_edges)->setFrameMatrix(f_mat);
-      getEdgeContainer(Grid_edges)->draw(viewer, true);
-    }
-
-    QVector4D cp = cgal_plane_to_vector4d(this->plane());
-    QOpenGLShaderProgram* program = viewer->getShaderProgram(getEdgeContainer(C3t3_edges)->getProgram());
-    program->bind();
-    if(d->is_filterable)
-    {
-      QVector4D visible_bitset(d->bs[0].to_ulong(),d->bs[1].to_ulong(),d->bs[2].to_ulong(),d->bs[3].to_ulong());
-      program->setUniformValue("is_visible_bitset", visible_bitset);
-    }
-    program->setUniformValue("is_filterable", d->is_filterable);
-    program->release();
-    getEdgeContainer(C3t3_edges)->setPlane(cp);
-    getEdgeContainer(C3t3_edges)->setIsSurface(d->is_surface);
-    getEdgeContainer(C3t3_edges)->setColor(QColor(Qt::black));
-    getEdgeContainer(C3t3_edges)->draw(viewer, true);
-
-    if(d->show_tetrahedra){
-      if(!d->frame->isManipulated())
-        d->intersection->setFast(false);
-      else
-        d->intersection->setFast(true);
-      if(!d->frame->isManipulated() && !d->areInterBufFilled(viewer))
-      {
-        ncthis->d->computeIntersections(viewer);
-        d->are_intersection_buffers_filled[viewer]=true;
-      }
-    }
-    if(d->spheres_are_shown)
-    {
-      d->spheres->setPlane(this->plane());
-    }
-  }
-  if(d->cnc_are_shown)
-  {
-    getEdgeContainer(CNC)->setColor(QColor(Qt::black));
-    getEdgeContainer(CNC)->draw(viewer, true);
-  }
-}
-
-void Scene_c3t3_item::drawPoints(CGAL::Three::Viewer_interface * viewer) const
-{
-  if(!visible())
-    return;
-  if(renderingMode() == Points)
-  {
-    if(!isInit(viewer))
-      initGL(viewer);
-    if ( getBuffersFilled() &&
-         ! getBuffersInit(viewer))
-    {
-      initializeBuffers(viewer);
-      setBuffersInit(viewer, true);
-    }
-    if(!getBuffersFilled())
-    {
-      computeElements();
-      initializeBuffers(viewer);
-    }
-
-
-    QVector4D cp = cgal_plane_to_vector4d(this->plane());
-    getPointContainer(C3t3_points)->setPlane(cp);
-    getPointContainer(C3t3_points)->setIsSurface(d->is_surface);
-    getPointContainer(C3t3_points)->setColor(this->color());
-    getPointContainer(C3t3_points)->draw(viewer, true);
-
-    if(d->is_grid_shown)
-    {
-      getEdgeContainer(Grid_edges)->setColor(QColor(Qt::black));
-      QMatrix4x4 f_mat;
-      for (int i = 0; i<16; i++)
-        f_mat.data()[i] = static_cast<float>(d->frame->matrix()[i]);
-      getEdgeContainer(Grid_edges)->setFrameMatrix(f_mat);
-      getEdgeContainer(Grid_edges)->draw(viewer, true);
-    }
-    if(d->spheres_are_shown)
-    {
-      d->spheres->setPlane(this->plane());
-    }
-  }
-}
-
-void Scene_c3t3_item_priv::draw_triangle(const Tr::Bare_point& pa,
-                                         const Tr::Bare_point& pb,
-                                         const Tr::Bare_point& pc) const
-{
-  Geom_traits::Vector_3 n = cross_product(pb - pa, pc - pa);
-  n = n / CGAL::sqrt(n*n);
-  const CGAL::qglviewer::Vec offset = Three::mainViewer()->offset();
-
-  for (int i = 0; i<3; i++)
-  {
-    push_normal(normals, n);
-  }
-  push_point(positions_poly, pa, offset);
-  push_point(positions_poly, pb, offset);
-  push_point(positions_poly, pc, offset);
-
-  for(int i=0; i<3; ++i)
-  {
-    push_point(positions_barycenter, CGAL::centroid(pa, pb, pc), offset);
-  }
-}
-
-void Scene_c3t3_item_priv::draw_triangle_edges(const Tr::Bare_point& pa,
-                                               const Tr::Bare_point& pb,
-                                               const Tr::Bare_point& pc) const
-{
-  const CGAL::qglviewer::Vec offset = Three::mainViewer()->offset();
-  push_edge(positions_lines, pa, pb, offset);
-  push_edge(positions_lines, pb, pc, offset);
-  push_edge(positions_lines, pc, pa, offset);
-}
-void Scene_c3t3_item_priv::draw_triangle_edges_cnc(const Tr::Bare_point& pa,
-                                                   const Tr::Bare_point& pb,
-                                                   const Tr::Bare_point& pc) const
-{
-  const CGAL::qglviewer::Vec offset = Three::mainViewer()->offset();
-  push_edge(positions_lines_not_in_complex, pa, pb, offset);
-  push_edge(positions_lines_not_in_complex, pb, pc, offset);
-  push_edge(positions_lines_not_in_complex, pc, pa, offset);
-}
-
-double Scene_c3t3_item_priv::complex_diag() const {
-  const CGAL::Three::Scene_item::Bbox& bbox = item->bbox();
-  const double& xdelta = bbox.xmax() - bbox.xmin();
-  const double& ydelta = bbox.ymax() - bbox.ymin();
-  const double& zdelta = bbox.zmax() - bbox.zmin();
-  const double diag = std::sqrt(xdelta*xdelta +
-    ydelta*ydelta +
-    zdelta*zdelta);
-  return diag * 0.7;
-}
-
-void Scene_c3t3_item::export_facets_in_complex()
-{
-  SMesh outmesh;
-  CGAL::facets_in_complex_3_to_triangle_mesh(c3t3(), outmesh);
-  Scene_surface_mesh_item* item = new Scene_surface_mesh_item(std::move(outmesh));
-  item->setName(QString("%1_%2").arg(this->name()).arg("facets"));
-  scene->addItem(item);
-  this->setVisible(false);
-}
-
-QMenu* Scene_c3t3_item::contextMenu()
-{
-  const char* prop_name = "Menu modified by Scene_c3t3_item.";
-
-  QMenu* menu = Scene_item::contextMenu();
-
-  // Use dynamic properties:
-  // https://doc.qt.io/qt-5/qobject.html#property
-  bool menuChanged = menu->property(prop_name).toBool();
-
-  if (!menuChanged) {
-
-    QMenu *container = new QMenu(tr("Alpha value"));
-    container->menuAction()->setProperty("is_groupable", true);
-    QWidgetAction *sliderAction = new QWidgetAction(0);
-    sliderAction->setDefaultWidget(alphaSlider());
-    connect(d->alphaSlider, &QSlider::valueChanged,
-            [this]()
-    {
-      if(d->intersection)
-        d->intersection->setAlpha(d->alphaSlider->value());
-      redraw();
-    }
-    );
-    container->addAction(sliderAction);
-    menu->addMenu(container);
-
-    container = new QMenu(tr("Tetrahedra's Shrink Factor"));
-    sliderAction = new QWidgetAction(0);
-    connect(d->tet_Slider, &QSlider::valueChanged, this, &Scene_c3t3_item::itemChanged);
-    sliderAction->setDefaultWidget(d->tet_Slider);
-    container->addAction(sliderAction);
-    menu->addMenu(container);
-    QAction* actionExportFacetsInComplex =
-      menu->addAction(tr("Export facets in complex"));
-    actionExportFacetsInComplex->setObjectName("actionExportFacetsInComplex");
-    connect(actionExportFacetsInComplex,
-      SIGNAL(triggered()), this,
-      SLOT(export_facets_in_complex()));
-
-    if(is_valid())
-    {
-      QAction* actionShowSpheres =
-          menu->addAction(tr("Show protecting &spheres"));
-      actionShowSpheres->setCheckable(true);
-      actionShowSpheres->setObjectName("actionShowSpheres");
-      connect(actionShowSpheres, SIGNAL(toggled(bool)),
-              this, SLOT(show_spheres(bool)));
-
-      QAction* actionShowCNC =
-          menu->addAction(tr("Show cells not in complex"));
-      actionShowCNC->setCheckable(true);
-      actionShowCNC->setObjectName("actionShowCNC");
-      connect(actionShowCNC, SIGNAL(toggled(bool)),
-              this, SLOT(show_cnc(bool)));
-    }
-    QAction* actionShowTets =
-      menu->addAction(tr("Show &tetrahedra"));
-    actionShowTets->setCheckable(true);
-    actionShowTets->setObjectName("actionShowTets");
-    connect(actionShowTets, &QAction::toggled, Set_show_tetrahedra(this->d));
-
-    QAction* actionShowGrid=
-      menu->addAction(tr("Show &grid"));
-    actionShowGrid->setCheckable(true);
-    actionShowGrid->setChecked(true);
-    actionShowGrid->setObjectName("actionShowGrid");
-    connect(actionShowGrid, SIGNAL(toggled(bool)),
-            this, SLOT(show_grid(bool)));
-
-
-    menu->setProperty(prop_name, true);
-  }
-  return menu;
-}
-
-
-void Scene_c3t3_item_priv::initializeBuffers(CGAL::Three::Viewer_interface *viewer)
-{
-  //vao containing the data for the facets
-  {
-    item->getTriangleContainer(Scene_c3t3_item::C3t3_faces)->initializeBuffers(viewer);
-    item->getTriangleContainer(Scene_c3t3_item::C3t3_faces)->setFlatDataSize(
-          positions_poly_size);
-
-
-    positions_poly.clear();
-    positions_poly.shrink_to_fit();
-    normals.clear();
-    normals.shrink_to_fit();
-    f_colors.clear();
-    f_colors.shrink_to_fit();
-    positions_barycenter.clear();
-    positions_barycenter.shrink_to_fit();
-  }
-
-  //vao containing the data for the lines
-  {
-    item->getEdgeContainer(Scene_c3t3_item::C3t3_edges)->initializeBuffers(viewer);
-    item->getEdgeContainer(Scene_c3t3_item::C3t3_edges)->setFlatDataSize(
-          positions_lines_size);
-  }
-  //vao containing the data for the points
-  {
-    item->getPointContainer(Scene_c3t3_item::C3t3_points)->initializeBuffers(viewer);
-    item->getPointContainer(Scene_c3t3_item::C3t3_points)->setFlatDataSize(
-          positions_lines_size);
-
-    positions_lines.clear();
-    positions_lines.shrink_to_fit();
-  }
-  // vao containing the data for the cnc
-  {
-    item->getEdgeContainer(Scene_c3t3_item::CNC)->initializeBuffers(viewer);
-    item->getEdgeContainer(Scene_c3t3_item::CNC)->setFlatDataSize(
-          positions_lines_not_in_complex_size);
-    positions_lines_not_in_complex.clear();
-    positions_lines_not_in_complex.shrink_to_fit();
-  }
-
-  //vao containing the data for the grid
-  {
-    item->getEdgeContainer(Scene_c3t3_item::Grid_edges)->initializeBuffers(viewer);
-    item->getEdgeContainer(Scene_c3t3_item::Grid_edges)->setFlatDataSize(
-          positions_grid.size());
-  }
-}
-
-
-
-void Scene_c3t3_item_priv::computeIntersection(const Primitive& cell)
-{
-  Geom_traits::Construct_point_3 wp2p
-    = c3t3.triangulation().geom_traits().construct_point_3_object();
-
-  typedef unsigned char UC;
-  Tr::Cell_handle ch = cell.id();
-  QColor c;
-  if(!visible_subdomain[ch->subdomain_index()])
-  {
-    return;
-  }
-  if(surface_patch_indices_.size()>1)
-    c = this->colors_subdomains[ch->subdomain_index()].lighter(50);
-  else
-    c = intersection->color();
-
-  const Tr::Bare_point& pa = wp2p(ch->vertex(0)->point());
-  const Tr::Bare_point& pb = wp2p(ch->vertex(1)->point());
-  const Tr::Bare_point& pc = wp2p(ch->vertex(2)->point());
-  const Tr::Bare_point& pd = wp2p(ch->vertex(3)->point());
-
-  CGAL::IO::Color color(UC(c.red()), UC(c.green()), UC(c.blue()));
-
-  if(is_filterable)
-  {
-    float id = static_cast<float>(id_to_compact[ch->subdomain_index()]);
-    for(int i=0; i< 48; ++i)
-    {
-      inter_subdomain_ids.push_back(id);
-    }
-  }
-  intersection->addTriangle(pb, pa, pc, color);
-  intersection->addTriangle(pa, pb, pd, color);
-  intersection->addTriangle(pa, pd, pc, color);
-  intersection->addTriangle(pb, pc, pd, color);
-}
-
-struct ComputeIntersection {
-  Scene_c3t3_item_priv& item_priv;
-
-  ComputeIntersection(Scene_c3t3_item_priv& item_priv)
-    : item_priv(item_priv)
-  {}
-
-  void operator()(const Primitive& facet) const
-  {
-    item_priv.computeIntersection(facet);
-  }
-};
-
-void Scene_c3t3_item_priv::computeIntersections(CGAL::Three::Viewer_interface* viewer)
-{
-  const CGAL::qglviewer::Vec offset = Three::mainViewer()->offset();
-  if(!is_aabb_tree_built) fill_aabb_tree();
-
-  positions_poly.clear();
-  normals.clear();
-  f_colors.clear();
-  positions_lines.clear();
-  positions_barycenter.clear();
-  inter_subdomain_ids.clear();
-  const Geom_traits::Plane_3& plane = item->plane(offset);
-  tree.all_intersected_primitives(plane,
-        boost::make_function_output_iterator(ComputeIntersection(*this)));
-  intersection->gl_initialization(viewer);
-}
-
-void Scene_c3t3_item_priv::computeSpheres()
-{
-  Geom_traits::Construct_point_3 wp2p
-    = c3t3.triangulation().geom_traits().construct_point_3_object();
-
-  if(!spheres)
-    return;
-  int s_id = 0;
-  for(Tr::Finite_vertices_iterator
-      vit = c3t3.triangulation().finite_vertices_begin(),
-      end =  c3t3.triangulation().finite_vertices_end();
-      vit != end; ++vit)
-  {
-    if(vit->point().weight()==0) continue;
-
-    typedef Tr::Vertex_handle Vertex_handle;
-    std::vector<Vertex_handle> incident_vertices;
-    c3t3.triangulation().incident_vertices(vit, std::back_inserter(incident_vertices));
-    bool red = vit->is_special();
-    for(std::vector<Vertex_handle>::const_iterator
-        vvit = incident_vertices.begin(), end = incident_vertices.end();
-        vvit != end; ++vvit)
-    {
-      if(c3t3.triangulation().is_infinite(*vvit)) continue;
-      if(Geom_traits::Sphere_3(wp2p(vit->point()),
-                               vit->point().weight()).bounded_side(wp2p((*vvit)->point()))
-         == CGAL::ON_BOUNDED_SIDE)
-        red = true;
-    }
-
-    QColor c;
-    if(red)
-      c = QColor(Qt::red);
-    else
-      c = spheres->color();
-
-    switch(vit->in_dimension())
-    {
-    case 0:
-      c = QColor::fromHsv((c.hue()+120)%360, c.saturation(),c.lightness(), c.alpha());
-      break;
-    case 1:
-      break;
-    default:
-      c.setRgb(50,50,50,255);
-    }
-
-    const CGAL::qglviewer::Vec offset = Three::mainViewer()->offset();
-    Tr::Bare_point center(wp2p(vit->point()).x() + offset.x,
-                          wp2p(vit->point()).y() + offset.y,
-                          wp2p(vit->point()).z() + offset.z);
-    double radius = vit->point().weight() ;
-    typedef unsigned char UC;
-    tr_vertices.push_back(*vit);
-    spheres->add_sphere(Geom_traits::Sphere_3(center, radius),s_id++,
-                        CGAL::IO::Color(UC(c.red()), UC(c.green()), UC(c.blue())));
-
-  }
-  spheres->invalidateOpenGLBuffers();
-}
-
-void Scene_c3t3_item_priv::computeElements()
-{
-  if(!alphaSlider)
-   {
-     alphaSlider = new QSlider(::Qt::Horizontal);
-     alphaSlider->setMinimum(0);
-     alphaSlider->setMaximum(255);
-     alphaSlider->setValue(255);
-   }
-
-  positions_poly.clear();
-  positions_grid.clear();
-  normals.clear();
-  f_colors.clear();
-  positions_lines.clear();
-  positions_lines_not_in_complex.clear();
-  s_colors.resize(0);
-  s_center.resize(0);
-  s_radius.resize(0);
-  subdomain_ids.resize(0);
-  //The grid
-  {
-    positions_grid.resize(0);
-
-    float x = (2 * (float)complex_diag()) / 10.0f;
-    float y = (2 * (float)complex_diag()) / 10.0f;
-    for (float u = 0; u < 11; u += 1.f)
-    {
-
-      positions_grid.push_back(-(float)complex_diag() + x* u);
-      positions_grid.push_back(-(float)complex_diag());
-      positions_grid.push_back(0.0f);
-
-      positions_grid.push_back(-(float)complex_diag() + x* u);
-      positions_grid.push_back((float)complex_diag());
-      positions_grid.push_back(0.0f);
-    }
-    for (float v = 0; v<11; v += 1.f)
-    {
-
-      positions_grid.push_back(-(float)complex_diag());
-      positions_grid.push_back(-(float)complex_diag() + v * y);
-      positions_grid.push_back(0.0f);
-
-      positions_grid.push_back((float)complex_diag());
-      positions_grid.push_back(-(float)complex_diag() + v * y);
-      positions_grid.push_back(0.0f);
-    }
-  }
-
-  //The facets
-  {
-    Geom_traits::Construct_point_3 wp2p
-      = c3t3.triangulation().geom_traits().construct_point_3_object();
-
-    for (C3t3::Facet_iterator
-      fit = c3t3.facets_begin(),
-      end = c3t3.facets_end();
-    fit != end; ++fit)
-    {
-      const Tr::Cell_handle& cell = fit->first;
-      const Tr::Cell_handle& cell2 = cell->neighbor(fit->second);
-      const int& index = fit->second;
-      const Tr::Bare_point& pa = wp2p(cell->vertex((index + 1) & 3)->point());
-      const Tr::Bare_point& pb = wp2p(cell->vertex((index + 2) & 3)->point());
-      const Tr::Bare_point& pc = wp2p(cell->vertex((index + 3) & 3)->point());
-
-      QColor color = colors[cell->surface_patch_index(index)];
-      f_colors.push_back((float)color.redF());f_colors.push_back((float)color.greenF());f_colors.push_back((float)color.blueF());
-      f_colors.push_back((float)color.redF());f_colors.push_back((float)color.greenF());f_colors.push_back((float)color.blueF());
-      f_colors.push_back((float)color.redF());f_colors.push_back((float)color.greenF());f_colors.push_back((float)color.blueF());
-      //As a facet belongs to 2 cells, we need both to decide if it should be hidden or not.
-      //Also 0 is a forbidden value, that is reserved for the "outside of the domain", so it won't be in the bs table.
-      if(is_filterable)
-      {
-        float dom1 = (cell->subdomain_index() != 0) ? static_cast<float>(id_to_compact[cell->subdomain_index()])
-            : static_cast<float>(id_to_compact[cell2->subdomain_index()]);
-
-        float dom2 = (cell2->subdomain_index() != 0) ? static_cast<float>(id_to_compact[cell2->subdomain_index()])
-            : static_cast<float>(id_to_compact[cell->subdomain_index()]);
-        for(int i=0; i<6; ++i)
-        {
-          subdomain_ids.push_back(dom1);
-          subdomain_ids.push_back(dom2);
-        }
-      }
-      if ((index % 2 == 1) == c3t3.is_in_complex(cell))
-        draw_triangle(pb, pa, pc);
-      else draw_triangle(pa, pb, pc);
-      draw_triangle_edges(pa, pb, pc);
-    }
-    //the cells not in the complex
-    for(C3t3::Triangulation::Cell_iterator
-        cit = c3t3.triangulation().finite_cells_begin(),
-        end = c3t3.triangulation().finite_cells_end();
-        cit != end; ++cit)
-    {
-      if(!c3t3.is_in_complex(cit))
-      {
-
-        bool has_far_point = false;
-        for(int i=0; i<4; i++)
-          if(c3t3.in_dimension(cit->vertex(i)) == -1)
-          {
-            has_far_point = true;
-            break;
-          }
-        if(!has_far_point)
-        {
-          const Tr::Bare_point& p1 = wp2p(cit->vertex(0)->point());
-          const Tr::Bare_point& p2 = wp2p(cit->vertex(1)->point());
-          const Tr::Bare_point& p3 = wp2p(cit->vertex(2)->point());
-          const Tr::Bare_point& p4 = wp2p(cit->vertex(3)->point());
-          draw_triangle_edges_cnc(p1, p2, p4);
-          draw_triangle_edges_cnc(p1, p3, p4);
-          draw_triangle_edges_cnc(p2, p3, p4);
-          draw_triangle_edges_cnc(p1, p2, p3);
-        }
-      }
-    }
-  }
-}
-
-bool Scene_c3t3_item::load_binary(std::istream& is)
-{
-  if(!CGAL::IO::load_binary_file(is, c3t3())) return false;
-  if(is && d->frame == 0) {
-    d->frame = new CGAL::qglviewer::ManipulatedFrame();
-  }
-  d->reset_cut_plane();
-  if(is.good()) {
-    c3t3_changed();
-    changed();
-    return true;
-  }
-  else
-    return false;
-}
-
-void
-Scene_c3t3_item_priv::reset_cut_plane() {
-  const CGAL::Three::Scene_item::Bbox& bbox = item->bbox();
-  const float xcenter = static_cast<float>((bbox.xmax()+bbox.xmin())/2.);
-  const float ycenter = static_cast<float>((bbox.ymax()+bbox.ymin())/2.);
-  const float zcenter = static_cast<float>((bbox.zmax()+bbox.zmin())/2.);
- const CGAL::qglviewer::Vec offset = Three::mainViewer()->offset();
- CGAL::qglviewer::Vec center(xcenter+offset.x, ycenter+offset.y, zcenter+offset.z);
-  frame->setPosition(center);
-}
-
-void
-Scene_c3t3_item::setColor(QColor c)
-{
-  color_ = c;
-  d->compute_color_map(c);
-  invalidateOpenGLBuffers();
-  d->invalidate_stats();
-  for(auto v : CGAL::QGLViewer::QGLViewerPool())
-  {
-    CGAL::Three::Viewer_interface* viewer = static_cast<CGAL::Three::Viewer_interface*>(v);
-    d->are_intersection_buffers_filled[viewer] = false;
-  }
-}
-
-void Scene_c3t3_item::show_grid(bool b)
-{
-  d->is_grid_shown = b;
-  contextMenu()->findChild<QAction*>("actionShowGrid")->setChecked(b);
-  itemChanged();
-}
-void Scene_c3t3_item::show_spheres(bool b)
-{
-  if(is_valid())
-  {
-    d->spheres_are_shown = b;
-    contextMenu()->findChild<QAction*>("actionShowSpheres")->setChecked(b);
-    if(b && !d->spheres)
-    {
-      d->spheres = new Scene_spheres_item(this, d->c3t3.number_of_vertices_in_complex(), true);
-      connect(d->spheres, &Scene_spheres_item::picked,
-              this, [this](std::size_t id)
-      {
-        if(id == (std::size_t)(-1))
-          return;
-        QString msg = QString("Vertex's index : %1; Vertex's in dimension: %2.").arg(d->tr_vertices[id].index()).arg(d->tr_vertices[id].in_dimension());
-        CGAL::Three::Three::information(msg);
-        CGAL::Three::Three::mainViewer()->displayMessage(msg, 5000);
-
-      });
-      d->spheres->setName("Protecting spheres");
-      d->spheres->setRenderingMode(Gouraud);
-      connect(d->spheres, SIGNAL(destroyed()), this, SLOT(reset_spheres()));
-      connect(d->spheres, SIGNAL(on_color_changed()), this, SLOT(on_spheres_color_changed()));
-      d->computeSpheres();
-      lockChild(d->spheres);
-      scene->addItem(d->spheres);
-      scene->changeGroup(d->spheres, this);
-    }
-    else if (!b && d->spheres!=NULL)
-    {
-      unlockChild(d->spheres);
-      scene->erase(scene->item_id(d->spheres));
-    }
-    Q_EMIT redraw();
-  }
-}
-void Scene_c3t3_item::show_intersection(bool b)
-{
-  contextMenu()->findChild<QAction*>("actionShowTets")->setChecked(b);
-  if(b && !d->intersection)
-  {
-    d->intersection = new Scene_intersection_item(this);
-    d->intersection->init_vectors(&d->positions_poly,
-                                  &d->normals,
-                                  &d->positions_lines,
-                                  &d->f_colors,
-                                  &d->positions_barycenter,
-                                  &d->inter_subdomain_ids);
-    d->intersection->setName("Intersection tetrahedra");
-    d->intersection->setRenderingMode(renderingMode());
-    connect(d->intersection, SIGNAL(destroyed()), this, SLOT(reset_intersection_item()));
-
-    for(auto v : CGAL::QGLViewer::QGLViewerPool())
-    {
-      CGAL::Three::Viewer_interface* viewer = static_cast<CGAL::Three::Viewer_interface*>(v);
-      d->are_intersection_buffers_filled[viewer] = false;
-      if(!d->areInterBufFilled(viewer))
-      {
-        //initGL
-        Scene_c3t3_item* ncthis = const_cast<Scene_c3t3_item*>(this);
-        ncthis->d->computeIntersections(viewer);
-        d->are_intersection_buffers_filled[viewer] = true;
-      }
-    }
-    scene->addItem(d->intersection);
-    scene->changeGroup(d->intersection, this);
-    lockChild(d->intersection);
-  }
-  else if (!b && d->intersection!=NULL)
-  {
-    unlockChild(d->intersection);
-    scene->erase(scene->item_id(d->intersection));
-  }
-  if(d->last_intersection != b)
-  {
-    d->last_intersection = b;
-    Q_EMIT redraw();
-  }
-}
-
-void Scene_c3t3_item::show_cnc(bool b)
-{
-  if(is_valid())
-  {
-    d->cnc_are_shown = b;
-    contextMenu()->findChild<QAction*>("actionShowCNC")->setChecked(b);
-    Q_EMIT redraw();
-  }
-}
-
-void Scene_c3t3_item::reset_intersection_item()
-{
-  d->intersection = NULL;
-}
-
-void Scene_c3t3_item::reset_spheres()
-{
-  d->spheres = NULL;
-}
-CGAL::Three::Scene_item::ManipulatedFrame* Scene_c3t3_item::manipulatedFrame() {
-  if(d)
-    return d->frame;
-  else
-    return NULL;
-}
-
-void Scene_c3t3_item::setPosition(float x, float y, float z) {
-   const CGAL::qglviewer::Vec offset = Three::mainViewer()->offset();
-  d->frame->setPosition(x+offset.x, y+offset.y, z+offset.z);
-}
-
-bool Scene_c3t3_item::has_spheres()const { return d->spheres_are_shown;}
-
-bool Scene_c3t3_item::has_grid()const { return d->is_grid_shown;}
-
-bool Scene_c3t3_item::has_cnc()const { return d->cnc_are_shown;}
-
-bool Scene_c3t3_item::has_tets()const { return d->intersection; }
-
-void Scene_c3t3_item::setNormal(float x, float y, float z) {
-  d->frame->setOrientation(x, y, z, 0.f);
-}
-
-void Scene_c3t3_item::copyProperties(Scene_item *item)
-{
-  Scene_c3t3_item* c3t3_item = qobject_cast<Scene_c3t3_item*>(item);
-  if(!c3t3_item)
-    return;
-   const CGAL::qglviewer::Vec offset = Three::mainViewer()->offset();
-  d->frame->setPositionAndOrientation(c3t3_item->manipulatedFrame()->position() - offset,
-                                      c3t3_item->manipulatedFrame()->orientation());
-
-  show_intersection(c3t3_item->has_tets());
-
-  show_spheres(c3t3_item->has_spheres());
-
-  show_cnc(c3t3_item->has_cnc());
-
-  show_grid(c3t3_item->has_grid());
-  int value = c3t3_item->alphaSlider()->value();
-  alphaSlider()->setValue(value);
-}
-
-bool Scene_c3t3_item::is_valid() const
-{
-  return d->is_valid;
-}
-void Scene_c3t3_item::set_valid(bool b)
-{
-  d->is_valid = b;
-}
-float Scene_c3t3_item::getShrinkFactor() const
-{
-  return float(d->tet_Slider->value())/100.0f;
-}
-
-bool Scene_c3t3_item::eventFilter(QObject *, QEvent *event)
-{
-  if(event->type() == QEvent::MouseButtonRelease)
-  {
-    redraw();
-  }
-  return false;
-}
-=======
   getEdgeContainer(CNC)->allocate(
         Ec::Vertices,
         d->positions_lines_not_in_complex.data(),
         static_cast<int>(d->positions_lines_not_in_complex.size()*sizeof(float)));
->>>>>>> 77c9ac05
 
   d->positions_lines_not_in_complex_size = d->positions_lines_not_in_complex.size();
   QApplication::restoreOverrideCursor();
@@ -1563,73 +402,8 @@
   return d->is_surface;
 }
 
-<<<<<<< HEAD
-void Scene_c3t3_item::computeElements()const
-{
-  QApplication::setOverrideCursor(Qt::WaitCursor);
-  const_cast<Scene_c3t3_item*>(this)->d->computeElements();
-
-  getTriangleContainer(C3t3_faces)->allocate(
-        Tc::Flat_vertices, d->positions_poly.data(),
-        static_cast<int>(d->positions_poly.size()*sizeof(float)));
-
-  getTriangleContainer(C3t3_faces)->allocate(
-        Tc::Flat_normals,
-        d->normals.data(),
-        static_cast<int>(d->normals.size()*sizeof(float)));
-
-
-  getTriangleContainer(C3t3_faces)->allocate(
-        Tc::FColors,
-        d->f_colors.data(),
-        static_cast<int>(d->f_colors.size()*sizeof(float)));
-
-  getTriangleContainer(C3t3_faces)->allocate(
-        Tc::Facet_centers,
-        d->positions_barycenter.data(),
-        static_cast<int>(d->positions_barycenter.size()*sizeof(float)));
-
-  getTriangleContainer(C3t3_faces)->allocate(
-        Tc::Subdomain_indices, d->subdomain_ids.data(),
-        static_cast<int>(d->subdomain_ids.size()*sizeof(float)));
-
-
-  d->positions_poly_size = d->positions_poly.size();
-
-  getEdgeContainer(C3t3_edges)->allocate(
-        Ec::Vertices,
-        d->positions_lines.data(),
-        static_cast<int>(d->positions_lines.size()*sizeof(float)));
-  d->positions_lines_size = d->positions_lines.size();
-
-  getEdgeContainer(C3t3_edges)->allocate(
-        Ec::Subdomain_indices, d->subdomain_ids.data(),
-        static_cast<int>(d->subdomain_ids.size()*sizeof(float)));
-
-  getEdgeContainer(CNC)->allocate(
-        Ec::Vertices,
-        d->positions_lines_not_in_complex.data(),
-        static_cast<int>(d->positions_lines_not_in_complex.size()*sizeof(float)));
-
-  d->positions_lines_not_in_complex_size = d->positions_lines_not_in_complex.size();
-
-  getEdgeContainer(Grid_edges)->allocate(
-        Ec::Vertices,
-        d->positions_grid.data(),
-        static_cast<int>(d->positions_grid.size()*sizeof(float)));
-
-  getPointContainer(C3t3_points)->allocate(
-        Pc::Vertices,
-        d->positions_lines.data(),
-        static_cast<int>(d->positions_lines.size()*sizeof(float)));
-
-  setBuffersFilled(true);
-  QApplication::restoreOverrideCursor();
-}
-=======
 void Scene_c3t3_item::set_sharp_edges_angle(double a) { d->sharp_edges_angle = a; }
 double Scene_c3t3_item::get_sharp_edges_angle() { return d->sharp_edges_angle; }
->>>>>>> 77c9ac05
 
 void Scene_c3t3_item::set_detect_borders(bool b) { d->detect_borders = b;}
 bool Scene_c3t3_item::get_detect_borders() { return d->detect_borders; }
@@ -1649,36 +423,4 @@
 
 }
 
-<<<<<<< HEAD
-const std::set<int>& Scene_c3t3_item::subdomain_indices() const
-{
-  return d->subdomain_indices_;
-}
-
-QColor Scene_c3t3_item::getSubdomainIndexColor(int i) const
-{
-  return d->colors_subdomains[i];
-}
-
-void Scene_c3t3_item::switchVisibleSubdomain(int id)
-{
-  d->visible_subdomain[id] = !d->visible_subdomain[id];
-  int compact_id = d->id_to_compact[id];
-  int i = compact_id/32;
-  int j = compact_id%32;
-
-  d->bs[i][j] = d->visible_subdomain[id];
-}
-
-void Scene_c3t3_item::computeIntersection()
-{
-  for(auto v : CGAL::QGLViewer::QGLViewerPool())
-  {
-    d->computeIntersections(static_cast<CGAL::Three::Viewer_interface*>(v));
-  }
-}
-
-=======
->>>>>>> 77c9ac05
 #include "Scene_c3t3_item.moc"
-
