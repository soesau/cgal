#include <CGAL/Three/Polyhedron_demo_plugin_helper.h>
#include <QMainWindow>
#include <QAction>
#include <QMetaObject>
#include <QMetaMethod>
#include <QtDebug>
#include <QVector>
#include <QSet>
#include <QDockWidget>
<<<<<<< HEAD
#include "MainWindow.h"

=======
using namespace CGAL::Three;
>>>>>>> ff0a41ff
QAction*
Polyhedron_demo_plugin_helper::
getActionFromMainWindow(QMainWindow* mw,
                        QString action_name)
{
  return mw->findChild<QAction*>(action_name);
}

QStringList 
Polyhedron_demo_plugin_helper::actionsNames() const
{
  return QStringList();
}

void
Polyhedron_demo_plugin_helper::
init(QMainWindow* mainWindow, Scene_interface* scene_interface) {
  mw = mainWindow;
  scene = scene_interface;
  Q_FOREACH(QString actionName,actionsNames())
  {
    actions_map[actionName] = getActionFromMainWindow(mw, actionName);
  }
  autoConnectActions();
}

QList<QAction*> 
Polyhedron_demo_plugin_helper::actions() const
{
  return actions_map.values();
}

// Auto-connect actions to slots
void Polyhedron_demo_plugin_helper::autoConnectActions()
{
  QObject* thisObject = dynamic_cast<QObject*>(this);
  if(!thisObject)
    return;

  const QMetaObject* metaObject = thisObject->metaObject();
  QVector<QMetaMethod> methods;
  QVector<QString> methodsNames;
  QSet<QString> connected;
  for(int i = metaObject->methodOffset();
      i < metaObject->methodCount();
      ++i)
  {
    const int pos = QString(metaObject->method(i).methodSignature()).indexOf('(');
    methodsNames << QString(metaObject->method(i).methodSignature()).left(pos);

    methods << metaObject->method(i);
  }

  Q_FOREACH(QAction* action, actions())
  {
    bool success = false;
//     qDebug("Autoconnecting action \"%s\"...", 
//            action->objectName().toUtf8().data());
    const QMetaObject* action_metaObject = action->metaObject();
    for(int i = action_metaObject->methodOffset();
        i < action_metaObject->methodCount(); ++i)
    {
      QMetaMethod action_method = action_metaObject->method(i);
        
      if(action_method.methodType() == QMetaMethod::Signal)
      {
        const int pos = QString(action_method.methodSignature()).indexOf('(');
        QString methodName = QString(action_method.methodSignature()).left(pos);

        QString slotName = 
          QString("on_%1_%2").arg(action->objectName()).arg(methodName);
//         qDebug() << thisObject->tr("Slot %1 (%2)...").arg(slotName).arg(i);
        int index = methodsNames.indexOf(slotName);
        if(index>=0 && !connected.contains(slotName)) 
        {
            const bool ok = QObject::connect(action, 
                             qPrintable(QString("2%1").arg(QString(action_method.methodSignature()))),
                             thisObject,
                             qPrintable(QString("1%1").arg(QString(methods[index].methodSignature()))));

          if(!ok)
          {
            qDebug() << thisObject->tr("Cannot connect method %1.%2 to slot %3!")
              .arg(action->objectName())
              .arg(QString(action_method.methodSignature()))
              .arg(QString(methods[index].methodSignature()));
          }
          else {
//             qDebug("  ->Connected!");
            success = true;
            connected << slotName;
          }
        }
//         else {
//           qDebug(" nothing found!\n");
//         }
      }
    } // end for each method of action
    if(!success)
      qDebug("ERROR: Failed to autoconnect the action \"%s\"!",
             action->objectName().toUtf8().data());
  } // end foreach action of actions()
}

void Polyhedron_demo_plugin_helper::add_dock_widget(QDockWidget* dock_widget) 
{
  mw->addDockWidget(Qt::LeftDockWidgetArea, dock_widget);

  QList<QDockWidget*> dockWidgets = mw->findChildren<QDockWidget*>();
  int counter = 0;
  Q_FOREACH(QDockWidget* dock, dockWidgets) {
    if( mw->dockWidgetArea(dock) != Qt::LeftDockWidgetArea ||
        dock == dock_widget ) 
    { continue; }

    if(++counter > 1) {
      mw->tabifyDockWidget(dock, dock_widget);
      return;
    }
  }
}<|MERGE_RESOLUTION|>--- conflicted
+++ resolved
@@ -7,12 +7,10 @@
 #include <QVector>
 #include <QSet>
 #include <QDockWidget>
-<<<<<<< HEAD
+
 #include "MainWindow.h"
 
-=======
 using namespace CGAL::Three;
->>>>>>> ff0a41ff
 QAction*
 Polyhedron_demo_plugin_helper::
 getActionFromMainWindow(QMainWindow* mw,
@@ -119,12 +117,12 @@
 
 void Polyhedron_demo_plugin_helper::add_dock_widget(QDockWidget* dock_widget) 
 {
-  mw->addDockWidget(Qt::LeftDockWidgetArea, dock_widget);
+  mw->addDockWidget(::Qt::LeftDockWidgetArea, dock_widget);
 
   QList<QDockWidget*> dockWidgets = mw->findChildren<QDockWidget*>();
   int counter = 0;
   Q_FOREACH(QDockWidget* dock, dockWidgets) {
-    if( mw->dockWidgetArea(dock) != Qt::LeftDockWidgetArea ||
+    if( mw->dockWidgetArea(dock) != ::Qt::LeftDockWidgetArea ||
         dock == dock_widget ) 
     { continue; }
 
