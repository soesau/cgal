--- conflicted
+++ resolved
@@ -24,7 +24,6 @@
     Q_INTERFACES(Polyhedron_demo_plugin_interface)
     Q_PLUGIN_METADATA(IID "com.geometryfactory.PolyhedronDemo.PluginInterface/1.0")//New for Qt5 version !
 public:
-<<<<<<< HEAD
     bool applicable(QAction*) const {
         return qobject_cast<Scene_polyhedron_item*>(scene->item(scene->mainSelectionIndex()))
                 || qobject_cast<Scene_polyhedron_selection_item*>(scene->item(scene->mainSelectionIndex()));
@@ -36,20 +35,6 @@
         mw = mainWindow;
         scene = scene_interface;
         messages = m;
-=======
-  bool applicable(QAction*) const { 
-    return qobject_cast<Scene_polyhedron_item*>(scene->item(scene->mainSelectionIndex()))
-        || qobject_cast<Scene_polyhedron_selection_item*>(scene->item(scene->mainSelectionIndex())); 
-  }
-  void print_message(QString message) { messages->information(message); }
-  QList<QAction*> actions() const { return QList<QAction*>() << actionSelection; }
-  using Polyhedron_demo_plugin_helper::init;
-  void init(QMainWindow* mainWindow, Scene_interface* scene_interface, Messages_interface* m) {
-    mw = mainWindow;
-    scene = scene_interface;
-    messages = m;
->>>>>>> f44c8242
-
         actionSelection = new QAction(tr("Selection"), mw);
         connect(actionSelection, SIGNAL(triggered()), this, SLOT(selection_action()));
 
