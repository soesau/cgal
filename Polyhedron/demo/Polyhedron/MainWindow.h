--- conflicted
+++ resolved
@@ -454,17 +454,14 @@
   QLineEdit operationSearchBar;
   QWidgetAction* searchAction;
   QString def_save_dir;
-<<<<<<< HEAD
+  QMap<QString, QPair<QStringList, QString> >plugin_metadata_map;
+  QMap<QString, bool> ignored_map;
+  const QStringList& accepted_keywords;
   
 private Q_SLOTS:
   void on_actionAdd_Viewer_triggered();
   void on_action_Organize_Viewers_triggered();
   void recenterViewer();
-=======
-  QMap<QString, QPair<QStringList, QString> >plugin_metadata_map;
-  QMap<QString, bool> ignored_map;
-  const QStringList& accepted_keywords;
->>>>>>> 160ec157
 };
   
 struct SubViewer : public QMdiSubWindow
