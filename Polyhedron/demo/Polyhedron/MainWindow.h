#ifndef MAINWINDOW_H
#define MAINWINDOW_H
#include "config.h"
#include "MainWindow_config.h"

#include <QtOpenGL/qgl.h>
#include <CGAL/Qt/DemosMainWindow.h>
#include <CGAL/Three/Three.h>

#include <QScriptEngine>
#include <QScriptable>


#include <QVector>
#include <QList>
#include <QFileInfo>
#include <QStringList>
#include <QSet>
#include <QMap>
#include <QModelIndex>
#include <QMdiSubWindow>
#include <QLineEdit>

class Scene;
class Viewer;
struct SubViewer;
class QTreeView;
class QMenu;
class QWidgetAction;
namespace CGAL {
namespace Three{
class Polyhedron_demo_io_plugin_interface;
class Polyhedron_demo_plugin_interface;
class Scene_item;
class Viewer_interface;
}
namespace qglviewer{
class Vec;
}
}

class QSortFilterProxyModel;

namespace Ui {
  class MainWindow;
  class SubViewer;
  class Statistics_on_item_dialog;
}

#include "Messages_interface.h"

/*!
 * \brief The main window of the applicatipon.
 *
 * It contains all the widgets, the menus and the elements of interface
 * of the application.*/

class MAINWINDOW_EXPORT MainWindow : 
  public CGAL::Qt::DemosMainWindow,
  public Messages_interface,
  public CGAL::Three::Three,
  protected QScriptable
{
  Q_OBJECT
  Q_INTERFACES(Messages_interface)
public:
  //! \brief Global state of the application.
  //!
  //! A plugin that outputs a `Facegraph_item` will match the input type for the output.
  //! But when the input is not a `Facegraph_item`, the plugin will use this state to know what type to use.
  enum Face_graph_mode{
    SURFACE_MESH=0,
    POLYHEDRON
  };
  /*! \brief The constructor
   *
   * It links the class with its UI file and sets it up.
   * It also saves pointers to viewer and the Geometric Objects view.
   * Then it creates and initializes the scene and do the
   * connexions with the UI. Finally it loads the plugins.*/

  MainWindow(const QStringList& keywords, bool verbose = false,QWidget* parent = 0);
  ~MainWindow();

  /*! Finds an IO plugin.
   * throws std::invalid_argument if no loader with that argument can be found
   @returns the IO plugin associated with `loader_name`*/
  CGAL::Three::Polyhedron_demo_io_plugin_interface* findLoader(const QString& loader_name) const;

  /*! \brief Loads an item with a given loader.
   *
   * throws `std::logic_error` if loading does not succeed or
   * `std::invalid_argument` if `fileinfo` specifies an invalid file*/
  CGAL::Three::Scene_item* loadItem(QFileInfo fileinfo, CGAL::Three::Polyhedron_demo_io_plugin_interface*);
  void computeViewerBBox(CGAL::qglviewer::Vec &min, CGAL::qglviewer::Vec &max);
  void updateViewerBbox(Viewer* vi, bool recenter, CGAL::qglviewer::Vec min, 
                        CGAL::qglviewer::Vec max);
Q_SIGNALS:
  //! Is emitted when the Application is closed.
  void on_closure();
  //! Is emitted when a group is expanded.
  void expanded(QModelIndex);
  //! Is emitted when a group is collapsed.
  void collapsed(QModelIndex);
  //! Is emitted when a subviewer is created
  void newViewerCreated(QObject*);
  //! Is emitted when a subviewer is destroyed
  void viewerDestroyed(QObject*);


public Q_SLOTS:
  //!Creates a new group and adds it to the scene.
  void makeNewGroup();
  //! Re-computes the viewer's Bbox
  //! If `b` is true, recenters the scene.
  void updateViewersBboxes(bool recenter);
  //! Opens a script or a file with the default loader if there is.
  void open(QString) Q_DECL_OVERRIDE;
  //! Is called when the up button is pressed.
  void on_upButton_pressed();
  //! Is called when the down button is pressed.
  void on_downButton_pressed();
  //! COllapses the groups that were before the Geometric Objects view was re-drawn.
  void restoreCollapseState();
  //! Expands a group
  void setExpanded(QModelIndex);
  //! Collapses a group.
  void setCollapsed(QModelIndex);
  //! checks if a file matches `filters`
  bool file_matches_filter(const QString& filters, const QString& filename);
  void reset_default_loaders();
  //!Prints a dialog containing statistics on the selected polyhedrons.
  void statisticsOnItem();
  /*! Open a file with a given loader, and return true if it was successful.
   This slot is for use by scripts.*/
  bool open(QString filename, QString loader_name);

  /*! Reloads an item. Expects to be called by a QAction with the
   index of the item to be reloaded as data attached to the action.
   The index must identify a valid `Scene_item`.*/
  void reloadItem();
  
  //! Loads a script. Returns true if it worked.
  bool loadScript(QString filename);

  //! Loads a script. Returns true if it worked.
  bool loadScript(QFileInfo);

  /*!
   * Gives the keyboard input focus to the widget searchEdit.
   */
  void setFocusToQuickSearch();

  /*!
   * Clears the current selection and selects the scene_item with
   * the index i in the Geometric Objects view.
   */
  void selectSceneItem(int i);
  /*!
   * Clears the current selection and selects the scene_items with
   * indices in is in the Geometric Objects view.
   */
  void selectSceneItems(QList<int> i);
  /*!
   * Prints coordinates of a point and its distance to the last
   * position printed by this function.
   */
  void showSelectedPoint(double, double, double);
  /*!
   * Removes an item from the current selection.
   */
  void unSelectSceneItem(int i);
  /*!
   * Clears the current selection and select all the scene_items
   * in the Geometric Objects view.
   */
  void selectAll();
  /*!
   * Assigns a different color to each selected item.
   */
  void colorItems();

  /*!
   * Adds the scene_item with the index i in the Geometric Objects view to the
   * current selection. Calls itemChanged(i) from the scene.
   */
  void addSceneItemInSelection(int i);

  /*!
   * Removes the scene_item with the index i in the Geometric Objects view to the
   * current selection.
   */
  void removeSceneItemFromSelection(int i);

  /*!
   * Sets the modifiers of the viewer.
   */
  void setAddKeyFrameKeyboardModifiers(Qt::KeyboardModifiers);
  /*!
   * Set the visibility of all actions from the targeted menu
   * and its submenus to false and disables them.
   */
  void clearMenu(QMenu*);
  /*!
   * Enables and sets the targeted action's visibility to true.
   * Does the same in all the menus of the widgets associated with
   * this action.
   */
  void addAction(QAction*);
  /*!
   * Creates an action with text actionText named actionName and
   * adds it to the menu menuName. If menuName does not exist,
   * it is created.
   */
  void addAction(QString actionName,
                 QString actionText,
                 QString menuName);
  
  /*! Sets the scene center to the target position and makes the
  * scene slide to this new center. Also sets the pivotPoint of
  * the camera to this position.
  */
 void viewerShow(CGAL::Three::Viewer_interface *viewer, float, float, float);
 /*!
  * Sets the scene center to be the center of the target BBox.
  * Also sets the pivotPoint of the camera to this position.
  */
 void viewerShow(float, float, float, float, float, float);
 /*!
  * Centers the scene on the target object.
  */
 void viewerShowObject();
  /*!
   * Displays a text preceded by the mention "INFO :".
   */
  void message_information(QString) Q_DECL_OVERRIDE;
  /*!
   * Displays a blue text preceded by the mention "WARNING :".
   */
  void message_warning(QString) Q_DECL_OVERRIDE;
  /*!
   * Displays a red text preceded by the mention "ERROR :".
   */
  void message_error(QString) Q_DECL_OVERRIDE;

    //!Displays a text in the chosen html color with the chosen html font.

  void message(QString, QString, QString = QString("normal"));

    //!Returns true if the target plugin is present. If not, returns false.
  bool hasPlugin(const QString&) const;
  /*!
   * If able, finds a script debugger and interrupts current action. Default
   * value for parameter is true.
   */
  void enableScriptDebugger(bool = true);

  /// This slot is used to test exception handling in Qt Scripts.
  void throw_exception();

  /*!
   * Writes the statistics dialog content in a text file.
   */
  void exportStatistics();
protected Q_SLOTS:

   //!Gets the new selected item(s) from the Geometric Objects view and updates the scene
   //!and viewer accordingly.
  /*!
   * Set the scene selected item or selected item list. Sets the manipulated
   * frame of the viewer to the new selected item's and calls update().
   */
  void selectionChanged();
  //! Scrolls to the new selected item from its name in the Geometric Objects list.
  void recenterSceneView(const QModelIndex &id);

  /*!
   * Invoques a context menu for the currently selected item at the requested
   * position.
   */
  void contextMenuRequested(const QPoint& global_pos);
  /*!
   * Invoques a context menu for the requested item at the requested
   * position.
   */
  void showSceneContextMenu(int selectedItemIndex,
                            const QPoint& global_pos);

  //!This is an overloaded function. Invoques a context menu at the requested
  //!position.
  /*!
   * If the widget which received the request is not the Geometric Objects view, the index
   * chosen by default for the menu is the one of the currently selected item.
   * If it is the Geometric Objects view, then the index of the clicked item is collected.
   * If this index is valid, then it is used for the menu. If not, the function
   * returns.
   */
  void showSceneContextMenu(const QPoint& local_pos_of_treeview);

  //!Prints information about the currently selected item if able.
  void updateInfo();
  //!Prints graphical information about the currently selected item if able.
  void updateDisplayInfo();
  //!Sets the current manipulated frame to 0.
  void removeManipulatedFrame(CGAL::Three::Scene_item*);

  // settings
  //!Closes the main window.
  void quit();
  //!Reads the plugin_blacklist contents and apply them.
  void readSettings();
  //!Sets up the plugin_blacklist.
  void writeSettings();

  // load, erase, duplicate
  //!Loops on on_actionErase_triggered();
  void on_actionEraseAll_triggered();
  //!Opens a dialog to open one or several files.
  void on_actionLoad_triggered();
  //!Erases the selected items. Returns true if items remain in the Geometric Objects view.
  bool on_actionErase_triggered();
  //!Duplicates the selected item and selects the new item.
  void on_actionDuplicate_triggered();
  //!If QT_SCRIPT_LIB is defined, opens a dialog to choose a script.
  void on_actionLoadScript_triggered();
  //!Loads a plugin from a specified directory
  void on_actionLoadPlugin_triggered();
  // Show/Hide
  //!Swap the visibility of the selected item(s).
  void on_actionShowHide_triggered();
  //!Pops a dialog to change the max TextItems
  void setMaxTextItemsDisplayed(int val);
  void setTransparencyPasses(int val);
  // Select A/B
  //!Sets the selected item as item_A.
  void on_actionSetPolyhedronA_triggered();
  //!Sets the selected item as Item_B.
  void on_actionSetPolyhedronB_triggered();

  //Preferences edition
  //!Opens the Preferences dialog.
  void on_actionPreferences_triggered();
  //!Save selected items if able.
  void on_action_Save_triggered(); 
  // save as...
  //!Opens a dialog to save selected item if able.
  void on_actionSaveAs_triggered(); 
  //!Calls the function save of the current plugin if able.
  void save(QString filename, CGAL::Three::Scene_item* item);
  //!Calls the function saveSnapShot of the viewer.
  void on_actionSaveSnapshot_triggered();
  //!Opens a Dialog to choose a color and make it the background color.
  void setBackgroundColor();
  //!Opens a Dialog to change the lighting settings
  void setLighting_triggered();
  //!Returns the position and orientation of the current camera frame.
    QString cameraString(CGAL::Three::Viewer_interface *v) const;
  //!Hides not available operations and show available operations in all the
  //!menus.
  void filterOperations();
  //!Updates the bounding box and moves the camera to fits the scene.
  void on_actionRecenterScene_triggered();
  //!Resizes the header of the scene view
  void resetHeader();
  //!apply an action named `name` to all selected items
  void propagate_action();
protected:
  QList<QAction*> createSubMenus(QList<QAction*>);
  /*! For each objects in the Geometric Objects view, loads the associated plugins.
   * Gets the property "submenuName" of all the actions and creates submenus.
   * Sorts the Operations menu by name.
   * @see initPlugin(QObject*);
   * @see initIOPlugin(QObject*);
   */
  void loadPlugins();
  /*!
   * \brief Initializes the plugins.
   * Makes pairs between plugins and object names and fills the Operations menu.
   * Called only once.
   */
  bool initPlugin(QObject*);
  //!Initializes the IO plugin for the target object.
  bool initIOPlugin(QObject*);
  /*!
   * Calls writeSettings() and set the flag accepted for the event.
   * @see writeSettings()
   */
  void closeEvent(QCloseEvent *event)Q_DECL_OVERRIDE;
  /*! Returns the currently selected item in the Geometric Objects view. Returns -1
   * if none is selected.
   */
  int getSelectedSceneItemIndex() const;
  //! Returns a list of the selected items in the Geometric Objects view.
  QList<int> getSelectedSceneItemIndices() const;
private:
  QObject* getDirectChild(QObject* widget);
  void updateMenus();
  void setupViewer(Viewer* viewer, SubViewer *subviewer);
  bool load_plugin(QString names, bool blacklisted);
  void recurseExpand(QModelIndex index);
  QMap<QString, QMenu*> menu_map;
  QString get_item_stats();
  QString strippedName(const QString &fullFileName);
  void setMenus(QString, QString, QAction *a);
  /// plugin black-list
  QSet<QString> plugin_blacklist;
  QMap<QString, QString > PathNames_map; //For each non-empty plugin directory, contains a vector of plugin names
  QMap<QString, QString > pluginsStatus_map; //For each non-empty plugin directory, contains a vector of plugin names
  Scene* scene;
  Viewer* viewer;
  QSortFilterProxyModel* proxyModel;
  QTreeView* sceneView;
  Ui::MainWindow* ui;
  QVector<CGAL::Three::Polyhedron_demo_io_plugin_interface*> io_plugins;
  QString last_saved_dir;
  QMap<QString,QString> default_plugin_selection;
  // typedef to make Q_FOREACH work
  typedef QPair<CGAL::Three::Polyhedron_demo_plugin_interface*, QString> PluginNamePair;
  QVector<PluginNamePair > plugins;
  //!Called when "Add new group" in the file menu is triggered.
  QAction* actionAddToGroup;
  QAction* actionResetDefaultLoaders;
  CGAL::Three::Three* three;
  void print_message(QString message) { messages->message_information(message); }
  Messages_interface* messages;

  QDialog *statistics_dlg;
  Ui::Statistics_on_item_dialog* statistics_ui;
  bool verbose;
  void insertActionBeforeLoadPlugin(QMenu*, QAction *actionToInsert);

#ifdef QT_SCRIPT_LIB
  QScriptEngine* script_engine;
public:
  /*! Evaluates a script and search for uncaught exceptions. If quiet is false, prints the
   *backtrace of the uncaught exceptions.
   */
  void evaluate_script(QString script, 
                       const QString & fileName = QString(),
                       const bool quiet = false);
  //! Calls evaluate_script(script, filename, true).
  void evaluate_script_quiet(QString script, 
                             const QString & fileName = QString());
#endif
public Q_SLOTS:
  void on_actionSa_ve_Scene_as_Script_triggered();
  void toggleFullScreen();
  void setDefaultSaveDir();
  void invalidate_bbox(bool do_recenter);
private:
  SubViewer* viewer_window;
  QList<QDockWidget *> visibleDockWidgets;
  QLineEdit operationSearchBar;
  QWidgetAction* searchAction;
  QString def_save_dir;
  bool bbox_need_update;
  QMap<QString, QPair<QStringList, QString> >plugin_metadata_map;
  QMap<QString, bool> ignored_map;
  const QStringList& accepted_keywords;
<<<<<<< HEAD
  
private Q_SLOTS:
  void on_actionAdd_Viewer_triggered();
  void on_action_Organize_Viewers_triggered();
  void recenterViewer();
=======

>>>>>>> fdd83579
private:
  QMap<QAction*, QMenu*> action_menu_map;
};
  
struct SubViewer : public QMdiSubWindow
{
  Q_OBJECT
public:
  MainWindow* mw;
  Viewer* viewer;
  QMenu* viewMenu;

  SubViewer(QWidget *parent, MainWindow* mw, Viewer *mainviewer);
  ~SubViewer();
public Q_SLOTS:
  void recenter();
  /*! Opens a Dialog to enter coordinates of the new center point and sets it
   * with viewerShow.
   *@see viewerShow(float, float, float, float, float, float)
   */
  void lookat();
  void color();
protected:
  void closeEvent(QCloseEvent *closeEvent)Q_DECL_OVERRIDE;
  void changeEvent(QEvent *event) Q_DECL_OVERRIDE;
private:
  bool is_main;
};
#endif // ifndef MAINWINDOW_H<|MERGE_RESOLUTION|>--- conflicted
+++ resolved
@@ -457,15 +457,12 @@
   QMap<QString, QPair<QStringList, QString> >plugin_metadata_map;
   QMap<QString, bool> ignored_map;
   const QStringList& accepted_keywords;
-<<<<<<< HEAD
-  
+
 private Q_SLOTS:
   void on_actionAdd_Viewer_triggered();
   void on_action_Organize_Viewers_triggered();
   void recenterViewer();
-=======
-
->>>>>>> fdd83579
+  
 private:
   QMap<QAction*, QMenu*> action_menu_map;
 };
