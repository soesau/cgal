--- conflicted
+++ resolved
@@ -260,20 +260,11 @@
     return this->poly_item->polyhedron();
   }
 
-<<<<<<< HEAD
     using Scene_polyhedron_item_decorator::draw;
     virtual void draw(CGAL::Three::Viewer_interface*) const;
     virtual void draw_edges() const { }
     virtual void draw_edges(CGAL::Three::Viewer_interface*) const;
     virtual void draw_points(CGAL::Three::Viewer_interface*) const;
-=======
-// drawing
-  using Scene_polyhedron_item_decorator::draw;
-  virtual void draw(Viewer_interface*) const;
-  virtual void draw_edges() const { }
-  virtual void draw_edges(Viewer_interface*) const;
-  virtual void draw_points(Viewer_interface*) const;
->>>>>>> 811c64fe
 
   bool supportsRenderingMode(RenderingMode m) const { return (m==Flat); }
 
