--- conflicted
+++ resolved
@@ -1210,23 +1210,16 @@
 
   item = loader->load(fileinfo);
   QApplication::restoreOverrideCursor();
-<<<<<<< HEAD
+      return 0;
   if( loader->name() != "camera_positions_plugin")
   {
     if(!item ) {
-      throw std::logic_error(QString("Could not load item from file %1 using plugin %2")
-                             .arg(fileinfo.absoluteFilePath()).arg(loader->name()).toStdString());
-    }
-    
-    item->setProperty("source filename", fileinfo.absoluteFilePath());
-    item->setProperty("loader_name", loader->name());
-=======
-  if(!item) {
       QMessageBox::warning(this, tr("Error"),
                            QString("Could not load item from file %1 using plugin %2")
                                                       .arg(fileinfo.absoluteFilePath()).arg(loader->name()));
-      return 0;
->>>>>>> 6c6244d9
+    }
+    item->setProperty("source filename", fileinfo.absoluteFilePath());
+    item->setProperty("loader_name", loader->name());
   }
   return item;
 }
