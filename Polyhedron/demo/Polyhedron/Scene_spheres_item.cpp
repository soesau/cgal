--- conflicted
+++ resolved
@@ -241,11 +241,7 @@
 }
 void Scene_spheres_item::add_sphere(const Sphere &sphere, std::size_t index,  CGAL::Color color)
 {
-<<<<<<< HEAD
-  if(index > d->spheres.size()-1)
-=======
   if((int)index > (int)d->spheres.size() - 1)
->>>>>>> 194cdcf5
     d->spheres.resize(index+1);
 
   d->spheres[index].push_back(std::make_pair(sphere, color));
