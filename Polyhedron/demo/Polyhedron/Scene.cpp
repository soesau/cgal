#include <CGAL/check_gl_error.h>
#include "config.h"
#include "Scene.h"
#include "Scene_item.h"

#include <QObject>
#include <QMetaObject>
#include <QString>
#include <QGLWidget>
#include <QEvent>
#include <QMouseEvent>
#include <QPainter>
#include <QColorDialog>
#include <QApplication>
#include <QPointer>
#include <QList>

namespace {
  void CGALglcolor(QColor c)
  {
    ::glColor4d(c.red()/255.0, c.green()/255.0, c.blue()/255.0, c.alpha()/255.0);
  }
}

Scene::Scene(QObject* parent)
  : QAbstractListModel(parent),
    selected_item(-1),
    item_A(-1),
    item_B(-1)
{
  connect(this, SIGNAL(selectionRay(double, double, double, 
                                    double, double, double)),
          this, SLOT(setSelectionRay(double, double, double, 
                                     double, double, double)));
}

Scene::Item_id
Scene::addItem(Scene_item* item, bool update_view)
{
  m_entries.push_back(item);

  connect(item, SIGNAL(itemChanged()),
          this, SLOT(itemChanged()));
  if (update_view)
    emit updated_bbox();
  emit updated();
  QAbstractListModel::reset();
  Item_id id = m_entries.size() - 1;
  emit newItem(id);
  return id;
}

Scene_item*
Scene::replaceItem(Scene::Item_id index, Scene_item* item, bool update_view)
{
  if(index < 0 || index >= m_entries.size())
    return 0;

  connect(item, SIGNAL(itemChanged()),
          this, SLOT(itemChanged()));
  std::swap(m_entries[index], item);

<<<<<<< HEAD
  if ( item->isFinite() && !item->isEmpty() &&
       m_entries[index]->isFinite() && !m_entries[index]->isEmpty() &&
        item->bbox()!=m_entries[index]->bbox() )
  {
    emit updated_bbox();
  }
=======
  if (update_view)
    emit updated_bbox();
>>>>>>> ceae1a1f
  emit updated();
  itemChanged(index);
  // QAbstractListModel::reset();
  return item;
}

int
Scene::erase(int index)
{
  if(index < 0 || index >= m_entries.size())
    return -1;

  Scene_item* item = m_entries[index];
  emit itemAboutToBeDestroyed(item);
  delete item;
  m_entries.removeAt(index);

  selected_item = -1;
  emit updated();
  QAbstractListModel::reset();

  if(--index >= 0)
    return index;
  if(!m_entries.isEmpty())
    return 0;
  return -1;
}

int
Scene::erase(QList<int> indices)
{
  QList<Scene_item*> to_be_removed;

  int max_index = -1;
  Q_FOREACH(int index, indices) {
    if(index < 0 || index >= m_entries.size())
      continue;
    max_index = (std::max)(max_index, index);
    Scene_item* item = m_entries[index];
    to_be_removed.push_back(item);
    emit itemAboutToBeDestroyed(item);
    delete item;
  }

  Q_FOREACH(Scene_item* item, to_be_removed) {
    m_entries.removeAll(item);
  }

  selected_item = -1;
  emit updated();
  QAbstractListModel::reset();

  int index = max_index + 1 - indices.size();
  if(index >= m_entries.size()) {
    index = m_entries.size() - 1;
  }
  if(index >= 0)
    return index;
  if(!m_entries.isEmpty())
    return 0;
  return -1;
}

Scene::~Scene()
{
  Q_FOREACH(Scene_item* item_ptr, m_entries)
  {
    delete item_ptr;
  }
  m_entries.clear();
}

Scene_item*
Scene::item(Item_id index) const
{
  return m_entries.value(index); // QList::value checks bounds
}

int
Scene::numberOfEntries() const
{
  return m_entries.size();
}

// Duplicate a scene item.
// Return the ID of the new item (-1 on error).
Scene::Item_id
Scene::duplicate(Item_id index)
{
  if(index < 0 || index >= m_entries.size())
    return -1;

  const Scene_item* item = m_entries[index];
  Scene_item* new_item = item->clone();
  if(new_item) {
    new_item->setName(tr("%1 (copy)").arg(item->name()));
    new_item->setColor(item->color());
    new_item->setVisible(item->visible());
    addItem(new_item);
    return m_entries.size() - 1;
  }
  else
    return -1;
}

void Scene::initializeGL()
{
}

// workaround for Qt-4.2.
#if QT_VERSION < 0x040300
#  define lighter light
#endif

bool 
Scene::keyPressEvent(QKeyEvent* e){
  bool res=false;
  for (QList<int>::iterator it=selected_items_list.begin(),endit=selected_items_list.end();
       it!=endit;++it)
  {
    Scene_item* item=m_entries[*it];
    res |= item->keyPressEvent(e);
  }
  return res;
}

void 
Scene::draw()
{
  draw_aux(false, 0);
}
void
Scene::draw(Viewer_interface* viewer)
{
  draw_aux(false, viewer);
}
void 
Scene::drawWithNames()
{
  draw_aux(true, 0);
}
void
Scene::drawWithNames(Viewer_interface* viewer)
{
  draw_aux(true, viewer);
}

void 
Scene::draw_aux(bool with_names, Viewer_interface* viewer)
{
  // Flat/Gouraud OpenGL drawing
  for(int index = 0; index < m_entries.size(); ++index)
  {
    if(with_names) {
      ::glPushName(index);
    }
    Scene_item& item = *m_entries[index];
    if(item.visible())
    {
      if(item.renderingMode() == Flat || item.renderingMode() == FlatPlusEdges || item.renderingMode() == Gouraud)
      {
	::glEnable(GL_LIGHTING);
	::glPolygonMode(GL_FRONT_AND_BACK,GL_FILL);
        ::glPointSize(2.f);
        ::glLineWidth(1.0f);
	if(index == selected_item)
	  CGALglcolor(item.color().lighter(120));
	else
	  CGALglcolor(item.color());
	if(item.renderingMode() == Gouraud)
	  ::glShadeModel(GL_SMOOTH);
	else
	  ::glShadeModel(GL_FLAT);

        if(CGAL::check_gl_error(__FILE__, __LINE__)) {
          std::cerr << "GL error was before the drawing of the item \""
                    << qPrintable(item.name()) << "\"\n"
                    << "  with_name = " << std::boolalpha << with_names
                    << std::endl;
        }
        if(viewer)
          item.draw(viewer);
        else
          item.draw();
        if(CGAL::check_gl_error(__FILE__, __LINE__)) {
          std::cerr << "GL error was after the drawing of the item \""
                    << qPrintable(item.name()) << "\"\n"
                    << "  with_name = " << std::boolalpha << with_names
                    << std::endl;
        }
      }
    }
    if(with_names) {
      ::glPopName();
    }
  }

  // Wireframe OpenGL drawing
  for(int index = 0; index < m_entries.size(); ++index)
  {
    if(with_names) {
      ::glPushName(index);
    }
    Scene_item& item = *m_entries[index];
    if(item.visible())
    {
      if(item.renderingMode() == FlatPlusEdges || item.renderingMode() == Wireframe)
      {
        ::glDisable(GL_LIGHTING);
        ::glPolygonMode(GL_FRONT_AND_BACK,GL_LINE);
        ::glPointSize(2.f);
        ::glLineWidth(1.0f);
        if(index == selected_item)
          CGALglcolor(Qt::black);
        else
          CGALglcolor(item.color().lighter(50));

        if(viewer)
          item.draw_edges(viewer);
        else
          item.draw_edges();
      }
      else{
        if( item.renderingMode() == PointsPlusNormals ){
        ::glDisable(GL_LIGHTING);
        ::glPolygonMode(GL_FRONT_AND_BACK,GL_LINE);
        ::glPointSize(2.f);
        ::glLineWidth(1.0f);
        if(index == selected_item)
          CGALglcolor(item.color().lighter(120));
        else
          CGALglcolor(item.color());
        if(viewer)
          item.draw_edges(viewer);
        else
          item.draw_edges();
        }
      }
      if(with_names) {
        ::glPopName();
      }
    }
  }

  // Points OpenGL drawing
  for(int index = 0; index < m_entries.size(); ++index)
  {
    if(with_names) {
      ::glPushName(index);
    }
    Scene_item& item = *m_entries[index];
    if(item.visible())
    {
      if(item.renderingMode() == Points  || item.renderingMode() == PointsPlusNormals)
      {
        ::glDisable(GL_LIGHTING);
        ::glPolygonMode(GL_FRONT_AND_BACK,GL_POINT);
        ::glPointSize(2.f);
        ::glLineWidth(1.0f);
        if(index == selected_item)
          CGALglcolor(Qt::black);
        else
          CGALglcolor(item.color().lighter(50));

        if(viewer)
          item.draw_points(viewer);
        else
          item.draw_points();
      }
      if(with_names) {
        ::glPopName();
      }
    }
  }
}

// workaround for Qt-4.2 (see above)
#undef lighter

int 
Scene::rowCount(const QModelIndex & parent) const
{
  if (parent.isValid())
    return 0;
  else
    return m_entries.size();
}

int 
Scene::columnCount(const QModelIndex & parent) const
{
  if (parent.isValid())
    return 0;
  else
    return NumberOfColumns;
}

QVariant 
Scene::data(const QModelIndex &index, int role) const
{
  if (!index.isValid())
    return QVariant();

  if(index.row() < 0 || index.row() >= m_entries.size())
    return QVariant();

  if(role == ::Qt::ToolTipRole)
  {
    return m_entries[index.row()]->toolTip();
  }
  switch(index.column())
  {
  case ColorColumn:
    if(role == ::Qt::DisplayRole || role == ::Qt::EditRole)
      return m_entries.value(index.row())->color();
    else if(role == ::Qt::DecorationRole)
      return m_entries.value(index.row())->color();
    break;
  case NameColumn:
    if(role == ::Qt::DisplayRole || role == ::Qt::EditRole)
      return m_entries.value(index.row())->name();
    if(role == ::Qt::FontRole)
      return m_entries.value(index.row())->font();
    break;
  case RenderingModeColumn:
    if(role == ::Qt::DisplayRole) {
      return m_entries.value(index.row())->renderingModeName();
    }
    else if(role == ::Qt::EditRole) {
      return static_cast<int>(m_entries.value(index.row())->renderingMode());
    }
    else if(role == ::Qt::TextAlignmentRole) {
      return ::Qt::AlignCenter;
    }
    break;
  case ABColumn:
    if(role == ::Qt::DisplayRole) {
      if(index.row() == item_A)
	return "A";
      if(index.row() == item_B)
	return "B";
    }
    else if(role == ::Qt::TextAlignmentRole) {
      return ::Qt::AlignCenter;
    }
    break;
  case VisibleColumn:
    if(role == ::Qt::DisplayRole || role == ::Qt::EditRole)
      return m_entries.value(index.row())->visible();
    break;
  default:
    return QVariant();
  }
  return QVariant();
}

QVariant 
Scene::headerData ( int section, ::Qt::Orientation orientation, int role ) const
{
  if(orientation == ::Qt::Horizontal)  {
    if (role == ::Qt::DisplayRole)
    {
      switch(section)
      {
      case NameColumn:
	return tr("Name");
	break;
      case ColorColumn:
	return tr("Color");
	break;
      case RenderingModeColumn:
	return tr("Mode");
      case ABColumn:
	return tr("A/B");
	break;
      case VisibleColumn:
	return tr("View");
	break;
      default:
	return QVariant();
      }
    }
    else if(role == ::Qt::ToolTipRole) {
      if(section == RenderingModeColumn) {
	return tr("Rendering mode (points/wireframe/flat/flat+edges/Gouraud)");
      }
      else if(section == ABColumn) {
	return tr("Selection A/Selection B");
      }
    }
  }
  return QAbstractListModel::headerData(section, orientation, role);
}

Qt::ItemFlags 
Scene::flags ( const QModelIndex & index ) const
{
  if (index.isValid() && index.column() == NameColumn) {
    return QAbstractListModel::flags(index) | ::Qt::ItemIsEditable;
  }
  else {
    return QAbstractListModel::flags(index); 
  }
}

bool 
Scene::setData(const QModelIndex &index, 
	       const QVariant &value,
	       int role)
{
  if( role != ::Qt::EditRole || !index.isValid() )
    return false;

  if(index.row() < 0 || index.row() >= m_entries.size())
    return false;

  Scene_item* item = m_entries[index.row()];
  if(!item) return false;
  switch(index.column())
  {
  case NameColumn:
    item->setName(value.toString());
    item->changed();
    emit dataChanged(index, index);
    return true;
    break;
  case ColorColumn:
    item->setColor(value.value<QColor>());
    item->changed();
    emit dataChanged(index, index);
    return true;
    break;
  case RenderingModeColumn:
  {
    RenderingMode rendering_mode = static_cast<RenderingMode>(value.toInt());
    // Find next supported rendering mode
    while ( ! item->supportsRenderingMode(rendering_mode) ) {
      rendering_mode = static_cast<RenderingMode>( (rendering_mode+1) % NumberOfRenderingMode );
    }
    item->setRenderingMode(rendering_mode);
    item->changed();
    emit dataChanged(index, index);
    return true;
    break;
  }
  case VisibleColumn:
    item->setVisible(value.toBool());
    item->changed();
    emit dataChanged(index, index);
    return true;
  default:
    return false;
  }
  return false;
}

Scene::Item_id Scene::mainSelectionIndex() const {
  return selected_item;
}

QList<int> Scene::selectionIndices() const {
  return selected_items_list;
}

int Scene::selectionAindex() const {
  return item_A;
}

int Scene::selectionBindex() const {
  return item_B;
}

QItemSelection Scene::createSelection(int i)
{
  return QItemSelection(QAbstractItemModel::createIndex(i, 0),
    QAbstractItemModel::createIndex(i, LastColumn));
}

QItemSelection Scene::createSelectionAll()
{
  return QItemSelection(QAbstractItemModel::createIndex(0, 0),
    QAbstractItemModel::createIndex(m_entries.size() - 1 , LastColumn));
}

void Scene::itemChanged()
{
  Scene_item* item = qobject_cast<Scene_item*>(sender());
  if(item)
    itemChanged(item);
}

void Scene::itemChanged(Item_id i)
{
  if(i < 0 || i >= m_entries.size())
    return;

  m_entries[i]->changed();
  emit dataChanged(QAbstractItemModel::createIndex(i, 0),
    QAbstractItemModel::createIndex(i, LastColumn));
}

void Scene::itemChanged(Scene_item* item)
{
  item->changed();
  emit dataChanged(QAbstractItemModel::createIndex(0, 0),
    QAbstractItemModel::createIndex(m_entries.size() - 1, LastColumn));
}

bool SceneDelegate::editorEvent(QEvent *event, QAbstractItemModel *model,
				const QStyleOptionViewItem &option,
				const QModelIndex &index)
{
  Scene *scene = static_cast<Scene*>(model);
  Q_ASSERT(scene);
  switch(index.column()) {
  case Scene::VisibleColumn:
    if (event->type() == QEvent::MouseButtonPress) {
      QMouseEvent *mouseEvent = static_cast<QMouseEvent*>(event);
      if(mouseEvent->button() == ::Qt::LeftButton) {
	int x = mouseEvent->pos().x() - option.rect.x();
	if(x >= (option.rect.width() - size)/2 && 
	  x <= (option.rect.width() + size)/2) {
	    model->setData(index, ! model->data(index).toBool() );
	}
      }
      return false; //so that the selection can change
    }
    return true;
    break;
  case Scene::ColorColumn:
    if (event->type() == QEvent::MouseButtonPress) {
      QMouseEvent *mouseEvent = static_cast<QMouseEvent*>(event);
      if(mouseEvent->button() == ::Qt::LeftButton) {
        QColor color = 
          QColorDialog::getColor(model->data(index).value<QColor>(),
                                 0/*,
                                    tr("Select color"),
                                    QColorDialog::ShowAlphaChannel*/);
        if (color.isValid()) {
          model->setData(index, color );
        }
      }
    }
    else if(event->type() == QEvent::MouseButtonDblClick) {
      return true; // block double-click
    }
    return false;
    break;
  case Scene::RenderingModeColumn:
    if (event->type() == QEvent::MouseButtonPress) {
      QMouseEvent *mouseEvent = static_cast<QMouseEvent*>(event);
      if(mouseEvent->button() == ::Qt::LeftButton) {
        // Switch rendering mode
        /*RenderingMode*/int rendering_mode = model->data(index, ::Qt::EditRole).toInt();
        rendering_mode = (rendering_mode+1) % NumberOfRenderingMode;
        model->setData(index, rendering_mode);
      }
    }
    else if(event->type() == QEvent::MouseButtonDblClick) {
      return true; // block double-click
    }
    return false;
    break;
  case Scene::ABColumn:
    if (event->type() == QEvent::MouseButtonPress) {
      if(index.row() == scene->item_B) {
	scene->item_A = index.row();
	scene->item_B = -1;
      }
      else if(index.row() == scene->item_A) {
	scene->item_B = index.row();
	scene->item_A = -1;
      }
      else if(scene->item_A == -1) {
	scene->item_A = index.row();
      }
      else {
	scene->item_B = index.row();
      }
      scene->dataChanged(scene->createIndex(Scene::ABColumn, 0),
	scene->createIndex(Scene::ABColumn, scene->rowCount()));
    }
    return false;
    break;
  default:
    return QItemDelegate::editorEvent(event, model, option, index);
  }
}

void SceneDelegate::paint(QPainter *painter, const QStyleOptionViewItem &option,
			  const QModelIndex &index) const
{
  if (index.column() != Scene::VisibleColumn) {
    QItemDelegate::paint(painter, option, index);
  } else {
    const QAbstractItemModel *model = index.model();
    QPalette::ColorGroup cg = (option.state & QStyle::State_Enabled) ?
      (option.state & QStyle::State_Active) ? QPalette::Normal : QPalette::Inactive : QPalette::Disabled;

    if (option.state & QStyle::State_Selected)
      painter->fillRect(option.rect, option.palette.color(cg, QPalette::Highlight));

    bool checked = model->data(index, ::Qt::DisplayRole).toBool();
    int width = option.rect.width();
    int height = option.rect.height();
    size = (std::min)(width, height);
    int x = option.rect.x() + (option.rect.width() / 2) - (size / 2);;
    int y = option.rect.y() + (option.rect.height() / 2) - (size / 2);
    if(checked) {
      painter->drawPixmap(x, y, checkOnPixmap.scaled(QSize(size, size),
	::Qt::KeepAspectRatio,
	::Qt::SmoothTransformation));
    }
    else {
      painter->drawPixmap(x, y, checkOffPixmap.scaled(QSize(size, size),
	::Qt::KeepAspectRatio,
	::Qt::SmoothTransformation));
    }
    drawFocus(painter, option, option.rect); // since we draw the grid ourselves
  }
}

void Scene::setItemVisible(int index, bool b)
{
  if( index < 0 || index >= m_entries.size() )
    return;
  m_entries[index]->setVisible(b);
  emit dataChanged(QAbstractItemModel::createIndex(index, VisibleColumn),
    QAbstractItemModel::createIndex(index, VisibleColumn));
}

void Scene::setSelectionRay(double orig_x,
                            double orig_y,
                            double orig_z,
                            double dir_x,
                            double dir_y,
                            double dir_z)
{
  Scene_item* item = this->item(selected_item);
  if(item) item->select(orig_x,
                        orig_y,
                        orig_z,
                        dir_x,
                        dir_y,
                        dir_z);
}

void Scene::setItemA(int i)
{
  item_A = i;
  if(item_A == item_B)
  {
    item_B = -1;
  }
  emit dataChanged(QAbstractItemModel::createIndex(0, ABColumn),
    QAbstractItemModel::createIndex(m_entries.size()-1, ABColumn));
}

void Scene::setItemB(int i)
{
  item_B = i;
  if(item_A == item_B)
  {
    item_A = -1;
  }
  emit updated();
  emit dataChanged(QAbstractItemModel::createIndex(0, ABColumn),
    QAbstractItemModel::createIndex(m_entries.size()-1, ABColumn));
}

Scene::Bbox Scene::bbox() const
{
  if(m_entries.empty())
    return Bbox();

  bool bbox_initialized = false;
  Bbox bbox;
  Q_FOREACH(Scene_item* item, m_entries) 
  {
    if(item->isFinite() && !item->isEmpty()) {
      if(bbox_initialized) {
        bbox = bbox + item->bbox();
      }
      else { 
        bbox = item->bbox();
        bbox_initialized = true;
      }
    }
  }
  return bbox;
}

#include "Scene_find_items.h"

namespace scene { namespace details {

Q_DECL_EXPORT
Scene_item* 
findItem(const Scene_interface* scene_interface,
         const QMetaObject& metaobj,
         QString name, Scene_item_name_fn_ptr fn) {
  const Scene* scene = dynamic_cast<const Scene*>(scene_interface);
  if(!scene) return 0;
  Q_FOREACH(Scene_item* item, scene->entries()) {
    Scene_item* ptr = qobject_cast<Scene_item*>(metaobj.cast(item));
    if(ptr && ((ptr->*fn)() == name)) return ptr;
  }
  return 0;
}

Q_DECL_EXPORT
QList<Scene_item*> 
findItems(const Scene_interface* scene_interface, 
          const QMetaObject&,
          QString name, Scene_item_name_fn_ptr fn)
{
  const Scene* scene = dynamic_cast<const Scene*>(scene_interface);
  QList<Scene_item*> list;
  if(!scene) return list;

  Q_FOREACH(Scene_item* item, scene->entries()) {
    Scene_item* ptr = qobject_cast<Scene_item*>(item);
    if(ptr && ((ptr->*fn)() == name)) {
      list << ptr;
    }
  }
  return list;
}

} // end namespace details
} // end namespace scene

#include "Scene.moc"<|MERGE_RESOLUTION|>--- conflicted
+++ resolved
@@ -60,17 +60,13 @@
           this, SLOT(itemChanged()));
   std::swap(m_entries[index], item);
 
-<<<<<<< HEAD
-  if ( item->isFinite() && !item->isEmpty() &&
+  if ( update_view &&
+       item->isFinite() && !item->isEmpty() &&
        m_entries[index]->isFinite() && !m_entries[index]->isEmpty() &&
         item->bbox()!=m_entries[index]->bbox() )
   {
     emit updated_bbox();
   }
-=======
-  if (update_view)
-    emit updated_bbox();
->>>>>>> ceae1a1f
   emit updated();
   itemChanged(index);
   // QAbstractListModel::reset();
