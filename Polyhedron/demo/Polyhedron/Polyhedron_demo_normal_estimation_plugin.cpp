--- conflicted
+++ resolved
@@ -24,7 +24,6 @@
 #  define CGAL_DISABLE_NORMAL_ESTIMATION_PLUGIN 1
 #endif
 #endif
-<<<<<<< HEAD
 
 // Concurrency
 #ifdef CGAL_LINKED_WITH_TBB
@@ -32,10 +31,8 @@
 #else
 typedef CGAL::Sequential_tag Concurrency_tag;
 #endif
-
-=======
 using namespace CGAL::Three;
->>>>>>> ff0a41ff
+
 class Polyhedron_demo_normal_estimation_plugin :
   public QObject,
   public Polyhedron_demo_plugin_helper
