<?xml version="1.0" encoding="UTF-8"?>
<ui version="4.0">
 <class>Selection</class>
 <widget class="QDockWidget" name="Selection">
  <property name="geometry">
   <rect>
    <x>0</x>
    <y>0</y>
<<<<<<< HEAD
    <width>442</width>
    <height>580</height>
=======
    <width>334</width>
    <height>431</height>
>>>>>>> 9356e59a
   </rect>
  </property>
  <property name="windowTitle">
   <string>Selection</string>
  </property>
  <widget class="QWidget" name="dockWidgetContents">
   <layout class="QVBoxLayout" name="verticalLayout_5">
    <item>
     <layout class="QVBoxLayout" name="verticalLayout_3">
      <item>
       <layout class="QHBoxLayout" name="horizontalLayout_4">
        <item>
         <widget class="QLabel" name="label_2">
          <property name="text">
           <string>Selection &amp;Type:</string>
          </property>
          <property name="buddy">
           <cstring>Selection_type_combo_box</cstring>
          </property>
         </widget>
        </item>
        <item>
         <widget class="QComboBox" name="Selection_type_combo_box">
          <item>
           <property name="text">
            <string>Vertex</string>
           </property>
          </item>
          <item>
           <property name="text">
            <string>Facet</string>
           </property>
          </item>
          <item>
           <property name="text">
            <string>Edge</string>
           </property>
          </item>
         </widget>
        </item>
       </layout>
      </item>
     </layout>
    </item>
    <item>
     <widget class="QGroupBox" name="groupBox_2">
      <property name="title">
       <string/>
      </property>
      <layout class="QVBoxLayout" name="verticalLayout_6">
       <item>
        <layout class="QVBoxLayout" name="verticalLayout_2">
         <item>
          <layout class="QHBoxLayout" name="horizontalLayout_2">
           <item>
            <layout class="QHBoxLayout" name="horizontalLayout">
             <item>
              <widget class="QRadioButton" name="Insertion_radio_button">
               <property name="text">
                <string>Insertion</string>
               </property>
               <property name="checked">
                <bool>true</bool>
               </property>
              </widget>
             </item>
             <item>
              <widget class="QRadioButton" name="Removal_radio_button">
               <property name="text">
                <string>Removal</string>
               </property>
              </widget>
             </item>
            </layout>
           </item>
           <item>
            <layout class="QVBoxLayout" name="verticalLayout_7">
             <item>
              <layout class="QHBoxLayout" name="horizontalLayout_6">
               <item>
                <widget class="QLabel" name="label">
                 <property name="text">
                  <string>Brush &amp;size:</string>
                 </property>
                 <property name="buddy">
                  <cstring>Brush_size_spin_box</cstring>
                 </property>
                </widget>
               </item>
               <item>
                <widget class="QSpinBox" name="Brush_size_spin_box"/>
               </item>
              </layout>
             </item>
            </layout>
           </item>
          </layout>
         </item>
         <item>
          <layout class="QHBoxLayout" name="horizontalLayout_3">
           <item>
            <widget class="QPushButton" name="Select_all_button">
             <property name="text">
              <string>Select &amp;All</string>
             </property>
            </widget>
           </item>
           <item>
            <widget class="QPushButton" name="Clear_button">
             <property name="text">
              <string>&amp;Clear</string>
             </property>
            </widget>
           </item>
          </layout>
         </item>
        </layout>
       </item>
      </layout>
     </widget>
    </item>
    <item>
     <widget class="QGroupBox" name="groupBox">
      <property name="title">
       <string/>
      </property>
      <layout class="QVBoxLayout" name="verticalLayout_8">
       <item>
        <layout class="QVBoxLayout" name="verticalLayout_4">
         <item>
          <layout class="QHBoxLayout" name="horizontalLayout_5">
           <item>
            <widget class="QLabel" name="label_3">
             <property name="text">
              <string>Isolated &amp;Component Size:</string>
             </property>
             <property name="buddy">
              <cstring>Threshold_size_spin_box</cstring>
             </property>
            </widget>
           </item>
           <item>
            <widget class="QSpinBox" name="Threshold_size_spin_box">
             <property name="maximum">
              <number>999999999</number>
             </property>
             <property name="value">
              <number>8</number>
             </property>
            </widget>
           </item>
           <item>
            <widget class="QPushButton" name="Get_minimum_button">
             <property name="text">
              <string>&amp;Get Minimum</string>
             </property>
            </widget>
           </item>
          </layout>
         </item>
         <item>
          <widget class="QPushButton" name="Select_isolated_components_button">
           <property name="text">
            <string>Select &amp;Isolated Components Below Threshold</string>
           </property>
          </widget>
         </item>
        </layout>
       </item>
      </layout>
     </widget>
    </item>
    <item>
     <widget class="QGroupBox" name="groupBox_4">
      <property name="title">
       <string/>
      </property>
      <layout class="QHBoxLayout" name="horizontalLayout_8">
       <item>
        <widget class="QLabel" name="label_5">
         <property name="text">
          <string>Dilate or erode selection:</string>
         </property>
        </widget>
       </item>
       <item>
        <widget class="QSpinBox" name="Dilate_erode_spin_box">
         <property name="minimum">
          <number>-50</number>
         </property>
         <property name="maximum">
          <number>50</number>
         </property>
        </widget>
       </item>
       <item>
        <widget class="QPushButton" name="Dilate_erode_button">
         <property name="text">
          <string>Apply</string>
         </property>
        </widget>
       </item>
      </layout>
     </widget>
    </item>
    <item>
     <widget class="QPushButton" name="Create_point_set_item_button">
      <property name="text">
       <string>Create Point Set Item from Selected Vertices</string>
      </property>
     </widget>
    </item>
    <item>
     <widget class="QPushButton" name="Create_polyline_item_button">
      <property name="text">
       <string>Create Polyline Item from Selected Edges</string>
      </property>
     </widget>
    </item>
    <item>
     <widget class="QPushButton" name="Create_polyhedron_item_button">
      <property name="text">
       <string>Create Polyhedron Item from Selected Facets</string>
      </property>
     </widget>
    </item>
    <item>
<<<<<<< HEAD
     <widget class="QPushButton" name="Erase_selected_facets_button">
=======
     <widget class="QPushButton" name="Keep_connected_components_button">
      <property name="toolTip">
       <string extracomment="from selected facets"/>
      </property>
      <property name="text">
       <string>Keep connected components of Selected Facets</string>
      </property>
     </widget>
    </item>
    <item>
     <widget class="QPushButton" name="Create_selection_item_button">
      <property name="font">
       <font>
        <weight>75</weight>
        <bold>true</bold>
       </font>
      </property>
>>>>>>> 9356e59a
      <property name="text">
       <string>Erase Selected Facets from Polyhedron Item</string>
      </property>
     </widget>
    </item>
    <item>
     <spacer name="verticalSpacer">
      <property name="orientation">
       <enum>Qt::Vertical</enum>
      </property>
      <property name="sizeHint" stdset="0">
       <size>
        <width>20</width>
        <height>40</height>
       </size>
      </property>
     </spacer>
    </item>
    <item>
     <widget class="QPushButton" name="Create_selection_item_button">
      <property name="font">
       <font>
        <weight>75</weight>
        <bold>true</bold>
       </font>
      </property>
      <property name="text">
       <string>Create Selection Item</string>
      </property>
     </widget>
    </item>
   </layout>
  </widget>
 </widget>
 <resources/>
 <connections/>
</ui><|MERGE_RESOLUTION|>--- conflicted
+++ resolved
@@ -6,13 +6,8 @@
    <rect>
     <x>0</x>
     <y>0</y>
-<<<<<<< HEAD
-    <width>442</width>
-    <height>580</height>
-=======
-    <width>334</width>
-    <height>431</height>
->>>>>>> 9356e59a
+    <width>399</width>
+    <height>556</height>
    </rect>
   </property>
   <property name="windowTitle">
@@ -240,9 +235,6 @@
      </widget>
     </item>
     <item>
-<<<<<<< HEAD
-     <widget class="QPushButton" name="Erase_selected_facets_button">
-=======
      <widget class="QPushButton" name="Keep_connected_components_button">
       <property name="toolTip">
        <string extracomment="from selected facets"/>
@@ -251,6 +243,26 @@
        <string>Keep connected components of Selected Facets</string>
       </property>
      </widget>
+    </item>
+    <item>
+     <widget class="QPushButton" name="Erase_selected_facets_button">
+      <property name="text">
+       <string>Erase Selected Facets from Polyhedron Item</string>
+      </property>
+     </widget>
+    </item>
+    <item>
+     <spacer name="verticalSpacer">
+      <property name="orientation">
+       <enum>Qt::Vertical</enum>
+      </property>
+      <property name="sizeHint" stdset="0">
+       <size>
+        <width>20</width>
+        <height>40</height>
+       </size>
+      </property>
+     </spacer>
     </item>
     <item>
      <widget class="QPushButton" name="Create_selection_item_button">
@@ -260,33 +272,6 @@
         <bold>true</bold>
        </font>
       </property>
->>>>>>> 9356e59a
-      <property name="text">
-       <string>Erase Selected Facets from Polyhedron Item</string>
-      </property>
-     </widget>
-    </item>
-    <item>
-     <spacer name="verticalSpacer">
-      <property name="orientation">
-       <enum>Qt::Vertical</enum>
-      </property>
-      <property name="sizeHint" stdset="0">
-       <size>
-        <width>20</width>
-        <height>40</height>
-       </size>
-      </property>
-     </spacer>
-    </item>
-    <item>
-     <widget class="QPushButton" name="Create_selection_item_button">
-      <property name="font">
-       <font>
-        <weight>75</weight>
-        <bold>true</bold>
-       </font>
-      </property>
       <property name="text">
        <string>Create Selection Item</string>
       </property>
