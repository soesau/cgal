--- conflicted
+++ resolved
@@ -146,17 +146,16 @@
   {
     intersection = NULL;
   }
-<<<<<<< HEAD
   void show_spheres(bool b);
   void show_intersection(bool b);
-=======
+
   void show_cnc(bool b)
   {
     cnc_are_shown = b;
     Q_EMIT redraw();
 
   }
->>>>>>> 54d946d3
+
   virtual QPixmap graphicalToolTip() const;
 
   void update_histogram();
@@ -202,12 +201,7 @@
       Facets=0,
       Edges,
       Grid,
-<<<<<<< HEAD
-=======
-      Spheres,
-      Wired_spheres,
       CNC,
->>>>>>> 54d946d3
       iEdges,
       iFacets,
       NumberOfVaos
@@ -256,12 +250,7 @@
   void compute_spheres();
   void compute_elements();
   void compute_intersections();
-<<<<<<< HEAD
-=======
-  void compile_shaders();
   bool cnc_are_shown;
-
->>>>>>> 54d946d3
 };
 
 #endif // SCENE_C3T3_ITEM_H