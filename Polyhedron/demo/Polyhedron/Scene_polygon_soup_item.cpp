--- conflicted
+++ resolved
@@ -349,19 +349,11 @@
     d->soup = new Polygon_soup();
   else
     d->soup->clear();
-<<<<<<< HEAD
-
-  bool result = CGAL::read_OFF(in, d->soup->points, d->soup->polygons,
-                               CGAL::parameters::vertex_color_output_iterator(std::back_inserter(d->soup->vcolors))
-                                                .face_color_output_iterator(std::back_inserter(d->soup->fcolors)));
-
-=======
 
   bool result = CGAL::IO::read_OFF(in, d->soup->points, d->soup->polygons,
                                       CGAL::parameters::vertex_color_output_iterator(std::back_inserter(d->soup->vcolors))
                                                         .face_color_output_iterator(std::back_inserter(d->soup->fcolors)));
 
->>>>>>> cf69d322
   invalidateOpenGLBuffers();
   return result;
 }
