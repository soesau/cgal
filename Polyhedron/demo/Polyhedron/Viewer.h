--- conflicted
+++ resolved
@@ -162,12 +162,9 @@
    float total_pass()Q_DECL_OVERRIDE;
    const GLfloat& getGlPointSize()const Q_DECL_OVERRIDE;
    void setGlPointSize(const GLfloat& p) Q_DECL_OVERRIDE;
-<<<<<<< HEAD
    void makeCurrent() Q_DECL_OVERRIDE;
-=======
    QVector4D* clipBox() const Q_DECL_OVERRIDE;
    bool isClipping() const Q_DECL_OVERRIDE;
->>>>>>> 006ef808
 }; // end class Viewer
 
 
