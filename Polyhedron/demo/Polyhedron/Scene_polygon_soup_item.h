--- conflicted
+++ resolved
@@ -170,20 +170,13 @@
     typedef Polygon_soup::Polygons::const_iterator Polygons_iterator;
     Polygon_soup* soup;
     bool oriented;
-<<<<<<< HEAD
-    std::vector<float> positions_poly;
-    std::vector<float> positions_lines;
-    mutable std::vector<float> positions_nm_lines;
-    mutable int nb_nm_edges;
-    std::vector<float> normals;
-
-=======
     mutable std::vector<float> positions_poly;
     mutable std::vector<float> positions_lines;
     mutable std::vector<float> normals;
+    mutable std::vector<float> positions_nm_lines;
+    mutable int nb_nm_edges;
     mutable int nb_polys;
     mutable int nb_lines;
->>>>>>> 39485870
     using Scene_item::initialize_buffers;
     void initialize_buffers(Viewer_interface *viewer) const;
     void compute_normals_and_vertices(void);
