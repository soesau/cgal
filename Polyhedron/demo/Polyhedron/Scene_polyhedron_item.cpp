--- conflicted
+++ resolved
@@ -547,19 +547,14 @@
             positions_lines.push_back(b.y());
             positions_lines.push_back(b.z());
             positions_lines.push_back(1.0);
-<<<<<<< HEAD
 
             //statistics
             edge_lengths.push_back(CGAL::squared_distance(a,b));
 
             if(edge_lengths.back() == 0)
                 number_of_null_length_edges++;
-
-=======
->>>>>>> 4f94ddff
-        }
-
-<<<<<<< HEAD
+        }
+
         positions_lines.push_back(a.x());
         positions_lines.push_back(a.y());
         positions_lines.push_back(a.z());
@@ -574,8 +569,6 @@
 
         if(edge_lengths.back() == 0)
             number_of_null_length_edges++;
-=======
->>>>>>> 4f94ddff
     }
     //set the colors
     compute_colors();
@@ -649,11 +642,8 @@
     is_selected = true;
     nb_facets = 0;
     nb_lines = 0;
-<<<<<<< HEAD
     is_triangulated = true;
-=======
     nb_f_lines = 0;
->>>>>>> 4f94ddff
     init();
     self_intersect = false;
 }
@@ -671,11 +661,8 @@
     is_selected = true;
     nb_facets = 0;
     nb_lines = 0;
-<<<<<<< HEAD
     is_triangulated = true;
-=======
     nb_f_lines = 0;
->>>>>>> 4f94ddff
     init();
     invalidate_buffers();
     self_intersect = false;
