--- conflicted
+++ resolved
@@ -633,23 +633,14 @@
 }
 
 Scene_polyhedron_item::Scene_polyhedron_item()
-<<<<<<< HEAD
     : Scene_item(10,4),
       is_Triangle(true),
       poly(new Polyhedron),
-      show_only_feature_edges_m(false),
-      facet_picking_m(false),
-      erase_next_picked_facet_m(false),
-      plugin_has_set_color_vector_m(false)
-=======
-  : Scene_item_with_display_list(),
-    poly(new Polyhedron),
     show_only_feature_edges_m(false),
     show_feature_edges_m(false),
     facet_picking_m(false),
     erase_next_picked_facet_m(false),
     plugin_has_set_color_vector_m(false)
->>>>>>> 45b1f593
 {
     cur_shading=FlatPlusEdges;
     is_selected = true;
@@ -658,7 +649,6 @@
 }
 
 Scene_polyhedron_item::Scene_polyhedron_item(Polyhedron* const p)
-<<<<<<< HEAD
     : Scene_item(10,4),
       is_Triangle(true),
       poly(p),
@@ -666,15 +656,6 @@
       facet_picking_m(false),
       erase_next_picked_facet_m(false),
       plugin_has_set_color_vector_m(false)
-=======
-  : Scene_item_with_display_list(),
-    poly(p),
-    show_only_feature_edges_m(false),
-    show_feature_edges_m(false),
-    facet_picking_m(false),
-    erase_next_picked_facet_m(false),
-    plugin_has_set_color_vector_m(false)
->>>>>>> 45b1f593
 {
     cur_shading=FlatPlusEdges;
     is_selected = true;
@@ -683,7 +664,6 @@
 }
 
 Scene_polyhedron_item::Scene_polyhedron_item(const Polyhedron& p)
-<<<<<<< HEAD
     : Scene_item(10,4),
       is_Triangle(true),
       poly(new Polyhedron(p)),
@@ -691,15 +671,6 @@
       facet_picking_m(false),
       erase_next_picked_facet_m(false),
       plugin_has_set_color_vector_m(false)
-=======
-  : Scene_item_with_display_list(),
-    poly(new Polyhedron(p)),
-    show_only_feature_edges_m(false),
-    show_feature_edges_m(false),
-    facet_picking_m(false),
-    erase_next_picked_facet_m(false),
-    plugin_has_set_color_vector_m(false)
->>>>>>> 45b1f593
 {
     cur_shading=FlatPlusEdges;
     is_selected=true;
@@ -826,7 +797,6 @@
 
 QMenu* Scene_polyhedron_item::contextMenu()
 {
-<<<<<<< HEAD
     const char* prop_name = "Menu modified by Scene_polyhedron_item.";
 
     QMenu* menu = Scene_item::contextMenu();
@@ -843,45 +813,6 @@
         actionShowOnlyFeatureEdges->setObjectName("actionShowOnlyFeatureEdges");
         connect(actionShowOnlyFeatureEdges, SIGNAL(toggled(bool)),
                 this, SLOT(show_only_feature_edges(bool)));
-
-        QAction* actionPickFacets =
-                menu->addAction(tr("Facets picking"));
-        actionPickFacets->setCheckable(true);
-        actionPickFacets->setObjectName("actionPickFacets");
-        connect(actionPickFacets, SIGNAL(toggled(bool)),
-                this, SLOT(enable_facets_picking(bool)));
-
-        QAction* actionEraseNextFacet =
-                menu->addAction(tr("Erase next picked facet"));
-        actionEraseNextFacet->setCheckable(true);
-        actionEraseNextFacet->setObjectName("actionEraseNextFacet");
-        connect(actionEraseNextFacet, SIGNAL(toggled(bool)),
-                this, SLOT(set_erase_next_picked_facet(bool)));
-
-        menu->setProperty(prop_name, true);
-    }
-    QAction* action = menu->findChild<QAction*>("actionPickFacets");
-    if(action) action->setChecked(facet_picking_m);
-    action = menu->findChild<QAction*>("actionEraseNextFacet");
-    if(action) action->setChecked(erase_next_picked_facet_m);
-    return menu;
-=======
-  const char* prop_name = "Menu modified by Scene_polyhedron_item.";
-
-  QMenu* menu = Scene_item::contextMenu();
-
-  // Use dynamic properties:
-  // http://doc.trolltech.com/lastest/qobject.html#property
-  bool menuChanged = menu->property(prop_name).toBool();
-
-  if(!menuChanged) {
-
-    QAction* actionShowOnlyFeatureEdges = 
-      menu->addAction(tr("Show only &feature edges"));
-    actionShowOnlyFeatureEdges->setCheckable(true);
-    actionShowOnlyFeatureEdges->setObjectName("actionShowOnlyFeatureEdges");
-    connect(actionShowOnlyFeatureEdges, SIGNAL(toggled(bool)),
-            this, SLOT(show_only_feature_edges(bool)));
 
     QAction* actionShowFeatureEdges =
       menu->addAction(tr("Show feature edges"));
@@ -898,21 +829,20 @@
     connect(actionPickFacets, SIGNAL(toggled(bool)),
             this, SLOT(enable_facets_picking(bool)));
 
-    QAction* actionEraseNextFacet = 
-      menu->addAction(tr("Erase next picked facet"));
-    actionEraseNextFacet->setCheckable(true);
-    actionEraseNextFacet->setObjectName("actionEraseNextFacet");
-    connect(actionEraseNextFacet, SIGNAL(toggled(bool)),
-            this, SLOT(set_erase_next_picked_facet(bool)));
-
-    menu->setProperty(prop_name, true);
-  }
-  QAction* action = menu->findChild<QAction*>("actionPickFacets");
-  if(action) action->setChecked(facet_picking_m);
-  action = menu->findChild<QAction*>("actionEraseNextFacet");
-  if(action) action->setChecked(erase_next_picked_facet_m);
-  return menu;
->>>>>>> 45b1f593
+        QAction* actionEraseNextFacet =
+                menu->addAction(tr("Erase next picked facet"));
+        actionEraseNextFacet->setCheckable(true);
+        actionEraseNextFacet->setObjectName("actionEraseNextFacet");
+        connect(actionEraseNextFacet, SIGNAL(toggled(bool)),
+                this, SLOT(set_erase_next_picked_facet(bool)));
+
+        menu->setProperty(prop_name, true);
+    }
+    QAction* action = menu->findChild<QAction*>("actionPickFacets");
+    if(action) action->setChecked(facet_picking_m);
+    action = menu->findChild<QAction*>("actionEraseNextFacet");
+    if(action) action->setChecked(erase_next_picked_facet_m);
+    return menu;
 }
 
 void Scene_polyhedron_item::show_only_feature_edges(bool b)
@@ -967,36 +897,6 @@
     {
         vaos[1]->bind();
     }
-<<<<<<< HEAD
-    else
-    {
-        vaos[3]->bind();
-    }
-    attrib_buffers(viewer, PROGRAM_WITHOUT_LIGHT);
-    program = getShaderProgram(PROGRAM_WITHOUT_LIGHT);
-    program->bind();
-    //draw the edges
-    qFunc.glDrawArrays(GL_LINES, 0, static_cast<GLsizei>(positions_lines.size()/4));
-    program->release();
-    if(!is_selected)
-        vaos[1]->release();
-    else
-        vaos[3]->release();
-}
-
-void
-Scene_polyhedron_item::draw_points(Viewer_interface* viewer) const {
-
-    vaos[1]->bind();
-    attrib_buffers(viewer, PROGRAM_WITHOUT_LIGHT);
-    program = getShaderProgram(PROGRAM_WITHOUT_LIGHT);
-    program->bind();
-    //draw the points
-    qFunc.glDrawArrays(GL_POINTS, 0, static_cast<GLsizei>(positions_lines.size()/4));
-    // Clean-up
-    program->release();
-    vaos[1]->release();
-=======
   }
 
   if (show_feature_edges_m)
@@ -1011,9 +911,34 @@
     ::glVertex3d(a.x(),a.y(),a.z());
     ::glVertex3d(b.x(),b.y(),b.z());
   }
-
-  ::glEnd();
->>>>>>> 45b1f593
+    else
+    {
+        vaos[3]->bind();
+    }
+    attrib_buffers(viewer, PROGRAM_WITHOUT_LIGHT);
+    program = getShaderProgram(PROGRAM_WITHOUT_LIGHT);
+    program->bind();
+    //draw the edges
+    qFunc.glDrawArrays(GL_LINES, 0, static_cast<GLsizei>(positions_lines.size()/4));
+    program->release();
+    if(!is_selected)
+        vaos[1]->release();
+    else
+        vaos[3]->release();
+}
+
+void
+Scene_polyhedron_item::draw_points(Viewer_interface* viewer) const {
+
+    vaos[1]->bind();
+    attrib_buffers(viewer, PROGRAM_WITHOUT_LIGHT);
+    program = getShaderProgram(PROGRAM_WITHOUT_LIGHT);
+    program->bind();
+    //draw the points
+    qFunc.glDrawArrays(GL_POINTS, 0, static_cast<GLsizei>(positions_lines.size()/4));
+    // Clean-up
+    program->release();
+    vaos[1]->release();
 }
 
 Polyhedron*
