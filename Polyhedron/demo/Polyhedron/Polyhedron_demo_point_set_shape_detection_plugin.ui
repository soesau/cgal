<?xml version="1.0" encoding="UTF-8"?>
<ui version="4.0">
 <class>PointSetShapeDetectionDialog</class>
 <widget class="QDialog" name="PointSetShapeDetectionDialog">
  <property name="geometry">
   <rect>
    <x>0</x>
    <y>0</y>
    <width>444</width>
<<<<<<< HEAD
    <height>243</height>
=======
    <height>269</height>
>>>>>>> 50546993
   </rect>
  </property>
  <property name="windowTitle">
   <string>Shape Detection</string>
  </property>
  <layout class="QVBoxLayout" name="verticalLayout">
   <item>
    <layout class="QHBoxLayout" name="horizontalLayout_6">
     <item>
      <widget class="QCheckBox" name="planeCB">
       <property name="text">
        <string>Plane</string>
       </property>
       <property name="checked">
        <bool>true</bool>
       </property>
      </widget>
     </item>
     <item>
      <widget class="QCheckBox" name="cylinderCB">
       <property name="text">
        <string>Cylinder</string>
       </property>
       <property name="checked">
        <bool>true</bool>
       </property>
      </widget>
     </item>
     <item>
      <widget class="QCheckBox" name="torusCB">
       <property name="text">
        <string>Torus</string>
       </property>
      </widget>
     </item>
     <item>
      <widget class="QCheckBox" name="coneCB">
       <property name="text">
        <string>Cone</string>
       </property>
      </widget>
     </item>
     <item>
      <widget class="QCheckBox" name="sphereCB">
       <property name="text">
        <string>Sphere</string>
       </property>
      </widget>
     </item>
    </layout>
   </item>
   <item>
    <layout class="QHBoxLayout" name="horizontalLayout_2">
     <item>
      <widget class="QLabel" name="label_2">
       <property name="text">
        <string>Epsilon:</string>
       </property>
      </widget>
     </item>
     <item>
      <widget class="QDoubleSpinBox" name="m_epsilon_field">
       <property name="toolTip">
        <string>Fitting tolerance in Euclidean distance</string>
       </property>
       <property name="decimals">
        <number>3</number>
       </property>
       <property name="maximum">
        <double>1.000000000000000</double>
       </property>
       <property name="singleStep">
        <double>0.001000000000000</double>
       </property>
       <property name="value">
        <double>0.002000000000000</double>
       </property>
      </widget>
     </item>
    </layout>
   </item>
   <item>
    <layout class="QHBoxLayout" name="horizontalLayout">
     <item>
      <widget class="QLabel" name="label">
       <property name="text">
        <string>Normal tolerance:</string>
       </property>
      </widget>
     </item>
     <item>
      <widget class="QDoubleSpinBox" name="m_normal_tolerance_field">
       <property name="toolTip">
        <string>Normal angle deviation tolerance as cosine of the angle</string>
       </property>
       <property name="singleStep">
        <double>0.001000000000000</double>
       </property>
       <property name="value">
        <double>0.900000000000000</double>
       </property>
      </widget>
     </item>
    </layout>
   </item>
   <item>
    <layout class="QHBoxLayout" name="horizontalLayout_3">
     <item>
      <widget class="QLabel" name="label_3">
       <property name="text">
        <string>minimum no. of points:</string>
       </property>
      </widget>
     </item>
     <item>
      <widget class="QSpinBox" name="m_min_pts_field">
       <property name="toolTip">
        <string>Smallest allowed size for a primitive</string>
       </property>
       <property name="maximum">
        <number>10000</number>
       </property>
       <property name="singleStep">
        <number>50</number>
       </property>
       <property name="value">
        <number>100</number>
       </property>
      </widget>
     </item>
    </layout>
   </item>
   <item>
    <layout class="QHBoxLayout" name="horizontalLayout_4">
     <item>
      <widget class="QLabel" name="label_4">
       <property name="text">
        <string>Connectivity epsilon:</string>
       </property>
      </widget>
     </item>
     <item>
      <widget class="QDoubleSpinBox" name="m_cluster_epsilon_field">
       <property name="toolTip">
        <string>Maximum world distance between points on a shape to be considered as connected</string>
       </property>
       <property name="decimals">
        <number>2</number>
       </property>
       <property name="maximum">
        <double>1.000000000000000</double>
       </property>
       <property name="singleStep">
        <double>0.010000000000000</double>
       </property>
       <property name="value">
        <double>0.020000000000000</double>
       </property>
      </widget>
     </item>
    </layout>
   </item>
   <item>
    <layout class="QHBoxLayout" name="horizontalLayout_5">
     <item>
      <widget class="QLabel" name="label_5">
       <property name="text">
        <string>Search rigorosity (probability):</string>
       </property>
      </widget>
     </item>
     <item>
      <widget class="QDoubleSpinBox" name="m_probability_field">
       <property name="toolTip">
        <string>Probability to overlook the largest primitive in one extraction iteration</string>
       </property>
       <property name="maximum">
        <double>1.000000000000000</double>
       </property>
       <property name="singleStep">
        <double>0.010000000000000</double>
       </property>
       <property name="value">
        <double>0.050000000000000</double>
       </property>
      </widget>
     </item>
    </layout>
   </item>
   <item>
<<<<<<< HEAD
    <widget class="QCheckBox" name="m_regularize">
     <property name="text">
      <string>Regularize planes</string>
     </property>
     <property name="checked">
      <bool>true</bool>
=======
    <widget class="QCheckBox" name="m_generate_alpha">
     <property name="text">
      <string>Generate alpha shapes for planes</string>
     </property>
    </widget>
   </item>
   <item>
    <widget class="QCheckBox" name="m_do_not_generate_subset">
     <property name="text">
      <string>Do not generate point subsets</string>
>>>>>>> 50546993
     </property>
    </widget>
   </item>
   <item>
    <widget class="QDialogButtonBox" name="buttonBox">
     <property name="orientation">
      <enum>Qt::Horizontal</enum>
     </property>
     <property name="standardButtons">
      <set>QDialogButtonBox::Cancel|QDialogButtonBox::Ok</set>
     </property>
    </widget>
   </item>
  </layout>
 </widget>
 <resources/>
 <connections>
  <connection>
   <sender>buttonBox</sender>
   <signal>accepted()</signal>
   <receiver>PointSetShapeDetectionDialog</receiver>
   <slot>accept()</slot>
   <hints>
    <hint type="sourcelabel">
     <x>248</x>
     <y>254</y>
    </hint>
    <hint type="destinationlabel">
     <x>157</x>
     <y>274</y>
    </hint>
   </hints>
  </connection>
  <connection>
   <sender>buttonBox</sender>
   <signal>rejected()</signal>
   <receiver>PointSetShapeDetectionDialog</receiver>
   <slot>reject()</slot>
   <hints>
    <hint type="sourcelabel">
     <x>316</x>
     <y>260</y>
    </hint>
    <hint type="destinationlabel">
     <x>286</x>
     <y>274</y>
    </hint>
   </hints>
  </connection>
 </connections>
</ui><|MERGE_RESOLUTION|>--- conflicted
+++ resolved
@@ -7,11 +7,7 @@
     <x>0</x>
     <y>0</y>
     <width>444</width>
-<<<<<<< HEAD
-    <height>243</height>
-=======
     <height>269</height>
->>>>>>> 50546993
    </rect>
   </property>
   <property name="windowTitle">
@@ -202,25 +198,26 @@
     </layout>
    </item>
    <item>
-<<<<<<< HEAD
+    <widget class="QCheckBox" name="m_generate_alpha">
+     <property name="text">
+      <string>Generate alpha shapes for planes</string>
+     </property>
+    </widget>
+   </item>
+   <item>
+    <widget class="QCheckBox" name="m_do_not_generate_subset">
+     <property name="text">
+      <string>Do not generate point subsets</string>
+     </property>
+    </widget>
+   </item>
+   <item>
     <widget class="QCheckBox" name="m_regularize">
      <property name="text">
       <string>Regularize planes</string>
      </property>
      <property name="checked">
       <bool>true</bool>
-=======
-    <widget class="QCheckBox" name="m_generate_alpha">
-     <property name="text">
-      <string>Generate alpha shapes for planes</string>
-     </property>
-    </widget>
-   </item>
-   <item>
-    <widget class="QCheckBox" name="m_do_not_generate_subset">
-     <property name="text">
-      <string>Do not generate point subsets</string>
->>>>>>> 50546993
      </property>
     </widget>
    </item>
