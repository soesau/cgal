#ifndef SCENE_COMBINATORIAL_MAP_ITEM_H
#define SCENE_COMBINATORIAL_MAP_ITEM_H

//=========
#include <CGAL/internal/corefinement/Combinatorial_map_for_corefinement.h>
#include <boost/shared_ptr.hpp>
#include "Scene_combinatorial_map_item_config.h"
#include <iostream>
#include <QOpenGLBuffer>
#include <QOpenGLShader>
#include <QOpenGLShaderProgram>
#include "Polyhedron_type.h"
#include "Scene_item.h"
typedef CGAL::internal_IOP::Item_with_points_and_volume_info<Kernel,Polyhedron> Items;
typedef CGAL::Combinatorial_map<3,Items> Combinatorial_map_3;
//=========

class QMenu;
class QAction;
namespace CGAL { namespace Three{
class Scene_interface;
}}
class Scene_polyhedron_item;
class Viewer_interface;

class SCENE_COMBINATORIAL_MAP_ITEM_EXPORT Scene_combinatorial_map_item
        : public Scene_item
{
    Q_OBJECT
public:  
<<<<<<< HEAD
    Scene_combinatorial_map_item(CGAL::Three::Scene_interface*,void* ad_A=NULL);
    ~Scene_combinatorial_map_item();

    Scene_combinatorial_map_item* clone() const;
    // Function to override the context menu
    QMenu* contextMenu();

    //  bool load(std::istream& in);
    //  void load(Scene_polyhedron_item*);
    //  bool save(std::ostream& out) const;

    QString toolTip() const;

    // Indicate if rendering mode is supported
    virtual bool supportsRenderingMode(RenderingMode m) const { return (m != Gouraud && m!=PointsPlusNormals && m!=Splatting); } // CHECK THIS!
    //Event handling
    virtual bool keyPressEvent(QKeyEvent*);
    //drawing of the scene
    virtual void draw_edges(CGAL::Three::Viewer_interface* viewer) const;
    virtual void draw_points(CGAL::Three::Viewer_interface*) const;
    virtual void draw(CGAL::Three::Viewer_interface*) const;

    bool isFinite() const { return true; }
    bool is_from_corefinement() const {return address_of_A!=NULL;}
    bool isEmpty() const;
    Bbox bbox() const;

    const Combinatorial_map_3& combinatorial_map() const
    {
        return *m_combinatorial_map;
    }

    Combinatorial_map_3& combinatorial_map()
    {
        return *m_combinatorial_map;
    }

    Combinatorial_map_3* m_combinatorial_map;

=======
  Scene_combinatorial_map_item(Scene_interface*,void* ad_A=NULL);

  Scene_combinatorial_map_item* clone() const;
  // Function to override the context menu
  QMenu* contextMenu();

//  bool load(std::istream& in);
//  void load(Scene_polyhedron_item*);
//  bool save(std::ostream& out) const;

  QString toolTip() const;

  // Indicate if rendering mode is supported
  virtual bool supportsRenderingMode(RenderingMode m) const { return (m != Gouraud && m!=PointsPlusNormals && m!=Splatting); } // CHECK THIS!
  //Event handling
  virtual bool keyPressEvent(QKeyEvent*);
  // OpenGL drawing in a display list
  void direct_draw() const;
  void direct_draw_edges() const;
  void draw_points() const;

  bool isFinite() const { return true; }
  bool is_from_corefinement() const {return address_of_A!=NULL;}
  bool isEmpty() const;
  Bbox bbox() const;
  
  const Combinatorial_map_3& combinatorial_map() const
  {
    return *m_combinatorial_map;
  }

  Combinatorial_map_3& combinatorial_map()
  {
    return *m_combinatorial_map;
  }
  
  boost::shared_ptr<Combinatorial_map_3> m_combinatorial_map;
  
>>>>>>> aaf0959c
private:
    Kernel::Vector_3 compute_face_normal(Combinatorial_map_3::Dart_const_handle adart) const;
    CGAL::Three::Scene_interface* last_known_scene;
    std::size_t volume_to_display;
    QAction* exportSelectedVolume;
    void* address_of_A;
    template <class Predicate> void export_as_polyhedron(Predicate,const QString&) const;

   enum VAOs {
       Edges = 0,
       Points,
       Facets,
       NbOfVaos = Facets +1
   };
   enum VBOs {
       Edges_vertices = 0,
       Points_vertices,
       Facets_vertices,
       Facets_normals,
       NbOfVbos = Facets_normals +1
   };

   mutable std::vector<double> positions_lines;
   mutable std::vector<double> positions_points;
   mutable std::vector<double> positions_facets;
   mutable std::vector<double> normals;
   mutable std::size_t nb_lines;
   mutable std::size_t nb_points;
   mutable std::size_t nb_facets;

    mutable QOpenGLShaderProgram *program;

    using Scene_item::initialize_buffers;
    void initialize_buffers(CGAL::Three::Viewer_interface *viewer) const;

    using Scene_item::compute_elements;
    void compute_elements(void) const;

public Q_SLOTS:
    void set_next_volume();
    void export_current_volume_as_polyhedron() const;
    void export_union_as_polyhedron() const;
    void export_intersection_as_polyhedron() const;
    void export_A_minus_B_as_polyhedron() const;
    void export_B_minus_A_as_polyhedron() const;

}; // end class Scene_combinatorial_map_item

#endif // SCENE_COMBINATORIAL_MAP_ITEM_H<|MERGE_RESOLUTION|>--- conflicted
+++ resolved
@@ -3,7 +3,6 @@
 
 //=========
 #include <CGAL/internal/corefinement/Combinatorial_map_for_corefinement.h>
-#include <boost/shared_ptr.hpp>
 #include "Scene_combinatorial_map_item_config.h"
 #include <iostream>
 #include <QOpenGLBuffer>
@@ -28,9 +27,7 @@
 {
     Q_OBJECT
 public:  
-<<<<<<< HEAD
     Scene_combinatorial_map_item(CGAL::Three::Scene_interface*,void* ad_A=NULL);
-    ~Scene_combinatorial_map_item();
 
     Scene_combinatorial_map_item* clone() const;
     // Function to override the context menu
@@ -66,48 +63,8 @@
         return *m_combinatorial_map;
     }
 
-    Combinatorial_map_3* m_combinatorial_map;
+    boost::shared_ptr<Combinatorial_map_3> m_combinatorial_map;
 
-=======
-  Scene_combinatorial_map_item(Scene_interface*,void* ad_A=NULL);
-
-  Scene_combinatorial_map_item* clone() const;
-  // Function to override the context menu
-  QMenu* contextMenu();
-
-//  bool load(std::istream& in);
-//  void load(Scene_polyhedron_item*);
-//  bool save(std::ostream& out) const;
-
-  QString toolTip() const;
-
-  // Indicate if rendering mode is supported
-  virtual bool supportsRenderingMode(RenderingMode m) const { return (m != Gouraud && m!=PointsPlusNormals && m!=Splatting); } // CHECK THIS!
-  //Event handling
-  virtual bool keyPressEvent(QKeyEvent*);
-  // OpenGL drawing in a display list
-  void direct_draw() const;
-  void direct_draw_edges() const;
-  void draw_points() const;
-
-  bool isFinite() const { return true; }
-  bool is_from_corefinement() const {return address_of_A!=NULL;}
-  bool isEmpty() const;
-  Bbox bbox() const;
-  
-  const Combinatorial_map_3& combinatorial_map() const
-  {
-    return *m_combinatorial_map;
-  }
-
-  Combinatorial_map_3& combinatorial_map()
-  {
-    return *m_combinatorial_map;
-  }
-  
-  boost::shared_ptr<Combinatorial_map_3> m_combinatorial_map;
-  
->>>>>>> aaf0959c
 private:
     Kernel::Vector_3 compute_face_normal(Combinatorial_map_3::Dart_const_handle adart) const;
     CGAL::Three::Scene_interface* last_known_scene;
