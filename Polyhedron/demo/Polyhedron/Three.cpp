#include <CGAL/Three/Three.h>
#include <QDockWidget>
#include <QMetaMethod>
#include <QAction>
#include <CGAL/Three/Polyhedron_demo_plugin_interface.h>
#include "Messages_interface.h"

using namespace CGAL::Three;

QMainWindow* Three::s_mainwindow = NULL;
Scene_interface* Three::s_scene = NULL;
QObject* Three::s_connectable_scene = NULL;
Three* Three::s_three = NULL;
RenderingMode Three::s_defaultSMRM;
RenderingMode Three::s_defaultPSRM;
int Three::default_point_size;
int Three::default_normal_length;
int Three::default_lines_width;

QMainWindow* Three::mainWindow()
{
  return s_mainwindow;
}

Scene_interface* Three::scene()
{
  return s_scene;
}

QObject* Three::connectableScene()
{
  return s_connectable_scene;
}


Three::Three()
{
  Three::s_three = this;
}

template<class SceneType>
SceneType* Three::getSelectedItem(){
 Q_FOREACH(int item_id , scene()->selectionIndices())
 {
   SceneType* scene_item = qobject_cast<SceneType*>(scene()->item(item_id));
   if(scene_item)
     return scene_item;
 }
 return NULL;
}

void Three::addDockWidget(QDockWidget* dock_widget)
{
  mainWindow()->addDockWidget(::Qt::LeftDockWidgetArea, dock_widget);
  dock_widget->setSizePolicy(QSizePolicy(QSizePolicy::Preferred, QSizePolicy::Fixed));

  QList<QDockWidget*> dockWidgets = mainWindow()->findChildren<QDockWidget*>();
  int counter = 0;
  Q_FOREACH(QDockWidget* dock, dockWidgets) {
    if( mainWindow()->dockWidgetArea(dock) != ::Qt::LeftDockWidgetArea ||
        dock == dock_widget )
    { continue; }

    if(++counter > 1) {
      mainWindow()->tabifyDockWidget(dock, dock_widget);
      return;
    }
  }
}


void Three::autoConnectActions(Polyhedron_demo_plugin_interface *plugin)
{
  QObject* thisObject = dynamic_cast<QObject*>(plugin);
  if(!thisObject)
    return;

  const QMetaObject* metaObject = thisObject->metaObject();
  QVector<QMetaMethod> methods;
  QVector<QString> methodsNames;
  QSet<QString> connected;
  for(int i = metaObject->methodOffset();
      i < metaObject->methodCount();
      ++i)
  {
    const int pos = QString(metaObject->method(i).methodSignature()).indexOf('(');
    methodsNames << QString(metaObject->method(i).methodSignature()).left(pos);

    methods << metaObject->method(i);
  }

  Q_FOREACH(QAction* action, plugin->actions())
  {
    bool success = false;
    const QMetaObject* action_metaObject = action->metaObject();
    for(int i = action_metaObject->methodOffset();
        i < action_metaObject->methodCount(); ++i)
    {
      QMetaMethod action_method = action_metaObject->method(i);

      if(action_method.methodType() == QMetaMethod::Signal)
      {
        const int pos = QString(action_method.methodSignature()).indexOf('(');
        QString methodName = QString(action_method.methodSignature()).left(pos);

        QString slotName =
          QString("on_%1_%2").arg(action->objectName()).arg(methodName);
//         qDebug() << thisObject->tr("Slot %1 (%2)...").arg(slotName).arg(i);
        int index = methodsNames.indexOf(slotName);
        if(index>=0 && !connected.contains(slotName))
        {
            const bool ok = QObject::connect(action,
                             qPrintable(QString("2%1").arg(QString(action_method.methodSignature()))),
                             thisObject,
                             qPrintable(QString("1%1").arg(QString(methods[index].methodSignature()))));

          if(!ok)
          {
            qDebug() << thisObject->tr("Cannot connect method %1.%2 to slot %3!")
              .arg(action->objectName())
              .arg(QString(action_method.methodSignature()))
              .arg(QString(methods[index].methodSignature()));
          }
          else {
            success = true;
            connected << slotName;
          }
        }
      }
    } // end for each method of action
    if(!success)
      qDebug("ERROR: Failed to autoconnect the action \"%s\"!",
             action->objectName().toUtf8().data());
  } // end foreach action of actions()
}

<<<<<<< HEAD
void Three::s_information(QString s)
{
  qobject_cast<Messages_interface*>(mainWindow())->information(s);
}
void Three::s_warning(QString s)
{
  qobject_cast<Messages_interface*>(mainWindow())->warning(s);
}
void Three::s_error(QString s)
{
  qobject_cast<Messages_interface*>(mainWindow())->error(s);
=======
RenderingMode Three::defaultSurfaceMeshRenderingMode()
{
  return s_defaultSMRM;
}
RenderingMode Three::defaultPointSetRenderingMode()
{
  return s_defaultPSRM;
}

QString Three::modeName(RenderingMode mode) {
  switch(mode)
  {
  case Points:
    return QObject::tr("points");
  case ShadedPoints:
    return QObject::tr("shaded points");
  case Wireframe:
    return QObject::tr("wire");
  case Flat:
    return QObject::tr("flat");
  case FlatPlusEdges:
    return QObject::tr("flat+edges");
  case Gouraud:
    return QObject::tr("Gouraud");
  case PointsPlusNormals:
    return QObject::tr("pts+normals");
  default:
    Q_ASSERT(false);
    return QObject::tr("unknown");
  }
}

RenderingMode Three::modeFromName(QString name) {
  if(name == "points")
    return Points;
  if(name == "shaded points")
    return ShadedPoints;
  if(name == "wire")
    return Wireframe;
  if(name == "flat")
    return Flat;
  if(name == "flat+edges")
    return FlatPlusEdges;
  if(name == "Gouraud")
    return Gouraud;
  if(name == "pts+normals")
    return PointsPlusNormals;
  Q_ASSERT(false);
  return Points;
}

int Three::getDefaultPointSize()
{
  return default_point_size;
}

int Three::getDefaultNormalLength()
{
  return default_normal_length;
}

int Three::getDefaultLinesWidth()
{
  return default_lines_width;
>>>>>>> 275786b0
}<|MERGE_RESOLUTION|>--- conflicted
+++ resolved
@@ -134,7 +134,6 @@
   } // end foreach action of actions()
 }
 
-<<<<<<< HEAD
 void Three::s_information(QString s)
 {
   qobject_cast<Messages_interface*>(mainWindow())->information(s);
@@ -146,7 +145,7 @@
 void Three::s_error(QString s)
 {
   qobject_cast<Messages_interface*>(mainWindow())->error(s);
-=======
+}
 RenderingMode Three::defaultSurfaceMeshRenderingMode()
 {
   return s_defaultSMRM;
@@ -211,5 +210,4 @@
 int Three::getDefaultLinesWidth()
 {
   return default_lines_width;
->>>>>>> 275786b0
 }