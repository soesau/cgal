--- conflicted
+++ resolved
@@ -58,15 +58,9 @@
            <property name="geometry">
             <rect>
              <x>0</x>
-<<<<<<< HEAD
              <y>0</y>
              <width>275</width>
              <height>534</height>
-=======
-             <y>-96</y>
-             <width>275</width>
-             <height>528</height>
->>>>>>> 693d6022
             </rect>
            </property>
            <layout class="QVBoxLayout" name="verticalLayout_3">
@@ -292,18 +286,19 @@
              </widget>
             </item>
             <item>
-<<<<<<< HEAD
              <widget class="QPushButton" name="sshButton">
               <property name="enabled">
                <bool>true</bool>
               </property>
               <property name="text">
                <string>Network Settings</string>
-=======
+              </property>
+             </widget>
+            </item>
+            <item>
              <widget class="QPushButton" name="backFrontColor_pushButton">
               <property name="text">
                <string>Change Back/Front Colors...</string>
->>>>>>> 693d6022
               </property>
              </widget>
             </item>
