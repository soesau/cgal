#include "Viewer.h"
#include <CGAL/Three/TextRenderer.h>
#include <CGAL/gl.h>
#include <CGAL/Three/Scene_draw_interface.h>
#include <QMouseEvent>
#include <QKeyEvent>
#include <QGLViewer/manipulatedCameraFrame.h>
#include <QDebug>
#include <QOpenGLShader>
#include <QOpenGLShaderProgram>
#include <cmath>
#include <QApplication>

class Viewer_impl {
public:
  CGAL::Three::Scene_draw_interface* scene;
  bool antialiasing;
  bool twosides;
  bool macro_mode;
  bool inFastDrawing;
  bool inDrawWithNames;
  QPainter *painter;
  void draw_aux(bool with_names, Viewer*);
  //! Contains all the programs for the item rendering.
  mutable std::vector<QOpenGLShaderProgram*> shader_programs;
};
Viewer::Viewer(QWidget* parent, bool antialiasing)
  : CGAL::Three::Viewer_interface(parent)
{
  d = new Viewer_impl;
  d->scene = 0;
  d->antialiasing = antialiasing;
  d->twosides = false;
  d->macro_mode = false;
  d->inFastDrawing = true;
  d->inDrawWithNames = false;
  d->shader_programs.resize(NB_OF_PROGRAMS);
  textRenderer = new TextRenderer();
  connect( textRenderer, SIGNAL(sendMessage(QString,int)),
           this, SLOT(printMessage(QString,int)) );
  connect(&messageTimer, SIGNAL(timeout()), SLOT(hideMessage()));
  setShortcut(EXIT_VIEWER, 0);
  setShortcut(DRAW_AXIS, 0);
  setKeyDescription(Qt::Key_T,
                    tr("Turn the camera by 180 degrees"));
  setKeyDescription(Qt::Key_M,
                    tr("Toggle macro mode: useful to view details very near from the camera, "
                       "but decrease the z-buffer precision"));
  setKeyDescription(Qt::Key_A,
                      tr("Toggle the axis system visibility."));
<<<<<<< HEAD
  setKeyDescription(Qt::Key_I + Qt::CTRL,
                      tr("Toggle the primitive IDs visibility of the selected Item."));
=======
  setKeyDescription(Qt::Key_D,
                      tr("Disable the distance between two points  visibility."));
>>>>>>> 7bb57e35
#if QGLVIEWER_VERSION >= 0x020501
  //modify mouse bindings that have been updated
  setMouseBinding(Qt::Key(0), Qt::NoModifier, Qt::LeftButton, RAP_FROM_PIXEL, true, Qt::RightButton);
  setMouseBindingDescription(Qt::ShiftModifier, Qt::RightButton,
                             tr("Select and pop context menu"));
  setMouseBinding(Qt::Key_R, Qt::NoModifier, Qt::LeftButton, RAP_FROM_PIXEL);
  //use the new API for these
  setMouseBinding(Qt::ShiftModifier, Qt::LeftButton, SELECT);

  setMouseBindingDescription(Qt::Key(0), Qt::ShiftModifier, Qt::LeftButton,
                             tr("Selects and display context "
                                "menu of the selected item"));
<<<<<<< HEAD
  setMouseBindingDescription(Qt::Key_I, Qt::NoModifier, Qt::LeftButton,
                             tr("Show/hide the primitive ID."));
=======
  setMouseBindingDescription(Qt::Key_D, Qt::NoModifier, Qt::LeftButton,
                             tr("Selects a point. When the second point is selected,  "
                                "displays the two points and the distance between them."));
>>>>>>> 7bb57e35
#else
  setMouseBinding(Qt::SHIFT + Qt::LeftButton, SELECT);
  setMouseBindingDescription(Qt::SHIFT + Qt::RightButton,
                             tr("Selects and display context "
                                "menu of the selected item"));

#endif // QGLVIEWER_VERSION >= 2.5.0
  prev_radius = sceneRadius();
  axis_are_displayed = true;
<<<<<<< HEAD
  has_text = false;
  i_is_pressed = false;
  fpsTime.start();
  fpsCounter=0;
  f_p_s=0.0;
  fpsString=tr("%1Hz", "Frames per seconds, in Hertz").arg("?");
=======
  distance_is_displayed = false;
  is_d_pressed = false;
>>>>>>> 7bb57e35
}

Viewer::~Viewer()
{
  delete d;
}

void Viewer::setScene(CGAL::Three::Scene_draw_interface* scene)
{
  d->scene = scene;
}

bool Viewer::antiAliasing() const
{
  return d->antialiasing; 
}

void Viewer::setAntiAliasing(bool b)
{
  d->antialiasing = b;
  updateGL();
}

void Viewer::setTwoSides(bool b)
{
  d->twosides = b;
  updateGL();
}


void Viewer::setFastDrawing(bool b)
{
  d->inFastDrawing = b;
  updateGL();
}

bool Viewer::inFastDrawing() const
{
  return (d->inFastDrawing
          && (camera()->frame()->isSpinning()
              || camera()->frame()->isManipulated()));
}

void Viewer::draw()
{ 
  makeCurrent();
  glEnable(GL_DEPTH_TEST);
  d->draw_aux(false, this);
}

void Viewer::fastDraw()
{
  d->draw_aux(false, this);
}

void Viewer::initializeGL()
{
  QGLViewer::initializeGL();
  initializeOpenGLFunctions();
  glDrawArraysInstanced = (PFNGLDRAWARRAYSINSTANCEDARBPROC)this->context()->getProcAddress("glDrawArraysInstancedARB");
  if(!glDrawArraysInstanced)
  {
      qDebug()<<"glDrawArraysInstancedARB : extension not found. Spheres will be displayed as points.";
      extension_is_found = false;
  }
  else
      extension_is_found = true;

  glVertexAttribDivisor = (PFNGLVERTEXATTRIBDIVISORARBPROC)this->context()->getProcAddress("glVertexAttribDivisorARB");
  if(!glDrawArraysInstanced)
  {
      qDebug()<<"glVertexAttribDivisorARB : extension not found. Spheres will be displayed as points.";
      extension_is_found = false;
  }
  else
      extension_is_found = true;


  setBackgroundColor(::Qt::white);
<<<<<<< HEAD
  vao[0].create();
  for(int i=0; i<3; i++)
    buffers[i].create();

  //Vertex source code
  const char vertex_source[] =
  {
      "#version 120 \n"
      "attribute highp vec4 vertex;\n"
      "attribute highp vec3 normal;\n"
      "attribute highp vec4 colors;\n"
      "uniform highp mat4 mvp_matrix;\n"
      "uniform highp mat4 ortho_mat;\n"
      "uniform highp mat4 mv_matrix; \n"
      "uniform highp float width; \n"
      "uniform highp float height; \n"
      "varying highp vec4 fP; \n"
      "varying highp vec3 fN; \n"
      "varying highp vec4 color; \n"
      "void main(void)\n"
      "{\n"
      "   color = colors; \n"
      "   fP = mv_matrix * vertex; \n"
      "   fN = mat3(mv_matrix)* normal; \n"
      "   vec4 temp = vec4(mvp_matrix * vertex); \n"
      "   vec4 ort = ortho_mat * vec4(width-150, height-150, 0,0); \n"
      "   float ratio = width/height; \n"
      "   gl_Position =  ort +vec4(temp.x, temp.y, temp.z, 1.0); \n"
      "} \n"
      "\n"
  };
  //Fragment source code
  const char fragment_source[] =
=======
  QOpenGLShader *vertex_shader;
  QOpenGLShader *fragment_shader;
  //setting the program used for the axis
>>>>>>> 7bb57e35
  {
      vao[0].create();
      for(int i=0; i<3; i++)
          buffers[i].create();
      d->scene->initializeGL();

      //Vertex source code
      const char vertex_source[] =
      {
          "#version 120 \n"
          "attribute highp vec4 vertex;\n"
          "attribute highp vec3 normal;\n"
          "attribute highp vec4 colors;\n"
          "uniform highp mat4 mvp_matrix;\n"
          "uniform highp mat4 ortho_mat;\n"
          "uniform highp mat4 mv_matrix; \n"
          "uniform highp float width; \n"
          "uniform highp float height; \n"
          "varying highp vec4 fP; \n"
          "varying highp vec3 fN; \n"
          "varying highp vec4 color; \n"
          "void main(void)\n"
          "{\n"
          "   color = colors; \n"
          "   fP = mv_matrix * vertex; \n"
          "   fN = mat3(mv_matrix)* normal; \n"
          "   vec4 temp = vec4(mvp_matrix * vertex); \n"
          "   vec4 ort = ortho_mat * vec4(width-150, height-150, 0,0); \n"
          "   float ratio = width/height; \n"
          "   gl_Position =  ort +vec4(temp.x, temp.y, temp.z, 1.0); \n"
          "} \n"
          "\n"
      };
      //Fragment source code
      const char fragment_source[] =
      {
          "#version 120 \n"
          "varying highp vec4 color; \n"
          "varying highp vec4 fP; \n"
          "varying highp vec3 fN; \n"
          "uniform highp vec4 light_pos;  \n"
          "uniform highp vec4 light_diff; \n"
          "uniform highp vec4 light_spec; \n"
          "uniform highp vec4 light_amb;  \n"
          "uniform highp float spec_power ; \n"

          "void main(void) { \n"

          "   vec3 L = light_pos.xyz - fP.xyz; \n"
          "   vec3 V = -fP.xyz; \n"
          "   vec3 N; \n"
          "   if(fN == vec3(0.0,0.0,0.0)) \n"
          "       N = vec3(0.0,0.0,0.0); \n"
          "   else \n"
          "       N = normalize(fN); \n"
          "   L = normalize(L); \n"
          "   V = normalize(V); \n"
          "   vec3 R = reflect(-L, N); \n"
          "   vec4 diffuse = max(abs(dot(N,L)),0.0) * light_diff*color; \n"
          "   vec4 specular = pow(max(dot(R,V), 0.0), spec_power) * light_spec; \n"

          "gl_FragColor = color*light_amb + diffuse + specular; \n"
          "} \n"
          "\n"
      };
      vertex_shader = new QOpenGLShader(QOpenGLShader::Vertex);
      if(!vertex_shader->compileSourceCode(vertex_source))
      {
          std::cerr<<"Compiling vertex source FAILED"<<std::endl;
      }

      fragment_shader= new QOpenGLShader(QOpenGLShader::Fragment);
      if(!fragment_shader->compileSourceCode(fragment_source))
      {
          std::cerr<<"Compiling fragmentsource FAILED"<<std::endl;
      }

      if(!rendering_program.addShader(vertex_shader))
      {
          std::cerr<<"adding vertex shader FAILED"<<std::endl;
      }
      if(!rendering_program.addShader(fragment_shader))
      {
          std::cerr<<"adding fragment shader FAILED"<<std::endl;
      }
      if(!rendering_program.link())
      {
          //std::cerr<<"linking Program FAILED"<<std::endl;
          qDebug() << rendering_program.log();
      }
  }

  //setting the program used for the distance
  {
<<<<<<< HEAD
      qDebug() << rendering_program.log();
=======
      vao[1].create();
      buffers[3].create();
      //Vertex source code
      const char vertex_source_dist[] =
      {
          "#version 120 \n"
          "attribute highp vec4 vertex;\n"
          "uniform highp mat4 mvp_matrix;\n"
          "void main(void)\n"
          "{\n"
          "   gl_Position = mvp_matrix * vertex; \n"
          "} \n"
          "\n"
      };
      //Fragment source code
      const char fragment_source_dist[] =
      {
          "#version 120 \n"
          "void main(void) { \n"
          "gl_FragColor = vec4(0.0,0.0,0.0,1.0); \n"
          "} \n"
          "\n"
      };
      vertex_shader = new QOpenGLShader(QOpenGLShader::Vertex);
      if(!vertex_shader->compileSourceCode(vertex_source_dist))
      {
          std::cerr<<"Compiling vertex source FAILED"<<std::endl;
      }

      fragment_shader= new QOpenGLShader(QOpenGLShader::Fragment);
      if(!fragment_shader->compileSourceCode(fragment_source_dist))
      {
          std::cerr<<"Compiling fragmentsource FAILED"<<std::endl;
      }

      if(!rendering_program_dist.addShader(vertex_shader))
      {
          std::cerr<<"adding vertex shader FAILED"<<std::endl;
      }
      if(!rendering_program_dist.addShader(fragment_shader))
      {
          std::cerr<<"adding fragment shader FAILED"<<std::endl;
      }
      if(!rendering_program_dist.link())
      {
          qDebug() << rendering_program_dist.log();
      }
>>>>>>> 7bb57e35
  }

  d->painter = new QPainter(this);
}

#include <QMouseEvent>

void Viewer::mousePressEvent(QMouseEvent* event)
{
  if(event->button() == Qt::RightButton &&
     event->modifiers().testFlag(Qt::ShiftModifier)) 
  {
    select(event->pos());
    requestContextMenu(event->globalPos());
    event->accept();
  }
  else if(event->button() == Qt::LeftButton &&
<<<<<<< HEAD
          i_is_pressed)
  {
      d->scene->printPrimitiveId(event->pos(), this);
=======
          is_d_pressed)
  {
      showDistance(event->pos());
      event->accept();
>>>>>>> 7bb57e35
  }
  else {
    QGLViewer::mousePressEvent(event);
  }
}

#include <QContextMenuEvent>
void Viewer::contextMenuEvent(QContextMenuEvent* event)
{
  if(event->reason() != QContextMenuEvent::Mouse) {
    requestContextMenu(event->globalPos());
    event->accept();
  }
  else {
    QGLViewer::contextMenuEvent(event);
  }
}

void Viewer::keyPressEvent(QKeyEvent* e)
{
  if(!e->modifiers()) {
    if(e->key() == Qt::Key_T) {
      turnCameraBy180Degres();
      return;
    }
    else if(e->key() == Qt::Key_M) {
      d->macro_mode = ! d->macro_mode;

      if(d->macro_mode) {
          camera()->setZNearCoefficient(0.0005f);
      } else {
        camera()->setZNearCoefficient(0.005f);
      }
      this->displayMessage(tr("Macro mode: %1").
                           arg(d->macro_mode ? tr("on") : tr("off")));



      return;
    }
    else if(e->key() == Qt::Key_A) {
          axis_are_displayed = !axis_are_displayed;
          updateGL();
        }
<<<<<<< HEAD
    else if(e->key() == Qt::Key_I) {
          i_is_pressed = true;
        }
=======
    else if(e->key() == Qt::Key_D) {
        if(e->isAutoRepeat())
        {
            return;
        }
        if(!is_d_pressed)
        {
            distance_is_displayed = false;
        }
        is_d_pressed = true;
        updateGL();
        return;
    }
>>>>>>> 7bb57e35
  }
  else if(e->key() == Qt::Key_I && e->modifiers() & Qt::ControlModifier){
    d->scene->printPrimitiveIds(this);
    update();
      }
  //forward the event to the scene (item handling of the event)
  if (! d->scene->keyPressEvent(e) )
    QGLViewer::keyPressEvent(e);
}

<<<<<<< HEAD
void Viewer::keyReleaseEvent(QKeyEvent *e)
{
    if(e->key() == Qt::Key_I) {
        i_is_pressed = false;
    }
    QGLViewer::keyReleaseEvent(e);
=======
void Viewer::keyReleaseEvent(QKeyEvent* e)
{
  if(!e->modifiers() && e->key() == Qt::Key_D)
  {
      if(e->isAutoRepeat())
      {
         return;
      }
      is_d_pressed = false;
      return;
  }
  QGLViewer::keyReleaseEvent(e);
>>>>>>> 7bb57e35
}
void Viewer::turnCameraBy180Degres() {
  qglviewer::Camera* camera = this->camera();
  using qglviewer::ManipulatedCameraFrame;

  ManipulatedCameraFrame frame_from(*camera->frame());
  camera->setViewDirection(-camera->viewDirection());
  ManipulatedCameraFrame frame_to(*camera->frame());

  camera->setOrientation(frame_from.orientation());
  camera->interpolateTo(frame_to, 0.5f);
}

void Viewer_impl::draw_aux(bool with_names, Viewer* viewer)
{
  if(scene == 0)
    return;
  viewer->glLineWidth(1.0f);
  viewer->glPointSize(2.f);
  viewer->glEnable(GL_POLYGON_OFFSET_FILL);
  viewer->glPolygonOffset(1.0f,1.0f);
  viewer->glPolygonMode(GL_FRONT_AND_BACK,GL_FILL);

  viewer->glLightModeli(GL_LIGHT_MODEL_LOCAL_VIEWER, GL_TRUE);

  if(twosides)
    viewer->glLightModeli(GL_LIGHT_MODEL_TWO_SIDE, GL_TRUE);
  else
    viewer->glLightModeli(GL_LIGHT_MODEL_TWO_SIDE, GL_FALSE);

  if(!with_names && antialiasing)
  {
    viewer->glEnable(GL_BLEND);
    viewer->glEnable(GL_LINE_SMOOTH);
    viewer->glHint(GL_LINE_SMOOTH_HINT, GL_NICEST);
    viewer->glBlendFunc(GL_SRC_ALPHA, GL_ONE_MINUS_SRC_ALPHA);
  }
  else
  {
    viewer->glDisable(GL_BLEND);
    viewer->glDisable(GL_LINE_SMOOTH);
    viewer->glHint(GL_LINE_SMOOTH_HINT, GL_FASTEST);
    viewer->glBlendFunc(GL_ONE, GL_ZERO);
  }
  inDrawWithNames = with_names;
  if(with_names)
    scene->drawWithNames(viewer);
  else
    scene->draw(viewer);
  viewer->glDisable(GL_POLYGON_OFFSET_FILL);
  viewer->glPolygonMode(GL_FRONT_AND_BACK,GL_FILL);
}

bool Viewer::inDrawWithNames() const {
  return d->inDrawWithNames;
}

void Viewer::drawWithNames()
{
  QGLViewer::draw();
  d->draw_aux(true, this);
}

void Viewer::postSelection(const QPoint& pixel)
{
  bool found = false;
  qglviewer::Vec point = camera()->pointUnderPixel(pixel, found);
  if(found) {
    Q_EMIT selectedPoint(point.x,
                       point.y,
                       point.z);
    Q_EMIT selected(this->selectedName());
    const qglviewer::Vec orig = camera()->position();
    const qglviewer::Vec dir = point - orig;
    Q_EMIT selectionRay(orig.x, orig.y, orig.z,
                      dir.x, dir.y, dir.z);
  }
}
bool CGAL::Three::Viewer_interface::readFrame(QString s, qglviewer::Frame& frame)
{
  QStringList list = s.split(" ", QString::SkipEmptyParts);
  if(list.size() != 7)
    return false;
  float vec[3];
  for(int i = 0; i < 3; ++i)
  {
    bool ok;
    vec[i] = list[i].toFloat(&ok);
    if(!ok) return false;
  }
  double orient[4];
  for(int i = 0; i < 4; ++i)
  {
    bool ok;
    orient[i] = list[i + 3].toDouble(&ok);
    if(!ok) return false;
  }
  frame.setPosition(qglviewer::Vec(vec[0],
                                   vec[1],
                                   vec[2]));
  frame.setOrientation(orient[0],
                       orient[1],
                       orient[2],
                       orient[3]);
  return true;
}

QString CGAL::Three::Viewer_interface::dumpFrame(const qglviewer::Frame& frame) {
  const qglviewer::Vec pos = frame.position();
  const qglviewer::Quaternion q = frame.orientation();

  return QString("%1 %2 %3 %4 %5 %6 %7")
    .arg(pos[0])
    .arg(pos[1])
    .arg(pos[2])
    .arg(q[0])
    .arg(q[1])
    .arg(q[2])
    .arg(q[3]);
}

bool Viewer::moveCameraToCoordinates(QString s, float animation_duration) {
  qglviewer::Frame new_frame;
  if(readFrame(s, new_frame)) {
    camera()->interpolateTo(new_frame, animation_duration); 
    return true;
  }
  else
    return false;
}

QString Viewer::dumpCameraCoordinates()
{
  if(camera()->frame()) {
    return dumpFrame(*camera()->frame());
  } else {
    return QString();
  }
}

void Viewer::attribBuffers(int program_name) const {
    GLint is_both_sides = 0;
    //ModelViewMatrix used for the transformation of the camera.
    QMatrix4x4 mvp_mat;
    // ModelView Matrix used for the lighting system
    QMatrix4x4 mv_mat;
    // transformation of the manipulated frame
    QMatrix4x4 f_mat;

    f_mat.setToIdentity();
    //fills the MVP and MV matrices.
    GLdouble d_mat[16];
    this->camera()->getModelViewProjectionMatrix(d_mat);
    //Convert the GLdoubles matrices in GLfloats
    for (int i=0; i<16; ++i){
        mvp_mat.data()[i] = GLfloat(d_mat[i]);
    }
    this->camera()->getModelViewMatrix(d_mat);
    for (int i=0; i<16; ++i)
        mv_mat.data()[i] = GLfloat(d_mat[i]);

    const_cast<Viewer*>(this)->glGetIntegerv(GL_LIGHT_MODEL_TWO_SIDE,
                                             &is_both_sides);

    QVector4D position(0.0f,0.0f,1.0f, 1.0f );
    QVector4D ambient(0.4f, 0.4f, 0.4f, 0.4f);
    // Diffuse
    QVector4D diffuse(1.0f, 1.0f, 1.0f, 1.0f);
    // Specular
    QVector4D specular(0.0f, 0.0f, 0.0f, 1.0f);
    QOpenGLShaderProgram* program = getShaderProgram(program_name);
    program->bind();
    program->setUniformValue("mvp_matrix", mvp_mat);
    switch(program_name)
    {
    case PROGRAM_WITH_LIGHT:
    case PROGRAM_C3T3:
    case PROGRAM_PLANE_TWO_FACES:
    case PROGRAM_INSTANCED:
    case PROGRAM_WITH_TEXTURE:
    case PROGRAM_CUTPLANE_SPHERES:
    case PROGRAM_SPHERES:
        program->setUniformValue("light_pos", position);
        program->setUniformValue("light_diff",diffuse);
        program->setUniformValue("light_spec", specular);
        program->setUniformValue("light_amb", ambient);
        program->setUniformValue("spec_power", 51.8f);
        program->setUniformValue("is_two_side", is_both_sides);
        break;
    }
    switch(program_name)
    {
    case PROGRAM_WITH_LIGHT:
    case PROGRAM_C3T3:
    case PROGRAM_PLANE_TWO_FACES:
    case PROGRAM_INSTANCED:
    case PROGRAM_CUTPLANE_SPHERES:
    case PROGRAM_SPHERES:
      program->setUniformValue("mv_matrix", mv_mat);
      break;
    case PROGRAM_WITHOUT_LIGHT:
      program->setUniformValue("f_matrix",f_mat);
      break;
    case PROGRAM_WITH_TEXTURE:
      program->setUniformValue("mv_matrix", mv_mat);
      program->setUniformValue("s_texture",0);
      program->setUniformValue("f_matrix",f_mat);
      break;
    case PROGRAM_WITH_TEXTURED_EDGES:
        program->setUniformValue("s_texture",0);
        break;
    case PROGRAM_NO_SELECTION:
        program->setUniformValue("f_matrix",f_mat);
        break;
    }
    program->release();
}

void Viewer::beginSelection(const QPoint &point)
{
    makeCurrent();
    glEnable(GL_SCISSOR_TEST);
    glScissor(point.x(), camera()->screenHeight()-1-point.y(), 1, 1);
    d->scene->setPickedPixel(point);
}
void Viewer::endSelection(const QPoint&)
{
    glDisable(GL_SCISSOR_TEST);
    //redraw thetrue scene for the glReadPixel in postSelection();
    updateGL();
}

void Viewer::makeArrow(double R, int prec, qglviewer::Vec from, qglviewer::Vec to, qglviewer::Vec color, AxisData &data)
{
    qglviewer::Vec temp = to-from;
    QVector3D dir = QVector3D(temp.x, temp.y, temp.z);
    QMatrix4x4 mat;
    mat.setToIdentity();
    mat.translate(from.x, from.y, from.z);
    mat.scale(dir.length());
    dir.normalize();
    float angle = 0.0;
    if(std::sqrt((dir.x()*dir.x()+dir.y()*dir.y())) > 1)
        angle = 90.0f;
    else
        angle =acos(dir.y()/std::sqrt(dir.x()*dir.x()+dir.y()*dir.y()+dir.z()*dir.z()))*180.0/M_PI;

    QVector3D axis;
    axis = QVector3D(dir.z(), 0, -dir.x());
    mat.rotate(angle, axis);

    //Head
    const float Rf = static_cast<float>(R);
    for(int d = 0; d<360; d+= 360/prec)
    {
        float D = (float) (d * M_PI / 180.);
        float a = (float) std::atan(Rf / 0.33);
        QVector4D p(0., 1., 0, 1.);
        QVector4D n(Rf*2.*sin(D), sin(a), Rf*2.*cos(D), 1.);
        QVector4D pR = mat*p;
        QVector4D nR = mat*n;

        //point A1
        data.vertices->push_back(pR.x());
        data.vertices->push_back(pR.y());
        data.vertices->push_back(pR.z());
        data.normals->push_back(nR.x());
        data.normals->push_back(nR.y());
        data.normals->push_back(nR.z());
        data.colors->push_back((float)color.x);
        data.colors->push_back((float)color.y);
        data.colors->push_back((float)color.z);

        //point B1
        p = QVector4D(Rf*2.*sin(D), 0.66f, Rf*2.* cos(D), 1.f);
        n = QVector4D(sin(D), sin(a), cos(D), 1.);
        pR = mat*p;
        nR = mat*n;
        data.vertices->push_back(pR.x());
        data.vertices->push_back(pR.y());
        data.vertices->push_back(pR.z());
        data.normals->push_back(nR.x());
        data.normals->push_back(nR.y());
        data.normals->push_back(nR.z());
        data.colors->push_back((float)color.x);
        data.colors->push_back((float)color.y);
        data.colors->push_back((float)color.z);
        //point C1
        D = (d+360/prec)*M_PI/180.0;
        p = QVector4D(Rf*2.* sin(D), 0.66f, Rf *2.* cos(D), 1.f);
        n = QVector4D(sin(D), sin(a), cos(D), 1.0);
        pR = mat*p;
        nR = mat*n;

        data.vertices->push_back(pR.x());
        data.vertices->push_back(pR.y());
        data.vertices->push_back(pR.z());
        data.normals->push_back(nR.x());
        data.normals->push_back(nR.y());
        data.normals->push_back(nR.z());
        data.colors->push_back((float)color.x);
        data.colors->push_back((float)color.y);
        data.colors->push_back((float)color.z);

    }

    //cylinder
    //body of the cylinder
    for(int d = 0; d<360; d+= 360/prec)
    {
        //point A1
        double D = d*M_PI/180.0;
        QVector4D p(Rf*sin(D), 0.66f, Rf*cos(D), 1.f);
        QVector4D n(sin(D), 0.f, cos(D), 1.f);
        QVector4D pR = mat*p;
        QVector4D nR = mat*n;

        data.vertices->push_back(pR.x());
        data.vertices->push_back(pR.y());
        data.vertices->push_back(pR.z());
        data.normals->push_back(nR.x());
        data.normals->push_back(nR.y());
        data.normals->push_back(nR.z());
        data.colors->push_back(color.x);
        data.colors->push_back(color.y);
        data.colors->push_back(color.z);
        //point B1
        p = QVector4D(Rf * sin(D),0,Rf*cos(D), 1.0);
        n = QVector4D(sin(D), 0, cos(D), 1.0);
        pR = mat*p;
        nR = mat*n;


        data.vertices->push_back(pR.x());
        data.vertices->push_back(pR.y());
        data.vertices->push_back(pR.z());
        data.normals->push_back(nR.x());
        data.normals->push_back(nR.y());
        data.normals->push_back(nR.z());
        data.colors->push_back(color.x);
        data.colors->push_back(color.y);
        data.colors->push_back(color.z);
          //point C1
        D = (d+360/prec)*M_PI/180.0;
        p = QVector4D(Rf * sin(D),0,Rf*cos(D), 1.0);
        n = QVector4D(sin(D), 0, cos(D), 1.0);
        pR = mat*p;
        nR = mat*n;
        data.vertices->push_back(pR.x());
        data.vertices->push_back(pR.y());
        data.vertices->push_back(pR.z());
        data.normals->push_back(nR.x());
        data.normals->push_back(nR.y());
        data.normals->push_back(nR.z());
        data.colors->push_back(color.x);
        data.colors->push_back(color.y);
        data.colors->push_back(color.z);
        //point A2
        D = (d+360/prec)*M_PI/180.0;

        p = QVector4D(Rf * sin(D),0,Rf*cos(D), 1.0);
        n = QVector4D(sin(D), 0, cos(D), 1.0);
        pR = mat*p;
        nR = mat*n;
        data.vertices->push_back(pR.x());
        data.vertices->push_back(pR.y());
        data.vertices->push_back(pR.z());
        data.normals->push_back(nR.x());
        data.normals->push_back(nR.y());
        data.normals->push_back(nR.z());
        data.colors->push_back((float)color.x);
        data.colors->push_back((float)color.y);
        data.colors->push_back((float)color.z);
        //point B2
        p = QVector4D(Rf * sin(D), 0.66f, Rf*cos(D), 1.f);
        n = QVector4D(sin(D), 0, cos(D), 1.0);
        pR = mat*p;
        nR = mat*n;
        data.vertices->push_back(pR.x());
        data.vertices->push_back(pR.y());
        data.vertices->push_back(pR.z());
        data.normals->push_back(nR.x());
        data.normals->push_back(nR.y());
        data.normals->push_back(nR.z());
        data.colors->push_back((float)color.x);
        data.colors->push_back((float)color.y);
        data.colors->push_back((float)color.z);
        //point C2
        D = d*M_PI/180.0;
        p = QVector4D(Rf * sin(D), 0.66f, Rf*cos(D), 1.f);
        n = QVector4D(sin(D), 0.f, cos(D), 1.f);
        pR = mat*p;
        nR = mat*n;
        data.vertices->push_back(pR.x());
        data.vertices->push_back(pR.y());
        data.vertices->push_back(pR.z());
        data.normals->push_back(nR.x());
        data.normals->push_back(nR.y());
        data.normals->push_back(nR.z());
        data.colors->push_back(color.x);
        data.colors->push_back(color.y);
        data.colors->push_back(color.z);

    }
}

void Viewer::drawVisualHints()
{

    QGLViewer::drawVisualHints();
    if(axis_are_displayed)
    {
        QMatrix4x4 mvpMatrix;
        double mat[16];
        QMatrix4x4 mvMatrix;
        //camera()->frame()->rotation().getMatrix(mat);
        camera()->getModelViewProjectionMatrix(mat);
        //nullifies the translation
        mat[12]=0;
        mat[13]=0;
        mat[14]=0;
        for(int i=0; i < 16; i++)
        {
            mvpMatrix.data()[i] = (float)mat[i];
        }
        camera()->getModelViewMatrix(mat);
        for(int i=0; i < 16; i++)
        {
            mvMatrix.data()[i] = (float)mat[i];
        }

        QVector4D	position(0.0f,0.0f,1.0f,1.0f );
        // define material
        QVector4D	ambient;
        QVector4D	diffuse;
        QVector4D	specular;
        GLfloat      shininess ;
        // Ambient
        ambient[0] = 0.29225f;
        ambient[1] = 0.29225f;
        ambient[2] = 0.29225f;
        ambient[3] = 1.0f;
        // Diffuse
        diffuse[0] = 0.50754f;
        diffuse[1] = 0.50754f;
        diffuse[2] = 0.50754f;
        diffuse[3] = 1.0f;
        // Specular
        specular[0] = 0.0f;
        specular[1] = 0.0f;
        specular[2] = 0.0f;
        specular[3] = 0.0f;
        // Shininess
        shininess = 51.2f;

        rendering_program.bind();
        rendering_program.setUniformValue("light_pos", position);
        rendering_program.setUniformValue("mvp_matrix", mvpMatrix);
        rendering_program.setUniformValue("mv_matrix", mvMatrix);
        rendering_program.setUniformValue("light_diff", diffuse);
        rendering_program.setUniformValue("light_spec", specular);
        rendering_program.setUniformValue("light_amb", ambient);
        rendering_program.setUniformValue("spec_power", shininess);
        rendering_program.release();

        vao[0].bind();
        rendering_program.bind();
        glDrawArrays(GL_TRIANGLES, 0, static_cast<GLsizei>(v_Axis.size() / 3));
        rendering_program.release();
        vao[0].release();
    }

<<<<<<< HEAD
    if (!d->painter->isActive())
      d->painter->begin(this);
    //So that the text is drawn in front of everything
    d->painter->beginNativePainting();
    glDisable(GL_DEPTH_TEST);
    d->painter->endNativePainting();
    //prints FPS
    TextItem *fps_text = new TextItem(20, int(1.5*((QApplication::font().pixelSize()>0)?QApplication::font().pixelSize():QApplication::font().pointSize())),0,fpsString,false, QFont(), Qt::gray);
    if(FPSIsDisplayed())
    {
      textRenderer->addText(fps_text);
    }
    //Prints the displayMessage
    QFont font = QFont();
    QFontMetrics fm(font);
    TextItem *message_text = new TextItem(10 + fm.width(message)/2, height()-20, 0, message, false, QFont(), Qt::gray );
    if (_displayMessage)
    {
      textRenderer->addText(message_text);
    }
    textRenderer->draw(this);
    if(FPSIsDisplayed())
      textRenderer->removeText(fps_text);
    if (_displayMessage)
      textRenderer->removeText(message_text);
    }

=======
    if(distance_is_displayed)
    {
        glDisable(GL_DEPTH_TEST);
        glPointSize(5.0f);
        //draws the distance
        QMatrix4x4 mvpMatrix;
        double mat[16];
        //camera()->frame()->rotation().getMatrix(mat);
        camera()->getModelViewProjectionMatrix(mat);
        //nullifies the translation
        for(int i=0; i < 16; i++)
        {
            mvpMatrix.data()[i] = (float)mat[i];
        }
        rendering_program_dist.bind();
        rendering_program_dist.setUniformValue("mvp_matrix", mvpMatrix);
        vao[1].bind();
        glDrawArrays(GL_POINTS, 0, static_cast<GLsizei>(2));
        glDrawArrays(GL_LINES, 0, static_cast<GLsizei>(2));
        vao[1].release();
        rendering_program_dist.release();
        glEnable(GL_DEPTH_TEST);
        glPointSize(1.0f);

    }
}
>>>>>>> 7bb57e35

void Viewer::resizeGL(int w, int h)
{
    QGLViewer::resizeGL(w,h);
    qglviewer::Vec dim = qglviewer::Vec(w,h, 0) ;
    GLdouble ortho[16];
    QMatrix4x4 orthoMatrix;
    ortho[0]  = 1.0/width(); ortho[1]  = 0; ortho[2]  = 0; ortho[3]  = -0.0;
    ortho[4]  = 0; ortho[5]  = 1.0/height(); ortho[6]  = 0; ortho[7]  = -0.0;
    ortho[8]  = 0; ortho[9]  = 0; ortho[10] = 2.0/(camera()->zNear()-camera()->zFar()); ortho[11] = -(camera()->zNear()+camera()->zFar())/(-camera()->zNear()+camera()->zFar());
    ortho[12] = 0; ortho[13] = 0; ortho[14] = 0; ortho[15] = 1;
    for(int i=0; i < 16; i++)
    {
        orthoMatrix.data()[i] = (float)ortho[i];
    }

    QVector4D length(60,60,60, 1.0);
    length = orthoMatrix * length;
    AxisData data;
    v_Axis.resize(0);
    n_Axis.resize(0);
    c_Axis.resize(0);
    data.vertices = &v_Axis;
    data.normals = &n_Axis;
    data.colors = &c_Axis;
    double l = length.x()*w/h;
    makeArrow(0.06,10, qglviewer::Vec(0,0,0),qglviewer::Vec(l,0,0),qglviewer::Vec(1,0,0), data);
    makeArrow(0.06,10, qglviewer::Vec(0,0,0),qglviewer::Vec(0,l,0),qglviewer::Vec(0,1,0), data);
    makeArrow(0.06,10, qglviewer::Vec(0,0,0),qglviewer::Vec(0,0,l),qglviewer::Vec(0,0,1), data);


    vao[0].bind();
    buffers[0].bind();
    buffers[0].allocate(v_Axis.data(), static_cast<int>(v_Axis.size()) * sizeof(float));
    rendering_program.enableAttributeArray("vertex");
    rendering_program.setAttributeBuffer("vertex",GL_FLOAT,0,3);
    buffers[0].release();

    buffers[1].bind();
    buffers[1].allocate(n_Axis.data(), static_cast<int>(n_Axis.size() * sizeof(float)));
    rendering_program.enableAttributeArray("normal");
    rendering_program.setAttributeBuffer("normal",GL_FLOAT,0,3);
    buffers[1].release();

    buffers[2].bind();
    buffers[2].allocate(c_Axis.data(), static_cast<int>(c_Axis.size() * sizeof(float)));
    rendering_program.enableAttributeArray("colors");
    rendering_program.setAttributeBuffer("colors",GL_FLOAT,0,3);
    buffers[2].release();

    rendering_program.release();
    vao[0].release();



    rendering_program.bind();
    rendering_program.setUniformValue("width", (float)dim.x);
    rendering_program.setUniformValue("height", (float)dim.y);
    rendering_program.setUniformValue("ortho_mat", orthoMatrix);
    rendering_program.release();

}

QOpenGLShaderProgram* Viewer::getShaderProgram(int name) const
{
    // workaround constness issues in Qt
    Viewer* viewer = const_cast<Viewer*>(this);

    switch(name)
    {
    /// @TODO: factorize this code   
    case PROGRAM_C3T3:
        if(d->shader_programs[PROGRAM_C3T3])
        {
            return d->shader_programs[PROGRAM_C3T3];
        }

        else
        {

            QOpenGLShaderProgram *program = new QOpenGLShaderProgram(viewer);
            if(!program->addShaderFromSourceFile(QOpenGLShader::Vertex,":/cgal/Polyhedron_3/resources/shader_c3t3.v"))
            {
                std::cerr<<"adding vertex shader FAILED"<<std::endl;
            }
            if(!program->addShaderFromSourceFile(QOpenGLShader::Fragment,":/cgal/Polyhedron_3/resources/shader_c3t3.f"))
            {
                std::cerr<<"adding fragment shader FAILED"<<std::endl;
            }
            program->bindAttributeLocation("colors", 1);
            program->link();
            d->shader_programs[PROGRAM_C3T3] = program;
            return program;
        }
        break;
    case PROGRAM_C3T3_EDGES:
        if(d->shader_programs[PROGRAM_C3T3_EDGES])
        {
            return d->shader_programs[PROGRAM_C3T3_EDGES];
        }

        else
        {

            QOpenGLShaderProgram *program = new QOpenGLShaderProgram(viewer);
            if(!program->addShaderFromSourceFile(QOpenGLShader::Vertex,":/cgal/Polyhedron_3/resources/shader_c3t3_edges.v"))
            {
                std::cerr<<"adding vertex shader FAILED"<<std::endl;
            }
            if(!program->addShaderFromSourceFile(QOpenGLShader::Fragment,":/cgal/Polyhedron_3/resources/shader_c3t3_edges.f"))
            {
                std::cerr<<"adding fragment shader FAILED"<<std::endl;
            }
            program->bindAttributeLocation("colors", 1);
            program->link();
            d->shader_programs[PROGRAM_C3T3_EDGES] = program;
            return program;
        }
        break;
    case PROGRAM_WITH_LIGHT:
        if(d->shader_programs[PROGRAM_WITH_LIGHT])
        {
            return d->shader_programs[PROGRAM_WITH_LIGHT];
        }

        else
        {

            QOpenGLShaderProgram *program = new QOpenGLShaderProgram(viewer);
            if(!program->addShaderFromSourceFile(QOpenGLShader::Vertex,":/cgal/Polyhedron_3/resources/shader_with_light.v"))
            {
                std::cerr<<"adding vertex shader FAILED"<<std::endl;
            }
            if(!program->addShaderFromSourceFile(QOpenGLShader::Fragment,":/cgal/Polyhedron_3/resources/shader_with_light.f"))
            {
                std::cerr<<"adding fragment shader FAILED"<<std::endl;
            }
            program->bindAttributeLocation("colors", 1);
            program->link();
            d->shader_programs[PROGRAM_WITH_LIGHT] = program;
            return program;
        }
        break;
    case PROGRAM_WITHOUT_LIGHT:
        if( d->shader_programs[PROGRAM_WITHOUT_LIGHT])
        {
            return d->shader_programs[PROGRAM_WITHOUT_LIGHT];
        }
        else
        {
            QOpenGLShaderProgram *program = new QOpenGLShaderProgram(viewer);
            if(!program->addShaderFromSourceFile(QOpenGLShader::Vertex,":/cgal/Polyhedron_3/resources/shader_without_light.v"))
            {
                std::cerr<<"adding vertex shader FAILED"<<std::endl;
            }
            if(!program->addShaderFromSourceFile(QOpenGLShader::Fragment,":/cgal/Polyhedron_3/resources/shader_without_light.f"))
            {
                std::cerr<<"adding fragment shader FAILED"<<std::endl;
            }
            program->bindAttributeLocation("colors", 1);
            program->link();
            d->shader_programs[PROGRAM_WITHOUT_LIGHT] = program;
            return program;
        }
        break;
    case PROGRAM_NO_SELECTION:
        if( d->shader_programs[PROGRAM_NO_SELECTION])
        {
            return d->shader_programs[PROGRAM_NO_SELECTION];
        }
        else
        {
            QOpenGLShaderProgram *program = new QOpenGLShaderProgram(viewer);
            if(!program->addShaderFromSourceFile(QOpenGLShader::Vertex,":/cgal/Polyhedron_3/resources/shader_without_light.v"))
            {
                std::cerr<<"adding vertex shader FAILED"<<std::endl;
            }
            if(!program->addShaderFromSourceFile(QOpenGLShader::Fragment,":/cgal/Polyhedron_3/resources/shader_no_light_no_selection.f"))
            {
                std::cerr<<"adding fragment shader FAILED"<<std::endl;
            }
            program->bindAttributeLocation("colors", 1);
            program->link();
            d->shader_programs[PROGRAM_NO_SELECTION] = program;
            return program;
        }
        break;
    case PROGRAM_WITH_TEXTURE:
        if( d->shader_programs[PROGRAM_WITH_TEXTURE])
        {
            return d->shader_programs[PROGRAM_WITH_TEXTURE];
        }
        else
        {
            QOpenGLShaderProgram *program = new QOpenGLShaderProgram(viewer);
            if(!program->addShaderFromSourceFile(QOpenGLShader::Vertex,":/cgal/Polyhedron_3/resources/shader_with_texture.v"))
            {
                std::cerr<<"adding vertex shader FAILED"<<std::endl;
            }
            if(!program->addShaderFromSourceFile(QOpenGLShader::Fragment,":/cgal/Polyhedron_3/resources/shader_with_texture.f"))
            {
                std::cerr<<"adding fragment shader FAILED"<<std::endl;
            }
            program->bindAttributeLocation("color_facets", 1);
            program->link();
            d->shader_programs[PROGRAM_WITH_TEXTURE] = program;
            return program;
        }
        break;
    case PROGRAM_PLANE_TWO_FACES:
        if(d->shader_programs[PROGRAM_PLANE_TWO_FACES])
        {
            return d->shader_programs[PROGRAM_PLANE_TWO_FACES];
        }

        else
        {

            QOpenGLShaderProgram *program = new QOpenGLShaderProgram(viewer);
            if(!program->addShaderFromSourceFile(QOpenGLShader::Vertex,":/cgal/Polyhedron_3/resources/shader_without_light.v"))
            {
                std::cerr<<"adding vertex shader FAILED"<<std::endl;
            }
            if(!program->addShaderFromSourceFile(QOpenGLShader::Fragment,":/cgal/Polyhedron_3/resources/shader_plane_two_faces.f"))
            {
                std::cerr<<"adding fragment shader FAILED"<<std::endl;
            }
            program->link();
            d->shader_programs[PROGRAM_PLANE_TWO_FACES] = program;
            return program;
        }
        break;

    case PROGRAM_WITH_TEXTURED_EDGES:
        if( d->shader_programs[PROGRAM_WITH_TEXTURED_EDGES])
        {
            return d->shader_programs[PROGRAM_WITH_TEXTURED_EDGES];
        }
        else
        {
            QOpenGLShaderProgram *program = new QOpenGLShaderProgram(viewer);
            if(!program->addShaderFromSourceFile(QOpenGLShader::Vertex,":/cgal/Polyhedron_3/resources/shader_with_textured_edges.v" ))
            {
                std::cerr<<"adding vertex shader FAILED"<<std::endl;
            }
            if(!program->addShaderFromSourceFile(QOpenGLShader::Fragment,":/cgal/Polyhedron_3/resources/shader_with_textured_edges.f" ))
            {
                std::cerr<<"adding fragment shader FAILED"<<std::endl;
            }
            program->bindAttributeLocation("color_lines", 1);
            program->link();
            d->shader_programs[PROGRAM_WITH_TEXTURED_EDGES] = program;
            return program;

        }
        break;
    case PROGRAM_INSTANCED:
        if( d->shader_programs[PROGRAM_INSTANCED])
        {
            return d->shader_programs[PROGRAM_INSTANCED];
        }
        else
        {
            QOpenGLShaderProgram *program = new QOpenGLShaderProgram(viewer);
            if(!program->addShaderFromSourceFile(QOpenGLShader::Vertex,":/cgal/Polyhedron_3/resources/shader_instanced.v" ))
            {
                std::cerr<<"adding vertex shader FAILED"<<std::endl;
            }
            if(!program->addShaderFromSourceFile(QOpenGLShader::Fragment,":/cgal/Polyhedron_3/resources/shader_with_light.f" ))
            {
                std::cerr<<"adding fragment shader FAILED"<<std::endl;
            }
            program->bindAttributeLocation("colors", 1);
            program->link();
            d->shader_programs[PROGRAM_INSTANCED] = program;
            return program;

        }
        break;
    case PROGRAM_INSTANCED_WIRE:
        if( d->shader_programs[PROGRAM_INSTANCED_WIRE])
        {
            return d->shader_programs[PROGRAM_INSTANCED_WIRE];
        }
        else
        {
            QOpenGLShaderProgram *program = new QOpenGLShaderProgram(viewer);
            if(!program->addShaderFromSourceFile(QOpenGLShader::Vertex,":/cgal/Polyhedron_3/resources/shader_instanced.v" ))
            {
                std::cerr<<"adding vertex shader FAILED"<<std::endl;
            }
            if(!program->addShaderFromSourceFile(QOpenGLShader::Fragment,":/cgal/Polyhedron_3/resources/shader_without_light.f" ))
            {
                std::cerr<<"adding fragment shader FAILED"<<std::endl;
            }
            program->bindAttributeLocation("colors", 1);
            program->link();
            d->shader_programs[PROGRAM_INSTANCED_WIRE] = program;
            return program;

        }
        break;
    case PROGRAM_CUTPLANE_SPHERES:
      if( d->shader_programs[PROGRAM_CUTPLANE_SPHERES])
      {
          return d->shader_programs[PROGRAM_CUTPLANE_SPHERES];
      }
      else
      {
        QOpenGLShaderProgram *program = new QOpenGLShaderProgram(viewer);
        if(!program->addShaderFromSourceFile(QOpenGLShader::Vertex,":/cgal/Polyhedron_3/resources/shader_c3t3_spheres.v"))
        {
            std::cerr<<"adding vertex shader FAILED"<<std::endl;
        }
        if(!program->addShaderFromSourceFile(QOpenGLShader::Fragment,":/cgal/Polyhedron_3/resources/shader_c3t3.f" ))
        {
            std::cerr<<"adding fragment shader FAILED"<<std::endl;
        }
        program->bindAttributeLocation("colors", 1);
        program->link();
        d->shader_programs[PROGRAM_CUTPLANE_SPHERES] = program;
        return program;
      }
    case PROGRAM_SPHERES:
        if( d->shader_programs[PROGRAM_SPHERES])
        {
            return d->shader_programs[PROGRAM_SPHERES];
        }
        else
        {
            QOpenGLShaderProgram *program = new QOpenGLShaderProgram(viewer);
            if(!program->addShaderFromSourceFile(QOpenGLShader::Vertex,":/cgal/Polyhedron_3/resources/shader_spheres.v" ))
            {
                std::cerr<<"adding vertex shader FAILED"<<std::endl;
            }
            if(!program->addShaderFromSourceFile(QOpenGLShader::Fragment,":/cgal/Polyhedron_3/resources/shader_with_light.f" ))
            {
                std::cerr<<"adding fragment shader FAILED"<<std::endl;
            }
            program->bindAttributeLocation("colors", 1);
            program->link();
            d->shader_programs[PROGRAM_SPHERES] = program;
            return program;

        }
      break;

    default:
        std::cerr<<"ERROR : Program not found."<<std::endl;
        return 0;
    }
}
void Viewer::wheelEvent(QWheelEvent* e)
{
    if(e->modifiers().testFlag(Qt::ShiftModifier))
    {
        double delta = e->delta();
        if(delta>0)
        {
            camera()->setZNearCoefficient(camera()->zNearCoefficient() * 1.01);
        }
        else
            camera()->setZNearCoefficient(camera()->zNearCoefficient() / 1.01);
        updateGL();
    }
    else
        QGLViewer::wheelEvent(e);
}

<<<<<<< HEAD
bool Viewer::testDisplayId(double x, double y, double z)
{
    return d->scene->testDisplayId(x,y,z,this);
}

QPainter* Viewer::getPainter(){return d->painter;}

void Viewer::paintEvent(QPaintEvent *)
{
    paintGL();
}

void Viewer::paintGL()
{
  if (!d->painter->isActive())
    d->painter->begin(this);
  d->painter->beginNativePainting();
  glClearColor(1.0, 1.0, 1.0, 1.0);
  d->painter->endNativePainting();
  preDraw();
  draw();
  postDraw();
  d->painter->end();
}
void Viewer::postDraw()
{

#ifdef GL_RESCALE_NORMAL  // OpenGL 1.2 Only...
  glEnable(GL_RESCALE_NORMAL);
#endif

  if (cameraIsEdited())
    camera()->drawAllPaths();

  // Pivot point, line when camera rolls, zoom region
  drawVisualHints();

  if (gridIsDrawn()) { glLineWidth(1.0); drawGrid(camera()->sceneRadius()); }
  if (axisIsDrawn()) { glLineWidth(2.0); drawAxis(camera()->sceneRadius()); }

  // FPS computation
  const unsigned int maxCounter = 20;
  if (++fpsCounter == maxCounter)
  {
    f_p_s = 1000.0 * maxCounter / fpsTime.restart();
    fpsString = tr("%1Hz", "Frames per seconds, in Hertz").arg(f_p_s, 0, 'f', ((f_p_s < 10.0)?1:0));
    fpsCounter = 0;
  }

}
void Viewer::displayMessage(const QString &_message, int delay)
{
          message = _message;
          _displayMessage = true;
          // Was set to single shot in defaultConstructor.
          messageTimer.start(delay);
          if (textIsEnabled())
                  update();
}
void Viewer::hideMessage()
{
        _displayMessage = false;
        if (textIsEnabled())
                update();
}
void Viewer::printMessage(QString _message, int ms_delay)
{
  displayMessage(_message, ms_delay);
=======
void Viewer::showDistance(QPoint pixel)
{
    static bool isAset = false;
    bool found;
    qglviewer::Vec point;
    point = camera()->pointUnderPixel(pixel, found);
    if(!isAset && found)
    {
        //set APoint
        APoint = point;
        isAset = true;
        distance_is_displayed = false;
    }
    else if (found)
    {
        //set BPoint
        BPoint = point;
        isAset = false;

        // fills the buffers
        //float v[6];
        std::vector<float> v;
        v.resize(6);
        v[0] = APoint.x; v[1] = APoint.y; v[2] = APoint.z;
        v[3] = BPoint.x; v[4] = BPoint.y; v[5] = BPoint.z;

        rendering_program_dist.bind();
        vao[1].bind();
        buffers[3].bind();
        buffers[3].allocate(v.data(),6*sizeof(float));
        rendering_program_dist.enableAttributeArray("vertex");
        rendering_program_dist.setAttributeBuffer("vertex",GL_FLOAT,0,3);
        buffers[3].release();
        vao[1].release();
        rendering_program_dist.release();
        distance_is_displayed = true;
        double dist = std::sqrt((BPoint.x-APoint.x)*(BPoint.x-APoint.x) + (BPoint.y-APoint.y)*(BPoint.y-APoint.y) + (BPoint.z-APoint.z)*(BPoint.z-APoint.z));
        Q_EMIT(sendMessage(QString("First point : A(%1,%2,%3), second point : B(%4,%5,%6), distance between them : %7")
                  .arg(APoint.x)
                  .arg(APoint.y)
                  .arg(APoint.z)
                  .arg(BPoint.x)
                  .arg(BPoint.y)
                  .arg(BPoint.z)
                  .arg(dist)));
            }

>>>>>>> 7bb57e35
}<|MERGE_RESOLUTION|>--- conflicted
+++ resolved
@@ -48,13 +48,10 @@
                        "but decrease the z-buffer precision"));
   setKeyDescription(Qt::Key_A,
                       tr("Toggle the axis system visibility."));
-<<<<<<< HEAD
   setKeyDescription(Qt::Key_I + Qt::CTRL,
                       tr("Toggle the primitive IDs visibility of the selected Item."));
-=======
   setKeyDescription(Qt::Key_D,
                       tr("Disable the distance between two points  visibility."));
->>>>>>> 7bb57e35
 #if QGLVIEWER_VERSION >= 0x020501
   //modify mouse bindings that have been updated
   setMouseBinding(Qt::Key(0), Qt::NoModifier, Qt::LeftButton, RAP_FROM_PIXEL, true, Qt::RightButton);
@@ -67,14 +64,11 @@
   setMouseBindingDescription(Qt::Key(0), Qt::ShiftModifier, Qt::LeftButton,
                              tr("Selects and display context "
                                 "menu of the selected item"));
-<<<<<<< HEAD
   setMouseBindingDescription(Qt::Key_I, Qt::NoModifier, Qt::LeftButton,
                              tr("Show/hide the primitive ID."));
-=======
   setMouseBindingDescription(Qt::Key_D, Qt::NoModifier, Qt::LeftButton,
                              tr("Selects a point. When the second point is selected,  "
                                 "displays the two points and the distance between them."));
->>>>>>> 7bb57e35
 #else
   setMouseBinding(Qt::SHIFT + Qt::LeftButton, SELECT);
   setMouseBindingDescription(Qt::SHIFT + Qt::RightButton,
@@ -84,17 +78,14 @@
 #endif // QGLVIEWER_VERSION >= 2.5.0
   prev_radius = sceneRadius();
   axis_are_displayed = true;
-<<<<<<< HEAD
   has_text = false;
   i_is_pressed = false;
   fpsTime.start();
   fpsCounter=0;
   f_p_s=0.0;
   fpsString=tr("%1Hz", "Frames per seconds, in Hertz").arg("?");
-=======
   distance_is_displayed = false;
   is_d_pressed = false;
->>>>>>> 7bb57e35
 }
 
 Viewer::~Viewer()
@@ -174,7 +165,6 @@
 
 
   setBackgroundColor(::Qt::white);
-<<<<<<< HEAD
   vao[0].create();
   for(int i=0; i<3; i++)
     buffers[i].create();
@@ -208,47 +198,7 @@
   };
   //Fragment source code
   const char fragment_source[] =
-=======
-  QOpenGLShader *vertex_shader;
-  QOpenGLShader *fragment_shader;
-  //setting the program used for the axis
->>>>>>> 7bb57e35
   {
-      vao[0].create();
-      for(int i=0; i<3; i++)
-          buffers[i].create();
-      d->scene->initializeGL();
-
-      //Vertex source code
-      const char vertex_source[] =
-      {
-          "#version 120 \n"
-          "attribute highp vec4 vertex;\n"
-          "attribute highp vec3 normal;\n"
-          "attribute highp vec4 colors;\n"
-          "uniform highp mat4 mvp_matrix;\n"
-          "uniform highp mat4 ortho_mat;\n"
-          "uniform highp mat4 mv_matrix; \n"
-          "uniform highp float width; \n"
-          "uniform highp float height; \n"
-          "varying highp vec4 fP; \n"
-          "varying highp vec3 fN; \n"
-          "varying highp vec4 color; \n"
-          "void main(void)\n"
-          "{\n"
-          "   color = colors; \n"
-          "   fP = mv_matrix * vertex; \n"
-          "   fN = mat3(mv_matrix)* normal; \n"
-          "   vec4 temp = vec4(mvp_matrix * vertex); \n"
-          "   vec4 ort = ortho_mat * vec4(width-150, height-150, 0,0); \n"
-          "   float ratio = width/height; \n"
-          "   gl_Position =  ort +vec4(temp.x, temp.y, temp.z, 1.0); \n"
-          "} \n"
-          "\n"
-      };
-      //Fragment source code
-      const char fragment_source[] =
-      {
           "#version 120 \n"
           "varying highp vec4 color; \n"
           "varying highp vec4 fP; \n"
@@ -278,13 +228,14 @@
           "} \n"
           "\n"
       };
-      vertex_shader = new QOpenGLShader(QOpenGLShader::Vertex);
+
+      QOpenGLShader *vertex_shader = new QOpenGLShader(QOpenGLShader::Vertex);
       if(!vertex_shader->compileSourceCode(vertex_source))
       {
           std::cerr<<"Compiling vertex source FAILED"<<std::endl;
       }
 
-      fragment_shader= new QOpenGLShader(QOpenGLShader::Fragment);
+      QOpenGLShader *fragment_shader= new QOpenGLShader(QOpenGLShader::Fragment);
       if(!fragment_shader->compileSourceCode(fragment_source))
       {
           std::cerr<<"Compiling fragmentsource FAILED"<<std::endl;
@@ -303,62 +254,56 @@
           //std::cerr<<"linking Program FAILED"<<std::endl;
           qDebug() << rendering_program.log();
       }
-  }
-
   //setting the program used for the distance
-  {
-<<<<<<< HEAD
-      qDebug() << rendering_program.log();
-=======
-      vao[1].create();
-      buffers[3].create();
-      //Vertex source code
-      const char vertex_source_dist[] =
-      {
-          "#version 120 \n"
-          "attribute highp vec4 vertex;\n"
-          "uniform highp mat4 mvp_matrix;\n"
-          "void main(void)\n"
-          "{\n"
-          "   gl_Position = mvp_matrix * vertex; \n"
-          "} \n"
-          "\n"
-      };
-      //Fragment source code
-      const char fragment_source_dist[] =
-      {
-          "#version 120 \n"
-          "void main(void) { \n"
-          "gl_FragColor = vec4(0.0,0.0,0.0,1.0); \n"
-          "} \n"
-          "\n"
-      };
-      vertex_shader = new QOpenGLShader(QOpenGLShader::Vertex);
-      if(!vertex_shader->compileSourceCode(vertex_source_dist))
-      {
-          std::cerr<<"Compiling vertex source FAILED"<<std::endl;
-      }
-
-      fragment_shader= new QOpenGLShader(QOpenGLShader::Fragment);
-      if(!fragment_shader->compileSourceCode(fragment_source_dist))
-      {
-          std::cerr<<"Compiling fragmentsource FAILED"<<std::endl;
-      }
-
-      if(!rendering_program_dist.addShader(vertex_shader))
-      {
-          std::cerr<<"adding vertex shader FAILED"<<std::endl;
-      }
-      if(!rendering_program_dist.addShader(fragment_shader))
-      {
-          std::cerr<<"adding fragment shader FAILED"<<std::endl;
-      }
-      if(!rendering_program_dist.link())
-      {
-          qDebug() << rendering_program_dist.log();
-      }
->>>>>>> 7bb57e35
-  }
+     {
+         vao[1].create();
+         buffers[3].create();
+         //Vertex source code
+         const char vertex_source_dist[] =
+         {
+             "#version 120 \n"
+             "attribute highp vec4 vertex;\n"
+             "uniform highp mat4 mvp_matrix;\n"
+             "void main(void)\n"
+             "{\n"
+             "   gl_Position = mvp_matrix * vertex; \n"
+             "} \n"
+             "\n"
+         };
+         //Fragment source code
+         const char fragment_source_dist[] =
+         {
+             "#version 120 \n"
+             "void main(void) { \n"
+             "gl_FragColor = vec4(0.0,0.0,0.0,1.0); \n"
+             "} \n"
+             "\n"
+         };
+         vertex_shader = new QOpenGLShader(QOpenGLShader::Vertex);
+         if(!vertex_shader->compileSourceCode(vertex_source_dist))
+         {
+             std::cerr<<"Compiling vertex source FAILED"<<std::endl;
+         }
+
+         fragment_shader= new QOpenGLShader(QOpenGLShader::Fragment);
+         if(!fragment_shader->compileSourceCode(fragment_source_dist))
+         {
+             std::cerr<<"Compiling fragmentsource FAILED"<<std::endl;
+         }
+
+         if(!rendering_program_dist.addShader(vertex_shader))
+         {
+             std::cerr<<"adding vertex shader FAILED"<<std::endl;
+         }
+         if(!rendering_program_dist.addShader(fragment_shader))
+         {
+             std::cerr<<"adding fragment shader FAILED"<<std::endl;
+         }
+         if(!rendering_program_dist.link())
+         {
+             qDebug() << rendering_program_dist.log();
+         }
+     }
 
   d->painter = new QPainter(this);
 }
@@ -375,16 +320,15 @@
     event->accept();
   }
   else if(event->button() == Qt::LeftButton &&
-<<<<<<< HEAD
           i_is_pressed)
   {
       d->scene->printPrimitiveId(event->pos(), this);
-=======
+  }
+  else if(event->button() == Qt::LeftButton &&
           is_d_pressed)
   {
       showDistance(event->pos());
       event->accept();
->>>>>>> 7bb57e35
   }
   else {
     QGLViewer::mousePressEvent(event);
@@ -429,11 +373,9 @@
           axis_are_displayed = !axis_are_displayed;
           updateGL();
         }
-<<<<<<< HEAD
     else if(e->key() == Qt::Key_I) {
           i_is_pressed = true;
         }
-=======
     else if(e->key() == Qt::Key_D) {
         if(e->isAutoRepeat())
         {
@@ -447,7 +389,6 @@
         updateGL();
         return;
     }
->>>>>>> 7bb57e35
   }
   else if(e->key() == Qt::Key_I && e->modifiers() & Qt::ControlModifier){
     d->scene->printPrimitiveIds(this);
@@ -458,28 +399,23 @@
     QGLViewer::keyPressEvent(e);
 }
 
-<<<<<<< HEAD
 void Viewer::keyReleaseEvent(QKeyEvent *e)
 {
-    if(e->key() == Qt::Key_I) {
-        i_is_pressed = false;
-    }
-    QGLViewer::keyReleaseEvent(e);
-=======
-void Viewer::keyReleaseEvent(QKeyEvent* e)
-{
-  if(!e->modifiers() && e->key() == Qt::Key_D)
+  if(e->key() == Qt::Key_I) {
+    i_is_pressed = false;
+  }
+  else if(!e->modifiers() && e->key() == Qt::Key_D)
   {
-      if(e->isAutoRepeat())
-      {
-         return;
-      }
-      is_d_pressed = false;
+    if(e->isAutoRepeat())
+    {
       return;
+    }
+    is_d_pressed = false;
+    return;
   }
   QGLViewer::keyReleaseEvent(e);
->>>>>>> 7bb57e35
-}
+}
+
 void Viewer::turnCameraBy180Degres() {
   qglviewer::Camera* camera = this->camera();
   using qglviewer::ManipulatedCameraFrame;
@@ -951,7 +887,6 @@
         vao[0].release();
     }
 
-<<<<<<< HEAD
     if (!d->painter->isActive())
       d->painter->begin(this);
     //So that the text is drawn in front of everything
@@ -977,9 +912,7 @@
       textRenderer->removeText(fps_text);
     if (_displayMessage)
       textRenderer->removeText(message_text);
-    }
-
-=======
+
     if(distance_is_displayed)
     {
         glDisable(GL_DEPTH_TEST);
@@ -1006,7 +939,6 @@
 
     }
 }
->>>>>>> 7bb57e35
 
 void Viewer::resizeGL(int w, int h)
 {
@@ -1376,7 +1308,6 @@
         QGLViewer::wheelEvent(e);
 }
 
-<<<<<<< HEAD
 bool Viewer::testDisplayId(double x, double y, double z)
 {
     return d->scene->testDisplayId(x,y,z,this);
@@ -1445,7 +1376,8 @@
 void Viewer::printMessage(QString _message, int ms_delay)
 {
   displayMessage(_message, ms_delay);
-=======
+}
+
 void Viewer::showDistance(QPoint pixel)
 {
     static bool isAset = false;
@@ -1491,7 +1423,6 @@
                   .arg(BPoint.y)
                   .arg(BPoint.z)
                   .arg(dist)));
-            }
-
->>>>>>> 7bb57e35
+    }
+
 }