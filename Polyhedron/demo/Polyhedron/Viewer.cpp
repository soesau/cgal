--- conflicted
+++ resolved
@@ -779,10 +779,7 @@
     this->setProperty("performing_selection", true);
     Q_EMIT selectionRay(orig.x, orig.y, orig.z,
                         dir.x, dir.y, dir.z);
-<<<<<<< HEAD
-=======
     this->setProperty("performing_selection", false);
->>>>>>> fdd83579
   }
 }
 bool CGAL::Three::Viewer_interface::readFrame(QString s, CGAL::qglviewer::Frame& frame)
@@ -1102,9 +1099,9 @@
           std::cerr<<"adding geometry shader FAILED"<<std::endl;
         }
       }
-      if(strcmp(f_shader,":/cgal/Polyhedron_3/resources/no_interpolation_shader.f" ) == 0)
+      if(strcmp(f_shader,":/cgal/Polyhedron_3/resources/no_interpolation_shader.frag" ) == 0)
       {
-        if(!program->addShaderFromSourceFile(QOpenGLShader::Geometry,":/cgal/Polyhedron_3/resources/no_interpolation_shader.g" ))
+        if(!program->addShaderFromSourceFile(QOpenGLShader::Geometry,":/cgal/Polyhedron_3/resources/no_interpolation_shader.geom" ))
         {
           std::cerr<<"adding geometry shader FAILED"<<std::endl;
         }
@@ -1316,8 +1313,8 @@
       return 0;
     }
     QOpenGLShaderProgram* program = declare_program(name,
-                                                    ":/cgal/Polyhedron_3/resources/solid_wireframe_shader.v", 
-                                                    ":/cgal/Polyhedron_3/resources/solid_wireframe_shader.f");
+                                                    ":/cgal/Polyhedron_3/resources/solid_wireframe_shader.vert", 
+                                                    ":/cgal/Polyhedron_3/resources/solid_wireframe_shader.frag");
     program->setProperty("hasViewport", true);
     program->setProperty("hasWidth", true);
     program->setProperty("hasFMatrix", true);
@@ -1330,21 +1327,14 @@
       std::cerr<<"An OpenGL context of version 4.3 is required for the program ("<<name<<")."<<std::endl;
       return 0;
     }
-<<<<<<< HEAD
     QOpenGLShaderProgram* program = declare_program(name,
-                                                    ":/cgal/Polyhedron_3/resources/no_interpolation_shader.v", 
-                                                    ":/cgal/Polyhedron_3/resources/no_interpolation_shader.f");
+                                                    ":/cgal/Polyhedron_3/resources/solid_wireframe_shader.vert", 
+                                                    ":/cgal/Polyhedron_3/resources/solid_wireframe_shader.frag");
     program->setProperty("hasLight", true);
     program->setProperty("hasNormals", true);
     program->setProperty("drawLinesAdjacency", true);
     return program;
   }
-=======
-    return declare_program(name,
-                           ":/cgal/Polyhedron_3/resources/solid_wireframe_shader.vert", 
-                           ":/cgal/Polyhedron_3/resources/solid_wireframe_shader.frag");
-    break; 
->>>>>>> fdd83579
   default:
     std::cerr<<"ERROR : Program not found."<<std::endl;
     return 0;
