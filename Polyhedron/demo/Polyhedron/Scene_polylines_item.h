--- conflicted
+++ resolved
@@ -122,13 +122,8 @@
     mutable   GLuint nbSpheres;
     typedef std::map<Point_3, int> Point_to_int_map;
     typedef Point_to_int_map::iterator iterator;
-<<<<<<< HEAD
     void create_Sphere(float) const;
-    using Scene_item::initialize_buffers;
-=======
-    void create_Sphere(double) const;
     using CGAL::Three::Scene_item::initialize_buffers;
->>>>>>> 44eacde6
     void initialize_buffers(CGAL::Three::Viewer_interface *viewer) const;
     using CGAL::Three::Scene_item::compute_elements;
     void compute_elements() const;
