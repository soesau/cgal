# This is the CMake script for compiling the CGAL Polyhedron demo.

cmake_minimum_required(VERSION 3.1...3.15)
project( Polyhedron_Demo )

if(NOT POLICY CMP0070 AND POLICY CMP0053)
  # Only set CMP0053 to OLD with CMake<3.10, otherwise there is a warning.
  cmake_policy(SET CMP0053 OLD)
endif()
if(POLICY CMP0071)
  cmake_policy(SET CMP0071 NEW)
endif()
if(POLICY CMP0072)
  # About the use of OpenGL
  cmake_policy(SET CMP0072 NEW)
endif()

if(POLICY CMP0074)
  cmake_policy(SET CMP0074 NEW)
endif()


# Find includes in corresponding build directories
set(CMAKE_INCLUDE_CURRENT_DIR ON)

# Instruct CMake to run moc automatically when needed.
set(CMAKE_AUTOMOC ON)

list(FIND CMAKE_CXX_COMPILE_FEATURES cxx_generalized_initializers has_cpp11)
if(has_cpp11 LESS 0)
  message(STATUS "NOTICE: This demo requires a C++11 compiler and will not be compiled.")
  return()
endif()

# Use C++11 for this directory and its sub-directories.
set(CMAKE_CXX_STANDARD 11)
set(CMAKE_CXX_STANDARD_REQUIRED TRUE)

#Defines flags to emulate windows behavior for linking error generation
if(CMAKE_CXX_COMPILER_ID EQUAL Clang OR CMAKE_COMPILER_IS_GNUCC  OR CMAKE_COMPILER_IS_GNUCXX)
  if(UNIX OR APPLE)
    SET( CMAKE_CXX_FLAGS  "${CMAKE_CXX_FLAGS} -fvisibility=hidden" )
  endif()
  if(UNIX AND NOT APPLE)
    SET( CMAKE_EXE_LINKER_FLAGS  "${CMAKE_EXE_LINKER_FLAGS} -z defs")
    SET( CMAKE_MODULE_LINKER_FLAGS  "${CMAKE_MODULE_LINKER_FLAGS} -z defs")
    SET( CMAKE_SHARED_LINKER_FLAGS  "${CMAKE_SHARED_LINKER_FLAGS} -z defs")
  endif()
endif()
# Let plugins be compiled in the same directory as the executable.
set(CMAKE_LIBRARY_OUTPUT_DIRECTORY "${CMAKE_RUNTIME_OUTPUT_DIRECTORY}")

# Include this package's headers first
include_directories( BEFORE ./ ./include ./CGAL_demo )
list(INSERT CMAKE_MODULE_PATH 0 "${CMAKE_CURRENT_SOURCE_DIR}")

# Find CGAL

option( POLYHEDRON_QTSCRIPT_DEBUGGER 
  "Activate the use of Qt Script Debugger in Polyhedron_3 demo" OFF)

# Find Qt5 itself
find_package(CGAL COMPONENTS Qt5 ImageIO)
include(${CGAL_USE_FILE})

find_package(Qt5
             QUIET
             COMPONENTS            OpenGL Script
             OPTIONAL_COMPONENTS   ScriptTools)

if(Qt5_FOUND)

  add_definitions(-DQT_NO_KEYWORDS)
  add_definitions(-DSCENE_IMAGE_GL_BUFFERS_AVAILABLE)
endif(Qt5_FOUND)

find_package(Eigen3 3.2.0) #(requires 3.2.0 or greater)
if (EIGEN3_FOUND)
  include( ${EIGEN3_USE_FILE} )
endif(EIGEN3_FOUND)

find_package( METIS )

if( METIS_FOUND )
  include_directories(${METIS_INCLUDE_DIRS} )
endif()

# Activate concurrency?
option(POLYHEDRON_DEMO_ACTIVATE_CONCURRENCY
  "Enable concurrency"
  ON)

if( POLYHEDRON_DEMO_ACTIVATE_CONCURRENCY )
  find_package( TBB )
  if( NOT TBB_FOUND )
    message( STATUS "NOTICE: Intel TBB was not found. Bilateral smoothing and WLOP plugins are faster if TBB is linked." )
  endif()
endif()


# Activate concurrency ? (turned OFF by default)
option(CGAL_ACTIVATE_CONCURRENT_MESH_3
  "Activate parallelism in Mesh_3"
  OFF)

# And add -DCGAL_CONCURRENT_MESH_3 if that option is ON
if( CGAL_ACTIVATE_CONCURRENT_MESH_3 OR ENV{CGAL_ACTIVATE_CONCURRENT_MESH_3} )
  add_definitions( -DCGAL_CONCURRENT_MESH_3 )
  if(NOT TBB_FOUND)
    find_package( TBB REQUIRED )
    if( NOT TBB_FOUND )
      message(STATUS "NOTICE: Intel TBB was not found. Mesh_3 is faster if TBB is linked.")
    endif()
  endif()

else( CGAL_ACTIVATE_CONCURRENT_MESH_3 OR ENV{CGAL_ACTIVATE_CONCURRENT_MESH_3} )
  option( LINK_WITH_TBB
    "Link with TBB anyway so we can use TBB timers for profiling"
    ON)
  if( LINK_WITH_TBB )
    find_package( TBB )
  endif( LINK_WITH_TBB )
endif()




if(CGAL_Qt5_FOUND AND Qt5_FOUND)
  include(${CGAL_USE_FILE})

  qt5_wrap_ui( MainWindowUI_files MainWindow.ui)
  qt5_wrap_ui( SubViewerUI_files SubViewer.ui)
  qt5_wrap_ui( statisticsUI_FILES Statistics_on_item_dialog.ui)
  qt5_wrap_ui( FileLoaderDialogUI_files FileLoaderDialog.ui )
  qt5_wrap_ui( Show_point_dialogUI_FILES Show_point_dialog.ui )
  qt5_wrap_ui( PreferencesUI_FILES   Preferences.ui Details.ui)
  qt5_wrap_ui( Show_point_dialogUI_FILES Show_point_dialog.ui )
  qt5_wrap_ui( ViewerUI_FILES  LightingDialog.ui)
  qt5_generate_moc( "File_loader_dialog.h" "${CMAKE_CURRENT_BINARY_DIR}/File_loader_dialog_moc.cpp" )

  include( ${CMAKE_CURRENT_SOURCE_DIR}/polyhedron_demo_macros.cmake )


  qt5_add_resources ( CGAL_Qt5_RESOURCE_FILES Polyhedron_3.qrc )
  find_path(CGAL_THREE_HEADERS_PATH
    NAMES CGAL/Three/Scene_item.h
    HINTS ${CGAL_INCLUDE_DIRS}
    NO_DEFAULT_PATH
    NO_CMAKE_FIND_ROOT_PATH
    DOC "Path to CGAL/Three/Scene_item.h")
  
  if(CGAL_THREE_HEADERS_PATH)
    qt5_generate_moc( "${CGAL_THREE_HEADERS_PATH}/CGAL/Three/Viewer_interface.h"
      "${CMAKE_CURRENT_BINARY_DIR}/Viewer_interface_moc.cpp" )
    qt5_generate_moc( "${CGAL_THREE_HEADERS_PATH}/CGAL/Three/Scene_item.h"
      "${CMAKE_CURRENT_BINARY_DIR}/Scene_item_moc.cpp" )
    qt5_generate_moc( "${CGAL_THREE_HEADERS_PATH}/CGAL/Three/Scene_group_item.h"
      "${CMAKE_CURRENT_BINARY_DIR}/Scene_group_item_moc.cpp" )
    qt5_generate_moc( "${CGAL_THREE_HEADERS_PATH}/CGAL/Three/Scene_item_rendering_helper.h"
         "${CMAKE_CURRENT_BINARY_DIR}/Scene_item_rendering_helper_moc.cpp" )
    qt5_generate_moc( "${CGAL_THREE_HEADERS_PATH}/CGAL/Three/TextRenderer.h"
      "${CMAKE_CURRENT_BINARY_DIR}/TextRenderer_moc.cpp" )
  else()
    message(FATAL_ERROR "Cannot find <CGAL/Three/Scene_item.h>")
  endif()

  unset(CGAL_THREE_HEADERS_PATH CACHE)

# AUXILIARY LIBRARIES

  # put s (which are shared libraries) at the same location as
  # executable files
  set(CGAL_POLYHEDRON_DEMO_PLUGINS_DIR "${RUNTIME_OUTPUT_PATH}")
  set(LIBRARY_OUTPUT_PATH "${CGAL_POLYHEDRON_DEMO_PLUGINS_DIR}")

  add_library(demo_framework SHARED
    Scene.cpp
    Viewer.cpp
    Three.cpp
    ${ViewerUI_FILES}
    ${CGAL_Qt5_RESOURCE_FILES} ${CGAL_Qt5_MOC_FILES}
    Viewer_interface_moc.cpp
    Scene_item_moc.cpp
    Scene_item.cpp
    Triangle_container.cpp
    Edge_container.cpp
    Point_container.cpp
    Scene_group_item.cpp
    Scene_group_item_moc.cpp
    TextRenderer.cpp
    TextRenderer_moc.cpp
    Scene_item_rendering_helper.cpp
    Scene_item_rendering_helper_moc.cpp
    Primitive_container.cpp
    Polyhedron_demo_plugin_helper.cpp)
  target_link_libraries(demo_framework
    PUBLIC Qt5::OpenGL Qt5::Widgets Qt5::Gui Qt5::Script
    )
  cgal_add_compilation_test(demo_framework)
  # Let's define `three_EXPORT` during the compilation of `demo_framework`,
  # in addition of `demo_framework_EXPORT` (defined automatically by
  # CMake). That is to deal with the visibility of symbols of
  # `Three.h`/`Three.cpp`.
  target_compile_definitions(demo_framework PRIVATE three_EXPORTS=1)
  if(CGAL_HEADER_ONLY)
    target_compile_definitions(demo_framework PRIVATE -DCGAL_USE_Qt5_RESOURCES)
  endif()

  add_library(scene_basic_objects SHARED
    Scene_plane_item.cpp
    Scene_spheres_item.cpp
    )
  target_link_libraries(scene_basic_objects
    PUBLIC
    demo_framework
    ${CGAL_LIBRARIES}
    Qt5::OpenGL Qt5::Gui Qt5::Script Qt5::Widgets)
  add_library(scene_color_ramp SHARED Color_ramp.cpp)
  target_link_libraries(scene_color_ramp PRIVATE Qt5::Core)

  add_library(scene_callback_signaler SHARED Callback_signaler.cpp)
  target_link_libraries(scene_callback_signaler PRIVATE Qt5::Core)

  add_library(point_dialog SHARED Show_point_dialog.cpp Show_point_dialog.ui ${Show_point_dialogUI_FILES})
  target_link_libraries(point_dialog
    PUBLIC Qt5::OpenGL Qt5::Gui Qt5::Script Qt5::Widgets)

  if(BUILD_TESTING)
    add_custom_target(test_items)
    cgal_add_compilation_test(test_items)
    set_property(TEST compilation_of__test_items
      APPEND PROPERTY DEPENDS compilation_of__demo_framework)
    set_property(TEST compilation_of__test_items
      APPEND PROPERTY TIMEOUT 1700)
  endif(BUILD_TESTING)

  macro(add_item item_name)
    add_library(${item_name} SHARED ${ARGN})
    target_link_libraries(${item_name}
      PUBLIC demo_framework ${CGAL_LIBRARIES}
      Qt5::OpenGL Qt5::Gui Qt5::Script Qt5::Widgets)
    if(BUILD_TESTING)
      add_dependencies(test_items ${item_name})
    endif()
    add_to_cached_list( CGAL_EXECUTABLE_TARGETS ${item_name} )
  endmacro(add_item)

  add_item(scene_c3t3_item Scene_c3t3_item.cpp)
  target_link_libraries(scene_c3t3_item PUBLIC scene_surface_mesh_item scene_polygon_soup_item scene_basic_objects ${TBB_LIBRARIES})
  if(TBB_FOUND)
    CGAL_target_use_TBB(scene_c3t3_item)
  endif()
  add_item(scene_transform_item Plugins/PCA/Scene_facegraph_transform_item.cpp )
  add_item(scene_edit_box_item Plugins/PCA/Scene_edit_box_item.cpp )
  add_item(scene_image_item Scene_image_item.cpp)
  add_item(scene_surface_mesh_item Scene_surface_mesh_item.cpp)

  # special

  add_item(scene_item_decorator Scene_polyhedron_item_decorator.cpp )
  target_link_libraries(scene_item_decorator PUBLIC scene_surface_mesh_item)
 
  add_item(scene_k_ring_selection Plugins/PMP/Scene_facegraph_item_k_ring_selection.cpp)
  target_link_libraries(scene_k_ring_selection PUBLIC scene_surface_mesh_item)

  add_item(scene_selection_item Scene_polyhedron_selection_item.cpp)
  target_link_libraries(scene_selection_item PUBLIC scene_item_decorator  scene_k_ring_selection)

  add_item(scene_shortest_path_item Plugins/Surface_mesh/Scene_polyhedron_shortest_path_item.cpp)
  target_link_libraries(scene_shortest_path_item PUBLIC scene_item_decorator scene_surface_mesh_item scene_polylines_item)

  add_item(scene_movable_sm_item Plugins/AABB_tree/Scene_movable_sm_item.cpp)
  
  if(EIGEN3_FOUND )
    add_item(scene_textured_item Scene_textured_surface_mesh_item.cpp texture.cpp)
    qt5_wrap_ui( editionUI_FILES Plugins/Surface_mesh_deformation/Deform_mesh.ui )
    add_item(scene_edit_item Plugins/Surface_mesh_deformation/Scene_edit_polyhedron_item.cpp
      ${editionUI_FILES})
    target_link_libraries(scene_edit_item PUBLIC scene_surface_mesh_item scene_k_ring_selection
      scene_basic_objects)
    add_item(scene_mcf_item Plugins/PMP/Scene_mcf_item.cpp)
  endif()

  add_item(scene_implicit_function_item Scene_implicit_function_item.cpp )
  target_link_libraries(scene_implicit_function_item PUBLIC scene_color_ramp)

  add_item(scene_polygon_soup_item Scene_polygon_soup_item.cpp)
  target_link_libraries(scene_polygon_soup_item PUBLIC scene_surface_mesh_item)

  add_item(scene_nef_polyhedron_item Scene_nef_polyhedron_item.cpp)
  target_link_libraries(scene_nef_polyhedron_item PUBLIC scene_surface_mesh_item)
  
  find_package(LASLIB)
  if (LASLIB_FOUND)
    include(${LASLIB_USE_FILE})
    include_directories(${LASLIB_INCLUDE_DIR})
    include_directories(${LASZIP_INCLUDE_DIR})
    add_item(scene_points_with_normal_item Scene_points_with_normal_item.cpp)
    if (MSVC)
      target_compile_definitions( scene_points_with_normal_item PUBLIC "-D_CRT_SECURE_NO_DEPRECATE -D_CRT_SECURE_NO_WARNINGS")
    endif()
    target_link_libraries( scene_points_with_normal_item PUBLIC ${LASLIB_LIBRARIES})
  else()
    add_item(scene_points_with_normal_item Scene_points_with_normal_item.cpp)
  endif()
  if(TBB_FOUND)
    CGAL_target_use_TBB(scene_points_with_normal_item)
  endif()

<<<<<<< HEAD
  add_item(scene_polylines_item Scene_polylines_item.cpp)
  target_link_libraries(scene_polylines_item PUBLIC scene_basic_objects scene_points_with_normal_item)
  
  add_item(scene_lcc_item Scene_lcc_item.cpp)
  
=======
>>>>>>> 9abee11e
  foreach( lib 
      demo_framework
      scene_basic_objects
      scene_color_ramp
      scene_polygon_soup_item
      scene_nef_polyhedron_item)
    add_to_cached_list( CGAL_EXECUTABLE_TARGETS ${lib} )
  endforeach()

  add_definitions( -DUSE_FORWARD_DECL)
  add_library(polyhedron_demo SHARED
    MainWindow.cpp
    Polyhedron_demo.cpp
    File_loader_dialog_moc.cpp
    ${CGAL_Qt5_RESOURCE_FILES} ${CGAL_Qt5_MOC_FILES}
    ${FileLoaderDialogUI_files} ${MainWindowUI_files} ${PreferencesUI_FILES} 
    ${statisticsUI_FILES} ${SubViewerUI_files})
  target_link_libraries(polyhedron_demo PUBLIC
    demo_framework point_dialog Qt5::Gui Qt5::OpenGL Qt5::Widgets Qt5::Script)
  add_executable  ( Polyhedron_3 Polyhedron_3.cpp )
  target_link_libraries( Polyhedron_3 PRIVATE polyhedron_demo )
  add_to_cached_list( CGAL_EXECUTABLE_TARGETS Polyhedron_3 )

  if( POLYHEDRON_QTSCRIPT_DEBUGGER )
    if(TARGET Qt5::ScriptTools)
      target_link_libraries(polyhedron_demo PUBLIC Qt5::ScriptTools)
    else()
      message(STATUS "POLYHEDRON_QTSCRIPT_DEBUGGER is set to TRUE but the Qt5 ScriptTools library was not found.")
    endif()
  endif()
  target_link_libraries( Polyhedron_3 PRIVATE demo_framework )

  # Link with CGAL
  target_link_libraries( Polyhedron_3 PUBLIC ${CGAL_LIBRARIES} ${CGAL_3RD_PARTY_LIBRARIES} )

  add_to_cached_list( CGAL_EXECUTABLE_TARGETS Polyhedron_3 )


  ###########
  # PLUGINS #
  ###########


  file(GLOB DEMO_PLUGINS RELATIVE "${CMAKE_CURRENT_SOURCE_DIR}/Plugins/" "${CMAKE_CURRENT_SOURCE_DIR}/Plugins/*")
  FOREACH(SUB_DIR ${DEMO_PLUGINS})
      add_subdirectory("${CMAKE_CURRENT_SOURCE_DIR}/Plugins/${SUB_DIR}")
  ENDFOREACH()

  add_subdirectory( implicit_functions )

#
# EXECUTABLES
#
add_executable  ( CGAL_Mesh_3 Mesh_3.cpp )
add_dependencies(CGAL_Mesh_3 Mesh_3)
target_link_libraries( CGAL_Mesh_3 PRIVATE polyhedron_demo )
add_to_cached_list( CGAL_EXECUTABLE_TARGETS CGAL_Mesh_3 )

add_executable  ( CGAL_Classification Classification.cpp )
add_dependencies(CGAL_Classification Classification)
target_link_libraries( CGAL_Classification PRIVATE polyhedron_demo )
add_to_cached_list( CGAL_EXECUTABLE_TARGETS CGAL_Classification )

add_executable  ( CGAL_PMP PMP.cpp )
add_dependencies(CGAL_PMP PMP)
target_link_libraries( CGAL_PMP PRIVATE polyhedron_demo )
add_to_cached_list( CGAL_EXECUTABLE_TARGETS CGAL_PMP )
#
# Exporting
#
  if(TARGET CGAL_Qt5)
    export(TARGETS CGAL CGAL_Qt5 CGAL_ImageIO FILE polyhedron_demo_targets.cmake NAMESPACE Polyhedron_)
  endif()
  if(TARGET CGAL_Qt5_moc_and_resources)
    export(
      TARGETS CGAL_Qt5_moc_and_resources
      NAMESPACE Polyhedron_
      APPEND FILE polyhedron_demo_targets.cmake)
  endif()
  export(
    TARGETS
    demo_framework
    scene_surface_mesh_item
    scene_points_with_normal_item
    scene_color_ramp
    scene_implicit_function_item
    scene_polylines_item
    scene_basic_objects
    scene_selection_item
    scene_item_decorator
    scene_k_ring_selection
    NAMESPACE Polyhedron_
    APPEND FILE polyhedron_demo_targets.cmake)

  configure_file(CGAL_polyhedron_demoConfig.cmake.in  CGAL_polyhedron_demoConfig.cmake)
#TO DO script the activation of all the plugins.

else (CGAL_Qt5_FOUND AND Qt5_FOUND)

  set(POLYHEDRON_MISSING_DEPS "")

  if(NOT CGAL_Qt5_FOUND)
    set(POLYHEDRON_MISSING_DEPS "the CGAL Qt5 library, ${POLYHEDRON_MISSING_DEPS}")
  endif()

  if(NOT Qt5_FOUND)
    set(POLYHEDRON_MISSING_DEPS "Qt5, ${POLYHEDRON_MISSING_DEPS}")
  endif()

  message(STATUS "NOTICE: This demo requires ${POLYHEDRON_MISSING_DEPS}and will not be compiled.")


endif (CGAL_Qt5_FOUND AND Qt5_FOUND)<|MERGE_RESOLUTION|>--- conflicted
+++ resolved
@@ -1,5 +1,3 @@
-# This is the CMake script for compiling the CGAL Polyhedron demo.
-
 cmake_minimum_required(VERSION 3.1...3.15)
 project( Polyhedron_Demo )
 
@@ -225,12 +223,12 @@
   target_link_libraries(point_dialog
     PUBLIC Qt5::OpenGL Qt5::Gui Qt5::Script Qt5::Widgets)
 
+  add_custom_target(all_scene_items)
   if(BUILD_TESTING)
-    add_custom_target(test_items)
-    cgal_add_compilation_test(test_items)
-    set_property(TEST compilation_of__test_items
+    cgal_add_compilation_test(all_scene_items)
+    set_property(TEST compilation_of__all_scene_items
       APPEND PROPERTY DEPENDS compilation_of__demo_framework)
-    set_property(TEST compilation_of__test_items
+    set_property(TEST compilation_of__all_scene_items
       APPEND PROPERTY TIMEOUT 1700)
   endif(BUILD_TESTING)
 
@@ -239,9 +237,7 @@
     target_link_libraries(${item_name}
       PUBLIC demo_framework ${CGAL_LIBRARIES}
       Qt5::OpenGL Qt5::Gui Qt5::Script Qt5::Widgets)
-    if(BUILD_TESTING)
-      add_dependencies(test_items ${item_name})
-    endif()
+    add_dependencies(all_scene_items ${item_name})
     add_to_cached_list( CGAL_EXECUTABLE_TARGETS ${item_name} )
   endmacro(add_item)
 
@@ -307,14 +303,11 @@
     CGAL_target_use_TBB(scene_points_with_normal_item)
   endif()
 
-<<<<<<< HEAD
   add_item(scene_polylines_item Scene_polylines_item.cpp)
   target_link_libraries(scene_polylines_item PUBLIC scene_basic_objects scene_points_with_normal_item)
   
   add_item(scene_lcc_item Scene_lcc_item.cpp)
   
-=======
->>>>>>> 9abee11e
   foreach( lib 
       demo_framework
       scene_basic_objects
