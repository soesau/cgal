cmake_minimum_required(VERSION 3.1...3.20)
project( Polyhedron_Demo )
include(FeatureSummary)

# Find includes in corresponding build directories
set(CMAKE_INCLUDE_CURRENT_DIR ON)

# Instruct CMake to run moc automatically when needed.
set(CMAKE_AUTOMOC ON)

list(FIND CMAKE_CXX_COMPILE_FEATURES cxx_generalized_initializers has_cpp11)
if(has_cpp11 LESS 0)
  message(
    STATUS
      "NOTICE: This demo requires a C++11 compiler and will not be compiled.")
  return()
endif()

#Defines flags to emulate windows behavior for linking error generation
if(CMAKE_CXX_COMPILER_ID EQUAL Clang
   OR CMAKE_COMPILER_IS_GNUCC
   OR CMAKE_COMPILER_IS_GNUCXX)
  if(UNIX OR APPLE)
    set(CMAKE_CXX_FLAGS "${CMAKE_CXX_FLAGS} -fvisibility=hidden")
  endif()
  if(UNIX AND NOT APPLE)
    set(CMAKE_EXE_LINKER_FLAGS "${CMAKE_EXE_LINKER_FLAGS} -z defs")
    set(CMAKE_MODULE_LINKER_FLAGS "${CMAKE_MODULE_LINKER_FLAGS} -z defs")
    set(CMAKE_SHARED_LINKER_FLAGS "${CMAKE_SHARED_LINKER_FLAGS} -z defs")
  endif()
endif()
# Let plugins be compiled in the same directory as the executable.
set(CMAKE_LIBRARY_OUTPUT_DIRECTORY "${CMAKE_RUNTIME_OUTPUT_DIRECTORY}")

# Include this package's headers first
include_directories(BEFORE ./ ./include ./CGAL_demo)
list(INSERT CMAKE_MODULE_PATH 0 "${CMAKE_CURRENT_SOURCE_DIR}")

# Find CGAL

option(POLYHEDRON_QTSCRIPT_DEBUGGER
       "Activate the use of Qt Script Debugger in Polyhedron_3 demo" OFF)

find_package(CGAL REQUIRED OPTIONAL_COMPONENTS Qt5 ImageIO)
set_package_properties(CGAL PROPERTIES TYPE REQUIRED)
include(${CGAL_USE_FILE})
# Find Qt5 itself

find_package(
  Qt5 QUIET
  COMPONENTS OpenGL Script Widgets
  OPTIONAL_COMPONENTS ScriptTools WebSockets Network)

set_package_properties(
  Qt5 PROPERTIES
  TYPE REQUIRED
  PURPOSE "Enables the 3D Features, for GUI and visualization."
  DESCRIPTION
    "To find this package, it should be sufficient to fill the Qt5_DIR variable with : <Qt_dir>/<Qt_version>/<Compilator>/lib/cmake/Qt5"
)

if(Qt5_FOUND)

  add_definitions(-DQT_NO_KEYWORDS)
  add_definitions(-DSCENE_IMAGE_GL_BUFFERS_AVAILABLE)
endif(Qt5_FOUND)

find_package(Eigen3 3.2.0) #(requires 3.2.0 or greater)
set_package_properties(
  Eigen3 PROPERTIES
  DESCRIPTION "A library for mathematical tools."
  PURPOSE
    "Requiered for the Polyhedron Edit, Parameterization, Jet fitting, Classification plugin, Surface reconstruction, Normal estimation, Smoothing, Average spacing, Feature detection, Hole Filling and Fairing plugins ."
)
include(CGAL_Eigen3_support)

find_package(METIS)
include(CGAL_METIS_support)
set_package_properties(
  METIS PROPERTIES
  DESCRIPTION "A library for partitioning."
  PURPOSE "Requiered for the partition plugin.")

# Activate concurrency?
option(POLYHEDRON_DEMO_ACTIVATE_CONCURRENCY "Enable concurrency" ON)

if(POLYHEDRON_DEMO_ACTIVATE_CONCURRENCY)
  find_package(TBB)
  include(CGAL_TBB_support)
  if(NOT TARGET CGAL::TBB_support)
    message(
      STATUS
        "NOTICE: Intel TBB was not found. Bilateral smoothing and WLOP plugins are faster if TBB is linked."
    )
  endif()
endif()

#find libssh for scene sharing
find_package(LibSSH)
set_package_properties(
  LibSSH PROPERTIES
  DESCRIPTION "A library used to enable the SSH features. "
  PURPOSE "Requiered for loading (saving) a scene to (from) a distant server.")

if(NOT LIBSSH_FOUND)
  message("NOTICE : The SSH features will be disabled.")
endif()

# Activate concurrency ? (turned OFF by default)
option(CGAL_ACTIVATE_CONCURRENT_MESH_3 "Activate parallelism in Mesh_3" OFF)

# And add -DCGAL_CONCURRENT_MESH_3 if that option is ON
if(CGAL_ACTIVATE_CONCURRENT_MESH_3 OR ENV{CGAL_ACTIVATE_CONCURRENT_MESH_3})
  add_definitions(-DCGAL_CONCURRENT_MESH_3)
  if(NOT TBB_FOUND)
    find_package(TBB REQUIRED)
    include(CGAL_TBB_support)
    if(NOT TARGET CGAL::TBB_support)
      message(
        STATUS
          "NOTICE: Intel TBB was not found. Mesh_3 is faster if TBB is linked.")
    endif()
  endif()

else(CGAL_ACTIVATE_CONCURRENT_MESH_3 OR ENV{CGAL_ACTIVATE_CONCURRENT_MESH_3})
  option(LINK_WITH_TBB
         "Link with TBB anyway so we can use TBB timers for profiling" ON)
  if(LINK_WITH_TBB)
    find_package(TBB)
    include(CGAL_TBB_support)
  endif(LINK_WITH_TBB)
endif()

set_package_properties(
  TBB PROPERTIES
  DESCRIPTION
    "A library for parallelism. Mesh_3, Bilateral smoothing and WLOP plugins are faster if TBB is linked."
  PURPOSE "Requiered for running some algorithms in parallel.")

if(CGAL_Qt5_FOUND AND Qt5_FOUND)
  include(${CGAL_USE_FILE})

  qt5_wrap_ui(MainWindowUI_files MainWindow.ui)
  qt5_wrap_ui(SubViewerUI_files SubViewer.ui)
  qt5_wrap_ui(statisticsUI_FILES Statistics_on_item_dialog.ui)
  qt5_wrap_ui(FileLoaderDialogUI_files FileLoaderDialog.ui)
  qt5_wrap_ui(Show_point_dialogUI_FILES Show_point_dialog.ui)
  qt5_wrap_ui(PreferencesUI_FILES Preferences.ui Details.ui SSH_dialog.ui)
  qt5_wrap_ui(Show_point_dialogUI_FILES Show_point_dialog.ui)
  qt5_wrap_ui(ViewerUI_FILES LightingDialog.ui)
  qt5_generate_moc("File_loader_dialog.h"
                   "${CMAKE_CURRENT_BINARY_DIR}/File_loader_dialog_moc.cpp")

  include(${CMAKE_CURRENT_SOURCE_DIR}/polyhedron_demo_macros.cmake)

  qt5_add_resources(CGAL_Qt5_RESOURCE_FILES Polyhedron_3.qrc)
  find_path(
    CGAL_THREE_HEADERS_PATH
    NAMES CGAL/Three/Scene_item.h
    HINTS ${CGAL_INCLUDE_DIRS}
    NO_DEFAULT_PATH NO_CMAKE_FIND_ROOT_PATH
    DOC "Path to CGAL/Three/Scene_item.h")

  if(CGAL_THREE_HEADERS_PATH)
    qt5_generate_moc("${CGAL_THREE_HEADERS_PATH}/CGAL/Three/Viewer_interface.h"
                     "${CMAKE_CURRENT_BINARY_DIR}/Viewer_interface_moc.cpp")
    qt5_generate_moc("${CGAL_THREE_HEADERS_PATH}/CGAL/Three/Scene_item.h"
                     "${CMAKE_CURRENT_BINARY_DIR}/Scene_item_moc.cpp")
    qt5_generate_moc("${CGAL_THREE_HEADERS_PATH}/CGAL/Three/Scene_group_item.h"
                     "${CMAKE_CURRENT_BINARY_DIR}/Scene_group_item_moc.cpp")
    qt5_generate_moc(
      "${CGAL_THREE_HEADERS_PATH}/CGAL/Three/Scene_item_rendering_helper.h"
      "${CMAKE_CURRENT_BINARY_DIR}/Scene_item_rendering_helper_moc.cpp")
    qt5_generate_moc("${CGAL_THREE_HEADERS_PATH}/CGAL/Three/TextRenderer.h"
                     "${CMAKE_CURRENT_BINARY_DIR}/TextRenderer_moc.cpp")
  else()
    message(FATAL_ERROR "Cannot find <CGAL/Three/Scene_item.h>")
  endif()

  unset(CGAL_THREE_HEADERS_PATH CACHE)

  # AUXILIARY LIBRARIES

  # put s (which are shared libraries) at the same location as
  # executable files
  set(CGAL_POLYHEDRON_DEMO_PLUGINS_DIR "${RUNTIME_OUTPUT_PATH}")
  set(LIBRARY_OUTPUT_PATH "${CGAL_POLYHEDRON_DEMO_PLUGINS_DIR}")

  add_library(
    demo_framework SHARED
    Scene.cpp
    Viewer.cpp
    Three.cpp
    ${ViewerUI_FILES}
    ${CGAL_Qt5_RESOURCE_FILES}
    ${CGAL_Qt5_MOC_FILES}
    Viewer_interface_moc.cpp
    Scene_item_moc.cpp
    Scene_item.cpp
    Triangle_container.cpp
    Edge_container.cpp
    Point_container.cpp
    Scene_group_item.cpp
    Scene_group_item_moc.cpp
    TextRenderer.cpp
    TextRenderer_moc.cpp
    Scene_item_rendering_helper.cpp
    Scene_item_rendering_helper_moc.cpp
    Primitive_container.cpp
    Polyhedron_demo_plugin_helper.cpp
    CGAL_double_edit.cpp)
  target_link_libraries(demo_framework PUBLIC Qt5::OpenGL Qt5::Widgets Qt5::Gui
                                              Qt5::Script CGAL::CGAL_Qt5)
  if(TARGET Qt5::WebSockets)
    target_link_libraries(demo_framework PUBLIC Qt5::WebSockets)
    message(
      STATUS "Qt5WebSockets was found. Using WebSockets is therefore possible.")
  endif()

  #compilation_of__demo_framework is defined in polyhedron_demo_macros.cmake
  # Let's define `three_EXPORT` during the compilation of `demo_framework`,
  # in addition of `demo_framework_EXPORT` (defined automatically by
  # CMake). That is to deal with the visibility of symbols of
  # `Three.h`/`Three.cpp`.
  target_compile_definitions(demo_framework PRIVATE three_EXPORTS=1)
  target_compile_definitions(demo_framework PRIVATE -DCGAL_USE_Qt5_RESOURCES)

  add_library(scene_basic_objects SHARED Scene_plane_item.cpp
                                         Scene_spheres_item.cpp)
  target_link_libraries(
    scene_basic_objects PUBLIC demo_framework ${CGAL_LIBRARIES} Qt5::OpenGL
                               Qt5::Gui Qt5::Script Qt5::Widgets)
  add_library(scene_color_ramp SHARED Color_ramp.cpp)
  target_link_libraries(scene_color_ramp PRIVATE Qt5::Core)

  add_library(scene_callback_signaler SHARED Callback_signaler.cpp)
  target_link_libraries(scene_callback_signaler PRIVATE Qt5::Core)

  add_library(point_dialog SHARED Show_point_dialog.cpp Show_point_dialog.ui
                                  ${Show_point_dialogUI_FILES})
  target_link_libraries(point_dialog PUBLIC Qt5::OpenGL Qt5::Gui Qt5::Script
                                            Qt5::Widgets)

  macro(add_item item_name)
    add_library(${item_name} SHARED ${ARGN})
    target_link_libraries(
      ${item_name} PUBLIC demo_framework ${CGAL_LIBRARIES} Qt5::OpenGL Qt5::Gui
                          Qt5::Script Qt5::Widgets)
    add_to_cached_list(CGAL_EXECUTABLE_TARGETS ${item_name})
  endmacro(add_item)

  add_item(scene_triangulation_3_item Scene_triangulation_3_item.cpp)
  target_link_libraries(scene_triangulation_3_item PUBLIC scene_basic_objects)

  add_item(scene_c3t3_item Scene_c3t3_item.cpp)
  target_link_libraries(
    scene_c3t3_item PUBLIC scene_triangulation_3_item
    scene_surface_mesh_item scene_polygon_soup_item
    scene_basic_objects ${TBB_LIBRARIES})

  if(TARGET CGAL::TBB_support)
    target_link_libraries(scene_c3t3_item PUBLIC CGAL::TBB_support)
    target_link_libraries(scene_triangulation_3_item PUBLIC CGAL::TBB_support)
  endif()
  if(COMMAND target_precompile_headers)
    # Support for precompiled headers, for Mesh_3 (since CMake 3.16)
    target_precompile_headers(scene_c3t3_item PUBLIC [["C3t3_type.h"]])
  endif()
<<<<<<< HEAD

  find_package(ITK QUIET NO_MODULE)
  if (ITK_FOUND)
    include(${ITK_USE_FILE})
    target_link_libraries(scene_c3t3_item PUBLIC ${ITK_LIBRARIES})
    target_compile_definitions(scene_c3t3_item PUBLIC CGAL_USE_ITK)
  endif()

=======
  add_item(scene_tetrahedra_item Scene_tetrahedra_item.cpp)
  target_link_libraries(scene_tetrahedra_item PUBLIC scene_c3t3_item)
>>>>>>> 16c0aab3
  add_item(scene_transform_item Plugins/PCA/Scene_facegraph_transform_item.cpp)
  add_item(scene_edit_box_item Plugins/PCA/Scene_edit_box_item.cpp)
  add_item(scene_image_item Scene_image_item.cpp)
  add_item(scene_surface_mesh_item Scene_surface_mesh_item.cpp)

  if(TBB_FOUND)
    target_link_libraries(scene_surface_mesh_item PUBLIC CGAL::TBB_support)
  endif()
  # special

  add_item(scene_item_decorator Scene_polyhedron_item_decorator.cpp)
  target_link_libraries(scene_item_decorator PUBLIC scene_surface_mesh_item)

  add_item(scene_k_ring_selection
           Plugins/PMP/Scene_facegraph_item_k_ring_selection.cpp)
  target_link_libraries(scene_k_ring_selection PUBLIC scene_surface_mesh_item)

  add_item(scene_selection_item Scene_polyhedron_selection_item.cpp)
  target_link_libraries(scene_selection_item PUBLIC scene_item_decorator
                                                    scene_k_ring_selection)
  if(TBB_FOUND)
    target_link_libraries(scene_selection_item PUBLIC CGAL::TBB_support)
  endif()

  add_item(scene_shortest_path_item
           Plugins/Surface_mesh/Scene_polyhedron_shortest_path_item.cpp)
  target_link_libraries(
    scene_shortest_path_item
    PUBLIC scene_item_decorator scene_surface_mesh_item scene_polylines_item)

  add_item(scene_movable_sm_item Plugins/AABB_tree/Scene_movable_sm_item.cpp)

  if(TARGET CGAL::Eigen3_support)
    add_item(scene_textured_item Scene_textured_surface_mesh_item.cpp
             texture.cpp)
    target_link_libraries(scene_textured_item PUBLIC CGAL::Eigen3_support)
    qt5_wrap_ui(editionUI_FILES Plugins/Surface_mesh_deformation/Deform_mesh.ui)
    add_item(scene_edit_item
             Plugins/Surface_mesh_deformation/Scene_edit_polyhedron_item.cpp
             ${editionUI_FILES})
    target_link_libraries(
      scene_edit_item PUBLIC CGAL::Eigen3_support scene_surface_mesh_item
                             scene_k_ring_selection scene_basic_objects)
    add_item(scene_mcf_item Plugins/PMP/Scene_mcf_item.cpp)
    target_link_libraries(scene_mcf_item PUBLIC CGAL::Eigen3_support)
  endif()

  add_item(scene_implicit_function_item Scene_implicit_function_item.cpp)
  target_link_libraries(scene_implicit_function_item PUBLIC scene_color_ramp)

  add_item(scene_polygon_soup_item Scene_polygon_soup_item.cpp)
  target_link_libraries(scene_polygon_soup_item PUBLIC scene_surface_mesh_item)

  add_item(scene_nef_polyhedron_item Scene_nef_polyhedron_item.cpp)
  target_link_libraries(scene_nef_polyhedron_item
                        PUBLIC scene_surface_mesh_item)

  add_item(scene_points_with_normal_item Scene_points_with_normal_item.cpp)
  if(TARGET CGAL::Eigen3_support)
    target_link_libraries(scene_points_with_normal_item
                          PUBLIC CGAL::Eigen3_support)
  endif()

  if(TBB_FOUND)
    target_link_libraries(scene_points_with_normal_item
                          PUBLIC CGAL::TBB_support)
  endif()

  add_item(scene_polylines_item Scene_polylines_item.cpp)
  target_link_libraries(
    scene_polylines_item PUBLIC scene_basic_objects
                                scene_points_with_normal_item)

  add_item(scene_lcc_item Scene_lcc_item.cpp)

  foreach(lib demo_framework scene_basic_objects scene_color_ramp
              scene_polygon_soup_item scene_nef_polyhedron_item)
    add_to_cached_list(CGAL_EXECUTABLE_TARGETS ${lib})
  endforeach()

  add_definitions(-DUSE_FORWARD_DECL)
  add_library(
    polyhedron_demo SHARED
    MainWindow.cpp
    Polyhedron_demo.cpp
    File_loader_dialog_moc.cpp
    Use_ssh.cpp
    ${CGAL_Qt5_RESOURCE_FILES}
    ${CGAL_Qt5_MOC_FILES}
    ${FileLoaderDialogUI_files}
    ${MainWindowUI_files}
    ${PreferencesUI_FILES}
    ${statisticsUI_FILES}
    ${SubViewerUI_files})
  target_link_libraries(
    polyhedron_demo PUBLIC demo_framework point_dialog Qt5::Gui Qt5::OpenGL
                           Qt5::Widgets Qt5::Script)
  if(LIBSSH_FOUND)
    target_compile_definitions(polyhedron_demo PRIVATE -DCGAL_USE_SSH)
    target_link_libraries(polyhedron_demo PRIVATE ${LIBSSH_LIBRARIES})
    target_include_directories(polyhedron_demo SYSTEM PRIVATE ${LIBSSH_INCLUDE_DIR})
  endif() #libssh
  if(TARGET Qt5::WebSockets)
    target_compile_definitions(polyhedron_demo PRIVATE -DCGAL_USE_WEBSOCKETS)
    target_compile_definitions(demo_framework PRIVATE -DCGAL_USE_WEBSOCKETS)
    target_link_libraries(polyhedron_demo PRIVATE Qt5::WebSockets)
  endif()
  add_executable(Polyhedron_3 Polyhedron_3.cpp)
  target_link_libraries(Polyhedron_3 PRIVATE polyhedron_demo)
  add_to_cached_list(CGAL_EXECUTABLE_TARGETS Polyhedron_3)

  if(POLYHEDRON_QTSCRIPT_DEBUGGER)
    if(TARGET Qt5::ScriptTools)
      target_link_libraries(polyhedron_demo PUBLIC Qt5::ScriptTools)
    else()
      message(
        STATUS
          "POLYHEDRON_QTSCRIPT_DEBUGGER is set to TRUE but the Qt5 ScriptTools library was not found."
      )
    endif()
  endif()
  target_link_libraries(Polyhedron_3 PRIVATE demo_framework)

  # Link with CGAL
  target_link_libraries(Polyhedron_3 PUBLIC ${CGAL_LIBRARIES}
                                            ${CGAL_3RD_PARTY_LIBRARIES})

  add_to_cached_list(CGAL_EXECUTABLE_TARGETS Polyhedron_3)

  ###########
  # PLUGINS #
  ###########

  file(
    GLOB DEMO_PLUGINS
    RELATIVE "${CMAKE_CURRENT_SOURCE_DIR}/Plugins/"
    "${CMAKE_CURRENT_SOURCE_DIR}/Plugins/*")
  foreach(SUB_DIR ${DEMO_PLUGINS})
    add_subdirectory("${CMAKE_CURRENT_SOURCE_DIR}/Plugins/${SUB_DIR}")
  endforeach()

  add_subdirectory(implicit_functions)

  #
  # EXECUTABLES
  #
  add_executable(CGAL_Mesh_3 Mesh_3.cpp)
  add_dependencies(CGAL_Mesh_3 Mesh_3)
  target_link_libraries(CGAL_Mesh_3 PRIVATE polyhedron_demo)
  add_to_cached_list(CGAL_EXECUTABLE_TARGETS CGAL_Mesh_3)

  add_executable(CGAL_Classification Classification.cpp)
  add_dependencies(CGAL_Classification Classification)
  target_link_libraries(CGAL_Classification PRIVATE polyhedron_demo)
  add_to_cached_list(CGAL_EXECUTABLE_TARGETS CGAL_Classification)

  add_executable(CGAL_PMP PMP.cpp)
  add_dependencies(CGAL_PMP PMP)
  target_link_libraries(CGAL_PMP PRIVATE polyhedron_demo)
  add_to_cached_list(CGAL_EXECUTABLE_TARGETS CGAL_PMP)

  #WS Server
  if(TARGET Qt5::WebSockets AND TARGET Qt5::Network)
    add_executable(WS_server Server_ws.cpp)
    target_link_libraries(WS_server PUBLIC Qt5::WebSockets Qt5::Widgets Qt5::Network)
    message(
      STATUS "Qt5WebSockets was found. Using WebSockets is therefore possible.")
  endif()
  #
  # Exporting
  #
  if(TARGET CGAL_Qt5)
    export(
      TARGETS CGAL CGAL_Qt5 CGAL_ImageIO
      FILE polyhedron_demo_targets.cmake
      NAMESPACE Polyhedron_)
  endif()
  if(TARGET CGAL_Qt5_moc_and_resources)
    export(
      TARGETS CGAL_Qt5_moc_and_resources
      NAMESPACE Polyhedron_ APPEND
      FILE polyhedron_demo_targets.cmake)
  endif()
  export(
    TARGETS demo_framework
            scene_surface_mesh_item
            scene_points_with_normal_item
            scene_color_ramp
            scene_implicit_function_item
            scene_polylines_item
            scene_basic_objects
            scene_selection_item
            scene_item_decorator
            scene_k_ring_selection
    NAMESPACE Polyhedron_ APPEND
    FILE polyhedron_demo_targets.cmake)

  configure_file(CGAL_polyhedron_demoConfig.cmake.in
                 CGAL_polyhedron_demoConfig.cmake)
  #TO DO script the activation of all the plugins.

else(CGAL_Qt5_FOUND AND Qt5_FOUND)

  set(POLYHEDRON_MISSING_DEPS "")

  if(NOT CGAL_Qt5_FOUND)
    set(POLYHEDRON_MISSING_DEPS
        "the CGAL Qt5 library, ${POLYHEDRON_MISSING_DEPS}")
  endif()

  if(NOT Qt5_FOUND)
    set(POLYHEDRON_MISSING_DEPS "Qt5, ${POLYHEDRON_MISSING_DEPS}")
  endif()

  message(
    STATUS
      "NOTICE: This demo requires ${POLYHEDRON_MISSING_DEPS}and will not be compiled."
  )

endif(CGAL_Qt5_FOUND AND Qt5_FOUND)

feature_summary(
  WHAT REQUIRED_PACKAGES_NOT_FOUND
  INCLUDE_QUIET_PACKAGES
  DESCRIPTION
    "NOTICE: Missing required packages that prevent the demo from being compiled:"
  QUIET_ON_EMPTY
  VAR NotFound_REQ_PACKAGES)
if(NOT ${NotFound_REQ_PACKAGES} STREQUAL "")
  message(STATUS "${NotFound_REQ_PACKAGES}")
endif()

feature_summary(
  WHAT OPTIONAL_PACKAGES_NOT_FOUND INCLUDE_QUIET_PACKAGES
  DESCRIPTION "Missing optional packages:"
  QUIET_ON_EMPTY
  VAR NotFound_PACKAGES)
if(NOT ${NotFound_PACKAGES} STREQUAL "")
  message(STATUS "${NotFound_PACKAGES}")
endif()

feature_summary(
  WHAT DISABLED_FEATURES
  DESCRIPTION "Missing Packages Components:"
  QUIET_ON_EMPTY
  VAR Disabled_Features)
if(NOT ${Disabled_Features} STREQUAL "")
  message(STATUS "${Disabled_Features}")
endif()<|MERGE_RESOLUTION|>--- conflicted
+++ resolved
@@ -266,19 +266,9 @@
     # Support for precompiled headers, for Mesh_3 (since CMake 3.16)
     target_precompile_headers(scene_c3t3_item PUBLIC [["C3t3_type.h"]])
   endif()
-<<<<<<< HEAD
-
-  find_package(ITK QUIET NO_MODULE)
-  if (ITK_FOUND)
-    include(${ITK_USE_FILE})
-    target_link_libraries(scene_c3t3_item PUBLIC ${ITK_LIBRARIES})
-    target_compile_definitions(scene_c3t3_item PUBLIC CGAL_USE_ITK)
-  endif()
-
-=======
   add_item(scene_tetrahedra_item Scene_tetrahedra_item.cpp)
   target_link_libraries(scene_tetrahedra_item PUBLIC scene_c3t3_item)
->>>>>>> 16c0aab3
+
   add_item(scene_transform_item Plugins/PCA/Scene_facegraph_transform_item.cpp)
   add_item(scene_edit_box_item Plugins/PCA/Scene_edit_box_item.cpp)
   add_item(scene_image_item Scene_image_item.cpp)
