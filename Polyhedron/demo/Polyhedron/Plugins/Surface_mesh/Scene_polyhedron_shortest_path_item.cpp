--- conflicted
+++ resolved
@@ -424,17 +424,10 @@
   {
     boost::property_map<Face_graph, CGAL::face_index_t>::type fimap
         = get(CGAL::face_index, *item->polyhedron());
-<<<<<<< HEAD
-    m_messages->information(
-          QObject::tr(
-            "Shortest Paths: Selected Face: %1; Barycentric coordinates: %2 %3 %4")
-          .arg(get(fimap, faceLocation.first))
-          .arg(double(faceLocation.second[0]))
-=======
+
     CGAL::Three::Three::information(QObject::tr("Shortest Paths: Selected Face: %1; Barycentric coordinates: %2 %3 %4")
                             .arg(get(fimap, faceLocation.first))
                             .arg(double(faceLocation.second[0]))
->>>>>>> fdd83579
         .arg(double(faceLocation.second[1]))
         .arg(double(faceLocation.second[2])));
     switch (m_selectionMode)
@@ -503,12 +496,7 @@
       }
       else
       {
-<<<<<<< HEAD
-        m_messages->warning(
-              QObject::tr("No source points to compute shortest paths from."));
-=======
         CGAL::Three::Three::warning(QObject::tr("No source points to compute shortest paths from."));
->>>>>>> fdd83579
       }
       break;
     }
