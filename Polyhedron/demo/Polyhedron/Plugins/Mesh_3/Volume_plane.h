#ifndef CGAL_VOLUME_PLANE_H
#define CGAL_VOLUME_PLANE_H

#include <CGAL/Three/Scene_item.h>

#include <vector>
#include <cassert>

#include <QDebug>
#include <QGLViewer/qglviewer.h>

#include "Volume_plane_interface.h"
#include "create_sphere.h"
#include <QOpenGLVertexArrayObject>
#include <QOpenGLBuffer>
#include <QOpenGLShaderProgram>
#include <QMouseEvent>
#include <CGAL/Three/Viewer_interface.h>
#include <CGAL/Qt/debug.h>

using namespace CGAL::Three;

#if !defined(NDEBUG)
inline
void printGlError(CGAL::Three::Viewer_interface* viewer, unsigned int line) {
  CGAL::Qt::opengl_check_errors(viewer, line);
}
#else
inline
void printGlError(CGAL::Three::Viewer_interface*, unsigned int) {
}
#endif

template<int Dim>
class Length_constraint : public qglviewer::WorldConstraint {
public:
  Length_constraint(double max_) : max_(max_) { }

  void constrainTranslation(qglviewer::Vec& t, qglviewer::Frame* const frame) {
    WorldConstraint::constrainTranslation(t, frame);
    qglviewer::Vec pos = frame->position();
    const qglviewer::Vec offset = static_cast<CGAL::Three::Viewer_interface*>(QGLViewer::QGLViewerPool().first())->offset();
    double start = pos[Dim] - offset[Dim];
    double end = t[Dim];
    start += end;
    if(start > max_ || (start < 0)) {
      t[Dim] = 0.0;
    }
  }

private:
  double max_;
};

struct x_tag {};
struct y_tag {};
struct z_tag {};

template<typename Tag>
class Volume_plane : public Volume_plane_interface, public Tag {
public:
 Volume_plane();

 void invalidateOpenGLBuffers()
 {
     const qglviewer::Vec offset = static_cast<CGAL::Three::Viewer_interface*>(QGLViewer::QGLViewerPool().first())->offset();
     mFrame_->setPosition(offset.x, offset.y, offset.z);
 }
 bool eventFilter(QObject *, QEvent *);
 void compute_bbox()const
 {
   compute_bbox(*this);
 }

 void compute_bbox(x_tag)const
 {
   _bbox = Bbox(0,0,0,
               0, (adim_ - 1) * yscale_, (bdim_ - 1) * zscale_);
 }

 void compute_bbox(y_tag)const
 {
   _bbox = Bbox(0,0,0,
               (adim_ - 1) * xscale_, 0, (bdim_ - 1) * zscale_);
 }

 void compute_bbox(z_tag)const
 {
   _bbox = Bbox(0,0,0,
               (adim_ - 1) * xscale_, (bdim_ - 1) * yscale_, 0);
 }

 void setData(unsigned int adim, unsigned int bdim, unsigned int cdim,
                 float xscale, float yscale, float zscale, std::vector<float>& colors);

  virtual ~Volume_plane();

  Volume_plane* clone() const { return NULL; }

  virtual RenderingMode renderingMode() const { return Flat; }
  bool supportsRenderingMode(RenderingMode m) const { return m == Flat; }
  
  QString toolTip() const { return "Plane through a volume"; }
  QString name() const { return name(*this); }

  bool isFinite() const { return true; }
  bool isEmpty() const { return false; }
  bool manipulatable() const { return true; }

  unsigned int cube() {return currentCube; }

  void draw(Viewer_interface* viewer)const;

  unsigned int aDim() const { return adim_; }
  unsigned int bDim() const { return bdim_; }
  unsigned int cDim() const { return cdim_; }

  qglviewer::Vec translationVector() const { return translationVector(*this); }

  unsigned int getCurrentCube() const { return currentCube; }

  // uses a public init function to enable construction in
  // threads without gl-context
  void init(Viewer_interface* viewer);

private:
  bool is_grabbing;



  static const char* vertexShader_source;

  static const char* fragmentShader_source;

  static const char* vertexShader_bordures_source;

  static const char* fragmentShader_bordures_source;


  qglviewer::Vec translationVector(x_tag) const {
    return qglviewer::Vec(xscale_, 0.0, 0.0);
  }
  qglviewer::Vec translationVector(y_tag) const {
    return qglviewer::Vec(0.0, yscale_, 0.0);
  }
  qglviewer::Vec translationVector(z_tag) const {
    return qglviewer::Vec(0.0, 0.0, zscale_);
  }

  void initShaders();

  void buildVertex(std::vector<float>& out, unsigned int i, unsigned int j) {
    buildVertex(out, i, j, *this);
  }

  void buildVertex(std::vector<float>& out, unsigned int i, unsigned int j, x_tag) {
    out.push_back(0.0f);
    out.push_back(i * yscale_);
    out.push_back(j * zscale_);
  }

  void buildVertex(std::vector<float>& out, unsigned int i, unsigned int j, y_tag) {
    out.push_back(i * xscale_);
    out.push_back(0.0f);
    out.push_back(j * zscale_);
  }

  void buildVertex(std::vector<float>& out, unsigned int i, unsigned int j, z_tag) {
    out.push_back(i * xscale_);
    out.push_back(j * yscale_);
    out.push_back(0.0f);
  }

  unsigned int adim_, bdim_, cdim_;
  double xscale_, yscale_, zscale_;
  mutable int currentCube;
  mutable QOpenGLBuffer vVBO;
  mutable QOpenGLBuffer cbuffer;
  mutable QOpenGLBuffer rectBuffer;
  mutable std::vector<float> v_rec;
  mutable std::vector<float> v_spheres;
  mutable std::vector<float> n_spheres;
  mutable std::vector<float> c_spheres;
  mutable QOpenGLShaderProgram program_bordures;
  mutable QOpenGLShaderProgram program;
  mutable QOpenGLShaderProgram* spheres_program;
  mutable std::vector< std::pair<QOpenGLBuffer, unsigned int> > ebos;
  mutable double sphere_radius;
  std::vector< float > colors_;

  QString name(x_tag) const { return tr("X Slice for %1").arg(name_); }
  QString name(y_tag) const { return tr("Y Slice for %2").arg(name_); }
  QString name(z_tag) const { return tr("Z Slice for %2").arg(name_); }

  double compute_maxDim() const
  {
    double ax((adim_ - 1) * xscale_), ay((adim_ - 1) * yscale_), az((adim_ - 1) * zscale_),
           bx((bdim_ - 1) * xscale_), by((bdim_ - 1) * yscale_), bz((bdim_ - 1) * zscale_),
           cx((cdim_ - 1) * xscale_), cy((cdim_ - 1) * yscale_), cz((cdim_ - 1) * zscale_);

    double max_a = (std::max)((std::max)(ax, ay), az);
    double max_b = (std::max)((std::max)(bx, by), bz);
    double max_c = (std::max)((std::max)(cx, cy), cz);
    return (std::max)((std::max)(max_a, max_b), max_c);

  }
  void drawRectangle(x_tag) const {


      v_rec.push_back(0.0f); v_rec.push_back(0.0f); v_rec.push_back(0.0f);
      v_rec.push_back(0.0f); v_rec.push_back((adim_ - 1) * yscale_); v_rec.push_back(0.0f);
      v_rec.push_back(0.0f); v_rec.push_back((adim_ - 1) * yscale_); v_rec.push_back((bdim_ - 1) * zscale_);
      v_rec.push_back(0.0f); v_rec.push_back(0.0f); v_rec.push_back((bdim_ - 1) * zscale_);


  }

  void drawRectangle(y_tag) const {
      v_rec.push_back(0.0f); v_rec.push_back(0.0f); v_rec.push_back(0.0f);
      v_rec.push_back((adim_ - 1) * xscale_);v_rec.push_back(0.0f); v_rec.push_back(0.0f);
      v_rec.push_back((adim_ - 1) * xscale_);v_rec.push_back(0.0f);v_rec.push_back( (bdim_ - 1) * zscale_);
      v_rec.push_back(0.0f); v_rec.push_back(0.0f); v_rec.push_back((bdim_ - 1) * zscale_);
  }

  void drawRectangle(z_tag) const {
      v_rec.push_back(0.0f); v_rec.push_back(0.0f); v_rec.push_back(0.0f);
      v_rec.push_back((adim_ - 1) * xscale_); v_rec.push_back(0.0f); v_rec.push_back(0.0f);
      v_rec.push_back((adim_ - 1) * xscale_); v_rec.push_back((bdim_ - 1) * yscale_); v_rec.push_back(0.0f);
      v_rec.push_back(0.0f); v_rec.push_back((bdim_ - 1) * yscale_); v_rec.push_back(0.0f);
  }

  void drawSpheres(x_tag) const
  {
      double max_dim = compute_maxDim();
      sphere_radius = max_dim / 40.0f;
      create_flat_sphere(1.0f, v_spheres, n_spheres, 18);

      c_spheres.push_back(0.0f); c_spheres.push_back((adim_ - 1) * yscale_/2.0f + max_dim/15.0f); c_spheres.push_back(0.0f);
      c_spheres.push_back(0.0f); c_spheres.push_back((adim_ - 1) * yscale_ ); c_spheres.push_back((bdim_ - 1) * zscale_/2.0f + max_dim/15.0f);
      c_spheres.push_back(0.0f); c_spheres.push_back((adim_ - 1) * yscale_/2.0f + max_dim/15.0f); c_spheres.push_back((bdim_ - 1 ) * zscale_);
      c_spheres.push_back(0.0f); c_spheres.push_back(0.0f); c_spheres.push_back((bdim_ - 1) * zscale_/2.0f + max_dim/15.0f);

  }

  void drawSpheres(y_tag) const
  {
      double max_dim = compute_maxDim();
      sphere_radius = max_dim / 40.0f;
      create_flat_sphere(1.0f, v_spheres, n_spheres,18);

      c_spheres.push_back((adim_ - 1) * xscale_/2.0f); c_spheres.push_back(0.0f); c_spheres.push_back(0.0f);
      c_spheres.push_back((adim_ - 1) * xscale_); c_spheres.push_back(0.0f); c_spheres.push_back((bdim_ - 1) * zscale_/2.0f);
      c_spheres.push_back((adim_ - 1) * xscale_/2.0f); c_spheres.push_back(0.0f); c_spheres.push_back((bdim_ - 1) * zscale_);
      c_spheres.push_back(0.0f); c_spheres.push_back(0.0f); c_spheres.push_back((bdim_ - 1) * zscale_/2.0f);
  }

  void drawSpheres(z_tag) const
  {
      double max_dim = compute_maxDim();
      sphere_radius = max_dim / 40.0f;
      create_flat_sphere(1.0f, v_spheres, n_spheres,18);

      c_spheres.push_back(0.0f); c_spheres.push_back((bdim_ - 1) * yscale_/2.0f - max_dim/15.0f); c_spheres.push_back(0.0f);
      c_spheres.push_back((adim_ - 1) * xscale_/2.0f-max_dim/15.0f); c_spheres.push_back((bdim_ - 1) * yscale_); c_spheres.push_back(0.0f);
      c_spheres.push_back((adim_ - 1) * xscale_); c_spheres.push_back((bdim_ - 1) * yscale_/2.0f-max_dim/15.0f); c_spheres.push_back(0.0f);
      c_spheres.push_back((adim_ - 1) * xscale_/2.0f-max_dim/15.0f); c_spheres.push_back(0.0f); c_spheres.push_back(0.0f);
  }

  qglviewer::Constraint* setConstraint(x_tag) {
    qglviewer::AxisPlaneConstraint* c = new Length_constraint<0>(cdim_ * xscale_);
    c->setRotationConstraintType(qglviewer::AxisPlaneConstraint::FORBIDDEN);
    c->setTranslationConstraint(qglviewer::AxisPlaneConstraint::AXIS, qglviewer::Vec(1.0f, 0.0f, 0.0f));
    return c;
  }
  
  qglviewer::Constraint* setConstraint(y_tag) {
    qglviewer::AxisPlaneConstraint* c = new Length_constraint<1>(cdim_ * yscale_);
    c->setRotationConstraintType(qglviewer::AxisPlaneConstraint::FORBIDDEN);
    c->setTranslationConstraint(qglviewer::AxisPlaneConstraint::AXIS, qglviewer::Vec(0.0f, 1.0f, 0.0f));
    return c;
  }

  qglviewer::Constraint* setConstraint(z_tag) {
    qglviewer::AxisPlaneConstraint* c = new Length_constraint<2>(cdim_ * zscale_);
    c->setRotationConstraintType(qglviewer::AxisPlaneConstraint::FORBIDDEN);
    c->setTranslationConstraint(qglviewer::AxisPlaneConstraint::AXIS, qglviewer::Vec(0.0f, 0.0f, 1.0f));
    return c;
  }

  void updateCurrentCube() const {
      currentCube = getTranslation();

  }

  GLdouble getTranslation() const { return getTranslation(*this); }
  GLdouble getTranslation(x_tag) const {
      const qglviewer::Vec offset = static_cast<CGAL::Three::Viewer_interface*>(QGLViewer::QGLViewerPool().first())->offset();
      return mFrame_->matrix()[12] / xscale_ - offset.x;
  }
  GLdouble getTranslation(y_tag) const {
      const qglviewer::Vec offset = static_cast<CGAL::Three::Viewer_interface*>(QGLViewer::QGLViewerPool().first())->offset();
      return mFrame_->matrix()[13] / yscale_ - offset.y;
  }
  GLdouble getTranslation(z_tag) const {
      const qglviewer::Vec offset = static_cast<CGAL::Three::Viewer_interface*>(QGLViewer::QGLViewerPool().first())->offset();
      return mFrame_->matrix()[14] / zscale_ - offset.z;
  }

  void initializeBuffers(CGAL::Three::Viewer_interface* viewer) const
  {
      spheres_program = getShaderProgram(PROGRAM_SPHERES, viewer);

      spheres_program->bind();
      vaos[0]->bind();
      buffers[0].bind();
      buffers[0].allocate(v_spheres.data(),
                                 static_cast<int>(v_spheres.size()*sizeof(float)));
      spheres_program->enableAttributeArray("vertex");
      spheres_program->setAttributeBuffer("vertex", GL_FLOAT, 0, 3);
      buffers[0].release();

      buffers[1].bind();
      buffers[1].allocate(n_spheres.data(),
                                static_cast<int>(n_spheres.size()*sizeof(float)));
      spheres_program->enableAttributeArray("normals");
      spheres_program->setAttributeBuffer("normals", GL_FLOAT, 0, 3);
      buffers[1].release();

      buffers[2].bind();
      buffers[2].allocate(c_spheres.data(),
                               static_cast<int>(c_spheres.size()*sizeof(float)));
      spheres_program->enableAttributeArray("center");
      spheres_program->setAttributeBuffer("center", GL_FLOAT, 0, 3);
      buffers[2].release();

      viewer->glVertexAttribDivisor(spheres_program->attributeLocation("center"), 1);
      vaos[0]->release();
      spheres_program->release();
      are_buffers_filled = true;
  }
};

template<typename T>
const char* Volume_plane<T>::vertexShader_source =
      "#version 120 \n"
      "attribute highp vec4 vertex; \n"
      "attribute highp float color; \n"
      "uniform highp mat4 mvp_matrix; \n"
      "uniform highp mat4 f_matrix; \n"
      "varying highp vec4 fullColor; \n"
      "void main() \n"
      "{ gl_Position = mvp_matrix * f_matrix * vertex; \n"
      " fullColor = vec4(color, color, color, 1.0); } \n";

template<typename T>
const char* Volume_plane<T>::fragmentShader_source =
      "#version 120\n"
      "varying highp vec4 fullColor; \n"
      "void main() { gl_FragColor = fullColor; } \n";

template<typename T>
const char* Volume_plane<T>::vertexShader_bordures_source =
      "#version 120 \n"
      "attribute highp vec4 vertex; \n"
      "uniform highp vec4 color; \n"
      "uniform highp mat4 mvp_matrix; \n"
      "uniform highp mat4 f_matrix; \n"
      "varying highp vec4 fullColor; \n"
      "void main() \n"
      "{ gl_Position = mvp_matrix * f_matrix * vertex; \n"
      " fullColor = color; } \n";

template<typename T>
const char* Volume_plane<T>::fragmentShader_bordures_source =
      "#version 120\n"
      "varying highp vec4 fullColor; \n"
      "void main() { gl_FragColor = fullColor; } \n";



template<typename T>
Volume_plane<T>::Volume_plane()
  : Volume_plane_interface(new qglviewer::ManipulatedFrame)
 {
    const qglviewer::Vec offset = static_cast<CGAL::Three::Viewer_interface*>(QGLViewer::QGLViewerPool().first())->offset();
    mFrame_->setPosition(offset.x, offset.y, offset.z);
    sphere_Slider = new QSlider(Qt::Horizontal);
    sphere_Slider->setValue(40);
    sphere_Slider->setMinimum(1);
    sphere_Slider->setMaximum(100);
 }
template<typename T>
void Volume_plane<T>::setData(unsigned int adim, unsigned int bdim, unsigned int cdim, float xscale, float yscale, float zscale, std::vector<float> &colors)
{
 adim_ = adim;
 bdim_ = bdim;
 cdim_= cdim;
 xscale_ = xscale;
 yscale_ =yscale;
 zscale_ = zscale;
 currentCube = 0;
 colors_.swap(colors);
 mFrame_->setConstraint(setConstraint(*this));
 v_spheres.resize(0);
 n_spheres.resize(0);
 c_spheres.resize(0);
 drawSpheres(*this);
}
template<typename T>
Volume_plane<T>::~Volume_plane() {
  for(std::vector< std::pair< QOpenGLBuffer, unsigned int> >::iterator it = ebos.begin();
      it != ebos.end(); ++it) { 
      it->first.destroy();
  }
  program.release();
  delete sphere_Slider;
}

template<typename T>
void Volume_plane<T>::draw(Viewer_interface *viewer) const {
  updateCurrentCube();



  GLdouble mat[16];
  viewer->camera()->getModelViewProjectionMatrix(mat);
  QMatrix4x4 mvp;
  QMatrix4x4 f;
  for(int i=0; i<16; i++)
  {
      mvp.data()[i] = (float)mat[i];
      f.data()[i] = (float)mFrame_->matrix()[i];
  }


  program_bordures.bind();
  program_bordures.setUniformValue("mvp_matrix", mvp);
  program_bordures.setUniformValue("f_matrix", f);
  program_bordures.release();
  GLint renderMode;
  viewer->glGetIntegerv(GL_RENDER_MODE, &renderMode);
  printGlError(viewer, __LINE__);


  viewer->glLineWidth(4.0f);
  v_rec.resize(0);
  drawRectangle(*this);

  program_bordures.bind();
  rectBuffer.create();
  rectBuffer.bind();
  rectBuffer.allocate(v_rec.data(), static_cast<int>(v_rec.size()*sizeof(float)));
  program_bordures.setAttributeBuffer("vertex",GL_FLOAT,0,3);
  program_bordures.enableAttributeArray("vertex");
  program_bordures.setUniformValue("color",this->color());
  viewer->glDrawArrays(GL_LINE_LOOP, 0, static_cast<GLsizei>(v_rec.size()/3));
  rectBuffer.release();
  program_bordures.release();
  viewer->glLineWidth(1.0f);

  program.bind();
  int mvpLoc = program.uniformLocation("mvp_matrix");
  int fLoc = program.uniformLocation("f_matrix");
  program.setUniformValue(mvpLoc, mvp);
  program.setUniformValue(fLoc, f);
  vVBO.bind();
  int vloc = program.attributeLocation("vertex");
  program.enableAttributeArray(vloc);
  program.setAttributeBuffer(vloc, GL_FLOAT, 0, 3);
  vVBO.release();

  cbuffer.bind();
  int colorLoc = program.attributeLocation("color");
  program.enableAttributeArray(colorLoc);
  program.setAttributeBuffer(colorLoc, GL_FLOAT, (currentCube*sizeof(float)) * (bdim_) * (adim_), 1, 0 );
  cbuffer.release();



  printGlError(viewer, __LINE__);

 for(unsigned int i = 0; i < ebos.size(); ++i)
  {
      ebos[i].first.bind();
      viewer->glDrawElements(GL_TRIANGLES, ebos[i].second, GL_UNSIGNED_INT, 0);
      ebos[i].first.release();
  }

  cbuffer.release();
  printGlError(viewer, __LINE__);
  program.release();

  printGlError(viewer, __LINE__);

  if(!are_buffers_filled)
      initializeBuffers(viewer);
  mvp = mvp*f;
  //hide spheres if only 1 plane.
  if(aDim() <= 1 ||
     bDim() <= 1 ||
     cDim() <=1)
    return;
  vaos[0]->bind();
  spheres_program = getShaderProgram(PROGRAM_SPHERES, viewer);
  attribBuffers(viewer, PROGRAM_SPHERES);
  spheres_program->bind();
  double max_dim = compute_maxDim();
  sphere_radius = max_dim/20.0f * sphere_Slider->value()/100.0f;
  spheres_program->setAttributeValue("radius", sphere_radius);
  spheres_program->setAttributeValue("colors", this->color());
  spheres_program->setUniformValue("mvp_matrix", mvp);
  viewer->glDrawArraysInstanced(GL_TRIANGLES, 0,
                                static_cast<GLsizei>(v_spheres.size()/3),
                                static_cast<GLsizei>(4));
  spheres_program->release();
  vaos[0]->release();
}

template<typename T>
void Volume_plane<T>::init(Viewer_interface* viewer) {
  is_grabbing = false;
  initShaders();

  // for each vertex
  std::vector< float > vertices;
  vertices.reserve(bdim_ * adim_ * 3);
  for(unsigned int i = 0; i < adim_; ++i) 
  {
    for(unsigned int j = 0; j < bdim_; ++j)
    {
      buildVertex(vertices, i, j);
    }
  }
    
  assert(vertices.size() == (3 * adim_ * bdim_));

<<<<<<< HEAD
=======
  int maxi, maxv;
  viewer->glGetIntegerv(GL_MAX_ELEMENTS_INDICES, &maxi);
  viewer->glGetIntegerv(GL_MAX_ELEMENTS_VERTICES, &maxv);
  assert((vertices.size( ) / 3) < (unsigned int)maxi);
>>>>>>> c781841f
  vVBO.create();
  vVBO.bind();
  vVBO.allocate(vertices.data(),static_cast<int>(sizeof(float) * vertices.size()));
  vVBO.release();
  printGlError(viewer, __LINE__);

  // for each patch
  std::vector<unsigned int> indices;
  for(unsigned int j = 0; j < adim_ - 1; ++j) {
    for(unsigned int k = 0; k < bdim_ - 1; ++k) {
        //0
        indices.push_back( j * bdim_ + k );
        assert(indices.back() < (vertices.size() / 3));

        //1
        indices.push_back( j * bdim_ + (k + 1) );
        assert(indices.back() < (vertices.size() / 3));

        //3
        indices.push_back( (j+1) * bdim_ + (k+1) );
        assert(indices.back() < (vertices.size() / 3));

        //0
        indices.push_back( j * bdim_ + k );
        assert(indices.back() < (vertices.size() / 3));

        //3
        indices.push_back( (j+1) * bdim_ + (k+1) );
        assert(indices.back() < (vertices.size() / 3));

        //2
        indices.push_back( (j+1) * bdim_ + (k) );
        assert(indices.back() < (vertices.size() / 3));

    }
  }

  assert((indices.size() / 6) == (adim_ - 1) * (bdim_ - 1));
  //slice must be multiple of 3.
  const unsigned int slice = 63399;
  for(unsigned int i = 0; i < indices.size(); i+=slice)
  {
    QOpenGLBuffer ebo = QOpenGLBuffer(QOpenGLBuffer::IndexBuffer);
    unsigned int left_over = (i + slice) > indices.size()  ? std::distance(indices.begin() + i, indices.end()) : slice;
    ebo.create();
    ebo.bind();
    ebo.allocate(&indices[i],static_cast<int>(sizeof(unsigned int) * left_over));
    ebo.release();
    ebos.push_back(std::make_pair(ebo, left_over));
  }

  cbuffer.create();
  cbuffer.bind();
  cbuffer.allocate(colors_.data(),static_cast<int>(colors_.size()*sizeof(float)));
  cbuffer.release();

  printGlError(viewer, __LINE__);
}

template<typename T>
void Volume_plane<T>::initShaders() {
  QOpenGLShader *vertex = new QOpenGLShader(QOpenGLShader::Vertex);

  vertex->compileSourceCode(vertexShader_source);
  QOpenGLShader *fragment= new QOpenGLShader(QOpenGLShader::Fragment);
  fragment->compileSourceCode(fragmentShader_source);
  program.addShader(vertex);
  program.addShader(fragment);
  program.link();


  QOpenGLShader *vertex_bordures = new QOpenGLShader(QOpenGLShader::Vertex);

  vertex_bordures->compileSourceCode(vertexShader_bordures_source);
  QOpenGLShader *fragment_bordures= new QOpenGLShader(QOpenGLShader::Fragment);
  fragment_bordures->compileSourceCode(fragmentShader_bordures_source);
  program_bordures.addShader(vertex_bordures);
  program_bordures.addShader(fragment_bordures);
  program_bordures.link();
}


//intercept events for picking
template<typename T>
bool Volume_plane<T>::eventFilter(QObject *, QEvent *event)
{
    QGLViewer* viewer = *QGLViewer::QGLViewerPool().begin();
    if(event->type() == QEvent::MouseButtonPress)
    {
        QMouseEvent* e = static_cast<QMouseEvent*>(event);
        if(e->modifiers() == Qt::NoModifier)
        {
            //pick
            bool found = false;
            qglviewer::Vec pos = viewer->camera()->pointUnderPixel(e->pos(), found);
            if(!found)
                return false;
            found = false;
            //check the found point is on a sphere
            pos = manipulatedFrame()->inverse().inverseCoordinatesOf(pos);
            float sq_radius = sphere_radius * sphere_radius;
            qglviewer::Vec center;
            //is the picked point on the sphere ?
            for (int i=0; i<4; ++i)
            {
                center = qglviewer::Vec(c_spheres[i*3], c_spheres[i*3+1], c_spheres[i*3+2]);
                if(
                        (center.x - pos.x) * (center.x - pos.x) +
                        (center.y - pos.y) * (center.y - pos.y) +
                        (center.z - pos.z) * (center.z - pos.z)
                        <= sq_radius)
                {
                    found = true;
                    break;
                }
            }
            if(!found)
                return false;
            is_grabbing = true;
            emitSelection();
            viewer->setManipulatedFrame(manipulatedFrame());
            viewer->setMouseBinding(
                        Qt::NoModifier,
                        Qt::LeftButton,
                        QGLViewer::FRAME,
                        QGLViewer::TRANSLATE);
        }
    }
    else if(event->type() == QEvent::MouseButtonRelease && is_grabbing)
    {
        is_grabbing = false;
        viewer->setMouseBinding(
                    Qt::NoModifier,
                    Qt::LeftButton,
                    QGLViewer::CAMERA,
                    QGLViewer::ROTATE);
    }
    return false;
}

#endif /* CGAL_VOLUME_PLANE_H */<|MERGE_RESOLUTION|>--- conflicted
+++ resolved
@@ -534,13 +534,6 @@
     
   assert(vertices.size() == (3 * adim_ * bdim_));
 
-<<<<<<< HEAD
-=======
-  int maxi, maxv;
-  viewer->glGetIntegerv(GL_MAX_ELEMENTS_INDICES, &maxi);
-  viewer->glGetIntegerv(GL_MAX_ELEMENTS_VERTICES, &maxv);
-  assert((vertices.size( ) / 3) < (unsigned int)maxi);
->>>>>>> c781841f
   vVBO.create();
   vVBO.bind();
   vVBO.allocate(vertices.data(),static_cast<int>(sizeof(float) * vertices.size()));
