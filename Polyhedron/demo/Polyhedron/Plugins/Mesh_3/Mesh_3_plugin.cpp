#include "config.h"
#include "config_mesh_3.h"

#ifdef CGAL_POLYHEDRON_DEMO_USE_SURFACE_MESHER
#include <CGAL/Three/Polyhedron_demo_plugin_interface.h>
#include <CGAL/Three/Three.h>
#include <CGAL/Three/Scene_group_item.h>
#include "Messages_interface.h"

#include <QObject>
#include <QAction>
#include <QApplication>
#include <QtPlugin>
#include "Scene_c3t3_item.h"
#include <QInputDialog>
#include <QFileDialog>
#include <QMessageBox>
#include <QDesktopServices>
#include <QUrl>
#include <QVariant>
#include <fstream>

#include <gsl/pointers>

// Small addition from GSL v2.0.0:
template <class T>
auto make_not_null(T&& t) {
    return gsl::not_null<std::remove_cv_t<std::remove_reference_t<T>>>{std::forward<T>(t)};
}

#include <boost/variant/variant.hpp>
#include <boost/optional/optional.hpp>
#include "Scene_polylines_item.h"

#ifdef CGAL_MESH_3_DEMO_ACTIVATE_IMPLICIT_FUNCTIONS
#include "Scene_implicit_function_item.h"
#endif
#ifdef CGAL_MESH_3_DEMO_ACTIVATE_SEGMENTED_IMAGES
#include "Scene_image_item.h"
#include "Image_type.h"
#ifdef CGAL_USE_ITK
#include <CGAL/Mesh_3/generate_label_weights.h>
#endif

#endif

#include "Meshing_thread.h"

#include "ui_Meshing_dialog.h"

using namespace CGAL::Three;

// Constants
const QColor default_mesh_color(45,169,70);

#include "Mesh_3_plugin_cgal_code.h" // declare functions `cgal_code_mesh_3`
#include "split_polylines.h"
#include <CGAL/Mesh_facet_topology.h>

enum Protection { BORDERS = 1, FEATURES = 2 };
using Protection_flags = QFlags<Protection>;
Q_DECLARE_METATYPE(Protection_flags)

class Mesh_3_plugin :
  public QObject,
  protected Polyhedron_demo_plugin_interface
{
  Q_OBJECT
  Q_INTERFACES(CGAL::Three::Polyhedron_demo_plugin_interface)
  Q_PLUGIN_METADATA(IID "com.geometryfactory.PolyhedronDemo.PluginInterface/1.0" FILE "mesh_3_plugin.json")

  Q_PROPERTY(double angle READ get_angle WRITE set_angle)
  Q_PROPERTY(double sharp_edges_angle_bound
             READ get_sharp_edges_angle_bound
             WRITE set_sharp_edges_angle_bound)
  Q_PROPERTY(double edges_sizing READ get_edges_sizing WRITE set_edges_sizing)
  Q_PROPERTY(double edges_min_sizing READ get_edges_min_sizing WRITE set_edges_min_sizing)
  Q_PROPERTY(double facets_sizing READ get_facets_sizing WRITE set_facets_sizing)
  Q_PROPERTY(double approx READ get_approx WRITE set_approx)
  Q_PROPERTY(double tets_sizing READ get_tets_sizing WRITE set_tets_sizing)
  Q_PROPERTY(double tets_shape READ get_tets_shape WRITE set_tets_shape)
  Q_PROPERTY(bool protect_features READ get_protect_features WRITE set_protect_features)
  Q_PROPERTY(bool protect_borders READ get_protect_borders WRITE set_protect_borders)
  Q_PROPERTY(bool manifold_criterion READ get_manifold_criterion WRITE set_manifold_criterion)

  typedef CGAL::Mesh_facet_topology Mesh_facet_topology;
  Q_ENUMS(Mesh_facet_topology)
  Q_PROPERTY(Mesh_facet_topology facet_topology
             READ get_facet_topology
             WRITE set_facet_topology)

public:
  void init(QMainWindow* mainWindow,
            CGAL::Three::Scene_interface* scene_interface,
            Messages_interface* msg_interface)
  {
    this->scene = scene_interface;
    this->mw = mainWindow;

    actionMesh_3 = new QAction("Create a Tetrahedral Mesh", mw);
    if(actionMesh_3) {
      actionMesh_3->setProperty("subMenuName", "Tetrahedral Mesh Generation");
      connect(actionMesh_3, SIGNAL(triggered()),
              this, SLOT(mesh_3_volume()));
    }

    actionMesh_3_surface = new QAction("Create a Surface Triangle Mesh", mw);
    if (actionMesh_3_surface){
      actionMesh_3_surface->setProperty("subMenuName", "Tetrahedral Mesh Generation");
      connect(actionMesh_3_surface, SIGNAL(triggered()),
              this, SLOT(mesh_3_surface()));
    }
    actionSplitPolylines = new QAction("Build Features Graph for Mesh_3", mw);
    actionSplitPolylines->setProperty("subMenuName",
                                      "Tetrahedral Mesh Generation");
    connect(actionSplitPolylines, &QAction::triggered,
            this, &Mesh_3_plugin::splitPolylines);

    this->msg = msg_interface;
  }

  QList<QAction*> actions() const {
    return QList<QAction*>()
      << actionMesh_3
      << actionMesh_3_surface
      << actionSplitPolylines;
  }

  bool applicable(QAction* a) const {
    if(a == actionSplitPolylines) {
      return qobject_cast<Scene_polylines_item*>
        (scene->item(scene->mainSelectionIndex())) != nullptr;
    }
    return !get_items_or_return_error_string();
  }

public Q_SLOTS:
  boost::optional<QString> get_items_or_return_error_string() const;
  void set_defaults();
  void mesh_3_volume();
  void mesh_3_surface();
  void mesh_3_surface_with_defaults() {
    mesh_3(Mesh_type::SURFACE_ONLY, Dialog_choice::NO_DIALOG);
  }
  void mesh_3_volume_with_defaults() {
    mesh_3(Mesh_type::VOLUME, Dialog_choice::NO_DIALOG);
  }
  void mesh_3(bool with_dialog) { // compatibility with old Qt Scripts
    return mesh_3(
        Mesh_type::VOLUME,
        with_dialog ? Dialog_choice::DIALOG : Dialog_choice::NO_DIALOG);
  }
  void splitPolylines();
  void meshing_done(Meshing_thread* t);
  void status_report(QString str);

public Q_SLOTS:
  void set_angle(const double v) { angle = v; };
  void set_sharp_edges_angle_bound(const double v) {
    sharp_edges_angle_bound = v;
  }
  void set_edges_sizing(const double v) { edges_sizing = v; };
  void set_edges_min_sizing(const double v) { edges_min_sizing = v; };
  void set_facets_sizing(const double v) { facets_sizing = v; };
  void set_approx(const double v) { approx = v; };
  void set_tets_sizing(const double v) { tets_sizing = v; };
  void set_tets_shape(const double v) { tets_shape = v; };
  void set_manifold_criterion(const bool v) { manifold_criterion = v; }
  void set_facet_topology(const CGAL::Mesh_facet_topology v) {  facet_topology = v; }
  void set_protect_features(const bool v) { protect_features = v; };
  void set_protect_borders(const bool v) { protect_borders = v; };

  double get_angle() { return angle; };
  double get_sharp_edges_angle_bound() { return sharp_edges_angle_bound; }
  double get_edges_sizing() { return edges_sizing; };
  double get_edges_min_sizing() { return edges_min_sizing; };
  double get_facets_sizing() { return facets_sizing; };
  double get_approx() { return approx; };
  double get_tets_sizing() { return tets_sizing; };
  double get_tets_shape() { return tets_shape; };
  bool get_manifold_criterion() { return manifold_criterion; };
  CGAL::Mesh_facet_topology get_facet_topology() { return facet_topology; };
  bool get_protect_features() { return protect_features; };
  bool get_protect_borders() { return protect_borders; };


private:
  enum class Mesh_type : bool { VOLUME, SURFACE_ONLY };
  enum class Dialog_choice : bool { NO_DIALOG, DIALOG };
  void mesh_3(const Mesh_type mesh_type, const Dialog_choice dialog = Dialog_choice::DIALOG);
  void launch_thread(Meshing_thread* mesh_thread);
  void treat_result(Scene_item& source_item, Scene_c3t3_item* result_item) const;

private:
  QAction* actionMesh_3;
  QAction* actionMesh_3_surface;
  QAction* actionSplitPolylines;
  Messages_interface* msg;
  QMessageBox* message_box_;
  Scene_item* source_item_;
  QString source_item_name_;
  CGAL::Three::Scene_interface* scene;
  QMainWindow* mw;
  bool as_facegraph;

  double angle;
  double sharp_edges_angle_bound;
  int sizing_decimals;
  double approx;
  int approx_decimals;
  double edges_sizing;
  double edges_min_sizing;
  double facets_sizing;
  double facets_min_sizing;
  double tets_sizing;
  double tets_min_sizing;
  double tets_shape;
  bool manifold_criterion;
  CGAL::Mesh_facet_topology facet_topology;
  bool protect_features;
  bool protect_borders;

  struct Polyhedral_mesh_items {
    Polyhedral_mesh_items() noexcept
      : sm_items{}, bounding_sm_item(nullptr), polylines_item(nullptr) {}
    QList<gsl::not_null<Scene_surface_mesh_item*>> sm_items;
    Scene_surface_mesh_item* bounding_sm_item;
    Scene_polylines_item* polylines_item;
    QList<std::pair<QVariant, QVariant>> incident_subdomains;
  };
  struct Image_mesh_items {
    Image_mesh_items(gsl::not_null<Scene_image_item*> ptr) : image_item(ptr) {}
    gsl::not_null<Scene_image_item*> image_item;
    Scene_polylines_item* polylines_item = nullptr;
  };
  struct Implicit_mesh_items {
    gsl::not_null<Scene_implicit_function_item*> function_item;
  };
  enum Item_types {
    POLYHEDRAL_MESH_ITEMS,
    IMAGE_MESH_ITEMS,
    IMPLICIT_MESH_ITEMS
  };
  mutable boost::optional<boost::variant<Polyhedral_mesh_items,
                                         Image_mesh_items,
                                         Implicit_mesh_items>>
      items;
  mutable bool features_protection_available = false;
  mutable Scene_item* item = nullptr;
  mutable CGAL::Three::Scene_interface::Bbox bbox = {};
}; // end class Mesh_3_plugin

double
get_approximate(double d, int precision, int& decimals)
{
    if ( d<0 ) { return 0; }

    double i = std::pow(10.,precision-1);

    decimals = 0;
    while ( d > i*10 ) { d = d/10.; ++decimals; }
    while ( d < i ) { d = d*10.; --decimals; }

    return std::floor(d)*std::pow(10.,decimals);
}

void Mesh_3_plugin::splitPolylines() {
  Scene_item* main_item = scene->item(scene->mainSelectionIndex());
  Scene_polylines_item* polylines_item =
    qobject_cast<Scene_polylines_item*>(main_item);
  if(polylines_item == 0) return;

  Scene_polylines_item* new_item = new Scene_polylines_item;
  auto new_polylines = split_polylines(polylines_item->polylines);
  new_item->polylines =
    Polylines_container{new_polylines.begin(), new_polylines.end()};
  new_item->setName(tr("%1 (split)").arg(polylines_item->name()));
  scene->addItem(new_item);
}

void Mesh_3_plugin::mesh_3_surface()
{
  mesh_3(Mesh_type::SURFACE_ONLY);
}
void Mesh_3_plugin::mesh_3_volume()
{
  mesh_3(Mesh_type::VOLUME);
}

boost::optional<QString> Mesh_3_plugin::get_items_or_return_error_string() const
{
  using boost::get;
  items = {};
  features_protection_available = false;
  item = nullptr;
  Scene_polylines_item* polylines_item = nullptr;

  for (int ind : scene->selectionIndices())
  {
    try {
      if (auto sm_item =
              qobject_cast<Scene_surface_mesh_item*>(scene->item(ind))) {
        if (!items) items = Polyhedral_mesh_items{};
        auto& poly_items = get<Polyhedral_mesh_items>(*items);
        auto& sm_items = poly_items.sm_items;
        sm_items.push_back(make_not_null(sm_item));
        if (is_closed(*sm_item->polyhedron())) {
          poly_items.bounding_sm_item = sm_item;
        }
      }
#  ifdef CGAL_MESH_3_DEMO_ACTIVATE_IMPLICIT_FUNCTIONS
      else if (auto function_item = qobject_cast<Scene_implicit_function_item*>(
                   scene->item(ind))) {
        if (!items)
          items = Implicit_mesh_items{make_not_null(function_item)};
        else
          return tr(
              "An implicit function cannot be mixed with other items type");
      }
#  endif
#  ifdef CGAL_MESH_3_DEMO_ACTIVATE_SEGMENTED_IMAGES
      else if (auto image_item =
                   qobject_cast<Scene_image_item*>(scene->item(ind))) {
        if (!items)
          items = Image_mesh_items{make_not_null(image_item)};
        else
          return tr("An image items cannot be mixed with other items type");
      }
#  endif
      else if ((polylines_item =
                qobject_cast<Scene_polylines_item*>(scene->item(ind))))
      {
        if (!items)
          continue;
        auto poly_items_ptr = get<Polyhedral_mesh_items>(&*items);
        if(poly_items_ptr) {
          if (poly_items_ptr->polylines_item) {
            return tr("Only one polyline item is accepted");
          } else {
            poly_items_ptr->polylines_item = polylines_item;
          }
        }
        else {
          if(auto image_items_ptr = get<Image_mesh_items>(&*items))
          {
            if (image_items_ptr->polylines_item) {
              return tr("Only one polyline item is accepted");
            }
            else {
              image_items_ptr->polylines_item = polylines_item;
            }
          }
        }
      }
      else if (nullptr !=
        qobject_cast<CGAL::Three::Scene_group_item*>(scene->item(ind))) {
        continue;
      }
      else {
        return tr("Wrong selection of items");
      }
    } catch (const boost::bad_get&) { return tr("Wrong selection of items"); }
  } // end for loop on selected items

  //attach polylines_item to one or the other item
  //if it could not be done in the for loop
  //because of selection order
  if (polylines_item != nullptr && items != boost::none)
  {
    auto poly_items_ptr = get<Polyhedral_mesh_items>(&*items);
    auto image_items_ptr = get<Image_mesh_items>(&*items);
    if(poly_items_ptr && poly_items_ptr == nullptr)
      poly_items_ptr->polylines_item = polylines_item;
    else if(image_items_ptr && image_items_ptr == nullptr)
      image_items_ptr->polylines_item = polylines_item;
  }

  if (!items) { return tr("Selected objects can't be meshed"); }
  item = nullptr;
  features_protection_available = false;
  if (auto poly_items = get<Polyhedral_mesh_items>(&*items)) {
    auto& sm_items = poly_items->sm_items;
    if(sm_items.empty()) {
      return tr("ERROR: there must be at least one surface mesh item.");
    }
    for (auto sm_item : sm_items) {
      if (nullptr == sm_item->polyhedron()) {
        return tr("ERROR: no data in selected item %1").arg(sm_item->name());
      }
      if (!is_triangle_mesh(*sm_item->polyhedron())) {
        return tr("Selected Scene_surface_mesh_item %1 is not triangulated.")
            .arg(sm_item->name());
      }
      if (sm_item->getNbIsolatedvertices() != 0) {
        return tr("ERROR: there are isolated vertices in this mesh.");
      }
    }
    if (!sm_items.empty()) item = sm_items.front();
    features_protection_available = true;
  }
#  ifdef CGAL_MESH_3_DEMO_ACTIVATE_IMPLICIT_FUNCTIONS
  else if (auto implicit_mesh_items = get<Implicit_mesh_items>(&*items)) {
    item = implicit_mesh_items->function_item;
  }
#  endif
#  ifdef CGAL_MESH_3_DEMO_ACTIVATE_SEGMENTED_IMAGES
  else if (auto image_mesh_items = get<Image_mesh_items>(&*items)) {
    auto& image_item = image_mesh_items->image_item;
    item = image_item;
    features_protection_available = true;
  }
#  endif

  if(item) {
    bbox = item->bbox();
    if (auto poly_items = get<Polyhedral_mesh_items>(&*items)) {
      for (auto it : poly_items->sm_items) {
        bbox = bbox + it->bbox();
      }
      if (poly_items->polylines_item)
        bbox = bbox + poly_items->polylines_item->bbox();
    }
  }
  return {};
}

void Mesh_3_plugin::set_defaults() {
  auto error = get_items_or_return_error_string();
  if(error) return;
  double diag = CGAL::sqrt((bbox.xmax()-bbox.xmin())*(bbox.xmax()-bbox.xmin()) + (bbox.ymax()-bbox.ymin())*(bbox.ymax()-bbox.ymin()) + (bbox.zmax()-bbox.zmin())*(bbox.zmax()-bbox.zmin()));
  facets_sizing = get_approximate(diag * 0.05, 2, sizing_decimals);
  edges_sizing = facets_sizing;
  edges_min_sizing = 0.1 * facets_sizing;
  tets_sizing = facets_sizing;
  facets_min_sizing = 0.1 * facets_sizing;
  tets_min_sizing = 0.1 * tets_sizing;
  angle = 25.;
  sharp_edges_angle_bound = 60.;
  approx = get_approximate(diag * 0.005, 2, approx_decimals);
}

void Mesh_3_plugin::mesh_3(const Mesh_type mesh_type,
                           const Dialog_choice dialog_choice) {
  CGAL_assertion(static_cast<bool>(items));
  auto error_string = get_items_or_return_error_string();
  if (error_string) {
    QApplication::restoreOverrideCursor();
    QMessageBox::warning(mw, tr("Mesh_3 plugin"), *error_string);
    return;
  }
  using boost::get;
  const bool more_than_one_item =
      get<Polyhedral_mesh_items>(&*items) &&
      (get<Polyhedral_mesh_items>(&*items)->sm_items.size() > 1);

  Scene_image_item* image_item =
      get<Image_mesh_items>(&*items)
          ? get<Image_mesh_items>(&*items)->image_item.get()
          : nullptr;
  Scene_surface_mesh_item* bounding_sm_item =
      get<Polyhedral_mesh_items>(&*items)
          ? get<Polyhedral_mesh_items>(&*items)->bounding_sm_item
          : nullptr;
  Scene_polylines_item* polylines_item =
      get<Polyhedral_mesh_items>(&*items)
          ? get<Polyhedral_mesh_items>(&*items)->polylines_item
          : nullptr;
  if (polylines_item == nullptr && get<Image_mesh_items>(&*items) != nullptr)
    polylines_item = get<Image_mesh_items>(&*items)->polylines_item;
  Scene_implicit_function_item* function_item =
      get<Implicit_mesh_items>(&*items)
          ? get<Implicit_mesh_items>(&*items)->function_item.get()
          : nullptr;
  // -----------------------------------
  // Create Mesh dialog
  // -----------------------------------
  QDialog dialog(mw);
  Ui::Meshing_dialog ui;
  ui.setupUi(&dialog);

  ui.facetAngle->setRange(0.0, 30.0);
  ui.facetAngle->setValue(25.0);
  ui.edgeSizing->setMinimum(0.0);
  ui.sharpEdgesAngle->setMaximum(180);
  ui.iso_value_spinBox->setRange(-65536.0, 65536.0);
  ui.tetShape->setMinimum(1.0);

  ui.advanced->setVisible(false);
  connect(ui.facetTopologyLabel,
          &QLabel::linkActivated,
          &QDesktopServices::openUrl);

  dialog.setWindowFlags(Qt::Dialog | Qt::CustomizeWindowHint |
                        Qt::WindowCloseButtonHint);
  connect(ui.buttonBox, SIGNAL(accepted()), &dialog, SLOT(accept()));
  connect(ui.buttonBox, SIGNAL(rejected()), &dialog, SLOT(reject()));

  // Connect checkboxes to spinboxes
  connect(
      ui.noApprox, SIGNAL(toggled(bool)), ui.approx, SLOT(setEnabled(bool)));

  connect(ui.noFacetSizing,
          SIGNAL(toggled(bool)),
          ui.facetSizing,
          SLOT(setEnabled(bool)));

  connect(ui.noFacetMinSizing,
          SIGNAL(toggled(bool)),
          ui.facetMinSizing,
          SLOT(setEnabled(bool)));

  connect(
      ui.noAngle, SIGNAL(toggled(bool)), ui.facetAngle, SLOT(setEnabled(bool)));

  connect(ui.noTetSizing,
          SIGNAL(toggled(bool)),
          ui.tetSizing,
          SLOT(setEnabled(bool)));

  connect(ui.noTetMinSizing,
          SIGNAL(toggled(bool)),
          ui.tetMinSizing,
          SLOT(setEnabled(bool)));

  connect(ui.noTetShape,
          SIGNAL(toggled(bool)),
          ui.tetShape,
          SLOT(setEnabled(bool)));

  //edge sizing
  connect(ui.protect,
          SIGNAL(toggled(bool)),
          ui.noEdgeSizing,
          SLOT(setEnabled(bool)));

  connect(ui.protect,
          SIGNAL(toggled(bool)),
          ui.noEdgeSizing,
          SLOT(setChecked(bool)));

  connect(ui.noEdgeSizing,
          SIGNAL(toggled(bool)),
          ui.edgeLabel,
          SLOT(setEnabled(bool)));

  connect(ui.noEdgeSizing,
          SIGNAL(toggled(bool)),
          ui.edgeSizing,
          SLOT(setEnabled(bool)));

  //edge min sizing
  connect(ui.protect,
          SIGNAL(toggled(bool)),
          ui.noEdgeMinSizing,
          SLOT(setEnabled(bool)));

  connect(ui.protect,
          SIGNAL(toggled(bool)),
          ui.noEdgeMinSizing,
          SLOT(setChecked(bool)));

  connect(ui.noEdgeMinSizing,
          SIGNAL(toggled(bool)),
          ui.edgeMinSizingLabel,
          SLOT(setEnabled(bool)));

  connect(ui.noEdgeMinSizing,
          SIGNAL(toggled(bool)),
          ui.edgeMinSizing,
          SLOT(setEnabled(bool)));

  //sharp edges
  connect(ui.protect,
          SIGNAL(toggled(bool)),
          ui.sharpEdgesAngle,
          SLOT(setEnabled(bool)));

  connect(ui.protect,
          SIGNAL(toggled(bool)),
          ui.sharpEdgesAngleLabel,
          SLOT(setEnabled(bool)));

  connect(ui.protect,
          SIGNAL(toggled(bool)),
          ui.protectEdges,
          SLOT(setEnabled(bool)));

  QString item_name =
      more_than_one_item ? QString("%1...").arg(item->name()) : item->name();

  ui.objectName->setText(item_name);
  ui.objectNameSize->setText(tr("Object bbox size (w,h,d):  <b>%1</b>,  <b>%2</b>,  <b>%3</b>")
                             .arg(bbox.xmax() - bbox.xmin(),0,'g',3)
                             .arg(bbox.ymax() - bbox.ymin(),0,'g',3)
                             .arg(bbox.zmax() - bbox.zmin(),0,'g',3) );

  const bool input_is_labeled_img = (image_item != nullptr && !image_item->isGray());
  const bool input_is_gray_img = (image_item != nullptr && image_item->isGray());

  set_defaults();
  double diag = CGAL::sqrt((bbox.xmax()-bbox.xmin())*(bbox.xmax()-bbox.xmin()) + (bbox.ymax()-bbox.ymin())*(bbox.ymax()-bbox.ymin()) + (bbox.zmax()-bbox.zmin())*(bbox.zmax()-bbox.zmin()));
  ui.facetSizing->setRange(diag * 10e-6, // min
                           diag); // max
  ui.facetSizing->setValue(facets_sizing);
  ui.facetMinSizing->setValue(facets_min_sizing);
  ui.edgeSizing->setValue(edges_sizing);
  ui.edgeMinSizing->setValue(edges_min_sizing);

  ui.tetSizing->setRange(diag * 10e-6, // min
                         diag);        // max
  ui.tetSizing->setValue(tets_sizing); // default value
  ui.tetMinSizing->setValue(tets_min_sizing);

  ui.approx->setRange(diag * 10e-7, // min
                      diag);        // max
  ui.approx->setValue(approx);

  ui.protect->setEnabled(features_protection_available);
  ui.protect->setChecked(features_protection_available);
  ui.protectEdges->setEnabled(features_protection_available);
  if(input_is_gray_img)
    ui.sharpFeaturesGroup->setEnabled(false);

  ui.facegraphCheckBox->setVisible(mesh_type == Mesh_type::SURFACE_ONLY);
  ui.initializationGroup->setVisible(input_is_labeled_img);
  ui.grayImgGroup->setVisible(input_is_gray_img);

  if (items->which() == POLYHEDRAL_MESH_ITEMS)
    ui.volumeGroup->setVisible(mesh_type == Mesh_type::VOLUME &&
                               nullptr != bounding_sm_item);
  else
    ui.volumeGroup->setVisible(mesh_type == Mesh_type::VOLUME);
  ui.sharpEdgesAngle->setValue(sharp_edges_angle_bound);
  if (items->which() != POLYHEDRAL_MESH_ITEMS || polylines_item != nullptr) {
    ui.sharpEdgesAngleLabel->setVisible(false);
    ui.sharpEdgesAngle->setVisible(false);

    ui.facetTopology->setEnabled(false);
    ui.facetTopology->setToolTip(
        tr("<b>Notice:</b> "
           "This option is only available with a"
           " polyhedron or a surface mesh, when features are detected"
           " automatically"));
  }
  ui.noEdgeSizing->setChecked(ui.protect->isChecked());
  ui.noEdgeMinSizing->setChecked(false);
  ui.edgeLabel->setEnabled(ui.noEdgeSizing->isChecked());
  ui.edgeSizing->setEnabled(ui.noEdgeSizing->isChecked());
  ui.edgeMinSizingLabel->setEnabled(ui.noEdgeMinSizing->isChecked());
  ui.edgeMinSizing->setEnabled(ui.noEdgeMinSizing->isChecked());

  using Item = std::pair<QString, Protection_flags>;
  const Item sharp_and_boundary{"Sharp and Boundary edges", FEATURES};
  const Item boundary_only{"Boundary edges only", BORDERS};
  const Item sharp_edges{"Sharp edges", FEATURES};
  const Item input_polylines{"Input polylines only", Protection_flags{}};
  const Item on_cube{"Polylines on cube", BORDERS};
  const Item triple_lines{"Triple+ lines", FEATURES};
  if (features_protection_available) {
    if (items->which() == POLYHEDRAL_MESH_ITEMS) {
      auto v = [](Protection_flags f) { return QVariant::fromValue(f); };
      if (mesh_type == Mesh_type::SURFACE_ONLY) {
        ui.protectEdges->addItem(sharp_and_boundary.first, v(sharp_and_boundary.second));
        ui.protectEdges->addItem(boundary_only.first, v(boundary_only.second));
      } else
        ui.protectEdges->addItem(sharp_edges.first, v(sharp_edges.second));
    } else if (items->which() == IMAGE_MESH_ITEMS) {
      if (polylines_item != nullptr) {
        ui.protectEdges->addItem(input_polylines.first, QVariant::fromValue(input_polylines.second));
        ui.protectEdges->addItem(QString(on_cube.first).append(" and input polylines"),
                                 QVariant::fromValue(on_cube.second));
        ui.protectEdges->addItem(QString(triple_lines.first).append(" and input polylines"),
                                 QVariant::fromValue(triple_lines.second));
      }
      else {
        ui.protectEdges->addItem(on_cube.first, QVariant::fromValue(on_cube.second));
        ui.protectEdges->addItem(triple_lines.first, QVariant::fromValue(triple_lines.second));
      }
    }
  }

  //Labeled (weighted) image
  connect(ui.useWeights_checkbox, SIGNAL(toggled(bool)),
          ui.weightsSigma, SLOT(setEnabled(bool)));
  connect(ui.useWeights_checkbox, SIGNAL(toggled(bool)),
          ui.weightsSigma_label, SLOT(setEnabled(bool)));
  ui.labeledImgGroup->setVisible(input_is_labeled_img);
  ui.weightsSigma->setValue((std::max)(image_item->image()->vx(),
                            (std::max)(image_item->image()->vy(),
                                       image_item->image()->vz())));

#ifndef CGAL_USE_ITK
  if (input_is_labeled_img)
  {
    ui.labeledImgGroup->setDisabled(true);
    ui.labeledImgGroup->setToolTip(
      QString("The use of weighted images is disabled "
        "because the Insight Toolkit (ITK) is not available."));
    ui.useWeights_checkbox->setDisabled(true);
    ui.weightsSigma_label->setDisabled(true);
    ui.weightsSigma->setDisabled(true);
  }
#endif

  // -----------------------------------
  // Get values
  // -----------------------------------

  // reset cursor from the code for the scripts
  QApplication::restoreOverrideCursor();
  if (dialog_choice == Dialog_choice::DIALOG) {
    int i = dialog.exec();
    if (i == QDialog::Rejected) { return; }
  }

  // 0 means parameter is not considered
  angle = !ui.noAngle->isChecked() ? 0 : ui.facetAngle->value();
  sharp_edges_angle_bound = ui.sharpEdgesAngle->value();
  std::cerr << "sharp_edges_angle_bound: " << sharp_edges_angle_bound << '\n';
  edges_sizing =
      !ui.noEdgeSizing->isChecked() ? DBL_MAX : ui.edgeSizing->value();
  edges_min_sizing =
      !ui.noEdgeMinSizing->isChecked() ? 0. : ui.edgeMinSizing->value();
  facets_sizing = !ui.noFacetSizing->isChecked() ? 0 : ui.facetSizing->value();
  facets_min_sizing = !ui.noFacetMinSizing->isChecked() ? 0 : ui.facetMinSizing->value();
  approx = !ui.noApprox->isChecked() ? 0 : ui.approx->value();
  tets_shape = !ui.noTetShape->isChecked() ? 0 : ui.tetShape->value();
  tets_sizing = !ui.noTetSizing->isChecked() ? 0 : ui.tetSizing->value();
  tets_min_sizing = !ui.noTetMinSizing->isChecked() ? 0 : ui.tetMinSizing->value();

<<<<<<< HEAD
  const int pe_ci = ui.protectEdges->currentIndex();
  if (items->which() == IMAGE_MESH_ITEMS)
  {
    protect_borders = ui.protect->isChecked()
      && (  pe_ci == ui.protectEdges->findText(on_cube, Qt::MatchContains)
         || pe_ci == ui.protectEdges->findText(boundary_only, Qt::MatchContains));
    protect_features = ui.protect->isChecked()
      && (  pe_ci == ui.protectEdges->findText(triple_lines, Qt::MatchContains)
         || pe_ci == ui.protectEdges->findText(sharp_and_boundary, Qt::MatchContains));
  }
  else if (items->which() == POLYHEDRAL_MESH_ITEMS)
  {
    protect_borders = ui.protect->isChecked()
      && (  pe_ci == ui.protectEdges->findText(sharp_and_boundary, Qt::MatchContains)
         || pe_ci == ui.protectEdges->findText(boundary_only, Qt::MatchContains));
    protect_features = ui.protect->isChecked()
      && (  pe_ci == ui.protectEdges->findText(sharp_edges, Qt::MatchContains));
  }
=======
  const auto pe_flags = ui.protectEdges->currentData().value<Protection_flags>();
  protect_borders = ui.protect->isChecked() && pe_flags.testFlag(BORDERS);
  protect_features = ui.protect->isChecked() && pe_flags.testFlag(FEATURES);
>>>>>>> 4798b1da

  const bool detect_connected_components = ui.detectComponents->isChecked();
  const int manifold = (ui.manifoldCheckBox->isChecked() ? 1 : 0) +
                       (ui.facetTopology->isChecked() ? 2 : 0);
  const float iso_value = float(ui.iso_value_spinBox->value());
  const float value_outside = float(ui.value_outside_spinBox->value());
  const bool inside_is_less = ui.inside_is_less_checkBox->isChecked();
  const float sigma_weights = ui.useWeights_checkbox->isChecked()
                            ? ui.weightsSigma->value() : 0.f;

  as_facegraph = (mesh_type == Mesh_type::SURFACE_ONLY)
                     ? ui.facegraphCheckBox->isChecked()
                     : false;

  Meshing_thread* thread = nullptr;
  switch (items->which()) {
  case POLYHEDRAL_MESH_ITEMS: {
    auto& poly_items = get<Polyhedral_mesh_items>(*items);
    auto& sm_items = poly_items.sm_items;
    const auto bounding_sm_item = poly_items.bounding_sm_item;
    const auto polylines_item = poly_items.polylines_item;
    QList<const SMesh*> polyhedrons;
    QList<std::pair<int, int> > incident_sub;

    bool material_ids_valid = true;
    for (auto sm_item : sm_items)
    {
      if(!sm_item->property("inner material id").isValid()
         || !sm_item->property("outer material id").isValid())
      {
        material_ids_valid = false;
        break;
      }
      else
      {
        incident_sub.append(std::make_pair<int, int>(
            sm_item->property("inner material id").toInt(),
            sm_item->property("outer material id").toInt()));
      }
    }

    if(mesh_type != Mesh_type::SURFACE_ONLY && !material_ids_valid)
    {
      sm_items.removeAll(make_not_null(bounding_sm_item));
    }

    Scene_polylines_item::Polylines_container plc;
    SMesh* bounding_polyhedron = (bounding_sm_item == nullptr)
                                     ? nullptr
                                     : bounding_sm_item->polyhedron();

    std::transform(sm_items.begin(), sm_items.end(),
      std::back_inserter(polyhedrons),
      [](Scene_surface_mesh_item* item) {
        return item->polyhedron();
      });

    if(bounding_polyhedron != nullptr)
    {
      thread = cgal_code_mesh_3(
        polyhedrons,
        (polylines_item == nullptr) ? plc : polylines_item->polylines,
        bounding_polyhedron,
        item_name,
        angle,
        facets_sizing,
        facets_min_sizing,
        approx,
        tets_sizing,
        tets_min_sizing,
        edges_sizing,
        edges_min_sizing,
        tets_shape,
        protect_features,
        protect_borders,
        sharp_edges_angle_bound,
        manifold,
        mesh_type == Mesh_type::SURFACE_ONLY);
    }
    else if(!incident_sub.empty())
    {
      thread = cgal_code_mesh_3(
        polyhedrons,
        incident_sub,
        item_name,
        angle,
        facets_sizing,
        facets_min_sizing,
        approx,
        tets_sizing,
        tets_min_sizing,
        edges_sizing,
        edges_min_sizing,
        tets_shape,
        protect_features,
        protect_borders,
        sharp_edges_angle_bound,
        manifold,
        mesh_type == Mesh_type::SURFACE_ONLY);
     }
    break;
  }//end case POLYHEDRAL_MESH_ITEMS
  // Implicit functions
#  ifdef CGAL_MESH_3_DEMO_ACTIVATE_IMPLICIT_FUNCTIONS
  case IMPLICIT_MESH_ITEMS: {
    const Implicit_function_interface* pFunction = function_item->function();
    if (nullptr == pFunction) {
      QMessageBox::critical(mw, tr(""), tr("ERROR: no data in selected item"));
      return;
    }

    thread = cgal_code_mesh_3(pFunction,
                              angle,
                              facets_sizing,
                              facets_min_sizing,
                              approx,
                              tets_sizing,
                              tets_min_sizing,
                              edges_sizing,
                              edges_min_sizing,
                              tets_shape,
                              manifold,
                              mesh_type == Mesh_type::SURFACE_ONLY);
    break;
  }//end case IMPLICIT_MESH_ITEMS
#  endif
  // Images
#  ifdef CGAL_MESH_3_DEMO_ACTIVATE_SEGMENTED_IMAGES
  case IMAGE_MESH_ITEMS: {
    const Image* pImage = image_item->image();
    auto& image_items = get<Image_mesh_items>(*items);
    const auto img_polylines_item = image_items.polylines_item;

    if (nullptr == pImage) {
      QMessageBox::critical(mw, tr(""), tr("ERROR: no data in selected item"));
      return;
    }
#ifdef CGAL_USE_ITK
    if ( sigma_weights > 0
      && sigma_weights != image_item->sigma_weights())
    {
      CGAL::Image_3 weights = CGAL::Mesh_3::generate_label_weights(*pImage, sigma_weights);
      image_item->set_image_weights(weights, sigma_weights);
    }
#endif
    Image* pWeights = sigma_weights > 0
      ? image_item->image_weights()
      : nullptr;

    Scene_polylines_item::Polylines_container plc;

    thread = cgal_code_mesh_3(
        pImage,
        (img_polylines_item == nullptr) ? plc : img_polylines_item->polylines,
        angle,
        facets_sizing,
        facets_min_sizing,
        approx,
        tets_sizing,
        tets_min_sizing,
        edges_sizing,
        edges_min_sizing,
        tets_shape,
        protect_features,
        protect_borders,
        manifold,
        mesh_type == Mesh_type::SURFACE_ONLY,
        detect_connected_components,
        image_item->isGray(),
        iso_value,
        value_outside,
        inside_is_less,
        pWeights);
    break;
  }
  default:
    CGAL::Three::Three::error(tr("Mesh_3 plugin"),
                              tr("This type of item is not handled!"));
    return;
  } // end switch
#  endif

  if (nullptr == thread) {
    QMessageBox::critical(mw, tr(""), tr("ERROR: no thread created"));
    return;
  }

  // Launch thread
  source_item_ = item;
  source_item_name_ = item_name;
  CGAL::Three::Three::getMutex()->lock();
  CGAL::Three::Three::isLocked() = true;
  CGAL::Three::Three::getMutex()->unlock();

  launch_thread(thread);

  QApplication::restoreOverrideCursor();
}

void
Mesh_3_plugin::
launch_thread(Meshing_thread* mesh_thread)
{
  // -----------------------------------
  // Create message box with stop button
  // -----------------------------------
  message_box_ = new QMessageBox(QMessageBox::NoIcon,
                                 "Meshing",
                                 "Mesh generation in progress...",
                                 QMessageBox::Cancel,
                                 mw);

  message_box_->setDefaultButton(QMessageBox::Cancel);
  QAbstractButton* cancelButton = message_box_->button(QMessageBox::Cancel);
  cancelButton->setText(tr("Stop"));

  QObject::connect(cancelButton, &QAbstractButton::clicked,
                   this, [mesh_thread](){
    mesh_thread->stop();
    mesh_thread->wait();
    QApplication::restoreOverrideCursor(); // restores cursor set in mesh_thread stop() function
  });

  message_box_->open();

  // -----------------------------------
  // Connect main thread to meshing thread
  // -----------------------------------
  QObject::connect(mesh_thread, SIGNAL(done(Meshing_thread*)),
                   this,        SLOT(meshing_done(Meshing_thread*)));

  QObject::connect(mesh_thread, SIGNAL(status_report(QString)),
                   this,        SLOT(status_report(QString)));

  // -----------------------------------
  // Launch mesher
  // -----------------------------------
  mesh_thread->start();
}


void
Mesh_3_plugin::
status_report(QString str)
{
  if ( nullptr == message_box_ ) { return; }

  message_box_->setInformativeText(str);
}


void
Mesh_3_plugin::
meshing_done(Meshing_thread* thread)
{
  // Print message in console
  QString str = QString("Meshing of \"%1\" done in %2s<br>")
    .arg(source_item_name_)
    .arg(thread->time());

  Q_FOREACH( QString param, thread->parameters_log() )
  {
    str.append(QString("( %1 )<br>").arg(param));
  }

  Scene_c3t3_item* result_item = thread->item();
  const Scene_item::Bbox& bbox = result_item->bbox();
  str.append(QString("BBox (x,y,z): [ %1, %2 ], [ %3, %4 ], [ %5, %6 ], <br>")
    .arg(bbox.xmin())
    .arg(bbox.xmax())
    .arg(bbox.ymin())
    .arg(bbox.ymax())
    .arg(bbox.zmin())
    .arg(bbox.zmax()));

  CGAL::Three::Three::information(qPrintable(str));

  // Treat new c3t3 item
  treat_result(*source_item_, result_item);

  // close message box
  message_box_->done(0);
  message_box_ = nullptr;

  // free memory
  // TODO: maybe there is another way to do that
  delete thread;
}


void
Mesh_3_plugin::
treat_result(Scene_item& source_item,
             Scene_c3t3_item* result_item) const
{
  if(!as_facegraph)
  {
    result_item->setName(tr("%1 [3D Mesh]").arg(source_item_name_));

    result_item->c3t3_changed();

    const Scene_item::Bbox& bbox = result_item->bbox();
    result_item->setPosition(float((bbox.xmin() + bbox.xmax())/2.f),
                            float((bbox.ymin() + bbox.ymax())/2.f),
                            float((bbox.zmin() + bbox.zmax())/2.f));

    result_item->setColor(default_mesh_color);
    result_item->setRenderingMode(source_item.renderingMode());
    result_item->set_data_item(&source_item);

    Q_FOREACH(int ind, scene->selectionIndices()) {
      scene->item(ind)->setVisible(false);
    }
    const Scene_interface::Item_id index = scene->mainSelectionIndex();
    scene->itemChanged(index);
    scene->setSelectedItem(-1);
    Scene_interface::Item_id new_item_id = scene->addItem(result_item);
    scene->setSelectedItem(new_item_id);
  }
  else
  {
    Scene_surface_mesh_item* new_item = new Scene_surface_mesh_item;
    CGAL::facets_in_complex_3_to_triangle_mesh(result_item->c3t3(), *new_item->face_graph());
    new_item->setName(tr("%1 [Remeshed]").arg(source_item_name_));
    Q_FOREACH(int ind, scene->selectionIndices()) {
      scene->item(ind)->setVisible(false);
    }
    const Scene_interface::Item_id index = scene->mainSelectionIndex();
    scene->itemChanged(index);
    scene->setSelectedItem(-1);
    Scene_interface::Item_id new_item_id = scene->addItem(new_item);
    new_item->invalidateOpenGLBuffers();
    new_item->redraw();
    scene->setSelectedItem(new_item_id);
    delete result_item;
  }
  CGAL::Three::Three::getMutex()->lock();
  CGAL::Three::Three::isLocked() = false;
  CGAL::Three::Three::getMutex()->unlock();
}

#include "Mesh_3_plugin.moc"

#endif // CGAL_POLYHEDRON_DEMO_USE_SURFACE_MESHER<|MERGE_RESOLUTION|>--- conflicted
+++ resolved
@@ -728,30 +728,9 @@
   tets_sizing = !ui.noTetSizing->isChecked() ? 0 : ui.tetSizing->value();
   tets_min_sizing = !ui.noTetMinSizing->isChecked() ? 0 : ui.tetMinSizing->value();
 
-<<<<<<< HEAD
-  const int pe_ci = ui.protectEdges->currentIndex();
-  if (items->which() == IMAGE_MESH_ITEMS)
-  {
-    protect_borders = ui.protect->isChecked()
-      && (  pe_ci == ui.protectEdges->findText(on_cube, Qt::MatchContains)
-         || pe_ci == ui.protectEdges->findText(boundary_only, Qt::MatchContains));
-    protect_features = ui.protect->isChecked()
-      && (  pe_ci == ui.protectEdges->findText(triple_lines, Qt::MatchContains)
-         || pe_ci == ui.protectEdges->findText(sharp_and_boundary, Qt::MatchContains));
-  }
-  else if (items->which() == POLYHEDRAL_MESH_ITEMS)
-  {
-    protect_borders = ui.protect->isChecked()
-      && (  pe_ci == ui.protectEdges->findText(sharp_and_boundary, Qt::MatchContains)
-         || pe_ci == ui.protectEdges->findText(boundary_only, Qt::MatchContains));
-    protect_features = ui.protect->isChecked()
-      && (  pe_ci == ui.protectEdges->findText(sharp_edges, Qt::MatchContains));
-  }
-=======
   const auto pe_flags = ui.protectEdges->currentData().value<Protection_flags>();
   protect_borders = ui.protect->isChecked() && pe_flags.testFlag(BORDERS);
   protect_features = ui.protect->isChecked() && pe_flags.testFlag(FEATURES);
->>>>>>> 4798b1da
 
   const bool detect_connected_components = ui.detectComponents->isChecked();
   const int manifold = (ui.manifoldCheckBox->isChecked() ? 1 : 0) +
