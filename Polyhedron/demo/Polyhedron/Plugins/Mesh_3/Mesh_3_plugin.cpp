--- conflicted
+++ resolved
@@ -682,13 +682,7 @@
   approx = !ui.noApprox->isChecked() ? 0 : ui.approx->value();
   tets_shape = !ui.noTetShape->isChecked() ? 0 : ui.tetShape->value();
   tets_sizing = !ui.noTetSizing->isChecked() ? 0 : ui.tetSizing->value();
-<<<<<<< HEAD
   tets_min_sizing = !ui.noTetMinSizing->isChecked() ? 0 : ui.tetMinSizing->value();
-  protect_features =
-      ui.protect->isChecked() && (ui.protectEdges->currentIndex() == 0);
-  protect_borders =
-      ui.protect->isChecked() && (ui.protectEdges->currentIndex() == 1);
-=======
 
   const int pe_ci = ui.protectEdges->currentIndex();
   protect_borders = ui.protect->isChecked()
@@ -698,7 +692,6 @@
     && (  pe_ci == ui.protectEdges->findText(triple_lines, Qt::MatchContains)
        || pe_ci == ui.protectEdges->findText(sharp_and_boundary, Qt::MatchContains));
 
->>>>>>> d9c1e14c
   const bool detect_connected_components = ui.detectComponents->isChecked();
   const int manifold = (ui.manifoldCheckBox->isChecked() ? 1 : 0) +
                        (ui.facetTopology->isChecked() ? 2 : 0);
