--- conflicted
+++ resolved
@@ -3,11 +3,7 @@
 #include <CGAL/Three/Polyhedron_demo_plugin_helper.h>
 #include <CGAL/boost/graph/copy_face_graph.h>
 #include <CGAL/algorithm.h>
-<<<<<<< HEAD
-=======
 #include <CGAL/Polygon_mesh_processing/transform.h>
-#ifdef CGAL_USE_SURFACE_MESH
->>>>>>> 636fa74f
 #include "Scene_surface_mesh_item.h"
 
 #include "Scene_facegraph_transform_item.h"
@@ -25,11 +21,7 @@
 #include <QMessageBox>
 
 #include "ui_Transformation_widget.h"
-<<<<<<< HEAD
-=======
 #include "ui_MeshOnGrid_dialog.h"
-#ifdef CGAL_USE_SURFACE_MESH
->>>>>>> 636fa74f
 typedef Scene_surface_mesh_item Facegraph_item;
 
 
@@ -179,13 +171,8 @@
                              << actionMeshOnGrid;
   }
 
-<<<<<<< HEAD
-  bool applicable(QAction*) const {
-    return qobject_cast<Facegraph_item*>(scene->item(scene->mainSelectionIndex()))
-        || qobject_cast<Scene_facegraph_transform_item*>(scene->item(scene->mainSelectionIndex()))
-        || qobject_cast<Scene_points_with_normal_item*>(scene->item(scene->mainSelectionIndex()))
-        || qobject_cast<Scene_transform_point_set_item*>(scene->item(scene->mainSelectionIndex()))
-=======
+
+
   bool applicable(QAction* a) const {
     if(a == actionMeshOnGrid)
     {
@@ -194,12 +181,8 @@
     else
       return qobject_cast<Facegraph_item*>(scene->item(scene->mainSelectionIndex()))
           || qobject_cast<Scene_facegraph_transform_item*>(scene->item(scene->mainSelectionIndex()))
-    #ifdef CGAL_USE_SURFACE_MESH
           || qobject_cast<Scene_points_with_normal_item*>(scene->item(scene->mainSelectionIndex()))
-          || qobject_cast<Scene_transform_point_set_item*>(scene->item(scene->mainSelectionIndex()))
-    #endif
->>>>>>> 636fa74f
-           ;
+          || qobject_cast<Scene_transform_point_set_item*>(scene->item(scene->mainSelectionIndex()));
   }
   
   void init(QMainWindow* _mw, CGAL::Three::Scene_interface* scene_interface, Messages_interface*) {
@@ -213,11 +196,7 @@
     this->scene = scene_interface;
 
     actionMeshOnGrid = new QAction(
-      #ifdef CGAL_USE_SURFACE_MESH
                 tr("Create a Grid of Surface Meshes")
-      #else
-                tr("Create a Grid of Polyhedra")
-      #endif
           , mw);
     if(actionMeshOnGrid) {
       connect(actionMeshOnGrid, SIGNAL(triggered()),this, SLOT(grid()));
