<<<<<<< HEAD
include(polyhedron_demo_macros)
if(TARGET CGAL::Eigen_support)

  polyhedron_demo_plugin(jet_fitting_plugin Jet_fitting_plugin)
  target_link_libraries(
    jet_fitting_plugin PUBLIC scene_surface_mesh_item scene_polylines_item
                              CGAL::Eigen_support)
=======
include( polyhedron_demo_macros )
if(TARGET CGAL::Eigen3_support)

  polyhedron_demo_plugin(jet_fitting_plugin Jet_fitting_plugin)
  target_link_libraries(jet_fitting_plugin PUBLIC scene_surface_mesh_item scene_polylines_item CGAL::Eigen3_support)
>>>>>>> eecb0053

else()
  message(
    STATUS
      "NOTICE: Eigen 3.1 (or greater) was not found. Jet fitting plugin will not be available."
  )
endif()

polyhedron_demo_plugin(extrude_plugin Extrude_plugin KEYWORDS PMP)
target_link_libraries(extrude_plugin PUBLIC scene_surface_mesh_item
                                            scene_selection_item)

if(TARGET CGAL::Eigen3_support)
  if("${EIGEN3_VERSION}" VERSION_GREATER "3.1.90")
    qt5_wrap_ui( hole_fillingUI_FILES Hole_filling_widget.ui)
    polyhedron_demo_plugin(hole_filling_plugin Hole_filling_plugin ${hole_fillingUI_FILES} KEYWORDS PMP)
    target_link_libraries(hole_filling_plugin PUBLIC scene_surface_mesh_item scene_polylines_item scene_selection_item CGAL::Eigen3_support)

    qt5_wrap_ui( fairingUI_FILES Fairing_widget.ui)
    polyhedron_demo_plugin(fairing_plugin Fairing_plugin ${fairingUI_FILES} KEYWORDS PMP)
    target_link_libraries(fairing_plugin PUBLIC scene_selection_item CGAL::Eigen3_support)

<<<<<<< HEAD
=======
    polyhedron_demo_plugin(hole_filling_polyline_plugin Hole_filling_polyline_plugin )
    target_link_libraries(hole_filling_polyline_plugin PUBLIC scene_surface_mesh_item scene_polylines_item CGAL::Eigen3_support)

>>>>>>> eecb0053
    qt5_wrap_ui( Mean_curvature_flow_skeleton_pluginUI_FILES  Mean_curvature_flow_skeleton_plugin.ui)
    polyhedron_demo_plugin(mean_curvature_flow_skeleton_plugin Mean_curvature_flow_skeleton_plugin ${Mean_curvature_flow_skeleton_pluginUI_FILES})
    target_link_libraries(mean_curvature_flow_skeleton_plugin
      PUBLIC
        scene_surface_mesh_item
        scene_points_with_normal_item
        scene_polylines_item
        scene_mcf_item
        demo_framework
        CGAL::Eigen3_support)
      # The smoothing plugin can still do some things, even if Ceres is not found
      qt5_wrap_ui( smoothingUI_FILES Smoothing_plugin.ui)
      polyhedron_demo_plugin(smoothing_plugin Smoothing_plugin ${smoothingUI_FILES})
      target_link_libraries(smoothing_plugin PUBLIC scene_surface_mesh_item scene_selection_item CGAL::Eigen3_support)
      find_package(Ceres QUIET)
      if(TARGET ceres)
        target_compile_definitions( smoothing_plugin PRIVATE CGAL_PMP_USE_CERES_SOLVER )
        target_link_libraries(smoothing_plugin PUBLIC ceres)
      endif()

<<<<<<< HEAD
      set_package_properties(
        Ceres PROPERTIES
        DESCRIPTION "A large scale non-linear optimization library."
        PURPOSE "Can be used as a solver in the smoothing plugin.")
        target_link_libraries(extrude_plugin PUBLIC CGAL::Eigen_support)
=======
      target_link_libraries(extrude_plugin PUBLIC CGAL::Eigen3_support)
>>>>>>> eecb0053
  else()
    message(
      STATUS
        "NOTICE: The hole filling and fairing plugins require Eigen 3.2 (or higher) and will not be available."
    )
  endif()

else(EIGEN3_FOUND)
  message(
    STATUS
      "NOTICE: The hole filling and fairing plugins require Eigen 3.2 (or higher) and will not be available."
  )
endif()

qt5_wrap_ui(soupUI_FILES Repair_soup.ui)
polyhedron_demo_plugin(orient_soup_plugin Orient_soup_plugin ${soupUI_FILES}
                       KEYWORDS Classification PMP)
target_link_libraries(
  orient_soup_plugin PUBLIC scene_polygon_soup_item scene_surface_mesh_item
                            scene_polylines_item scene_points_with_normal_item)

polyhedron_demo_plugin(inside_out_plugin Inside_out_plugin KEYWORDS PMP)

target_link_libraries(inside_out_plugin PUBLIC scene_surface_mesh_item scene_polygon_soup_item)

polyhedron_demo_plugin(join_and_split_plugin Join_and_split_polyhedra_plugin KEYWORDS PMP)
target_link_libraries(join_and_split_plugin PUBLIC scene_surface_mesh_item scene_selection_item)

qt5_wrap_ui( point_inside_polyhedronUI_FILES Point_inside_polyhedron_widget.ui)
polyhedron_demo_plugin(point_inside_polyhedron_plugin Point_inside_polyhedron_plugin ${point_inside_polyhedronUI_FILES})
target_link_libraries(point_inside_polyhedron_plugin PUBLIC scene_surface_mesh_item scene_points_with_normal_item)

qt5_wrap_ui( polyhedron_slicerUI_FILES Polyhedron_slicer_widget.ui)
polyhedron_demo_plugin(polyhedron_slicer_plugin Polyhedron_slicer_plugin ${polyhedron_slicerUI_FILES})
target_link_libraries(polyhedron_slicer_plugin PUBLIC scene_surface_mesh_item scene_basic_objects scene_polylines_item)

polyhedron_demo_plugin(polyhedron_stitching_plugin Polyhedron_stitching_plugin KEYWORDS PMP)
target_link_libraries(polyhedron_stitching_plugin PUBLIC scene_surface_mesh_item scene_polylines_item)

qt5_wrap_ui( selectionUI_FILES Selection_widget.ui)
polyhedron_demo_plugin(selection_plugin Selection_plugin ${selectionUI_FILES} KEYWORDS PMP Viewer Classification Mesh_3)
target_link_libraries(selection_plugin PUBLIC scene_selection_item scene_points_with_normal_item scene_polylines_item)

#to keep it simple to compile
add_custom_target(self_intersection_plugin)
add_dependencies(self_intersection_plugin selection_plugin)

polyhedron_demo_plugin(triangulate_facets_plugin Triangulate_facets_plugin KEYWORDS PMP)
target_link_libraries(triangulate_facets_plugin PUBLIC scene_surface_mesh_item scene_selection_item)

polyhedron_demo_plugin(corefinement_plugin Corefinement_plugin KEYWORDS PMP)
target_link_libraries(corefinement_plugin PUBLIC scene_surface_mesh_item)

polyhedron_demo_plugin(surface_intersection_plugin Surface_intersection_plugin
                       KEYWORDS PMP)
target_link_libraries(
  surface_intersection_plugin
  PUBLIC scene_surface_mesh_item scene_polylines_item
         scene_points_with_normal_item)

qt5_wrap_ui( repairUI_FILES RemoveNeedlesDialog.ui)
polyhedron_demo_plugin(repair_polyhedron_plugin Repair_polyhedron_plugin  ${repairUI_FILES} KEYWORDS PMP)
target_link_libraries(repair_polyhedron_plugin PUBLIC scene_points_with_normal_item scene_surface_mesh_item)

qt5_wrap_ui(isotropicRemeshingUI_FILES Isotropic_remeshing_dialog.ui)
polyhedron_demo_plugin(isotropic_remeshing_plugin Isotropic_remeshing_plugin
                       ${isotropicRemeshingUI_FILES} KEYWORDS PMP)
target_link_libraries(isotropic_remeshing_plugin PUBLIC scene_surface_mesh_item
                                                        scene_selection_item)

if(TARGET CGAL::TBB_support)
  target_link_libraries(isotropic_remeshing_plugin PUBLIC CGAL::TBB_support)
endif()

polyhedron_demo_plugin(distance_plugin Distance_plugin KEYWORDS PMP)
target_link_libraries(distance_plugin PUBLIC scene_surface_mesh_item
                                             scene_color_ramp)
if(TARGET CGAL::TBB_support)
  target_link_libraries(distance_plugin PUBLIC CGAL::TBB_support)
endif()

polyhedron_demo_plugin(detect_sharp_edges_plugin Detect_sharp_edges_plugin KEYWORDS Viewer Mesh_3 PMP)
target_link_libraries(detect_sharp_edges_plugin PUBLIC scene_surface_mesh_item)

qt5_wrap_ui(randomPerturbationUI_FILES Random_perturbation_dialog.ui)
polyhedron_demo_plugin(random_perturbation_plugin Random_perturbation_plugin
                       ${randomPerturbationUI_FILES} KEYWORDS PMP)
target_link_libraries(random_perturbation_plugin PUBLIC scene_surface_mesh_item
                                                        scene_selection_item)

polyhedron_demo_plugin(degenerated_faces_plugin Degenerated_faces_plugin
                       KEYWORDS PMP)
target_link_libraries(degenerated_faces_plugin PUBLIC scene_surface_mesh_item
                                                      scene_selection_item)

qt5_wrap_ui(engravUI_FILES Engrave_dock_widget.ui)
polyhedron_demo_plugin(engrave_text_plugin Engrave_text_plugin
                       ${engravUI_FILES})
target_link_libraries(
  engrave_text_plugin PUBLIC scene_surface_mesh_item scene_selection_item
                             scene_polylines_item)<|MERGE_RESOLUTION|>--- conflicted
+++ resolved
@@ -1,18 +1,10 @@
-<<<<<<< HEAD
 include(polyhedron_demo_macros)
-if(TARGET CGAL::Eigen_support)
+if(TARGET CGAL::Eigen3_support)
 
   polyhedron_demo_plugin(jet_fitting_plugin Jet_fitting_plugin)
   target_link_libraries(
     jet_fitting_plugin PUBLIC scene_surface_mesh_item scene_polylines_item
-                              CGAL::Eigen_support)
-=======
-include( polyhedron_demo_macros )
-if(TARGET CGAL::Eigen3_support)
-
-  polyhedron_demo_plugin(jet_fitting_plugin Jet_fitting_plugin)
-  target_link_libraries(jet_fitting_plugin PUBLIC scene_surface_mesh_item scene_polylines_item CGAL::Eigen3_support)
->>>>>>> eecb0053
+                              CGAL::Eigen3_support)
 
 else()
   message(
@@ -35,12 +27,6 @@
     polyhedron_demo_plugin(fairing_plugin Fairing_plugin ${fairingUI_FILES} KEYWORDS PMP)
     target_link_libraries(fairing_plugin PUBLIC scene_selection_item CGAL::Eigen3_support)
 
-<<<<<<< HEAD
-=======
-    polyhedron_demo_plugin(hole_filling_polyline_plugin Hole_filling_polyline_plugin )
-    target_link_libraries(hole_filling_polyline_plugin PUBLIC scene_surface_mesh_item scene_polylines_item CGAL::Eigen3_support)
-
->>>>>>> eecb0053
     qt5_wrap_ui( Mean_curvature_flow_skeleton_pluginUI_FILES  Mean_curvature_flow_skeleton_plugin.ui)
     polyhedron_demo_plugin(mean_curvature_flow_skeleton_plugin Mean_curvature_flow_skeleton_plugin ${Mean_curvature_flow_skeleton_pluginUI_FILES})
     target_link_libraries(mean_curvature_flow_skeleton_plugin
@@ -61,15 +47,11 @@
         target_link_libraries(smoothing_plugin PUBLIC ceres)
       endif()
 
-<<<<<<< HEAD
       set_package_properties(
         Ceres PROPERTIES
         DESCRIPTION "A large scale non-linear optimization library."
         PURPOSE "Can be used as a solver in the smoothing plugin.")
-        target_link_libraries(extrude_plugin PUBLIC CGAL::Eigen_support)
-=======
-      target_link_libraries(extrude_plugin PUBLIC CGAL::Eigen3_support)
->>>>>>> eecb0053
+        target_link_libraries(extrude_plugin PUBLIC CGAL::Eigen3_support)
   else()
     message(
       STATUS
