#include <QApplication>
#include <QMessageBox>
#include <QMainWindow>
#include "Kernel_type.h"

#include "Scene_surface_mesh_item.h"
#include "Scene_polyhedron_selection_item.h"
#include "Scene_polylines_item.h"
#include "Messages_interface.h"

#include <CGAL/Three/Polyhedron_demo_plugin_interface.h>
#include <CGAL/Three/Polyhedron_demo_plugin_helper.h>
#include <CGAL/Three/Three.h>

#include <CGAL/Polyhedron_copy_3.h>
#include <CGAL/boost/graph/Face_filtered_graph.h>
#include <CGAL/Polygon_mesh_processing/connected_components.h>

#include <CGAL/boost/graph/copy_face_graph.h>

#include <CGAL/boost/graph/graph_traits_Polyhedron_3.h>
#include <CGAL/property_map.h>

#include <boost/function_output_iterator.hpp>
#include <boost/unordered_map.hpp>
#include "Color_map.h"

typedef Scene_surface_mesh_item Scene_facegraph_item;
typedef Scene_facegraph_item::Face_graph FaceGraph;
using namespace CGAL::Three;
class Polyhedron_demo_join_and_split_polyhedra_plugin:
  public QObject,
  public Polyhedron_demo_plugin_helper
{
  Q_OBJECT
  Q_PLUGIN_METADATA(IID "com.geometryfactory.PolyhedronDemo.PluginInterface/1.0" FILE "join_and_split_polyhedra_plugin.json")
  Q_INTERFACES(CGAL::Three::Polyhedron_demo_plugin_interface)
  QAction* actionJoinPolyhedra, *actionSplitPolyhedra, *actionColorConnectedComponents;
  Messages_interface* msg_interface;
public:
  QList<QAction*> actions() const { return QList<QAction*>() << actionJoinPolyhedra << actionSplitPolyhedra << actionColorConnectedComponents; }

  void init(QMainWindow* mainWindow, CGAL::Three::Scene_interface* scene_interface, Messages_interface* m)
  {
    mw = mainWindow;
    scene = scene_interface;
    msg_interface = m;

    actionJoinPolyhedra= new QAction(tr("Join Selected Polyhedra"), mainWindow);
    actionJoinPolyhedra->setProperty("subMenuName", "Operations on Polyhedra");
    actionJoinPolyhedra->setObjectName("actionJoinPolyhedra");

    actionSplitPolyhedra= new QAction(tr("Split Selected Polyhedra"), mainWindow);
    actionSplitPolyhedra->setProperty("subMenuName", "Polygon Mesh Processing");
    actionSplitPolyhedra->setObjectName("actionSplitPolyhedra");

    actionColorConnectedComponents = new QAction(tr("Color Each Connected Component"), mainWindow);
    actionColorConnectedComponents ->setProperty("subMenuName", "Polygon Mesh Processing");
    actionColorConnectedComponents->setObjectName("actionColorConnectedComponents");

    autoConnectActions();
  }

  bool applicable(QAction* a) const
  {
    Q_FOREACH(int index, scene->selectionIndices())
    {
      if (qobject_cast<Scene_facegraph_item*>(scene->item(index)))
        return true;
      else if (a == actionColorConnectedComponents
            && qobject_cast<Scene_polyhedron_selection_item*>(scene->item(index)))
        return true;
    }
    return false;
  }

public Q_SLOTS:
  void on_actionJoinPolyhedra_triggered();
  void on_actionSplitPolyhedra_triggered();
  void on_actionColorConnectedComponents_triggered();

private :
  CGAL::Three::Scene_interface* scene;
}; // end Polyhedron_demo_polyhedron_stitching_plugin

void Polyhedron_demo_join_and_split_polyhedra_plugin::on_actionJoinPolyhedra_triggered()
{
  CGAL::Three::Scene_interface::Item_id mainSelectionIndex
    = scene->selectionIndices().first();
  Scene_facegraph_item* mainSelectionItem
    = qobject_cast<Scene_facegraph_item*>(scene->item(mainSelectionIndex));
  if(!mainSelectionItem)
  {
    std::cerr<<"No selected polyhedron_item"<<std::endl;
    return;
  }
  std::vector<int> indices_to_remove;
  Q_FOREACH(int index, scene->selectionIndices()) {
    if (index == mainSelectionIndex)
      continue;

    Scene_facegraph_item* item =
      qobject_cast<Scene_facegraph_item*>(scene->item(index));
    if(item)
    {
      indices_to_remove.push_back(index);
      CGAL::copy_face_graph(*item->polyhedron(), *mainSelectionItem->polyhedron());
    }
    else
      std::cerr<<"No selected polyhedron_item"<<std::endl;
  }
  mainSelectionItem->invalidateOpenGLBuffers();
  scene->itemChanged(mainSelectionIndex);

  //remove the other items
  std::sort(indices_to_remove.begin(), indices_to_remove.end(), std::greater<int>());
  Q_FOREACH(int index, indices_to_remove)
  {
    scene->erase(index);
  }
}

struct Polyhedron_appender{
  Polyhedron_appender(std::list<FaceGraph*>& new_polyhedra):
    m_new_polyhedra(new_polyhedra) {}
  void operator()(const FaceGraph& p){
    m_new_polyhedra.push_back( new FaceGraph(p) );
  }
  std::list<FaceGraph*>& m_new_polyhedra;
};

struct Compare{
bool operator()(const FaceGraph& mesh1, const FaceGraph& mesh2)
{
  return num_faces(mesh1) < num_faces(mesh2);
}
};

void Polyhedron_demo_join_and_split_polyhedra_plugin::on_actionSplitPolyhedra_triggered()
{
  Q_FOREACH(int index, scene->selectionIndices()) {
    Scene_facegraph_item* item =
      qobject_cast<Scene_facegraph_item*>(scene->item(index));
    if(item)
    {
      QApplication::setOverrideCursor(Qt::WaitCursor);
<<<<<<< HEAD
      std::vector<FaceGraph> new_polyhedra;
      CGAL::Polygon_mesh_processing::split_connected_components(*item->face_graph(),
                                                                new_polyhedra);
=======
      std::list<FaceGraph*> new_polyhedra;
      typedef boost::property_map<FaceGraph,CGAL::face_patch_id_t<int> >::type PatchIDMap;
      PatchIDMap pidmap = get(CGAL::face_patch_id_t<int>(), *item->face_graph());
      int nb_patches = item->property("NbPatchIds").toInt();
       if(nb_patches == 0)
         nb_patches = CGAL::Polygon_mesh_processing::connected_components(*item->face_graph(),
                                                                          pidmap);

      for(int i=0; i<nb_patches; ++i)
      {
        CGAL::Face_filtered_graph<FaceGraph> filter_graph(*item->face_graph(), i, pidmap);
        FaceGraph* new_graph = new FaceGraph();
        CGAL::copy_face_graph(filter_graph, *new_graph);
        new_polyhedra.push_back(new_graph);
      }
>>>>>>> b6d51293
      //sort polyhedra by number of faces
      std::sort(new_polyhedra.begin(), new_polyhedra.end(), Compare());


      if (new_polyhedra.size()==1)
      {
        new_polyhedra.front();
        CGAL::Three::Three::information( tr("%1 has only one connected component").arg(item->name()) );
        QApplication::restoreOverrideCursor();
        continue;
      }

      int cc=0;
      std::vector<QColor> color_map;
      if(item->hasPatchIds())
        color_map = item->color_vector();
      else
        compute_color_map(item->color(), new_polyhedra.size(), std::back_inserter(color_map));
      Scene_group_item *group = new Scene_group_item("CC");
       scene->addItem(group);
      for(FaceGraph polyhedron_ptr : new_polyhedra)
      {
        Scene_facegraph_item* new_item=new Scene_facegraph_item(polyhedron_ptr);
        new_item->setName(tr("%1 - CC %2").arg(item->name()).arg(cc));
        new_item->setColor(color_map[cc]);
        ++cc;
        scene->addItem(new_item);
        scene->changeGroup(new_item, group);
      }

      if(!item->hasPatchIds())//still valid bc the item has not been invalidated.
      {
        //remove f:patch_id map to avoid tricking the isMulticolor system.
        item->face_graph()->remove_property_map(pidmap);
      }
      item->setVisible(false);
      QApplication::restoreOverrideCursor();
    }
  }
}

struct Polyhedron_cc_marker{
  int cc_index;
  Polyhedron_cc_marker() : cc_index(0) {}
  void start_new_connected_component(){
    ++cc_index;
  }

  template <class Facet_iterator>
  void mark(Facet_iterator begin, Facet_iterator end)
  {
    for(;begin!=end; ++begin)
      (*begin)->set_patch_id(cc_index-1);
  }
};

void Polyhedron_demo_join_and_split_polyhedra_plugin::on_actionColorConnectedComponents_triggered()
{
  // wait cursor
  QApplication::setOverrideCursor(Qt::WaitCursor);

  std::set<Scene_facegraph_item*> to_skip;

  Q_FOREACH(int index, scene->selectionIndices())
  {
    Scene_facegraph_item* item =
      qobject_cast<Scene_facegraph_item*>(scene->item(index));
    if(item && to_skip.find(item) == to_skip.end())
    {
      item->setItemIsMulticolor(true);
      typedef boost::property_map<FaceGraph,CGAL::face_patch_id_t<int> >::type PatchIDMap;
      PatchIDMap pidmap = get(CGAL::face_patch_id_t<int>(), *item->face_graph());
      int nb_patch_ids = CGAL::Polygon_mesh_processing::connected_components(*item->face_graph(),
                                                                             pidmap);
      item->computeItemColorVectorAutomatically(true);
      item->invalidateOpenGLBuffers();
      item->setProperty("NbPatchIds", nb_patch_ids);
      scene->itemChanged(item);
    }
    else
    {
      Scene_polyhedron_selection_item* selection_item =
        qobject_cast<Scene_polyhedron_selection_item*>(scene->item(index));

      if (selection_item)
      {
        namespace PMP = CGAL::Polygon_mesh_processing;
        typedef boost::graph_traits<FaceGraph>::face_descriptor   face_descriptor;

        selection_item->polyhedron_item()->setItemIsMulticolor(true);
        selection_item->polyhedron_item()->computeItemColorVectorAutomatically(true);
        FaceGraph& pmesh = *(selection_item->polyhedron());

        boost::property_map<FaceGraph, boost::face_index_t>::type fim
          = get(boost::face_index, pmesh);
        boost::vector_property_map<int,
          boost::property_map<FaceGraph, boost::face_index_t>::type>
          fccmap(fim);
        boost::property_map<FaceGraph, CGAL::face_patch_id_t<int> >::type pid
          = get(CGAL::face_patch_id_t<int>(), pmesh);

        std::cout << "color CC" << std::endl;

        int nb_patch_ids = PMP::connected_components(pmesh
                                                     , fccmap
                                                     , PMP::parameters::edge_is_constrained_map(selection_item->constrained_edges_pmap())
                                                     .face_index_map(fim));

        for(face_descriptor f : faces(pmesh))
        {
          put(pid, f, fccmap[f]);
        }

        to_skip.insert(selection_item->polyhedron_item());

        selection_item->changed_with_poly_item();
        selection_item->polyhedron_item()->setProperty("NbPatchIds", nb_patch_ids);
      }
    }

    // default cursor
    QApplication::restoreOverrideCursor();
  }
}


#include "Join_and_split_polyhedra_plugin.moc"<|MERGE_RESOLUTION|>--- conflicted
+++ resolved
@@ -144,27 +144,9 @@
     if(item)
     {
       QApplication::setOverrideCursor(Qt::WaitCursor);
-<<<<<<< HEAD
       std::vector<FaceGraph> new_polyhedra;
       CGAL::Polygon_mesh_processing::split_connected_components(*item->face_graph(),
                                                                 new_polyhedra);
-=======
-      std::list<FaceGraph*> new_polyhedra;
-      typedef boost::property_map<FaceGraph,CGAL::face_patch_id_t<int> >::type PatchIDMap;
-      PatchIDMap pidmap = get(CGAL::face_patch_id_t<int>(), *item->face_graph());
-      int nb_patches = item->property("NbPatchIds").toInt();
-       if(nb_patches == 0)
-         nb_patches = CGAL::Polygon_mesh_processing::connected_components(*item->face_graph(),
-                                                                          pidmap);
-
-      for(int i=0; i<nb_patches; ++i)
-      {
-        CGAL::Face_filtered_graph<FaceGraph> filter_graph(*item->face_graph(), i, pidmap);
-        FaceGraph* new_graph = new FaceGraph();
-        CGAL::copy_face_graph(filter_graph, *new_graph);
-        new_polyhedra.push_back(new_graph);
-      }
->>>>>>> b6d51293
       //sort polyhedra by number of faces
       std::sort(new_polyhedra.begin(), new_polyhedra.end(), Compare());
 
@@ -194,12 +176,6 @@
         scene->addItem(new_item);
         scene->changeGroup(new_item, group);
       }
-
-      if(!item->hasPatchIds())//still valid bc the item has not been invalidated.
-      {
-        //remove f:patch_id map to avoid tricking the isMulticolor system.
-        item->face_graph()->remove_property_map(pidmap);
-      }
       item->setVisible(false);
       QApplication::restoreOverrideCursor();
     }
