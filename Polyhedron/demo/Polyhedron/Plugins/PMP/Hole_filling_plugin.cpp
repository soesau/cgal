#undef NDEBUG
#define DEBUG_TRACE
#include <QtCore/qglobal.h>

#include "Messages_interface.h"
#include "Scene_surface_mesh_item.h"
#include "Scene_polylines_item.h"
#include "Scene_polyhedron_selection_item.h"
#include "Scene.h"

#include <CGAL/Three/Three.h>
#include <CGAL/Three/Scene_item_rendering_helper.h>
#include <CGAL/Three/Polyhedron_demo_plugin_helper.h>
#include <CGAL/Three/Three.h>
#include "ui_Hole_filling_widget.h"

#include <CGAL/Polygon_mesh_processing/triangulate_hole.h>
#include <CGAL/Polygon_mesh_processing/self_intersections.h>
#include <CGAL/Polygon_mesh_processing/refine.h>
#include <CGAL/Named_function_parameters.h>
#include <CGAL/Polygon_mesh_processing/polygon_soup_to_polygon_mesh.h>
#include <CGAL/Weights/uniform_weights.h>
#include <CGAL/Weights/cotangent_weights.h>
#include <CGAL/Timer.h>
#include <CGAL/iterator.h>

#include <QElapsedTimer>
#include <QAction>
#include <QMainWindow>
#include <QApplication>
#include <QDockWidget>
#include <QInputDialog>
#include <QMessageBox>

#include <QEvent>
#include <QKeyEvent>
#include <QMouseEvent>

#include <vector>
#include <algorithm>

#include <CGAL/Qt/qglviewer.h>

#include <CGAL/boost/graph/Euler_operations.h>
#include "Kernel_type.h"

#include <unordered_set>
#include <boost/iterator/function_output_iterator.hpp>
#include <boost/graph/adjacency_list.hpp>
#include <QMap>
#include <QVector>

using namespace CGAL::Three;

typedef Scene_surface_mesh_item Scene_face_graph_item;


struct Face : public std::array<int,3>
{
  Face(int i, int j, int k)
  {
    (*this)[0] = i;
    (*this)[1] = j;
    (*this)[2] = k;
  }
};

void normalize_border(Scene_face_graph_item::Face_graph&)
{}

typedef Scene_face_graph_item::Face_graph Face_graph;

typedef boost::graph_traits<Face_graph>::vertex_descriptor fg_vertex_descriptor;
typedef boost::graph_traits<Face_graph>::halfedge_descriptor fg_halfedge_descriptor;
typedef boost::graph_traits<Face_graph>::edge_descriptor fg_edge_descriptor;
typedef boost::graph_traits<Face_graph>::face_descriptor fg_face_descriptor;
typedef Kernel::Point_3 Point_3;

// Class for visualizing holes in a polyhedron
// provides mouse selection functionality
class Q_DECL_EXPORT Scene_hole_visualizer : public CGAL::Three::Scene_item_rendering_helper
{
  Q_OBJECT
public:
  // structs
  struct Polyline_data {
    Scene_polylines_item* polyline;
    fg_halfedge_descriptor halfedge;
    CGAL::qglviewer::Vec position;
  };
  struct Mouse_keyboard_state
  {
    bool ctrl_pressing, left_button_pressing;
    Mouse_keyboard_state() : ctrl_pressing(false), left_button_pressing(false) { }
  };
public: typedef std::list<Polyline_data> Polyline_data_list;
private:

  struct List_iterator_comparator {
    bool operator()(Polyline_data_list::const_iterator it_1, Polyline_data_list::const_iterator it_2) const
    { return (&*it_1) < (&*it_2); }
  };
public:
  typedef std::set<Polyline_data_list::const_iterator, List_iterator_comparator> Selected_holes_set;

  Scene_hole_visualizer(Scene_face_graph_item* poly_item, QMainWindow* mainWindow)
    : poly_item(poly_item), block_poly_item_changed(false)
  {
    get_holes();
    active_hole = polyline_data_list.end();

    Q_FOREACH(CGAL::QGLViewer* viewer, CGAL::QGLViewer::QGLViewerPool())
    {
      viewer->installEventFilter(this);
    }
    mainWindow->installEventFilter(this);

    connect(poly_item, SIGNAL(item_is_about_to_be_changed()), this, SLOT(poly_item_changed()));
  }

  ~Scene_hole_visualizer() {
    clear();
  }

  bool isFinite() const { return true; }
  bool isEmpty() const { return polyline_data_list.empty(); }
  void compute_bbox() const {
    if(polyline_data_list.empty()) { setBbox(Bbox()); return;}
    Bbox bbox = polyline_data_list.begin()->polyline->bbox();
    for(Polyline_data_list::const_iterator it = polyline_data_list.begin(); it != polyline_data_list.end(); ++it) {
      bbox = bbox + it->polyline->bbox();
    }
    setBbox(bbox);
  }

  Scene_hole_visualizer* clone() const {
    return nullptr;
  }
  QString toolTip() const {
    return tr("%1 with %2 holes").arg(name()).arg(polyline_data_list.size());
  }

  bool supportsRenderingMode(RenderingMode m) const {
    return (m == Wireframe);
  }
  void drawEdges(CGAL::Three::Viewer_interface* viewer) const {

    for(Polyline_data_list::const_iterator it = polyline_data_list.begin(); it != polyline_data_list.end(); ++it) {
      if(it == active_hole) { it->polyline->setWidth(7); }
      else                  { it->polyline->setWidth(3); }

      if(selected_holes.find(it) != selected_holes.end())
      { it->polyline->setRgbColor(255, 0, 0); }
      else
      { it->polyline->setRgbColor(0, 0, 255); }

      it->polyline->drawEdges(viewer);
    }
  }

  void select_deselect_all(bool select) {
    if(select) {
      for(Polyline_data_list::iterator it = polyline_data_list.begin(); it != polyline_data_list.end(); ++it)
      { selected_holes.insert(it); }
    }
    else {
      selected_holes.clear();
    }
    Q_EMIT itemChanged();
  }
void newViewer(Viewer_interface *viewer)
{
  for(Polyline_data_list::const_iterator it = polyline_data_list.begin(); it != polyline_data_list.end(); ++it) {
    it->polyline->newViewer(viewer);
  }
  Scene_item_rendering_helper::newViewer(viewer);
}
void removeViewer(Viewer_interface *viewer)
{
  for(Polyline_data_list::const_iterator it = polyline_data_list.begin(); it != polyline_data_list.end(); ++it) {
    it->polyline->removeViewer(viewer);
  }
  Scene_item_rendering_helper::removeViewer(viewer);
}
  // filter events for selecting / activating holes with mouse input
  bool eventFilter(QObject* , QEvent *event)
  {
    Viewer_interface* viewer = CGAL::Three::Three::activeViewer();
    // This filter is both filtering events from 'viewer' and 'main window'
    Mouse_keyboard_state old_state = state;
    // key events
    if(event->type() == QEvent::KeyPress || event->type() == QEvent::KeyRelease)  {
      QKeyEvent *keyEvent = static_cast<QKeyEvent*>(event);
      Qt::KeyboardModifiers modifiers = keyEvent->modifiers();

      state.ctrl_pressing = modifiers.testFlag(Qt::ControlModifier);
    }
    // mouse events
    if(event->type() == QEvent::MouseButtonPress || event->type() == QEvent::MouseButtonRelease) {
      QMouseEvent* mouse_event = static_cast<QMouseEvent*>(event);
      if(mouse_event->button() == Qt::LeftButton) {
        state.left_button_pressing = event->type() == QEvent::MouseButtonPress;
      }
    }

    if(!visible()) { return false; } // if not visible just update event state but don't do any action

    // activate closest hole
    if(event->type() == QEvent::HoverMove)
    {
      const QPoint& p = viewer->mapFromGlobal(QCursor::pos());
      bool need_repaint = activate_closest_hole(p.x(), p.y());
      if(need_repaint) { Q_EMIT itemChanged(); }
    }

    // select closest hole
    bool left_clicked_now = state.left_button_pressing && !old_state.left_button_pressing;
    if(left_clicked_now && state.ctrl_pressing) {
      Selected_holes_set::iterator active_it = selected_holes.find(active_hole);
      if(active_it == selected_holes.end()) {
        selected_holes.insert(active_hole);
      }
      else { selected_holes.erase(active_it); }
      Q_EMIT itemChanged();
    }
    return false;
  }

private:
  // find holes in polyhedron and construct a internal polyline for each
  void get_holes() {
    // save selected hole positions to keep selected holes selected
    // we just use center position of holes for identification which might not work good for advanced cases...
    std::vector<CGAL::qglviewer::Vec> selected_hole_positions;
    for(Selected_holes_set::const_iterator it = selected_holes.begin(); it != selected_holes.end(); ++it) {
      selected_hole_positions.push_back((*it)->position);
    }

    clear();

    Face_graph& poly = *poly_item->polyhedron();

    std::unordered_set<fg_halfedge_descriptor> visited;
    boost::property_map<Face_graph,CGAL::vertex_point_t>::type vpm = get(CGAL::vertex_point,poly);

    for(fg_halfedge_descriptor hd : halfedges(poly)){
      if(is_border(hd, poly) && visited.find(hd) == visited.end()){
        polyline_data_list.push_back(Polyline_data());
        Polyline_data& polyline_data = polyline_data_list.back();
        polyline_data.polyline = new Scene_polylines_item();
        polyline_data.polyline->polylines.push_back(Scene_polylines_item::Polyline());
        polyline_data.halfedge = hd;

        CGAL::qglviewer::Vec center;
        int counter = 0;
        for(fg_halfedge_descriptor hf_around_facet : halfedges_around_face(hd,poly)){
          CGAL_assertion(visited.find(hf_around_facet) == visited.end());
          visited.insert(hf_around_facet);
          const Point_3& p = get(vpm,target(hf_around_facet, poly));
          polyline_data.polyline->polylines.front().push_back(p);
          center += CGAL::qglviewer::Vec(p.x(), p.y(), p.z());
          ++counter;
        }
        fg_halfedge_descriptor hf_around_facet = *halfedges_around_face(hd,poly).first;
        polyline_data.polyline->polylines.front().push_back(get(vpm,target(hf_around_facet,poly)));
        polyline_data.position = center / counter;
      }
    }
    //keep previous selected holes selected
    for(Polyline_data_list::const_iterator it = polyline_data_list.begin(); it != polyline_data_list.end(); ++it) {
      if(std::find(selected_hole_positions.begin(), selected_hole_positions.end(), it->position) != selected_hole_positions.end()) {
        selected_holes.insert(it);
      }
    }
  }


  // finds closest polyline from polyline_data_list and makes it active_hole
  bool activate_closest_hole(int x, int y) {
    if(polyline_data_list.empty()) { return false; }

    Face_graph& poly = *poly_item->polyhedron();

    CGAL::QGLViewer* viewer = Three::currentViewer();
    CGAL::qglviewer::Camera* camera = viewer->camera();

    Polyline_data_list::const_iterator min_it;
    double min_dist = (std::numeric_limits<double>::max)();
    Kernel::Point_2 xy(x,y);
    for(Polyline_data_list::const_iterator it = polyline_data_list.begin(); it != polyline_data_list.end(); ++it)
    {
      boost::property_map<Face_graph,CGAL::vertex_point_t>::type vpm = get(CGAL::vertex_point,poly);
      /* use polyline points to measure distance - might hurt performance for large holes */
      for(fg_halfedge_descriptor hf_around_facet : halfedges_around_face(it->halfedge,poly)){
        const Point_3& p_1 = get(vpm,target(hf_around_facet,poly));
        const CGAL::qglviewer::Vec& pos_it_1 = camera->projectedCoordinatesOf(CGAL::qglviewer::Vec(p_1.x(), p_1.y(), p_1.z()));
        const Point_3& p_2 = get(vpm,target(opposite(hf_around_facet,poly),poly));
        const CGAL::qglviewer::Vec& pos_it_2 = camera->projectedCoordinatesOf(CGAL::qglviewer::Vec(p_2.x(), p_2.y(), p_2.z()));
        Kernel::Segment_2 s(Kernel::Point_2(pos_it_1.x, pos_it_1.y), Kernel::Point_2(pos_it_2.x, pos_it_2.y));
        double dist = CGAL::squared_distance(s, xy);
        if(dist < min_dist) {
          min_dist = dist;
          min_it = it;
        }
      }
    }

    if(min_it == active_hole) {
      return false;
    }
    active_hole = min_it;
    return true;
  }
  // clears internal data except poly_item
  void clear() {
    for(Polyline_data_list::const_iterator it = polyline_data_list.begin(); it != polyline_data_list.end(); ++it) {
      delete it->polyline;
    }
    polyline_data_list.clear();
    selected_holes.clear();
    active_hole = polyline_data_list.end();
  }

  Polyline_data_list::const_iterator active_hole;
  Mouse_keyboard_state state;
public:
  Selected_holes_set selected_holes;
  Scene_face_graph_item* poly_item;
  Polyline_data_list polyline_data_list;
  bool block_poly_item_changed;

public Q_SLOTS:
  void poly_item_changed() {
    if(block_poly_item_changed) { return; }
    get_holes();
    Q_EMIT itemChanged();
  }

}; // end class Scene_hole_visualizer
///////////////////////////////////////////////////////////////////////////////////////////////////
using namespace CGAL::Three;
class Polyhedron_demo_hole_filling_plugin :
  public QObject,
  public Polyhedron_demo_plugin_helper
{
  Q_OBJECT
  Q_INTERFACES(CGAL::Three::Polyhedron_demo_plugin_interface)
  Q_PLUGIN_METADATA(IID "com.geometryfactory.PolyhedronDemo.PluginInterface/1.0" FILE "hole_filling_plugin.json")
public:
  bool applicable(QAction* action) const
  {
    if(action == actionHoleFilling)
    {
      return qobject_cast<Scene_face_graph_item*>(scene->item(scene->mainSelectionIndex())) ||
          qobject_cast<Scene_polyhedron_selection_item*>(scene->item(scene->mainSelectionIndex()));
    }
    else
    {
      return qobject_cast<Scene_polylines_item*>(scene->item(scene->mainSelectionIndex()));
    }
  }
  void print_message(QString message) { CGAL::Three::Three::information(message); }
  QList<QAction*> actions() const { return QList<QAction*>() << actionHoleFilling
                                                             <<actionHoleFillingPolyline; }


  void init(QMainWindow* mainWindow, CGAL::Three::Scene_interface* scene_interface, Messages_interface* m);

  virtual void closure()
  {
    dock_widget->hide();
  }
  Scene_hole_visualizer* get_hole_visualizer(Scene_face_graph_item* poly_item) {
      return visualizers[poly_item];
  }

public Q_SLOTS:
  void hole_filling_action() {
    dock_widget->show();
    dock_widget->raise();
    if(scene->numberOfEntries() < 2) { on_Visualize_holes_button(); }
  }
  void on_Select_all_holes_button();
  void on_Fill_from_selection_button();
  void hole_filling_polyline_action();
  void on_Deselect_all_holes_button();
  void on_Visualize_holes_button();
  void on_Fill_selected_holes_button();
  void on_Create_polyline_items_button();
  void on_Accept_button();
  void on_Reject_button();
  void item_about_to_be_destroyed(CGAL::Three::Scene_item*);
  void hole_visualizer_changed();
  void dock_widget_closed();
  void on_Select_small_holes_button();
protected:
  bool eventFilter(QObject *, QEvent *event) {
    if(event->type() == QEvent::Close) {
      dock_widget_closed();
    }
    return false;
  }

  void change_poly_item_by_blocking(Scene_face_graph_item* poly_item, Scene_hole_visualizer* collection) {
    if(collection) collection->block_poly_item_changed = true;
    poly_item->resetColors();
    poly_item->invalidateOpenGLBuffers();
    poly_item->redraw();
    if(collection) collection->block_poly_item_changed = false;
  }
private:
  Messages_interface* messages;
  QAction* actionHoleFilling;
  QAction* actionHoleFillingPolyline;

  QDockWidget* dock_widget;
  Ui::HoleFilling ui_widget;
  struct Nop_functor {
    template<class T>
    void operator()(const T & /*t*/) const {}
  };
  typedef boost::function_output_iterator<Nop_functor> Nop_out;

  //Maintains a reference between all the visualizers and their poly_item
  // to ease the management of the visualizers
  QMap<Scene_face_graph_item*, Scene_hole_visualizer*> visualizers;
  // hold created facet for accept reject functionality
  std::vector<fg_face_descriptor> new_facets;
  Scene_face_graph_item* last_active_item; // always keep it NULL while not active-reject state

  bool fill(Face_graph& polyhedron, fg_halfedge_descriptor halfedge);
  bool self_intersecting(Face_graph& polyhedron);
  void accept_reject_toggle(bool activate_accept_reject) {
    if(activate_accept_reject) {
      ui_widget.Accept_button->setVisible(true);
      ui_widget.Reject_button->setVisible(true);

      Q_FOREACH( QWidget* w, ui_widget.dockWidgetContents->findChildren<QWidget*>() )
      { w->setEnabled(false); }

      ui_widget.Accept_button->setEnabled(true);
      ui_widget.Reject_button->setEnabled(true);
    }
    else {
      ui_widget.Accept_button->setVisible(false);
      ui_widget.Reject_button->setVisible(false);

      Q_FOREACH( QWidget* w, ui_widget.dockWidgetContents->findChildren<QWidget*>() )
      { w->setEnabled(true); }
    }
  }

  static QString no_selected_hole_visualizer_error_message() {
    return "Error: please select a hole visualizer from Geometric Objects list."
      "Use 'Visualize Holes' button to create one by selecting the polyhedron item!";
  }

}; // end Polyhedron_demo_hole_filling_plugin

void Polyhedron_demo_hole_filling_plugin::init(QMainWindow* mainWindow,
                                      CGAL::Three::Scene_interface* scene_interface,
                                      Messages_interface* m)
{
  last_active_item = nullptr;

  mw = mainWindow;
  scene = scene_interface;
  messages = m;

  actionHoleFilling = new QAction(tr(
                                      "Hole Filling"
                                    ), mw);
  actionHoleFilling->setProperty("subMenuName", "Polygon Mesh Processing");
  connect(actionHoleFilling, SIGNAL(triggered()), this, SLOT(hole_filling_action()));
  actionHoleFillingPolyline = new QAction(tr("Polyline Hole Filling"), mw);
  actionHoleFillingPolyline->setProperty("subMenuName", "Polygon Mesh Processing");
  connect(actionHoleFillingPolyline, SIGNAL(triggered()),
    this, SLOT(hole_filling_polyline_action()));

  dock_widget = new QDockWidget(
          "Hole Filling"
        , mw);
  dock_widget->setVisible(false);
  dock_widget->installEventFilter(this);

  ui_widget.setupUi(dock_widget);
  ui_widget.Density_control_factor_spin_box->setMaximum(96.989999999999995);
  ui_widget.Accept_button->setVisible(false);
  ui_widget.Reject_button->setVisible(false);

  addDockWidget(dock_widget);
  dock_widget->setWindowTitle(tr(
                                  "Hole Filling"
                                ));

  connect(ui_widget.Fill_from_selection_button,  SIGNAL(clicked()), this, SLOT(on_Fill_from_selection_button()));
  connect(ui_widget.Visualize_holes_button,  SIGNAL(clicked()), this, SLOT(on_Visualize_holes_button()));
  connect(ui_widget.Fill_selected_holes_button,  SIGNAL(clicked()), this, SLOT(on_Fill_selected_holes_button()));
  connect(ui_widget.Select_all_holes_button,  SIGNAL(clicked()), this, SLOT(on_Select_all_holes_button()));
  connect(ui_widget.Deselect_all_holes_button,  SIGNAL(clicked()), this, SLOT(on_Deselect_all_holes_button()));
  connect(ui_widget.Create_polyline_items_button,  SIGNAL(clicked()), this, SLOT(on_Create_polyline_items_button()));
  connect(ui_widget.Accept_button,  SIGNAL(clicked()), this, SLOT(on_Accept_button()));
  connect(ui_widget.Reject_button,  SIGNAL(clicked()), this, SLOT(on_Reject_button()));
  connect(ui_widget.Select_small_holes_button,  SIGNAL(clicked()), this, SLOT(on_Select_small_holes_button()));

  if(Scene* scene_casted = dynamic_cast<Scene*>(scene_interface))
  { connect(scene_casted, SIGNAL(itemAboutToBeDestroyed(CGAL::Three::Scene_item*)), this, SLOT(item_about_to_be_destroyed(CGAL::Three::Scene_item*))); }
}

void Polyhedron_demo_hole_filling_plugin::item_about_to_be_destroyed(CGAL::Three::Scene_item* scene_item) {
  Scene_face_graph_item* poly_item = qobject_cast<Scene_face_graph_item*>(scene_item);
  if(poly_item) {
    // erase assoc polylines item
    if(Scene_hole_visualizer* hole_visualizer = get_hole_visualizer(poly_item))
      scene->erase( scene->item_id( hole_visualizer ) );
    visualizers.remove(poly_item);
    // close accept-reject dialog if it is open
    if(last_active_item == poly_item) {
      on_Accept_button();
    }
  }
  else {
    Scene_hole_visualizer* visu_item = qobject_cast<Scene_hole_visualizer*>(scene_item);
    if(visu_item) {
        visualizers.remove(visu_item->poly_item);
    }
  }
}
// removes Scene_hole_visualizer items
void Polyhedron_demo_hole_filling_plugin::dock_widget_closed() {
  // remove all Scene_hole_visualizer items
  for(CGAL::Three::Scene_interface::Item_id i = 0, end = scene->numberOfEntries();
    i < end; ++i)
  {
    Scene_hole_visualizer* hole_visualizer = qobject_cast<Scene_hole_visualizer*>(scene->item(i));
    if(hole_visualizer) {
      scene->erase( scene->item_id(hole_visualizer) );
    }
  }
  on_Accept_button();
}
// creates a Scene_hole_visualizer and associate it with active Scene_face_graph_item
void Polyhedron_demo_hole_filling_plugin::on_Visualize_holes_button() {
  Scene_face_graph_item* poly_item = getSelectedItem<Scene_face_graph_item>();
  if(!poly_item) {
    print_message("Error: please select a polyhedron item from Geometric Objects list!");
    return;
  }

  if(get_hole_visualizer(poly_item)) {
    print_message("Error: selected polyhedron item already has an associated hole visualizer!");
    return;
  }
  QApplication::setOverrideCursor(Qt::WaitCursor);
  Scene_hole_visualizer* hole_visualizer = new Scene_hole_visualizer(poly_item, mw);
  visualizers[poly_item] = hole_visualizer;
  connect(hole_visualizer, SIGNAL(itemChanged()), this, SLOT(hole_visualizer_changed()));
  QApplication::restoreOverrideCursor();

  if(hole_visualizer->polyline_data_list.empty()) {
    print_message("There is no hole in selected polyhedron item!");
    visualizers.remove(poly_item);
    delete hole_visualizer;
    return;
  }
  else {
    int item_id = scene->addItem(hole_visualizer);
    scene->setSelectedItem(item_id);
    hole_visualizer->setName(tr("%1-hole visualizer").arg(poly_item->name()));
  }
}
// fills selected holes on active Scene_hole_visualizer
void Polyhedron_demo_hole_filling_plugin::on_Fill_selected_holes_button() {
  // get active polylines item
  Scene_hole_visualizer* hole_visualizer = getSelectedItem<Scene_hole_visualizer>();
  if(!hole_visualizer) {
    print_message(no_selected_hole_visualizer_error_message());
    return;
  }
  if(hole_visualizer->selected_holes.empty()) {
    print_message("Error: there is no selected holes in hole visualizer!");
    return;
  }

  QApplication::setOverrideCursor(Qt::WaitCursor);
  // fill selected holes
  int counter = 0;
  int filled_counter = 0;
  for(Scene_hole_visualizer::Selected_holes_set::iterator it = hole_visualizer->selected_holes.begin();
    it != hole_visualizer->selected_holes.end(); ++it, ++counter) {
      print_message(tr("Hole %1:").arg(counter));
      if( fill(*(hole_visualizer->poly_item->polyhedron()), (*it)->halfedge) ) { ++filled_counter;}
  }

  if(filled_counter > 0) {
    change_poly_item_by_blocking(hole_visualizer->poly_item, hole_visualizer);
    last_active_item = hole_visualizer->poly_item;
    accept_reject_toggle(true);
  }
  print_message(tr("%1 of %2 holes are filled!").arg(filled_counter).arg(counter));
  QApplication::restoreOverrideCursor();
}

// fills all holes and removes associated Scene_hole_visualizer if any
void Polyhedron_demo_hole_filling_plugin::on_Select_all_holes_button() {
  Scene_hole_visualizer* hole_visualizer = getSelectedItem<Scene_hole_visualizer>();
  if(!hole_visualizer) {
    print_message(no_selected_hole_visualizer_error_message());
    return;
  }
  hole_visualizer->select_deselect_all(true);
}

void Polyhedron_demo_hole_filling_plugin::on_Select_small_holes_button() {
  Scene_hole_visualizer* hole_visualizer = getSelectedItem<Scene_hole_visualizer>();
  if(!hole_visualizer) {
    print_message(no_selected_hole_visualizer_error_message());
    return;
  }

  std::size_t threshold = ui_widget.vertices_threshold_spin_box->value();
  typedef Scene_hole_visualizer::Polyline_data_list::const_iterator const_iterator;
  for(const_iterator it = hole_visualizer->polyline_data_list.begin();
                     it != hole_visualizer->polyline_data_list.end(); ++it)
  {
    if(it->polyline->polylines.front().size() <= threshold+1)
      hole_visualizer->selected_holes.insert(it);
  }
  scene->itemChanged(hole_visualizer);
}

void Polyhedron_demo_hole_filling_plugin::on_Deselect_all_holes_button() {
  Scene_hole_visualizer* hole_visualizer = getSelectedItem<Scene_hole_visualizer>();
  if(!hole_visualizer) {
    print_message(no_selected_hole_visualizer_error_message());
    return;
  }
  hole_visualizer->select_deselect_all(false);
}

// Simply create polyline items and put them into scene - nothing related with other parts of the plugin
void Polyhedron_demo_hole_filling_plugin::on_Create_polyline_items_button(){
  Scene_hole_visualizer* hole_visualizer = getSelectedItem<Scene_hole_visualizer>();
  if(!hole_visualizer) {
    print_message(no_selected_hole_visualizer_error_message());
    return;
  }
  if(hole_visualizer->selected_holes.empty()) {
    print_message("Error: there is no selected holes in hole visualizer!");
    return;
  }
  int counter = 0;
  for(Scene_hole_visualizer::Selected_holes_set::iterator it = hole_visualizer->selected_holes.begin();
    it != hole_visualizer->selected_holes.end(); ++it) {
      Scene_polylines_item* polyline_item = new Scene_polylines_item();
      polyline_item->polylines = (*it)->polyline->polylines;
      polyline_item->setName(QString("selected hole %1").arg(counter++));
      scene->addItem(polyline_item);
  }
}
void Polyhedron_demo_hole_filling_plugin::on_Accept_button() {
  if(last_active_item == nullptr) { return; }

  accept_reject_toggle(false);
  if(Scene_hole_visualizer* hole_visualizer = get_hole_visualizer(last_active_item))
  { hole_visualizer->poly_item_changed();}

  new_facets.clear();
  last_active_item = nullptr;
}
void Polyhedron_demo_hole_filling_plugin::on_Reject_button() {
  if(last_active_item == nullptr) { return; }

  accept_reject_toggle(false);
  FaceGraph& graph = *(last_active_item->polyhedron());
  for(std::vector<fg_face_descriptor>::iterator it = new_facets.begin(); it != new_facets.end(); ++it) {
    CGAL::Euler::remove_face(halfedge(*it, graph), graph);
  }
  change_poly_item_by_blocking(last_active_item, get_hole_visualizer(last_active_item));

  new_facets.clear();
  last_active_item = nullptr;
}
// To delete Scene_hole_visualizer when it becomes empty
void Polyhedron_demo_hole_filling_plugin::hole_visualizer_changed() {
  Scene_hole_visualizer* hole_visualizer = qobject_cast<Scene_hole_visualizer*>(this->sender());
  if(hole_visualizer && hole_visualizer->polyline_data_list.empty()) {
    scene->erase( scene->item_id(hole_visualizer));
    visualizers.remove(hole_visualizer->poly_item);
  }
}
// helper function for filling holes
bool Polyhedron_demo_hole_filling_plugin::fill
  (Face_graph& poly, fg_halfedge_descriptor it) {

  int action_index = ui_widget.action_combo_box->currentIndex();
  double alpha = ui_widget.Density_control_factor_spin_box->value();
  bool use_DT = ui_widget.Use_delaunay_triangulation_check_box->isChecked();
  unsigned int continuity = ui_widget.Continuity_spin_box->value();

  CGAL::Timer timer; timer.start();
  std::vector<fg_face_descriptor> patch;
  if(action_index == 0) {
    CGAL::Polygon_mesh_processing::triangulate_hole(poly, it,
             CGAL::parameters::
             face_output_iterator(std::back_inserter(patch)).
             use_delaunay_triangulation(use_DT));
  }
  else if(action_index == 1) {
    CGAL::Polygon_mesh_processing::triangulate_and_refine_hole(poly, it,
             CGAL::parameters::
             face_output_iterator(std::back_inserter(patch)).
             density_control_factor(alpha).
             use_delaunay_triangulation(use_DT));
  }
  else {
    int weight_index = ui_widget.weight_combo_box->currentIndex();

    bool success;
    if(weight_index == 0) {
      success = std::get<0>(CGAL::Polygon_mesh_processing::triangulate_refine_and_fair_hole(poly, it,
              CGAL::parameters::
              face_output_iterator(std::back_inserter(patch)).
              weight_calculator(CGAL::Weights::Uniform_weight<Face_graph>()).
              density_control_factor(alpha).
              fairing_continuity(continuity).
              use_delaunay_triangulation(use_DT)));
    }
    else {
<<<<<<< HEAD
      auto pmap = get_property_map(CGAL::vertex_point, poly);
      success = std::get<0>(CGAL::Polygon_mesh_processing::triangulate_refine_and_fair_hole(poly, it,
              CGAL::parameters::
              face_output_iterator(std::back_inserter(patch)).
              weight_calculator(CGAL::Weights::Secure_cotangent_weight_with_voronoi_area<Face_graph, decltype(pmap)>(poly, pmap)).
              density_control_factor(alpha).
              fairing_continuity(continuity).
              use_delaunay_triangulation(use_DT)));
=======
      auto vpm = get_property_map(CGAL::vertex_point, poly);
      auto weight_calc = CGAL::Weights::Secure_cotangent_weight_with_voronoi_area<Face_graph, decltype(vpm), EPICK>(poly, vpm, EPICK());

      success = std::get<0>(CGAL::Polygon_mesh_processing::triangulate_refine_and_fair_hole(poly,
              it, std::back_inserter(patch), CGAL::Emptyset_iterator(),
              CGAL::parameters::weight_calculator(weight_calc).
                                density_control_factor(alpha).
                                fairing_continuity(continuity).
                                use_delaunay_triangulation(use_DT)));
>>>>>>> 96a63dc9
    }

    if(!success) { print_message("Error: fairing is not successful, only triangulation and refinement are applied!"); }
  }
  print_message(QString("Took %1 sec.").arg(timer.time()));

  if(patch.empty()) {
    print_message(tr("Warning: generating patch is not successful! %1")
      .arg(use_DT ? "Please try without 'Use 3D Delaunay Triangulation'!" : ""));
    return false;
  }

  // Self intersection test
  if(ui_widget.Skip_self_intersection_check_box->checkState() == Qt::Checked) {
    timer.reset();

    typedef std::vector<std::pair<fg_face_descriptor, fg_face_descriptor> > Intersected_facets;
    Intersected_facets intersected_facets;
    CGAL::Polygon_mesh_processing::self_intersections(poly,
      std::back_inserter(intersected_facets),
      CGAL::parameters::vertex_point_map(get(CGAL::vertex_point, poly)));

    print_message(QString("Self intersecting test: finding intersecting triangles in %1 sec.").arg(timer.time()));
    timer.reset();
    // this part might need speed-up
    bool intersected = false;
    for(Intersected_facets::iterator it = intersected_facets.begin();
      it != intersected_facets.end() && !intersected; ++it) {
      for(std::vector<fg_face_descriptor>::iterator it_patch = patch.begin();
        it_patch != patch.end() && !intersected; ++it_patch) {
        if(it->first == (*it_patch) || it->second == (*it_patch)) {
          intersected = true;
        }
      }
    }
    print_message(QString("Self intersecting test: iterate on patch in %1 sec.").arg(timer.time()));
    if(intersected) {
      for(std::vector<fg_face_descriptor>::iterator it = patch.begin(); it != patch.end(); ++it) {
        CGAL::Euler::remove_face(halfedge(*it, poly), poly);
      }
      print_message("Self intersecting patch is generated, and it is removed.");
      return false;
    }
    else { print_message("No Self intersection found, patch is valid."); }
  }
  // save facets for accept-reject
  new_facets.insert(new_facets.end(), patch.begin(), patch.end());
  return true;
}

// fills selected holes on active Scene_hole_visualizer
void Polyhedron_demo_hole_filling_plugin::on_Fill_from_selection_button() {
  // get selection item
  Scene_polyhedron_selection_item* edge_selection = getSelectedItem<Scene_polyhedron_selection_item>();
  if(!edge_selection ||
     edge_selection->selected_edges.empty())
  {
    print_message("No edge selection found in the current item selection.");
    return;
  }
  Face_graph *poly = edge_selection->polyhedron();
  QVector<fg_vertex_descriptor> vertices;
  std::vector<Point_3> points;
  bool use_DT = ui_widget.Use_delaunay_triangulation_check_box->isChecked();
  normalize_border(*poly);

  // fill hole
  std::unordered_set<fg_halfedge_descriptor> buffer;
  //check if all selected edges are boder
  //to do check that the seection is closed
  for(fg_edge_descriptor ed : edge_selection->selected_edges)
  {
    fg_halfedge_descriptor h(halfedge(ed, *poly));
    if(! is_border(h,*poly))
    {
      h = opposite(h,*poly);
      if(! is_border(h,*poly))
      {
        print_message("A selected_border is not a border edge. Cannot fill something that is not a hole.");
        return;
      }
    }
    buffer.insert(h);
  }
  //fill the points
    //order edges
  QVector<fg_halfedge_descriptor> b_edges;
  fg_halfedge_descriptor c_e = *buffer.begin();
  b_edges.reserve(static_cast<int>(buffer.size()));
  b_edges.push_back(c_e);
  buffer.erase(c_e);
  while(!buffer.empty())
  {
    bool found = false;
    for(fg_halfedge_descriptor h : buffer)
    {
      //if h and c_e share a point
      if(target(h, *poly) == target(c_e,*poly) ||
         target(h, *poly) == target(opposite(c_e,*poly), *poly) ||
         target(opposite(h, *poly), *poly) == target(c_e,*poly) ||
         target(opposite(h, *poly),*poly) == target(opposite(c_e,*poly),*poly))
     {
       c_e = h;
       b_edges.push_back(c_e);
       buffer.erase(c_e);
       found = true;
     }
    }
    if(!found)
    {
      print_message("The selection is not valid. The edges must form a closed unique loop.");
      return;
    }
  }

  //fill points
  //  if the point shared with the next edge is already added, add the other one.
  //  else add the shared point.
  for(int i=0; i<b_edges.size()-1; ++i)
  {
    fg_vertex_descriptor shared_vertex;
    fg_vertex_descriptor other_vertex;
    if(target(b_edges[i], *poly) == target(b_edges[i+1], *poly) ||
       target(b_edges[i], *poly) == target(opposite(b_edges[i+1], *poly), *poly)
       )
    {
      shared_vertex = target(b_edges[i], *poly);
      other_vertex = target(opposite(b_edges[i],*poly), *poly);
    }
    else
    {
      shared_vertex = target(opposite(b_edges[i],*poly), *poly);
      other_vertex = target(b_edges[i], *poly);
    }
    if(!vertices.contains(shared_vertex))
      vertices.push_back(shared_vertex);
    else
      vertices.push_back(other_vertex);
  }
  //close the loop
  if(!vertices.contains(target(b_edges.back(), *poly)))
    vertices.push_back(target(b_edges.back(), *poly));
  else
    vertices.push_back(target(opposite(b_edges.back(),*poly), *poly));

  boost::property_map<Face_graph,CGAL::vertex_point_t>::type vpm = get(CGAL::vertex_point,*poly);
  Q_FOREACH(fg_vertex_descriptor vh, vertices)
  {
    points.push_back(get(vpm,vh));
  }

  std::vector<CGAL::Triple<int, int, int> > patch;
  CGAL::Polygon_mesh_processing::triangulate_hole_polyline(points,
                                                           std::back_inserter(patch),
                                                           CGAL::parameters::use_delaunay_triangulation(use_DT));
  if(patch.size()<3)
    print_message("There is not enough points. Please try again.");
  for(std::size_t i=0; i<patch.size(); ++i)
  {
    CGAL::Triple<int, int, int> indices = patch[i];
    std::vector<fg_vertex_descriptor> face;
    face.push_back(vertices[indices.first]);
    face.push_back(vertices[indices.second]);
    face.push_back(vertices[indices.third]);
    fg_face_descriptor new_fh = CGAL::Euler::add_face(face, *poly);
   if(new_fh  == boost::graph_traits<FaceGraph>::null_face())
   {
     new_fh = CGAL::Euler::add_face(std::vector<fg_vertex_descriptor>(face.rbegin(), face.rend()), *poly);
     if( new_fh == boost::graph_traits<FaceGraph>::null_face())
       print_message("The facet could not be added. Please try again.");
   }
   new_facets.push_back(new_fh);
  }
  if(!new_facets.empty())
  {
    last_active_item = edge_selection->polyhedron_item();
    accept_reject_toggle(true);
  }
  edge_selection->polyhedron_item()->resetColors();
  edge_selection->polyhedron_item()->invalidateOpenGLBuffers();
  edge_selection->polyhedron_item()->itemChanged();
}

void Polyhedron_demo_hole_filling_plugin::hole_filling_polyline_action() {
  Scene_polylines_item* polylines_item = qobject_cast<Scene_polylines_item*>(scene->item(scene->mainSelectionIndex()));
  if(!polylines_item) {
    print_message("Error: there is no selected polyline item!");
    return;
  }

  bool also_refine;
  const double density_control_factor =
    QInputDialog::getDouble(mw, tr("Density Control Factor"),
    tr("Density Control Factor (Cancel for not Refine): "), 1.41, 0.0, 100.0, 2, &also_refine);

  bool use_DT =
    QMessageBox::Yes == QMessageBox::question(
    nullptr, "Use Delaunay Triangulation", "Use Delaunay Triangulation ?", QMessageBox::Yes|QMessageBox::No);

  QApplication::setOverrideCursor(Qt::WaitCursor);
  QApplication::processEvents();
  std::size_t counter = 0;
  for(Scene_polylines_item::Polylines_container::iterator it = polylines_item->polylines.begin();
    it != polylines_item->polylines.end(); ++it, ++counter)
  {
    if(it->front() != it->back()) { //not closed, skip it
      print_message("Warning: skipping not closed polyline!");
      continue;
    }
    if(it->size() < 4) { // no triangle, skip it (needs at least 3 + 1 repeat)
      print_message("Warning: skipping polyline which has fewer than 4 points!");
      continue;
    }

    CGAL::Timer timer; timer.start();
    std::vector<Face> patch;
    CGAL::Polygon_mesh_processing::triangulate_hole_polyline(*it,
      std::back_inserter(patch),
      CGAL::parameters::use_delaunay_triangulation(use_DT));
    print_message(QString("Triangulated in %1 sec.").arg(timer.time()));

    if(patch.empty()) {
      if(use_DT){
        print_message("Warning: generating patch is not successful, please try it without 'Delaunay Triangulation'!");
        continue;
      }
      else{
        print_message("Warning: generating patch is not successful, skipping.");
        continue;
      }
    }
    SMesh* poly = new SMesh;
    std::vector<Point_3> ps(it->begin(), it->end());
    ps.pop_back();
    CGAL::Polygon_mesh_processing::polygon_soup_to_polygon_mesh(ps,
                                                                patch,
                                                                *poly);

    if(also_refine) {
      timer.reset();
      CGAL::Polygon_mesh_processing::refine(*poly, faces(*poly),
                                            Nop_out(), Nop_out(),
                                            CGAL::parameters::density_control_factor(density_control_factor));
      print_message(QString("Refined in %1 sec.").arg(timer.time()));
    }

    Scene_surface_mesh_item* poly_item = new Scene_surface_mesh_item(poly);
    poly_item->setName(tr("%1-filled-%2").arg(polylines_item->name()).arg(counter));
    poly_item->setRenderingMode(FlatPlusEdges);
    scene->setSelectedItem(scene->addItem(poly_item));
  }
  QApplication::restoreOverrideCursor();
}

// Q_EXPORT_PLUGIN2(Polyhedron_demo_hole_filling_plugin, Polyhedron_demo_hole_filling_plugin)

#include "Hole_filling_plugin.moc"<|MERGE_RESOLUTION|>--- conflicted
+++ resolved
@@ -727,26 +727,16 @@
               use_delaunay_triangulation(use_DT)));
     }
     else {
-<<<<<<< HEAD
-      auto pmap = get_property_map(CGAL::vertex_point, poly);
-      success = std::get<0>(CGAL::Polygon_mesh_processing::triangulate_refine_and_fair_hole(poly, it,
-              CGAL::parameters::
-              face_output_iterator(std::back_inserter(patch)).
-              weight_calculator(CGAL::Weights::Secure_cotangent_weight_with_voronoi_area<Face_graph, decltype(pmap)>(poly, pmap)).
-              density_control_factor(alpha).
-              fairing_continuity(continuity).
-              use_delaunay_triangulation(use_DT)));
-=======
       auto vpm = get_property_map(CGAL::vertex_point, poly);
       auto weight_calc = CGAL::Weights::Secure_cotangent_weight_with_voronoi_area<Face_graph, decltype(vpm), EPICK>(poly, vpm, EPICK());
 
       success = std::get<0>(CGAL::Polygon_mesh_processing::triangulate_refine_and_fair_hole(poly,
               it, std::back_inserter(patch), CGAL::Emptyset_iterator(),
-              CGAL::parameters::weight_calculator(weight_calc).
+              CGAL::parameters::face_output_iterator(std::back_inserter(patch)).
+                                weight_calculator(weight_calc).
                                 density_control_factor(alpha).
                                 fairing_continuity(continuity).
                                 use_delaunay_triangulation(use_DT)));
->>>>>>> 96a63dc9
     }
 
     if(!success) { print_message("Error: fairing is not successful, only triangulation and refinement are applied!"); }
