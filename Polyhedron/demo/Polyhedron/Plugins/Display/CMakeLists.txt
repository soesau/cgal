include(polyhedron_demo_macros)
if(TARGET CGAL::Eigen_support)
<<<<<<< HEAD
  qt5_wrap_ui(display_propertyUI_FILES Display_property.ui)
  polyhedron_demo_plugin(display_property_plugin Display_property_plugin
                         ${display_propertyUI_FILES})
  target_link_libraries(
    display_property_plugin
    PUBLIC scene_surface_mesh_item scene_points_with_normal_item
           scene_color_ramp CGAL::Eigen_support)
=======
  qt5_wrap_ui( display_propertyUI_FILES Display_property.ui )
  polyhedron_demo_plugin(display_property_plugin Display_property_plugin ${display_propertyUI_FILES} KEYWORDS Viewer)
  target_link_libraries(display_property_plugin PUBLIC scene_surface_mesh_item scene_points_with_normal_item scene_color_ramp CGAL::Eigen_support)
>>>>>>> b4a53604
endif()<|MERGE_RESOLUTION|>--- conflicted
+++ resolved
@@ -1,16 +1,11 @@
 include(polyhedron_demo_macros)
 if(TARGET CGAL::Eigen_support)
-<<<<<<< HEAD
-  qt5_wrap_ui(display_propertyUI_FILES Display_property.ui)
-  polyhedron_demo_plugin(display_property_plugin Display_property_plugin
-                         ${display_propertyUI_FILES})
-  target_link_libraries(
-    display_property_plugin
-    PUBLIC scene_surface_mesh_item scene_points_with_normal_item
-           scene_color_ramp CGAL::Eigen_support)
-=======
   qt5_wrap_ui( display_propertyUI_FILES Display_property.ui )
   polyhedron_demo_plugin(display_property_plugin Display_property_plugin ${display_propertyUI_FILES} KEYWORDS Viewer)
-  target_link_libraries(display_property_plugin PUBLIC scene_surface_mesh_item scene_points_with_normal_item scene_color_ramp CGAL::Eigen_support)
->>>>>>> b4a53604
+  target_link_libraries(display_property_plugin
+    PUBLIC
+    scene_surface_mesh_item
+    scene_points_with_normal_item
+    scene_color_ramp
+    CGAL::Eigen_support)
 endif()