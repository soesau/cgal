<?xml version="1.0" encoding="UTF-8"?>
<ui version="4.0">
 <class>DisplayPropertyWidget</class>
 <widget class="QDockWidget" name="DisplayPropertyWidget">
  <property name="enabled">
   <bool>false</bool>
  </property>
  <property name="geometry">
   <rect>
    <x>0</x>
    <y>0</y>
    <width>514</width>
    <height>695</height>
   </rect>
  </property>
  <property name="minimumSize">
   <size>
    <width>514</width>
    <height>695</height>
   </size>
  </property>
  <property name="windowTitle">
   <string>Property Display</string>
  </property>
  <widget class="QWidget" name="dockWidgetContents">
   <layout class="QGridLayout" name="gridLayout_3">
    <item row="9" column="0" colspan="2">
     <widget class="QPushButton" name="colorizeButton">
      <property name="font">
       <font>
        <family>Cantarell</family>
        <bold>true</bold>
       </font>
      </property>
      <property name="text">
       <string>Color Item</string>
      </property>
     </widget>
    </item>
    <item row="0" column="0" colspan="2">
     <widget class="QGroupBox" name="propertyGroup">
      <property name="title">
       <string>Property</string>
      </property>
      <layout class="QVBoxLayout" name="verticalLayout_2">
       <property name="leftMargin">
        <number>6</number>
       </property>
       <property name="topMargin">
        <number>6</number>
       </property>
       <property name="rightMargin">
        <number>6</number>
       </property>
       <property name="bottomMargin">
        <number>6</number>
       </property>
       <item>
        <widget class="QComboBox" name="propertyBox">
         <property name="sizeAdjustPolicy">
          <enum>QComboBox::AdjustToContents</enum>
         </property>
         <item>
          <property name="text">
           <string>Smallest Angle Per Face</string>
          </property>
         </item>
         <item>
          <property name="text">
           <string>Scaled Jacobian</string>
          </property>
         </item>
         <item>
          <property name="text">
           <string>Heat Intensity</string>
          </property>
         </item>
         <item>
          <property name="text">
           <string>Heat Intensity (Intrinsic Delaunay)</string>
          </property>
         </item>
        </widget>
       </item>
      </layout>
     </widget>
    </item>
    <item row="1" column="0">
     <layout class="QGridLayout" name="ColoringGroup" columnstretch="50,50">
      <item row="0" column="0">
       <spacer name="verticalSpacer">
        <property name="orientation">
         <enum>Qt::Vertical</enum>
        </property>
        <property name="sizeHint" stdset="0">
         <size>
          <width>20</width>
          <height>40</height>
         </size>
        </property>
       </spacer>
      </item>
      <item row="1" column="0">
       <widget class="QGroupBox" name="coloringChoiceGroup">
        <property name="title">
         <string>Color Visualization</string>
        </property>
        <layout class="QGridLayout" name="gridLayout_2" columnstretch="50,50">
         <property name="leftMargin">
          <number>0</number>
         </property>
         <property name="topMargin">
          <number>0</number>
         </property>
         <property name="rightMargin">
          <number>0</number>
         </property>
         <property name="bottomMargin">
          <number>0</number>
         </property>
         <item row="8" column="0">
          <widget class="QRadioButton" name="randomColorsRadioButton">
           <property name="text">
            <string>Random colors</string>
           </property>
          </widget>
         </item>
         <item row="3" column="1">
          <widget class="QPushButton" name="minColorButton">
           <property name="styleSheet">
            <string notr="true"/>
           </property>
           <property name="text">
            <string/>
           </property>
          </widget>
         </item>
         <item row="9" column="0">
          <widget class="QLabel" name="initColorLabel">
           <property name="text">
            <string>First color</string>
           </property>
          </widget>
         </item>
         <item row="5" column="0">
          <widget class="QLabel" name="maxColorLabel">
           <property name="text">
            <string>Max color</string>
           </property>
          </widget>
         </item>
         <item row="2" column="0" colspan="2">
          <widget class="QRadioButton" name="colorRampRadioButton">
           <property name="text">
            <string>Color Ramp</string>
           </property>
           <property name="checked">
            <bool>true</bool>
           </property>
          </widget>
         </item>
         <item row="9" column="1">
          <widget class="QPushButton" name="initColorButton">
           <property name="text">
            <string/>
           </property>
          </widget>
         </item>
         <item row="5" column="1">
          <widget class="QPushButton" name="maxColorButton">
           <property name="text">
            <string/>
           </property>
          </widget>
         </item>
         <item row="3" column="0">
          <widget class="QLabel" name="minColorLabel">
           <property name="text">
            <string>Min color</string>
           </property>
          </widget>
         </item>
        </layout>
       </widget>
      </item>
      <item row="2" column="0">
       <spacer name="verticalSpacer_4">
        <property name="orientation">
         <enum>Qt::Vertical</enum>
        </property>
        <property name="sizeHint" stdset="0">
         <size>
          <width>20</width>
          <height>40</height>
         </size>
        </property>
       </spacer>
      </item>
      <item row="0" column="1" rowspan="3">
       <widget class="QScrollArea" name="scrollArea">
        <property name="widgetResizable">
         <bool>true</bool>
        </property>
        <widget class="QWidget" name="scrollAreaWidgetContents">
         <property name="geometry">
          <rect>
           <x>0</x>
           <y>0</y>
           <width>236</width>
           <height>397</height>
          </rect>
         </property>
         <layout class="QGridLayout" name="gridLayout_5">
          <item row="0" column="0" alignment="Qt::AlignHCenter">
           <widget class="QLabel" name="legendLabel">
            <property name="text">
             <string>RAMP DISPLAYING</string>
            </property>
           </widget>
          </item>
         </layout>
        </widget>
       </widget>
      </item>
<<<<<<< HEAD
      <item>
       <layout class="QGridLayout" name="gridLayout">
        <item row="4" column="0">
         <widget class="QLabel" name="label_3">
          <property name="text">
           <string/>
          </property>
         </widget>
        </item>
        <item row="3" column="0">
         <widget class="QLabel" name="label_2">
          <property name="text">
           <string/>
          </property>
         </widget>
        </item>
        <item row="4" column="1">
         <widget class="QPushButton" name="colorizeButton">
          <property name="text">
           <string>Colorize</string>
          </property>
         </widget>
        </item>
        <item row="2" column="1">
         <widget class="QTabWidget" name="colorChoiceWidget">
          <property name="currentIndex">
           <number>0</number>
          </property>
          <widget class="QWidget" name="ramp_tab">
           <attribute name="title">
            <string>Ramp</string>
           </attribute>
           <layout class="QVBoxLayout" name="verticalLayout_5">
            <item>
             <widget class="QGroupBox" name="groupBox_2">
              <property name="title">
               <string>Ramp Colors</string>
              </property>
              <layout class="QHBoxLayout" name="horizontalLayout_4">
               <item>
                <widget class="QPushButton" name="minColorButton">
                 <property name="text">
                  <string>Min</string>
                 </property>
                </widget>
               </item>
               <item>
                <widget class="QPushButton" name="maxColorButton">
                 <property name="text">
                  <string>Max</string>
                 </property>
                </widget>
               </item>
              </layout>
             </widget>
            </item>
           </layout>
          </widget>
          <widget class="QWidget" name="map_tab">
           <attribute name="title">
            <string>Map</string>
           </attribute>
           <layout class="QVBoxLayout" name="verticalLayout_6">
            <item>
             <widget class="QPushButton" name="initColorButton">
              <property name="text">
               <string>Initial Color...</string>
              </property>
             </widget>
            </item>
           </layout>
          </widget>
         </widget>
        </item>
        <item row="6" column="1">
         <widget class="QPushButton" name="sourcePointsButton">
          <property name="text">
           <string>Select Source Points</string>
          </property>
          <property name="checkable">
           <bool>true</bool>
          </property>
         </widget>
        </item>
        <item row="3" column="1">
         <widget class="QGroupBox" name="groupBox_3">
          <property name="title">
           <string>Zoom </string>
          </property>
          <layout class="QHBoxLayout" name="horizontalLayout_5">
           <item>
            <widget class="QPushButton" name="zoomToMinButton">
             <property name="text">
              <string>Zoom to min</string>
             </property>
            </widget>
           </item>
           <item>
            <widget class="QPushButton" name="zoomToMaxButton">
             <property name="text">
              <string>Zoom to max</string>
             </property>
            </widget>
           </item>
          </layout>
         </widget>
        </item>
        <item row="1" column="1">
         <widget class="QGroupBox" name="groupBox">
          <property name="title">
           <string>Ramp Extrema</string>
          </property>
          <layout class="QHBoxLayout" name="horizontalLayout_2">
           <item>
            <widget class="DoubleEdit" name="minBox">
             <property name="text">
              <string>0.00</string>
             </property>
            </widget>
           </item>
           <item>
            <widget class="DoubleEdit" name="maxBox">
             <property name="text">
              <string>2.00</string>
             </property>
            </widget>
           </item>
          </layout>
         </widget>
        </item>
        <item row="7" column="1">
         <widget class="QPushButton" name="deleteButton">
          <property name="enabled">
           <bool>false</bool>
          </property>
          <property name="text">
           <string>Delete Group</string>
          </property>
         </widget>
        </item>
        <item row="8" column="1">
         <widget class="QSlider" name="expandingRadiusSlider">
          <property name="minimum">
           <float>0</float>
          </property>
          <property name="maximum">
           <float>100</float>
          </property>
          <property name="tracking">
           <bool>true</bool>
          </property>
          <property name="orientation">
           <enum>Qt::Horizontal</enum>
          </property>
          <property name="tickPosition">
           <enum>QSlider::TicksAbove</enum>
          </property>
         </widget>
        </item>
        <item row="9" column="1">
            <widget class="QLabel" name="expandingRadiusLabel">
             <property name="text">
                <string>Expanding Radius: 0</string>
             </property>
            </widget>
        </item>
       </layout>
      </item>
=======
>>>>>>> 5a962eb1
     </layout>
    </item>
    <item row="11" column="0">
     <widget class="QGroupBox" name="extremeValuesGroup">
      <property name="enabled">
       <bool>false</bool>
      </property>
      <property name="title">
       <string>Extreme Values</string>
      </property>
      <layout class="QGridLayout" name="gridLayout">
       <item row="0" column="0">
        <widget class="QLabel" name="extremeValuesMinLabel">
         <property name="text">
          <string>Min Value</string>
         </property>
        </widget>
       </item>
       <item row="2" column="0">
        <widget class="QLabel" name="extremeValuesMaxLabel">
         <property name="text">
          <string>Max Value</string>
         </property>
        </widget>
       </item>
       <item row="2" column="1">
        <widget class="DoubleEdit" name="maxBox">
         <property name="text">
          <string>2.00</string>
         </property>
         <property name="readOnly">
          <bool>true</bool>
         </property>
        </widget>
       </item>
       <item row="2" column="2">
        <widget class="QPushButton" name="zoomToMaxButton">
         <property name="text">
          <string>Zoom to max value</string>
         </property>
        </widget>
       </item>
       <item row="0" column="2">
        <widget class="QPushButton" name="zoomToMinButton">
         <property name="text">
          <string>Zoom to min value</string>
         </property>
        </widget>
       </item>
       <item row="0" column="1">
        <widget class="DoubleEdit" name="minBox">
         <property name="text">
          <string>0.00</string>
         </property>
         <property name="frame">
          <bool>true</bool>
         </property>
         <property name="readOnly">
          <bool>true</bool>
         </property>
        </widget>
       </item>
      </layout>
     </widget>
    </item>
   </layout>
  </widget>
 </widget>
 <customwidgets>
  <customwidget>
   <class>DoubleEdit</class>
   <extends>QLineEdit</extends>
   <header>CGAL_double_edit.h</header>
  </customwidget>
 </customwidgets>
 <resources/>
 <connections/>
</ui><|MERGE_RESOLUTION|>--- conflicted
+++ resolved
@@ -222,177 +222,6 @@
         </widget>
        </widget>
       </item>
-<<<<<<< HEAD
-      <item>
-       <layout class="QGridLayout" name="gridLayout">
-        <item row="4" column="0">
-         <widget class="QLabel" name="label_3">
-          <property name="text">
-           <string/>
-          </property>
-         </widget>
-        </item>
-        <item row="3" column="0">
-         <widget class="QLabel" name="label_2">
-          <property name="text">
-           <string/>
-          </property>
-         </widget>
-        </item>
-        <item row="4" column="1">
-         <widget class="QPushButton" name="colorizeButton">
-          <property name="text">
-           <string>Colorize</string>
-          </property>
-         </widget>
-        </item>
-        <item row="2" column="1">
-         <widget class="QTabWidget" name="colorChoiceWidget">
-          <property name="currentIndex">
-           <number>0</number>
-          </property>
-          <widget class="QWidget" name="ramp_tab">
-           <attribute name="title">
-            <string>Ramp</string>
-           </attribute>
-           <layout class="QVBoxLayout" name="verticalLayout_5">
-            <item>
-             <widget class="QGroupBox" name="groupBox_2">
-              <property name="title">
-               <string>Ramp Colors</string>
-              </property>
-              <layout class="QHBoxLayout" name="horizontalLayout_4">
-               <item>
-                <widget class="QPushButton" name="minColorButton">
-                 <property name="text">
-                  <string>Min</string>
-                 </property>
-                </widget>
-               </item>
-               <item>
-                <widget class="QPushButton" name="maxColorButton">
-                 <property name="text">
-                  <string>Max</string>
-                 </property>
-                </widget>
-               </item>
-              </layout>
-             </widget>
-            </item>
-           </layout>
-          </widget>
-          <widget class="QWidget" name="map_tab">
-           <attribute name="title">
-            <string>Map</string>
-           </attribute>
-           <layout class="QVBoxLayout" name="verticalLayout_6">
-            <item>
-             <widget class="QPushButton" name="initColorButton">
-              <property name="text">
-               <string>Initial Color...</string>
-              </property>
-             </widget>
-            </item>
-           </layout>
-          </widget>
-         </widget>
-        </item>
-        <item row="6" column="1">
-         <widget class="QPushButton" name="sourcePointsButton">
-          <property name="text">
-           <string>Select Source Points</string>
-          </property>
-          <property name="checkable">
-           <bool>true</bool>
-          </property>
-         </widget>
-        </item>
-        <item row="3" column="1">
-         <widget class="QGroupBox" name="groupBox_3">
-          <property name="title">
-           <string>Zoom </string>
-          </property>
-          <layout class="QHBoxLayout" name="horizontalLayout_5">
-           <item>
-            <widget class="QPushButton" name="zoomToMinButton">
-             <property name="text">
-              <string>Zoom to min</string>
-             </property>
-            </widget>
-           </item>
-           <item>
-            <widget class="QPushButton" name="zoomToMaxButton">
-             <property name="text">
-              <string>Zoom to max</string>
-             </property>
-            </widget>
-           </item>
-          </layout>
-         </widget>
-        </item>
-        <item row="1" column="1">
-         <widget class="QGroupBox" name="groupBox">
-          <property name="title">
-           <string>Ramp Extrema</string>
-          </property>
-          <layout class="QHBoxLayout" name="horizontalLayout_2">
-           <item>
-            <widget class="DoubleEdit" name="minBox">
-             <property name="text">
-              <string>0.00</string>
-             </property>
-            </widget>
-           </item>
-           <item>
-            <widget class="DoubleEdit" name="maxBox">
-             <property name="text">
-              <string>2.00</string>
-             </property>
-            </widget>
-           </item>
-          </layout>
-         </widget>
-        </item>
-        <item row="7" column="1">
-         <widget class="QPushButton" name="deleteButton">
-          <property name="enabled">
-           <bool>false</bool>
-          </property>
-          <property name="text">
-           <string>Delete Group</string>
-          </property>
-         </widget>
-        </item>
-        <item row="8" column="1">
-         <widget class="QSlider" name="expandingRadiusSlider">
-          <property name="minimum">
-           <float>0</float>
-          </property>
-          <property name="maximum">
-           <float>100</float>
-          </property>
-          <property name="tracking">
-           <bool>true</bool>
-          </property>
-          <property name="orientation">
-           <enum>Qt::Horizontal</enum>
-          </property>
-          <property name="tickPosition">
-           <enum>QSlider::TicksAbove</enum>
-          </property>
-         </widget>
-        </item>
-        <item row="9" column="1">
-            <widget class="QLabel" name="expandingRadiusLabel">
-             <property name="text">
-                <string>Expanding Radius: 0</string>
-             </property>
-            </widget>
-        </item>
-       </layout>
-      </item>
-=======
->>>>>>> 5a962eb1
      </layout>
     </item>
     <item row="11" column="0">
