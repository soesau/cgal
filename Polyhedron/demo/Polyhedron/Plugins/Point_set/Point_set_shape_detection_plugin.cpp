#include "config.h"
#include "Scene_points_with_normal_item.h"
#include "Scene_polygon_soup_item.h"
#include "Scene_polyhedron_item.h"
#include <CGAL/Three/Scene_group_item.h>

#include <CGAL/Three/Polyhedron_demo_plugin_helper.h>
#include <CGAL/Three/Polyhedron_demo_plugin_interface.h>

#include <CGAL/Random.h>

#include <CGAL/Shape_detection_3.h>
#include <CGAL/regularize_planes.h>
#include <CGAL/Delaunay_triangulation_2.h>
#include <CGAL/Alpha_shape_2.h>

#include <QObject>
#include <QAction>
#include <QMainWindow>
#include <QApplication>
#include <QtPlugin>
#include <QMessageBox>

#include <boost/foreach.hpp>

#include "ui_Point_set_shape_detection_plugin.h"

typedef CGAL::Exact_predicates_inexact_constructions_kernel Epic_kernel;
typedef Epic_kernel::Point_3 Point;
//typedef CGAL::Point_with_normal_3<Epic_kernel> Point_with_normal;
//typedef std::vector<Point_with_normal> Point_list;
//typedef CGAL::Identity_property_map<Point_with_normal> PointPMap;
//typedef CGAL::Normal_of_point_with_normal_pmap<Epic_kernel> NormalPMap;
using namespace CGAL::Three;
class Polyhedron_demo_point_set_shape_detection_plugin :
  public QObject,
  public Polyhedron_demo_plugin_helper
{
  Q_OBJECT
    Q_INTERFACES(CGAL::Three::Polyhedron_demo_plugin_interface)
    Q_PLUGIN_METADATA(IID "com.geometryfactory.PolyhedronDemo.PluginInterface/1.0")
    QAction* actionDetect;

  typedef CGAL::Identity_property_map<Point_set::Point_with_normal> PointPMap;
  typedef CGAL::Normal_of_point_with_normal_pmap<Point_set::Geom_traits> NormalPMap;

  typedef CGAL::Shape_detection_3::Efficient_RANSAC_traits<Epic_kernel, Point_set, PointPMap, NormalPMap> Traits;
  typedef CGAL::Shape_detection_3::Efficient_RANSAC<Traits> Shape_detection;
  
public:
  void init(QMainWindow* mainWindow, CGAL::Three::Scene_interface* scene_interface, Messages_interface*) {
    scene = scene_interface;
    actionDetect = new QAction(tr("Point Set Shape Detection"), mainWindow);
    actionDetect->setObjectName("actionDetect");
    autoConnectActions();
  }

  bool applicable(QAction*) const {
    Scene_points_with_normal_item* item =
      qobject_cast<Scene_points_with_normal_item*>(scene->item(scene->mainSelectionIndex()));
    if (item && item->has_normals())
      return true;
    return false;
  }

  QList<QAction*> actions() const {
    return QList<QAction*>() << actionDetect;
  }

  public Q_SLOTS:
    void on_actionDetect_triggered();

private:

  typedef Kernel::Plane_3 Plane_3;
  
  void build_alpha_shape (Point_set& points, boost::shared_ptr<CGAL::Shape_detection_3::Plane<Traits> > plane,
                          Scene_polyhedron_item* item, double epsilon);

}; // end Polyhedron_demo_point_set_shape_detection_plugin

class Point_set_demo_point_set_shape_detection_dialog : public QDialog, private Ui::PointSetShapeDetectionDialog
{
  Q_OBJECT
public:
  Point_set_demo_point_set_shape_detection_dialog(QWidget * /*parent*/ = 0)
  {
    setupUi(this);
  }

  //QString shapeDetectionMethod() const { return m_shapeDetectionMethod->currentText(); }
  double cluster_epsilon() const { return m_cluster_epsilon_field->value(); }
  double epsilon() const { return m_epsilon_field->value(); }
  unsigned int min_points() const { return m_min_pts_field->value(); }
  double normal_tolerance() const { return m_normal_tolerance_field->value(); }
  double search_probability() const { return m_probability_field->value(); }
  double gridCellSize() const { return 1.0; }
  bool detect_plane() const { return planeCB->isChecked(); } 
  bool detect_sphere() const { return sphereCB->isChecked(); } 
  bool detect_cylinder() const { return cylinderCB->isChecked(); } 
  bool detect_torus() const { return torusCB->isChecked(); } 
  bool detect_cone() const { return coneCB->isChecked(); }
  bool generate_alpha() const { return m_generate_alpha->isChecked(); }
  bool generate_subset() const { return !(m_do_not_generate_subset->isChecked()); }
  bool regularize() const { return m_regularize->isChecked(); }
};

void Polyhedron_demo_point_set_shape_detection_plugin::on_actionDetect_triggered() {

  CGAL::Random rand(time(0));
  const CGAL::Three::Scene_interface::Item_id index = scene->mainSelectionIndex();

  Scene_points_with_normal_item* item =
    qobject_cast<Scene_points_with_normal_item*>(scene->item(index));

  Scene_points_with_normal_item::Bbox bb = item->bbox();
 
  double diam = CGAL::sqrt((bb.xmax()-bb.xmin())*(bb.xmax()-bb.xmin()) + (bb.ymax()-bb.ymin())*(bb.ymax()-bb.ymin()) + (bb.zmax()-bb.zmin())*(bb.zmax()-bb.zmin()));

  if(item)
  {
    // Gets point set
    Point_set* points = item->point_set();

    if(points == NULL)
      return;

    //Epic_kernel::FT diag = sqrt(((points->bounding_box().max)() - (points->bounding_box().min)()).squared_length());

    // Gets options
    Point_set_demo_point_set_shape_detection_dialog dialog;
    if(!dialog.exec())
      return;

    QApplication::setOverrideCursor(Qt::WaitCursor);

<<<<<<< HEAD
    
=======
    typedef Point_set::Point_pmap PointPMap;
    typedef Point_set::Normal_pmap NormalPMap;

    typedef CGAL::Shape_detection_3::Efficient_RANSAC_traits<Epic_kernel, Point_set, PointPMap, NormalPMap> Traits;
    typedef CGAL::Shape_detection_3::Efficient_RANSAC<Traits> Shape_detection;

>>>>>>> 6c40d000
    Shape_detection shape_detection;
    shape_detection.set_input(*points, points->point_pmap(), points->normal_pmap());

    std::vector<Scene_group_item *> groups;
    groups.resize(5);
    // Shapes to be searched for are registered by using the template Shape_factory
    if(dialog.detect_plane()){
      groups[0] = new Scene_group_item("Planes");
      shape_detection.add_shape_factory<CGAL::Shape_detection_3::Plane<Traits> >();
    }
    if(dialog.detect_cylinder()){
      groups[1] = new Scene_group_item("Cylinders");
      shape_detection.add_shape_factory<CGAL::Shape_detection_3::Cylinder<Traits> >();
    }
    if(dialog.detect_torus()){
      groups[2] = new Scene_group_item("Torus");
      shape_detection.add_shape_factory< CGAL::Shape_detection_3::Torus<Traits> >();
    }
    if(dialog.detect_cone()){
      groups[3] = new Scene_group_item("Cones");
      shape_detection.add_shape_factory< CGAL::Shape_detection_3::Cone<Traits> >();
    }
    if(dialog.detect_sphere()){
      groups[4] = new Scene_group_item("Spheres");
      shape_detection.add_shape_factory< CGAL::Shape_detection_3::Sphere<Traits> >();
    }

    // Parameterization of the shape detection using the Parameters structure.
    Shape_detection::Parameters op;
    op.probability = dialog.search_probability();       // probability to miss the largest primitive on each iteration.
    op.min_points = dialog.min_points();          // Only extract shapes with a minimum number of points.
    op.epsilon = dialog.epsilon();          // maximum euclidean distance between point and shape.
    op.cluster_epsilon = dialog.cluster_epsilon();    // maximum euclidean distance between points to be clustered.
    op.normal_threshold = dialog.normal_tolerance();   // normal_threshold < dot(surface_normal, point_normal); maximum normal deviation.

    // The actual shape detection.
    shape_detection.detect(op);

    std::cout << shape_detection.shapes().size() << " shapes found" << std::endl;

    if (dialog.regularize ())
      {
        std::cerr << "Regularization of planes... " << std::endl;
        CGAL::regularize_planes (shape_detection, true, true, true, true,
                                 180 * std::acos (op.normal_threshold) / CGAL_PI, op.epsilon);
    
        std::cerr << "done" << std::endl;
      }

    std::map<Kernel::Point_3, QColor> color_map;
    
    //print_message(QString("%1 shapes found.").arg(shape_detection.number_of_shapes()));
    int index = 0;
    BOOST_FOREACH(boost::shared_ptr<Shape_detection::Shape> shape, shape_detection.shapes())
    {
      CGAL::Shape_detection_3::Cylinder<Traits> *cyl;
      cyl = dynamic_cast<CGAL::Shape_detection_3::Cylinder<Traits> *>(shape.get());
      if (cyl != NULL){
        if(cyl->radius() > diam){
          continue;
        }
      }
        
      Scene_points_with_normal_item *point_item = new Scene_points_with_normal_item;
      BOOST_FOREACH(std::size_t i, shape->indices_of_assigned_points())
        point_item->point_set()->push_back((*points)[i]);
      
      unsigned char r, g, b;

      r = static_cast<unsigned char>(64 + rand.get_int(0, 192));
      g = static_cast<unsigned char>(64 + rand.get_int(0, 192));
      b = static_cast<unsigned char>(64 + rand.get_int(0, 192));

      point_item->setRbgColor(r, g, b);

      // Providing a useful name consisting of the order of detection, name of type and number of inliers
      std::stringstream ss;
      if (dynamic_cast<CGAL::Shape_detection_3::Cylinder<Traits> *>(shape.get())){
        CGAL::Shape_detection_3::Cylinder<Traits> * cyl 
          = dynamic_cast<CGAL::Shape_detection_3::Cylinder<Traits> *>(shape.get());
        ss << item->name().toStdString() << "_cylinder_" << cyl->radius() << "_";
      }
      else if (dynamic_cast<CGAL::Shape_detection_3::Plane<Traits> *>(shape.get()))
        {
          ss << item->name().toStdString() << "_plane_";

          boost::shared_ptr<CGAL::Shape_detection_3::Plane<Traits> > pshape
            = boost::dynamic_pointer_cast<CGAL::Shape_detection_3::Plane<Traits> > (shape);
          
          Kernel::Point_3 ref = CGAL::ORIGIN + pshape->plane_normal ();

          if (color_map.find (ref) == color_map.end ())
            {
              ref = CGAL::ORIGIN + (-1.) * pshape->plane_normal ();
              if (color_map.find (ref) == color_map.end ())
                color_map[ref] = point_item->color ();
              else
                point_item->setColor (color_map[ref]);
            }
          else
            point_item->setColor (color_map[ref]);

          ss << "(" << ref << ")_";
      
          if (dialog.generate_alpha ())
            {
              // If plane, build alpha shape
              Scene_polyhedron_item* poly_item = new Scene_polyhedron_item;

              build_alpha_shape (*(point_item->point_set()), pshape,
                                 poly_item, dialog.cluster_epsilon());
          
              poly_item->setColor(point_item->color ());
              poly_item->setName(QString("%1%2_alpha_shape").arg(QString::fromStdString(ss.str()))
                                 .arg (QString::number (shape->indices_of_assigned_points().size())));
              poly_item->setRenderingMode (Flat);
              scene->addItem(poly_item);
                if(scene->item_id(groups[0]) == -1)
                   scene->addItem(groups[0]);
                scene->changeGroup(poly_item, groups[0]);
            }
        }
      else if (dynamic_cast<CGAL::Shape_detection_3::Cone<Traits> *>(shape.get()))
        ss << item->name().toStdString() << "_cone_";
      else if (dynamic_cast<CGAL::Shape_detection_3::Torus<Traits> *>(shape.get()))
        ss << item->name().toStdString() << "_torus_";
      else if (dynamic_cast<CGAL::Shape_detection_3::Sphere<Traits> *>(shape.get()))
        ss << item->name().toStdString() << "_sphere_";


      ss << shape->indices_of_assigned_points().size();

      //names[i] = ss.str(		
      point_item->setName(QString::fromStdString(ss.str()));
      point_item->set_has_normals(true);
      point_item->setRenderingMode(item->renderingMode());

      if (dialog.generate_subset()){
        scene->addItem(point_item);
        if (dynamic_cast<CGAL::Shape_detection_3::Cylinder<Traits> *>(shape.get()))
        {
          if(scene->item_id(groups[1]) == -1)
             scene->addItem(groups[1]);
          scene->changeGroup(point_item, groups[1]);
        }
        else if (dynamic_cast<CGAL::Shape_detection_3::Plane<Traits> *>(shape.get()))
        {
          if(scene->item_id(groups[0]) == -1)
             scene->addItem(groups[0]);
          scene->changeGroup(point_item, groups[0]);
        }
        else if (dynamic_cast<CGAL::Shape_detection_3::Cone<Traits> *>(shape.get()))
        {
          if(scene->item_id(groups[3]) == -1)
             scene->addItem(groups[3]);
          scene->changeGroup(point_item, groups[3]);
        }
        else if (dynamic_cast<CGAL::Shape_detection_3::Torus<Traits> *>(shape.get()))
        {
          if(scene->item_id(groups[2]) == -1)
             scene->addItem(groups[2]);
          scene->changeGroup(point_item, groups[2]);
        }
        else if (dynamic_cast<CGAL::Shape_detection_3::Sphere<Traits> *>(shape.get()))
        {
          if(scene->item_id(groups[4]) == -1)
             scene->addItem(groups[4]);
          scene->changeGroup(point_item, groups[4]);
        }
      }
      else
        delete point_item;

      ++index;
    }
    Q_FOREACH(Scene_group_item* group, groups)
      if(group && group->getChildren().empty())
        delete group;

    // Updates scene
    scene->itemChanged(index);

    QApplication::restoreOverrideCursor();

    //     Warn user, maybe choice of parameters is unsuitable
    //         if (nb_points_to_remove > 0)
    //         {
    //           QMessageBox::information(NULL,
    //                                    tr("Points selected for removal"),
    //                                    tr("%1 point(s) are selected for removal.\nYou may delete or reset the selection using the item context menu.")
    //                                    .arg(nb_points_to_remove));
    //         }
    item->setVisible(false);
  }
}

void Polyhedron_demo_point_set_shape_detection_plugin::build_alpha_shape
(Point_set& points,  boost::shared_ptr<CGAL::Shape_detection_3::Plane<Traits> > plane,
 Scene_polyhedron_item* item, double epsilon)
{
  typedef Kernel::Point_2  Point_2;
  typedef CGAL::Alpha_shape_vertex_base_2<Kernel> Vb;
  typedef CGAL::Alpha_shape_face_base_2<Kernel>  Fb;
  typedef CGAL::Triangulation_data_structure_2<Vb,Fb> Tds;
  typedef CGAL::Delaunay_triangulation_2<Kernel,Tds> Triangulation_2;
  typedef CGAL::Alpha_shape_2<Triangulation_2>  Alpha_shape_2;


  std::vector<Point_2> projections;
  projections.reserve (points.size ());

  for (std::size_t i = 0; i < points.size (); ++ i)
    projections.push_back (plane->to_2d (points[i]));

  Alpha_shape_2 ashape (projections.begin (), projections.end (), epsilon);
  
  std::map<Alpha_shape_2::Vertex_handle, std::size_t> map_v2i;

  Scene_polygon_soup_item *soup_item = new Scene_polygon_soup_item;
  
  soup_item->init_polygon_soup(points.size(), ashape.number_of_faces ());
  std::size_t current_index = 0;

  for (Alpha_shape_2::Finite_faces_iterator it = ashape.finite_faces_begin ();
       it != ashape.finite_faces_end (); ++ it)
    {
      if (ashape.classify (it) != Alpha_shape_2::INTERIOR)
        continue;

      for (int i = 0; i < 3; ++ i)
        {
          if (map_v2i.find (it->vertex (i)) == map_v2i.end ())
            {
              map_v2i.insert (std::make_pair (it->vertex (i), current_index ++));
              Point p = plane->to_3d (it->vertex (i)->point ());
              soup_item->new_vertex (p.x (), p.y (), p.z ());
            }
        }
      soup_item->new_triangle (map_v2i[it->vertex (0)],
                               map_v2i[it->vertex (1)],
                               map_v2i[it->vertex (2)]);
    }

  soup_item->orient();
  soup_item->exportAsPolyhedron (item->polyhedron());

  if (soup_item->isEmpty ())
    {
      std::cerr << "POLYGON SOUP EMPTY" << std::endl;
      for (std::size_t i = 0; i < projections.size (); ++ i)
        std::cerr << projections[i] << std::endl;
      
    }
  
  delete soup_item;
}


#include <QtPlugin>

#include "Point_set_shape_detection_plugin.moc"<|MERGE_RESOLUTION|>--- conflicted
+++ resolved
@@ -134,16 +134,12 @@
 
     QApplication::setOverrideCursor(Qt::WaitCursor);
 
-<<<<<<< HEAD
-    
-=======
     typedef Point_set::Point_pmap PointPMap;
     typedef Point_set::Normal_pmap NormalPMap;
 
     typedef CGAL::Shape_detection_3::Efficient_RANSAC_traits<Epic_kernel, Point_set, PointPMap, NormalPMap> Traits;
     typedef CGAL::Shape_detection_3::Efficient_RANSAC<Traits> Shape_detection;
 
->>>>>>> 6c40d000
     Shape_detection shape_detection;
     shape_detection.set_input(*points, points->point_pmap(), points->normal_pmap());
 
