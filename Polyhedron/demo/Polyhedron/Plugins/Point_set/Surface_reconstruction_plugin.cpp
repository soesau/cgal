--- conflicted
+++ resolved
@@ -150,9 +150,9 @@
   On_the_fly_pair(const Point_set& points) : points(points) {}
   
   result_type
-  operator()(std::size_t i) const
-  {
-    return result_type(points[i].position(),i);
+  operator()(const Point_set::Index& i) const
+  {
+    return result_type(points.point(i), (std::size_t)i);
   }
 
 };
@@ -160,7 +160,6 @@
 
 namespace SurfaceReconstruction
 {
-<<<<<<< HEAD
   typedef Kernel::Point_3 Point;
   typedef Kernel::Vector_3 Vector;
   // types for K nearest neighbors search
@@ -172,8 +171,6 @@
   typedef Neighbor_search::iterator Search_iterator;
 
   typedef CGAL::Scale_space_surface_reconstruction_3<Kernel> ScaleSpace;
-=======
->>>>>>> 9fa12bf9
   
   template <typename OutputIterator>
   void generate_scales (OutputIterator out,
@@ -526,7 +523,7 @@
 
     void operator() (const std::pair<Point_set::Point, Point_set::Vector>& pair)
     {
-      m_pts.push_back (Point_set::Point_with_normal (pair.first, pair.second));
+      m_pts.insert (pair.first, pair.second);
     }
 
 
@@ -1022,22 +1019,22 @@
           local_timer.start();
                 
           std::cerr << "Estimation of normal vectors... ";
-
+          points->add_normal_map();
           CGAL::jet_estimate_normals<Concurrency_tag>(points->begin(), points->end(),
-                                                      CGAL::make_normal_of_point_with_normal_pmap(Point_set::value_type()),
+                                                      points->point_map(),
+                                                      points->normal_map(),
                                                       12);
           local_timer.stop();
-          point_set_item->set_has_normals (true);
           point_set_item->setRenderingMode(PointsPlusNormals);
 
           std::cerr << "done in " << local_timer.time() << " second(s)" << std::endl;
           local_timer.reset();
         }
 
-      typedef CGAL::Identity_property_map<Point_set::Point_with_normal> PointPMap;
-      typedef CGAL::Normal_of_point_with_normal_pmap<Point_set::Geom_traits> NormalPMap;
-
-      typedef CGAL::Shape_detection_3::Efficient_RANSAC_traits<Kernel, Point_set, PointPMap, NormalPMap> Traits;
+      typedef Point_set::Point_map PointMap;
+      typedef Point_set::Vector_map NormalMap;
+
+      typedef CGAL::Shape_detection_3::Efficient_RANSAC_traits<Kernel, Point_set, PointMap, NormalMap> Traits;
       typedef CGAL::Shape_detection_3::Efficient_RANSAC<Traits> Shape_detection;
 
       local_timer.start();
@@ -1069,8 +1066,7 @@
 
       Scene_points_with_normal_item *structured = new Scene_points_with_normal_item;
       for (std::size_t i = 0; i < structuring.size(); ++ i)
-        structured->point_set()->push_back (Point_set::Point_with_normal (structuring.point(i),
-                                                                          structuring.normal(i)));
+        structured->point_set()->insert (structuring.point(i), structuring.normal(i));
 
       local_timer.stop ();
       std::cerr << structured->point_set()->size() << " point(s) generated in "
@@ -1087,11 +1083,9 @@
 
       std::cerr << "Reconstructing... ";
       local_timer.start();
-      std::vector<std::size_t> point_indices(boost::counting_iterator<std::size_t>(0),
-                                             boost::counting_iterator<std::size_t>(structured->point_set()->size()));
-
-      Triangulation_3 dt (boost::make_transform_iterator(point_indices.begin(), On_the_fly_pair(*(structured->point_set()))),
-                          boost::make_transform_iterator(point_indices.end(), On_the_fly_pair(*(structured->point_set()))));
+
+      Triangulation_3 dt (boost::make_transform_iterator(structured->point_set()->begin(), On_the_fly_pair(*(structured->point_set()))),
+                          boost::make_transform_iterator(structured->point_set()->end(), On_the_fly_pair(*(structured->point_set()))));
 
 
       Priority_with_structure_coherence<Structuring> priority (structuring, 10. * op.cluster_epsilon);
@@ -1108,7 +1102,6 @@
       if (dialog.generate_structured ())
         {
           structured->setName(tr("%1 (structured)").arg(point_set_item->name()));
-          structured->set_has_normals(true);
           structured->setRenderingMode(PointsPlusNormals);
           structured->setColor(Qt::blue);
           scene->addItem (structured);
