#include "SMesh_type.h"
#include "Scene_surface_mesh_item.h"
#include "Scene_polygon_soup_item.h"
#include "Kernel_type.h"
#include "Scene.h"

#include <CGAL/Three/Polyhedron_demo_io_plugin_interface.h>
#include <CGAL/Three/Three.h>

#include <CGAL/IO/polygon_soup_io.h>
#include <CGAL/boost/graph/io.h>
#include <CGAL/Polygon_mesh_processing/polygon_soup_to_polygon_mesh.h>

#include <QColor>
#include <QString>
#include <QStringList>
#include <QMainWindow>
#include <QInputDialog>

#include <boost/property_map/function_property_map.hpp>

#include <cstdint>
#include <fstream>
#include <iostream>
#include <limits>
#include <vector>

using namespace CGAL::Three;
class Polyhedron_demo_stl_plugin :
  public QObject,
  public Polyhedron_demo_io_plugin_interface
{
  Q_OBJECT
  Q_INTERFACES(CGAL::Three::Polyhedron_demo_io_plugin_interface)
  Q_PLUGIN_METADATA(IID "com.geometryfactory.PolyhedronDemo.IOPluginInterface/1.90" FILE "stl_io_plugin.json")

public:
  QString nameFilters() const;
  QString name() const { return "stl_plugin"; }
  bool canLoad(QFileInfo fileinfo) const;
  QList<Scene_item*> load(QFileInfo fileinfo, bool& ok, bool add_to_scene=true);

  bool canSave(const CGAL::Three::Scene_item*);
  bool save(QFileInfo fileinfo,QList<CGAL::Three::Scene_item*>&);
};

QString Polyhedron_demo_stl_plugin::nameFilters() const {
  return "STL files (*.stl)";
}

bool Polyhedron_demo_stl_plugin::canLoad(QFileInfo) const {
  return true;
}



QList<Scene_item*>
Polyhedron_demo_stl_plugin::
load(QFileInfo fileinfo, bool& ok, bool add_to_scene){

  // Open file
  std::ifstream in(fileinfo.filePath().toUtf8(), std::ios::in | std::ios::binary);
  if(!in) {
    std::cerr << "Error! Cannot open file " << (const char*)fileinfo.filePath().toUtf8() << std::endl;
    ok = false;
    return QList<Scene_item*>();
  }
  in.close();
  if(fileinfo.size() == 0)
  {
    CGAL::Three::Three::warning( tr("The file you are trying to load is empty."));
    Scene_surface_mesh_item* item = new Scene_surface_mesh_item();
    item->setName(fileinfo.completeBaseName());
    ok = true;
    if(add_to_scene)
      CGAL::Three::Three::scene()->addItem(item);
    return QList<Scene_item*>()<<item;
  }
  std::vector<EPICK::Point_3> points;
  std::vector<std::vector<int> > triangles;
<<<<<<< HEAD
  if (!CGAL::read_polygon_soup(fileinfo.filePath().toUtf8().toStdString(), points, triangles))
=======
  if (!CGAL::IO::read_polygon_soup(fileinfo.filePath().toUtf8().toStdString(), points, triangles))
>>>>>>> cf69d322
  {
    std::cerr << "Error: invalid STL file" << std::endl;
    ok = false;
    return QList<Scene_item*>();
  }

  try
  {
    // Try building a surface_mesh
    SMesh* SM = new SMesh();
    if (CGAL::Polygon_mesh_processing::is_polygon_soup_a_polygon_mesh(triangles))
    {
      //auto pmap = boost::make_function_property_map<std::array<double, 3>, Point_3>(
      //              [](const std::array<double, 3>& a) { return Point_3(a[0], a[1], a[2]); });

      CGAL::Polygon_mesh_processing::polygon_soup_to_polygon_mesh(points, triangles, *SM);
    }

    if(!SM->is_valid() || SM->is_empty()){
      std::cerr << "Error: Invalid facegraph" << std::endl;
    }
    else{
      Scene_surface_mesh_item* item = new Scene_surface_mesh_item(SM);
      item->setName(fileinfo.completeBaseName());
      ok = true;
      if(add_to_scene)
        CGAL::Three::Three::scene()->addItem(item);
      return QList<Scene_item*>()<<item;
    }
  }
  catch(...){}

  Scene_polygon_soup_item* item = new Scene_polygon_soup_item();
  item->setName(fileinfo.completeBaseName());
  item->load(points, triangles);
  ok = true;
  if(add_to_scene)
    CGAL::Three::Three::scene()->addItem(item);
  return QList<Scene_item*>()<<item;
}

bool Polyhedron_demo_stl_plugin::canSave(const CGAL::Three::Scene_item* item)
{
  return qobject_cast<const Scene_surface_mesh_item*>(item);
}

bool Polyhedron_demo_stl_plugin::
save(QFileInfo fileinfo,QList<CGAL::Three::Scene_item*>& items)
{
  Scene_item* item = items.front();
  const Scene_surface_mesh_item* sm_item =
    qobject_cast<const Scene_surface_mesh_item*>(item);

  if(!sm_item)
    return false;

  QStringList list;
  list << tr("Binary");
  list << tr("Ascii");
  bool ok = false;
  QString choice
    = QInputDialog::getItem(nullptr, tr("Save STL file"), tr("Format"), list, 0, false, &ok);

  if (!ok)
    return false;

  std::ofstream out(fileinfo.filePath().toUtf8(), std::ios::out | std::ios::binary);
  if ( choice == tr("Binary") )
    CGAL::IO::set_mode(out, CGAL::IO::BINARY);
  else
  {
    CGAL::IO::set_mode(out, CGAL::IO::ASCII);
    out.precision (std::numeric_limits<double>::digits10 + 2);
  }

  if (sm_item)
  {
<<<<<<< HEAD
    CGAL::write_STL(out, *sm_item->face_graph());
=======
    CGAL::IO::write_STL(out, *sm_item->face_graph());
>>>>>>> cf69d322
    items.pop_front();
    return true;
  }
  return false;
}

#include "STL_io_plugin.moc"<|MERGE_RESOLUTION|>--- conflicted
+++ resolved
@@ -78,11 +78,7 @@
   }
   std::vector<EPICK::Point_3> points;
   std::vector<std::vector<int> > triangles;
-<<<<<<< HEAD
-  if (!CGAL::read_polygon_soup(fileinfo.filePath().toUtf8().toStdString(), points, triangles))
-=======
   if (!CGAL::IO::read_polygon_soup(fileinfo.filePath().toUtf8().toStdString(), points, triangles))
->>>>>>> cf69d322
   {
     std::cerr << "Error: invalid STL file" << std::endl;
     ok = false;
@@ -160,11 +156,7 @@
 
   if (sm_item)
   {
-<<<<<<< HEAD
-    CGAL::write_STL(out, *sm_item->face_graph());
-=======
     CGAL::IO::write_STL(out, *sm_item->face_graph());
->>>>>>> cf69d322
     items.pop_front();
     return true;
   }
