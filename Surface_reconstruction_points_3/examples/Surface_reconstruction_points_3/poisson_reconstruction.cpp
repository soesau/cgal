// poisson_reconstruction.cpp

//----------------------------------------------------------
// Poisson Delaunay Reconstruction method.
// Reads a point set or a mesh's set of vertices, reconstructs a surface using Poisson,
// and saves the surface.
// Output format is .off.
//----------------------------------------------------------
// poisson_reconstruction file_in file_out [options]

// CGAL
#include <CGAL/AABB_tree.h> // must be included before kernel
#include <CGAL/AABB_traits.h>
#include <CGAL/AABB_polyhedron_triangle_primitive.h>
#include <CGAL/Exact_predicates_inexact_constructions_kernel.h>
#include <CGAL/Timer.h>
#include <CGAL/trace.h>
#include <CGAL/Polyhedron_3.h>
#include <CGAL/IO/Polyhedron_iostream.h>
#include <CGAL/Surface_mesh_default_triangulation_3.h>
#include <CGAL/make_surface_mesh.h>
#include <CGAL/Poisson_implicit_surface_3.h>
#include <CGAL/IO/output_surface_facets_to_polyhedron.h>
#include <CGAL/Poisson_reconstruction_function.h>
#include <CGAL/Point_with_normal_3.h>
#include <CGAL/IO/read_xyz_points.h>
#include <CGAL/compute_average_spacing.h>
#ifdef CGAL_TAUCS_ENABLED
#include <CGAL/Taucs_solver_traits.h>
#endif

#include "compute_normal.h"

#include <deque>
#include <cstdlib>
#include <fstream>
#include <math.h>


// ----------------------------------------------------------------------------
// Types
// ----------------------------------------------------------------------------

// kernel
typedef CGAL::Exact_predicates_inexact_constructions_kernel Kernel;

// Simple geometric types
typedef Kernel::FT FT;
typedef Kernel::Point_3 Point;
typedef Kernel::Vector_3 Vector;
typedef CGAL::Point_with_normal_3<Kernel> Point_with_normal;
typedef Kernel::Sphere_3 Sphere;
typedef std::deque<Point_with_normal> PointList;

// polyhedron
typedef CGAL::Polyhedron_3<Kernel> Polyhedron;

// Poisson implicit function
typedef CGAL::Poisson_reconstruction_function<Kernel> Poisson_reconstruction_function;

// Surface mesher
typedef CGAL::Surface_mesh_default_triangulation_3 STr;
typedef CGAL::Surface_mesh_complex_2_in_triangulation_3<STr> C2t3;
typedef CGAL::Poisson_implicit_surface_3<Kernel, Poisson_reconstruction_function> Surface_3;

// AABB tree
typedef CGAL::AABB_polyhedron_triangle_primitive<Kernel,Polyhedron> Primitive;
typedef CGAL::AABB_traits<Kernel, Primitive> AABB_traits;
typedef CGAL::AABB_tree<AABB_traits> AABB_tree;


struct Counter {
  int i, N;
  Counter(int N)
    : i(0), N(N)
  {}

  void operator()()
  {
    i++;
    if(i == N){
      std::cerr << "Counter reached " << N << std::endl;
    }
  }
  
};

struct InsertVisitor {

  Counter& c;
  InsertVisitor(Counter& c)
    : c(c)
  {}

  void before_insertion()
  {
    c();
  }

};


// ----------------------------------------------------------------------------
// main()
// ----------------------------------------------------------------------------

int main(int argc, char * argv[])
{
    std::cerr << "Poisson Delaunay Reconstruction method" << std::endl;

    //***************************************
    // decode parameters
    //***************************************

    // usage
    if (argc-1 < 2)
    {
      std::cerr << "Reads a point set or a mesh's set of vertices, reconstructs a surface using Poisson,\n";
      std::cerr << "and saves the surface.\n";
      std::cerr << "\n";
      std::cerr << "Usage: " << argv[0] << " file_in file_out [options]\n";
      std::cerr << "Input file formats are .off (mesh) and .xyz or .pwn (point set).\n";
      std::cerr << "Output file format is .off.\n";
      std::cerr << "Options:\n";
      std::cerr << "  -sm_radius <float>     Radius upper bound (default=100 * average spacing)\n";
      std::cerr << "  -sm_distance <float>   Distance upper bound (default=0.25 * average spacing)\n";
      #if defined(CGAL_EIGEN3_ENABLED) && defined(CGAL_TAUCS_ENABLED)
      std::cerr << "  -solver eigen|taucs Sparse linear solver (default=eigen)\n";
      #endif
      
      return EXIT_FAILURE;
    }

    // Poisson options
    FT sm_angle = 20.0; // Min triangle angle (degrees).
    FT sm_radius = 100; // Max triangle size w.r.t. point set average spacing.
    FT sm_distance = 0.25; // Approximation error w.r.t. point set average spacing.
<<<<<<< HEAD
    std::string solver_name = "taucs"; // Sparse linear solver name.
    double approximation_ratio = 0.02;
    double average_spacing_ratio = 5;
=======
    #ifdef CGAL_EIGEN3_ENABLED
    std::string solver_name = "eigen"; // Sparse linear solver name.
    #else
      #ifdef CGAL_TAUCS_ENABLED
      std::string solver_name = "taucs"; // Sparse linear solver name.
      #else
      std::string solver_name = "no_solver_available";
      #endif
    #endif
>>>>>>> 8ea761f6

    // decode parameters
    std::string input_filename  = argv[1];
    std::string output_filename = argv[2];
    for (int i=3; i+1<argc ; ++i)
    {
      if (std::string(argv[i])=="-sm_radius")
        sm_radius = atof(argv[++i]);
      else if (std::string(argv[i])=="-sm_distance")
        sm_distance = atof(argv[++i]);
      else if (std::string(argv[i])=="-solver")
        solver_name = argv[++i];
      else if (std::string(argv[i])=="-approx")
        approximation_ratio = atof(argv[++i]);
      else if (std::string(argv[i])=="-ratio")
        average_spacing_ratio = atof(argv[++i]);
      else {
        std::cerr << "Error: invalid option " << argv[i] << "\n";
        return EXIT_FAILURE;
      }
    }

    CGAL::Timer task_timer; task_timer.start();

    //***************************************
    // Loads mesh/point set
    //***************************************

    PointList points;

    // If OFF file format
    std::cerr << "Open " << input_filename << " for reading..." << std::endl;
    std::string extension = input_filename.substr(input_filename.find_last_of('.'));
    if (extension == ".off" || extension == ".OFF")
    {
      // Reads the mesh file in a polyhedron
      std::ifstream stream(input_filename.c_str());
      Polyhedron input_mesh;
      CGAL::scan_OFF(stream, input_mesh, true /* verbose */);
      if(!stream || !input_mesh.is_valid() || input_mesh.empty())
      {
        std::cerr << "Error: cannot read file " << input_filename << std::endl;
        return EXIT_FAILURE;
      }

      // Converts Polyhedron vertices to point set.
      // Computes vertices normal from connectivity.
      Polyhedron::Vertex_const_iterator v;
      for (v = input_mesh.vertices_begin(); v != input_mesh.vertices_end(); v++)
      {
        const Point& p = v->point();
        Vector n = compute_vertex_normal<Polyhedron::Vertex,Kernel>(*v);
        points.push_back(Point_with_normal(p,n));
      }
    }
    // If XYZ file format
    else if (extension == ".xyz" || extension == ".XYZ" ||
             extension == ".pwn" || extension == ".PWN")
    {
      // Reads the point set file in points[].
      // Note: read_xyz_points_and_normals() requires an iterator over points
      // + property maps to access each point's position and normal.
      // The position property map can be omitted here as we use iterators over Point_3 elements.
      std::ifstream stream(input_filename.c_str());
      if (!stream ||
          !CGAL::read_xyz_points_and_normals(
                                stream,
                                std::back_inserter(points),
                                CGAL::make_normal_of_point_with_normal_pmap(std::back_inserter(points))))
      {
        std::cerr << "Error: cannot read file " << input_filename << std::endl;
        return EXIT_FAILURE;
      }
    }
    else
    {
      std::cerr << "Error: cannot read file " << input_filename << std::endl;
      return EXIT_FAILURE;
    }

    // Prints status
    int nb_points = points.size();
    std::cerr << "Reads file " << input_filename << ": " << nb_points << " points, "
                                                        << task_timer.time() << " seconds"
                                                        << std::endl;
    task_timer.reset();

    //***************************************
    // Checks requirements
    //***************************************

    if (nb_points == 0)
    {
      std::cerr << "Error: empty point set" << std::endl;
      return EXIT_FAILURE;
    }

    bool points_have_normals = (points.begin()->normal() != CGAL::NULL_VECTOR);
    if ( ! points_have_normals )
    {
      std::cerr << "Input point set not supported: this reconstruction method requires oriented normals" << std::endl;
      return EXIT_FAILURE;
    }

    CGAL::Timer reconstruction_timer; reconstruction_timer.start();

    
    Counter counter(std::distance(points.begin(), points.end()));
    InsertVisitor visitor(counter) ;
    

    //***************************************
    // Computes implicit function
    //***************************************

    std::cerr << "Computes Poisson implicit function...\n";

    // Creates implicit function from the read points.
    // Note: this method requires an iterator over points
    // + property maps to access each point's position and normal.
    // The position property map can be omitted here as we use iterators over Point_3 elements.
    Poisson_reconstruction_function function(
                              points.begin(), points.end(),
                              CGAL::make_normal_of_point_with_normal_pmap(points.begin()),
                              visitor);

    #ifdef CGAL_TAUCS_ENABLED
    if (solver_name == "taucs")
    {
      std::cerr << "Use TAUCS out-of-core Multifrontal Supernodal Cholesky Factorization\n";

      // Creates sparse linear solver:
      // TAUCS out-of-core Multifrontal Supernodal Cholesky Factorization
      const char* OOC_SUPERNODAL_CHOLESKY_FACTORIZATION[] =
      {
        "taucs.factor.LLT=true",
        "taucs.factor.mf=true",
        "taucs.factor.ordering=metis",
        "taucs.ooc=true", "taucs.ooc.basename=taucs-ooc",
        NULL
      };
      unlink("taucs-ooc.0"); // make sure TAUCS ooc file does not exist
      CGAL::Taucs_symmetric_solver_traits<double> solver(OOC_SUPERNODAL_CHOLESKY_FACTORIZATION);

      // Computes the Poisson indicator function f()
      // at each vertex of the triangulation.

      if ( ! function.compute_implicit_function(solver, visitor, 
                                                approximation_ratio,
                                                average_spacing_ratio) )
      {
        std::cerr << "Error: cannot compute implicit function" << std::endl;
        return EXIT_FAILURE;
      }
    }
    else
    #endif
    #ifdef CGAL_EIGEN3_ENABLED
    {
<<<<<<< HEAD
      std::cerr << "Use MKL Pardiso\n";

      // Creates sparse linear solver: MKL Pardiso
      //CGAL::MKL_symmetric_solver_traits<double> solver;
      CGAL::MKL_symmetric_solver_traits<double> solver;

      // Computes the Poisson indicator function f()
      // at each vertex of the triangulation.
      if ( ! function.compute_implicit_function(solver, visitor, 
                                                approximation_ratio,
                                                average_spacing_ratio) )
=======
      if (solver_name == "eigen")
>>>>>>> 8ea761f6
      {
        std::cerr << "Use Eigen 3\n";
        if ( ! function.compute_implicit_function() )
        {
          std::cerr << "Error: cannot compute implicit function" << std::endl;
          return EXIT_FAILURE;
        }
      }    
      else
      {
        std::cerr << "Error: invalid solver " << solver_name << "\n";
        return EXIT_FAILURE;
      }
    }
    #else
    {
      std::cerr << "Error: invalid solver " << solver_name << "\n";
      return EXIT_FAILURE;
    }
    #endif


    // Prints status
    std::cerr << "Total implicit function (triangulation+refinement+solver): " << task_timer.time() << " seconds\n";
    task_timer.reset();

    //***************************************
    // Surface mesh generation
    //***************************************

    std::cerr << "Surface meshing...\n";

    // Computes average spacing
    FT average_spacing = CGAL::compute_average_spacing(points.begin(), points.end(),
                                                       6 /* knn = 1 ring */);

    // Gets one point inside the implicit surface
    Point inner_point = function.get_inner_point();
    FT inner_point_value = function(inner_point);
    if(inner_point_value >= 0.0)
    {
      std::cerr << "Error: unable to seed (" << inner_point_value << " at inner_point)" << std::endl;
      return EXIT_FAILURE;
    }

    // Gets implicit function's radius
    Sphere bsphere = function.bounding_sphere();
    FT radius = std::sqrt(bsphere.squared_radius());

    // Defines the implicit surface: requires defining a
  	// conservative bounding sphere centered at inner point.
    FT sm_sphere_radius = 5.0 * radius;
    FT sm_dichotomy_error = sm_distance*average_spacing/1000.0; // Dichotomy error must be << sm_distance
    Surface_3 surface(function,
                      Sphere(inner_point,sm_sphere_radius*sm_sphere_radius),
                      sm_dichotomy_error/sm_sphere_radius);

    // Defines surface mesh generation criteria
    CGAL::Surface_mesh_default_criteria_3<STr> criteria(sm_angle,  // Min triangle angle (degrees)
                                                        sm_radius*average_spacing,  // Max triangle size
                                                        sm_distance*average_spacing); // Approximation error

    CGAL_TRACE_STREAM << "  make_surface_mesh(sphere center=("<<inner_point << "),\n"
                      << "                    sphere radius="<<sm_sphere_radius<<",\n"
                      << "                    angle="<<sm_angle << " degrees,\n"
                      << "                    triangle size="<<sm_radius<<" * average spacing="<<sm_radius*average_spacing<<",\n"
                      << "                    distance="<<sm_distance<<" * average spacing="<<sm_distance*average_spacing<<",\n"
                      << "                    dichotomy error=distance/"<<sm_distance*average_spacing/sm_dichotomy_error<<",\n"
                      << "                    Manifold_with_boundary_tag)\n";

    // Generates surface mesh with manifold option
    STr tr; // 3D Delaunay triangulation for surface mesh generation
    C2t3 c2t3(tr); // 2D complex in 3D Delaunay triangulation
    CGAL::make_surface_mesh(c2t3,                                 // reconstructed mesh
                            surface,                              // implicit surface
                            criteria,                             // meshing criteria
                            CGAL::Manifold_with_boundary_tag());  // require manifold mesh

    // Prints status
    std::cerr << "Surface meshing: " << task_timer.time() << " seconds, "
                                     << tr.number_of_vertices() << " output vertices"
                                     << std::endl;
    task_timer.reset();

    if(tr.number_of_vertices() == 0)
      return EXIT_FAILURE;

    // Converts to polyhedron
    Polyhedron output_mesh;
    CGAL::output_surface_facets_to_polyhedron(c2t3, output_mesh);

    // Prints total reconstruction duration
    std::cerr << "Total reconstruction (implicit function + meshing): " << reconstruction_timer.time() << " seconds\n";

    //***************************************
    // Computes reconstruction error
    //***************************************

    // Constructs AABB tree and computes internal KD-tree
    // data structure to accelerate distance queries
    AABB_tree tree(output_mesh.facets_begin(), output_mesh.facets_end());
    tree.accelerate_distance_queries();

    // Computes distance from each input point to reconstructed mesh
    double max_distance = DBL_MIN;
    double avg_distance = 0;
    for (PointList::const_iterator p=points.begin(); p!=points.end(); p++)
    {
      double distance = std::sqrt(tree.squared_distance(*p));

      max_distance = (std::max)(max_distance, distance);
      avg_distance += distance;
    }
    avg_distance /= double(points.size());

    std::cerr << "Reconstruction error:\n"
              << "  max = " << max_distance << " = " << max_distance/average_spacing << " * average spacing\n"
              << "  avg = " << avg_distance << " = " << avg_distance/average_spacing << " * average spacing\n";

    //***************************************
    // Saves reconstructed surface mesh
    //***************************************

    std::cerr << "Write file " << output_filename << std::endl << std::endl;
    std::ofstream out(output_filename.c_str());
    out << output_mesh;

    return EXIT_SUCCESS;
}<|MERGE_RESOLUTION|>--- conflicted
+++ resolved
@@ -135,11 +135,6 @@
     FT sm_angle = 20.0; // Min triangle angle (degrees).
     FT sm_radius = 100; // Max triangle size w.r.t. point set average spacing.
     FT sm_distance = 0.25; // Approximation error w.r.t. point set average spacing.
-<<<<<<< HEAD
-    std::string solver_name = "taucs"; // Sparse linear solver name.
-    double approximation_ratio = 0.02;
-    double average_spacing_ratio = 5;
-=======
     #ifdef CGAL_EIGEN3_ENABLED
     std::string solver_name = "eigen"; // Sparse linear solver name.
     #else
@@ -149,7 +144,8 @@
       std::string solver_name = "no_solver_available";
       #endif
     #endif
->>>>>>> 8ea761f6
+    double approximation_ratio = 0.02;
+    double average_spacing_ratio = 5;
 
     // decode parameters
     std::string input_filename  = argv[1];
@@ -309,21 +305,7 @@
     #endif
     #ifdef CGAL_EIGEN3_ENABLED
     {
-<<<<<<< HEAD
-      std::cerr << "Use MKL Pardiso\n";
-
-      // Creates sparse linear solver: MKL Pardiso
-      //CGAL::MKL_symmetric_solver_traits<double> solver;
-      CGAL::MKL_symmetric_solver_traits<double> solver;
-
-      // Computes the Poisson indicator function f()
-      // at each vertex of the triangulation.
-      if ( ! function.compute_implicit_function(solver, visitor, 
-                                                approximation_ratio,
-                                                average_spacing_ratio) )
-=======
       if (solver_name == "eigen")
->>>>>>> 8ea761f6
       {
         std::cerr << "Use Eigen 3\n";
         if ( ! function.compute_implicit_function() )
