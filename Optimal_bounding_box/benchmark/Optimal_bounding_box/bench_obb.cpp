--- conflicted
+++ resolved
@@ -29,11 +29,7 @@
   std::vector<Point_3> points;
   std::vector<std::vector<std::size_t> > unused_faces;
 
-<<<<<<< HEAD
-  CGAL::read_polygon_soup(filename, points, unused_faces);
-=======
   CGAL::IO::read_polygon_soup(filename, points, unused_faces);
->>>>>>> cf69d322
 
   std::vector<Point_3> ch_points;
   std::array<Point_3, 8> obb_points1;
