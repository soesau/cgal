//! \file examples/Arrangement_on_surface_2/vertical_decomposition.cpp
// Performing vertical decomposition of an arrangement.

#include <list>

<<<<<<< HEAD
#include <CGAL/basic.h>
#include <CGAL/Arr_vertical_decomposition_2.h>

#include "arr_linear.h"
=======
typedef CGAL::MP_Float                                   Number_type;
typedef CGAL::Cartesian<Number_type>                     Kernel;
typedef CGAL::Arr_linear_traits_2<Kernel>                Traits_2;
typedef Traits_2::Point_2                                Point_2;
typedef Traits_2::X_monotone_curve_2                     Segment_2;
typedef CGAL::Arrangement_2<Traits_2>                    Arrangement_2;
typedef Arrangement_2::Vertex_const_handle               Vertex_const_handle;
typedef Arrangement_2::Halfedge_const_handle             Halfedge_const_handle;
typedef Arrangement_2::Face_const_handle                 Face_const_handle;
>>>>>>> d94f015a

typedef boost::variant<Vertex_const_handle, Halfedge_const_handle,
                         Face_const_handle>              Cell_type;
typedef boost::optional<Cell_type>                       Vert_decomp_type;
typedef std::pair<Vert_decomp_type, Vert_decomp_type>    Vert_decomp_pair;
typedef std::pair<Vertex_const_handle, Vert_decomp_pair> Vert_decomp_entry;
typedef std::list<Vert_decomp_entry>                     Vert_decomp_list;

int main() {
  // Construct the arrangement.
  Arrangement arr;

  insert_non_intersecting_curve(arr, Segment(Point(1, 1), Point(3, 0)));
  insert_non_intersecting_curve(arr, Segment(Point(1, 1), Point(2, 2)));
  insert_non_intersecting_curve(arr, Segment(Point(2, 2), Point(3, 0)));
  insert_non_intersecting_curve(arr, Segment(Point(2, 2), Point(5, 0)));
  insert_non_intersecting_curve(arr, Segment(Point(3, 2), Point(5, 0)));
  insert_non_intersecting_curve(arr, Segment(Point(2, 3), Point(3, 3)));
  insert_non_intersecting_curve(arr, Segment(Point(0, 3), Point(6, 4)));
  insert_non_intersecting_curve(arr, Segment(Point(4, 4), Point(4, 5)));

  // Perform vertical ray-shooting from every vertex and locate the feature
  // that lie below it and the feature that lies above it.
  Vert_decomp_list vd_list;
  CGAL::decompose(arr, std::back_inserter(vd_list));

  // Print the results.
<<<<<<< HEAD
  std::pair<CGAL::Object, CGAL::Object> curr;
  Vertex_const_handle vh;
  Halfedge_const_handle hh;
  Face_const_handle fh;
  for (auto vd_iter = vd_list.begin(); vd_iter != vd_list.end(); ++vd_iter) {
    curr = vd_iter->second;
    std::cout << "Vertex (" << vd_iter->first->point() << ") : ";

    std::cout << " feature below: ";
    if (CGAL::assign (vh, curr.first)) std::cout << '(' << vh->point() << ')';
    else if (CGAL::assign (hh, curr.first))
      if (!hh->is_fictitious()) std::cout << '[' << hh->curve() << ']';
      else std::cout << "NONE";
    else std::cout << "EMPTY";

    std::cout << "   feature above: ";
    if (CGAL::assign (vh, curr.second))
      std::cout << '(' << vh->point() << ')' << std::endl;
    else if (CGAL::assign (hh, curr.second))
      if (!hh->is_fictitious())
        std::cout << '[' << hh->curve() << ']' << std::endl;
      else std::cout << "NONE" << std::endl;
    else std::cout << "EMPTY" << std::endl;
=======
  for (auto vd_iter = vd_list.begin(); vd_iter != vd_list.end(); ++vd_iter) {
    const Vert_decomp_pair& curr = vd_iter->second;
    std::cout << "Vertex (" << vd_iter->first->point() << ") : ";

    std::cout << " feature below: ";
    if (! curr.first) std::cout << "EMPTY";
    else {
      auto* vh = boost::get<Vertex_const_handle>(&*(curr.first));;
      if (vh) std::cout << '(' << (*vh)->point() << ')';
      else {
        auto* hh = boost::get<Halfedge_const_handle>(&*(curr.first));
        CGAL_assertion(hh);
        if (! (*hh)->is_fictitious())
          std::cout << '[' << (*hh)->curve() << ']';
        else std::cout << "NONE";
      }
    }

    std::cout << "   feature above: ";
    if (! curr.second) std::cout << "EMPTY" << std::endl;
    else {
      auto* vh = boost::get<Vertex_const_handle>(&*(curr.second));;
      if (vh) std::cout << '(' << (*vh)->point() << ')' << std::endl;
      else {
        auto* hh = boost::get<Halfedge_const_handle>(&*(curr.second));
        CGAL_assertion(hh);
        if (! (*hh)->is_fictitious())
          std::cout << '[' << (*hh)->curve() << ']' << std::endl;
        else std::cout << "NONE" << std::endl;
      }
    }
>>>>>>> d94f015a
  }

  return 0;
}<|MERGE_RESOLUTION|>--- conflicted
+++ resolved
@@ -3,22 +3,10 @@
 
 #include <list>
 
-<<<<<<< HEAD
 #include <CGAL/basic.h>
 #include <CGAL/Arr_vertical_decomposition_2.h>
 
 #include "arr_linear.h"
-=======
-typedef CGAL::MP_Float                                   Number_type;
-typedef CGAL::Cartesian<Number_type>                     Kernel;
-typedef CGAL::Arr_linear_traits_2<Kernel>                Traits_2;
-typedef Traits_2::Point_2                                Point_2;
-typedef Traits_2::X_monotone_curve_2                     Segment_2;
-typedef CGAL::Arrangement_2<Traits_2>                    Arrangement_2;
-typedef Arrangement_2::Vertex_const_handle               Vertex_const_handle;
-typedef Arrangement_2::Halfedge_const_handle             Halfedge_const_handle;
-typedef Arrangement_2::Face_const_handle                 Face_const_handle;
->>>>>>> d94f015a
 
 typedef boost::variant<Vertex_const_handle, Halfedge_const_handle,
                          Face_const_handle>              Cell_type;
@@ -46,31 +34,6 @@
   CGAL::decompose(arr, std::back_inserter(vd_list));
 
   // Print the results.
-<<<<<<< HEAD
-  std::pair<CGAL::Object, CGAL::Object> curr;
-  Vertex_const_handle vh;
-  Halfedge_const_handle hh;
-  Face_const_handle fh;
-  for (auto vd_iter = vd_list.begin(); vd_iter != vd_list.end(); ++vd_iter) {
-    curr = vd_iter->second;
-    std::cout << "Vertex (" << vd_iter->first->point() << ") : ";
-
-    std::cout << " feature below: ";
-    if (CGAL::assign (vh, curr.first)) std::cout << '(' << vh->point() << ')';
-    else if (CGAL::assign (hh, curr.first))
-      if (!hh->is_fictitious()) std::cout << '[' << hh->curve() << ']';
-      else std::cout << "NONE";
-    else std::cout << "EMPTY";
-
-    std::cout << "   feature above: ";
-    if (CGAL::assign (vh, curr.second))
-      std::cout << '(' << vh->point() << ')' << std::endl;
-    else if (CGAL::assign (hh, curr.second))
-      if (!hh->is_fictitious())
-        std::cout << '[' << hh->curve() << ']' << std::endl;
-      else std::cout << "NONE" << std::endl;
-    else std::cout << "EMPTY" << std::endl;
-=======
   for (auto vd_iter = vd_list.begin(); vd_iter != vd_list.end(); ++vd_iter) {
     const Vert_decomp_pair& curr = vd_iter->second;
     std::cout << "Vertex (" << vd_iter->first->point() << ") : ";
@@ -102,7 +65,6 @@
         else std::cout << "NONE" << std::endl;
       }
     }
->>>>>>> d94f015a
   }
 
   return 0;
