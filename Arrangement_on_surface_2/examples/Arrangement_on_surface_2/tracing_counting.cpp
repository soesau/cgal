//! \file examples/Arrangement_on_surface_2/tracing_counting.cpp
// Trace all traits operations and count them.

#include <CGAL/Cartesian.h>
#include <CGAL/Quotient.h>
#include <CGAL/Arr_segment_traits_2.h>
#include <CGAL/Arrangement_2.h>
#include <CGAL/Arr_tracing_traits_2.h>
#include <CGAL/Arr_counting_traits_2.h>
#include <list>

typedef CGAL::Quotient<int>                             Number_type;
typedef CGAL::Cartesian<Number_type>                    Kernel;
typedef CGAL::Arr_segment_traits_2<Kernel>              Segment_traits_2;
typedef CGAL::Arr_tracing_traits_2<Segment_traits_2>    Tracing_traits_2;
typedef CGAL::Arr_counting_traits_2<Tracing_traits_2>   Geom_traits_2;
typedef Geom_traits_2::Point_2                          Point_2;
typedef Geom_traits_2::X_monotone_curve_2               Segment_2;
typedef CGAL::Arrangement_2<Geom_traits_2>              Arrangement_2;

int main ()
{
  const Segment_2 s1(Point_2(0, 0), Point_2(2, 2));
  const Segment_2 s2(Point_2(2, 0), Point_2(0, 2));
  std::list<Segment_2> segments;
  segments.push_back(s1);
  segments.push_back(s2);

  Geom_traits_2 traits;
  traits.disable_all_traces();
  traits.enable_trace(Tracing_traits_2::INTERSECT_OP);

  // Construct an arrangement using aggregated insertion:
  Arrangement_2 arr1(&traits);
  insert(arr1, segments.begin(), segments.end());
  std::cout << traits << std::endl;
  traits.clear_counters();

  // Construct an arrangement using incremental insertion:
  Arrangement_2 arr2(&traits);
  insert(arr2, s1);
  insert(arr2, s2);
<<<<<<< HEAD
  std::cout << traits;
=======
  std::cout << traits << std::endl;
>>>>>>> 84ec799c

  return 0;
}<|MERGE_RESOLUTION|>--- conflicted
+++ resolved
@@ -40,11 +40,7 @@
   Arrangement_2 arr2(&traits);
   insert(arr2, s1);
   insert(arr2, s2);
-<<<<<<< HEAD
-  std::cout << traits;
-=======
   std::cout << traits << std::endl;
->>>>>>> 84ec799c
 
   return 0;
 }