#include <CGAL/Arr_point_location_result.h>

//-----------------------------------------------------------------------------
// Print the result of a point-location query.
//
<<<<<<< HEAD
template <typename Arrangement_>
void
print_point_location
(const typename Arrangement_::Point_2& q,
 typename CGAL::Arr_point_location_result<Arrangement_>::Type obj)
{
  typedef Arrangement_                                  Arrangement_2;
=======
template <class PointLocation>
void point_location_query(const PointLocation& pl,
                          const typename
                          PointLocation::Arrangement_2::Point_2& q)
{
  // Perform the point-location query.
  CGAL::Object    obj = pl.locate(q);

  // Print the result.
  typedef typename PointLocation::Arrangement_2  Arrangement_2;
>>>>>>> f2ed3503
  
  typedef typename Arrangement_2::Vertex_const_handle   Vertex_const_handle;
  typedef typename Arrangement_2::Halfedge_const_handle Halfedge_const_handle;
  typedef typename Arrangement_2::Face_const_handle     Face_const_handle;

  const Vertex_const_handle*   v;
  const Halfedge_const_handle* e;
  const Face_const_handle*     f;
  
  std::cout << "The point (" << q << ") is located ";
<<<<<<< HEAD
  if (f = boost::get<Face_const_handle>(&obj))          // located inside a face
    std::cout << "inside "
              << (((*f)->is_unbounded()) ? "the unbounded" : "a bounded")
              << " face." << std::endl;
  else if (e = boost::get<Halfedge_const_handle>(&obj)) // located on an edge
    std::cout << "on an edge: " << (*e)->curve() << std::endl;
  else if (v = boost::get<Vertex_const_handle>(&obj))   // located on a vertex
    std::cout << "on " << (((*v)->is_isolated()) ? "an isolated" : "a")
              << " vertex: " << (*v)->point() << std::endl;
  else CGAL_error_msg("Invalid object.");
=======
  if (CGAL::assign(f, obj))
  {
    // q is located inside a face:
    if (f->is_unbounded())
      std::cout << "inside the unbounded face." << std::endl;
    else
      std::cout << "inside a bounded face." << std::endl;
  }
  else if (CGAL::assign(e, obj))
  {
    // q is located on an edge:
    std::cout << "on an edge: " << e->curve() << std::endl;
  }
  else if (CGAL::assign(v, obj))
  {
    // q is located on a vertex:
    if (v->is_isolated())
      std::cout << "on an isolated vertex: " << v->point() << std::endl;
    else
      std::cout << "on a vertex: " << v->point() << std::endl;
  }
  else
  {
    CGAL_error_msg( "Invalid object.");
  }
>>>>>>> f2ed3503
}

//-----------------------------------------------------------------------------
// Perform a point-location query and print the result.
//
<<<<<<< HEAD
template <typename PointLocation>
void locate_point(const PointLocation& pl,
                  const typename PointLocation::Arrangement_2::Point_2& q)
{
  // Perform the point-location query.
  typedef PointLocation                                 Point_location;
  typedef typename Point_location::Arrangement_2        Arrangement_2;
  typename CGAL::Arr_point_location_result<Arrangement_2>::Type obj =
    pl.locate(q);
=======
template <class VerticalRayShoot>
void vertical_ray_shooting_query(const VerticalRayShoot& vrs,
                                 const typename
                                 VerticalRayShoot::Arrangement_2::Point_2& q)
{
  // Perform the point-location query.
  CGAL::Object    obj = vrs.ray_shoot_up(q);
>>>>>>> f2ed3503

  // Print the result.
  print_point_location<Arrangement_2>(q, obj);
}

//-----------------------------------------------------------------------------
// Perform a vertical ray-shooting query and print the result.
//
template <typename RayShoot>
void shoot_vertical_ray(const RayShoot& vrs,
                        const typename RayShoot::Arrangement_2::Point_2& q)
{
  typedef RayShoot                                      Vertical_ray_shooting;

  // Perform the point-location query.
  typename Vertical_ray_shooting::result_type obj = vrs.ray_shoot_up(q);
  
  // Print the result.
  typedef typename Vertical_ray_shooting::Arrangement_2 Arrangement_2;
  typedef typename Arrangement_2::Vertex_const_handle   Vertex_const_handle;
  typedef typename Arrangement_2::Halfedge_const_handle Halfedge_const_handle;
  typedef typename Arrangement_2::Face_const_handle     Face_const_handle;

  const Vertex_const_handle*   v;
  const Halfedge_const_handle* e;
  const Face_const_handle*     f;
  
  std::cout << "Shooting up from (" << q << ") : ";
<<<<<<< HEAD
  if (v = boost::get<Vertex_const_handle>(&obj))         // we hit a vertex
    std::cout << "hit " << (((*v)->is_isolated()) ? "an isolated" : "a")
              << " vertex: " << (*v)->point() << std::endl;
  else if (e = boost::get<Halfedge_const_handle>(&obj))  // we hit an edge
    std::cout << "hit an edge: " << (*e)->curve() << std::endl;
  else if (f = boost::get<Face_const_handle>(&obj)) {    // we hit nothing
    CGAL_assertion((*f)->is_unbounded());
    std::cout << "hit nothing." << std::endl;
  }
  else CGAL_error_msg("Invalid object.");
=======
  if (CGAL::assign(e, obj))
  {
    // We hit an edge:
    std::cout << "hit an edge: " << e->curve() << std::endl;
  }
  else if (CGAL::assign(v, obj))
  {
    // We hit a vertex:
    if (v->is_isolated())
      std::cout << "hit an isolated vertex: " << v->point() << std::endl;
    else
      std::cout << "hit a vertex: " << v->point() << std::endl;
  }
  else if (CGAL::assign(f, obj))
  {
    // We did not hit anything:
    CGAL_assertion(f->is_unbounded());
    
    std::cout << "hit nothing." << std::endl; 
  }
  else
  {
    CGAL_error_msg( "Invalid object.");
  }
>>>>>>> f2ed3503
}

//-----------------------------------------------------------------------------
// Construct the arrangement of segments needed for the point-location and
// the vertical ray-shooting examples.
// The function assumes that the arrangement is of line segments with integer
// coordinates.
//			
<<<<<<< HEAD
template <class Arrangement_>
void construct_segments_arr(Arrangement_& arr)
{
  typedef Arrangement_                                Arrangement_2;
  typedef typename Arrangement_2::Point_2             Point_2;
  typedef typename Arrangement_2::X_monotone_curve_2  Segment_2;
  typedef typename Arrangement_2::Halfedge_handle     Halfedge_handle;
=======
template <class Arrangement>
void construct_segments_arr(Arrangement& arr)
{
  typedef typename Arrangement::Point_2              Point_2;
  typedef typename Arrangement::X_monotone_curve_2   Segment_2;
  typedef typename Arrangement::Halfedge_handle      Halfedge_handle;
>>>>>>> f2ed3503

  Point_2    p0(3,2), p1(0,3), p2(2,5), p3(4,5), p4(6,3), p5(3,0);
  Segment_2  s1(p1, p2), s2(p2, p3), s3(p3, p4), s4(p4, p5), s5(p5, p1);

  arr.insert_in_face_interior(p0, arr.unbounded_face());

  Halfedge_handle e1 = arr.insert_in_face_interior(s1, arr.unbounded_face());
  Halfedge_handle e2 = arr.insert_from_left_vertex(s2, e1->target());
  Halfedge_handle e3 = arr.insert_from_left_vertex(s3, e2->target());
  Halfedge_handle e4 = arr.insert_from_right_vertex(s4, e3->target());
  arr.insert_at_vertices(s5, e4->target(), e1->source());
}<|MERGE_RESOLUTION|>--- conflicted
+++ resolved
@@ -3,7 +3,6 @@
 //-----------------------------------------------------------------------------
 // Print the result of a point-location query.
 //
-<<<<<<< HEAD
 template <typename Arrangement_>
 void
 print_point_location
@@ -11,18 +10,6 @@
  typename CGAL::Arr_point_location_result<Arrangement_>::Type obj)
 {
   typedef Arrangement_                                  Arrangement_2;
-=======
-template <class PointLocation>
-void point_location_query(const PointLocation& pl,
-                          const typename
-                          PointLocation::Arrangement_2::Point_2& q)
-{
-  // Perform the point-location query.
-  CGAL::Object    obj = pl.locate(q);
-
-  // Print the result.
-  typedef typename PointLocation::Arrangement_2  Arrangement_2;
->>>>>>> f2ed3503
   
   typedef typename Arrangement_2::Vertex_const_handle   Vertex_const_handle;
   typedef typename Arrangement_2::Halfedge_const_handle Halfedge_const_handle;
@@ -33,7 +20,6 @@
   const Face_const_handle*     f;
   
   std::cout << "The point (" << q << ") is located ";
-<<<<<<< HEAD
   if (f = boost::get<Face_const_handle>(&obj))          // located inside a face
     std::cout << "inside "
               << (((*f)->is_unbounded()) ? "the unbounded" : "a bounded")
@@ -44,57 +30,21 @@
     std::cout << "on " << (((*v)->is_isolated()) ? "an isolated" : "a")
               << " vertex: " << (*v)->point() << std::endl;
   else CGAL_error_msg("Invalid object.");
-=======
-  if (CGAL::assign(f, obj))
-  {
-    // q is located inside a face:
-    if (f->is_unbounded())
-      std::cout << "inside the unbounded face." << std::endl;
-    else
-      std::cout << "inside a bounded face." << std::endl;
-  }
-  else if (CGAL::assign(e, obj))
-  {
-    // q is located on an edge:
-    std::cout << "on an edge: " << e->curve() << std::endl;
-  }
-  else if (CGAL::assign(v, obj))
-  {
-    // q is located on a vertex:
-    if (v->is_isolated())
-      std::cout << "on an isolated vertex: " << v->point() << std::endl;
-    else
-      std::cout << "on a vertex: " << v->point() << std::endl;
-  }
-  else
-  {
-    CGAL_error_msg( "Invalid object.");
-  }
->>>>>>> f2ed3503
 }
 
 //-----------------------------------------------------------------------------
 // Perform a point-location query and print the result.
 //
-<<<<<<< HEAD
-template <typename PointLocation>
-void locate_point(const PointLocation& pl,
-                  const typename PointLocation::Arrangement_2::Point_2& q)
+template <class PointLocation>
+void point_location_query(const PointLocation& pl,
+                          const typename
+                          PointLocation::Arrangement_2::Point_2& q)
 {
   // Perform the point-location query.
   typedef PointLocation                                 Point_location;
   typedef typename Point_location::Arrangement_2        Arrangement_2;
   typename CGAL::Arr_point_location_result<Arrangement_2>::Type obj =
     pl.locate(q);
-=======
-template <class VerticalRayShoot>
-void vertical_ray_shooting_query(const VerticalRayShoot& vrs,
-                                 const typename
-                                 VerticalRayShoot::Arrangement_2::Point_2& q)
-{
-  // Perform the point-location query.
-  CGAL::Object    obj = vrs.ray_shoot_up(q);
->>>>>>> f2ed3503
 
   // Print the result.
   print_point_location<Arrangement_2>(q, obj);
@@ -103,9 +53,10 @@
 //-----------------------------------------------------------------------------
 // Perform a vertical ray-shooting query and print the result.
 //
-template <typename RayShoot>
-void shoot_vertical_ray(const RayShoot& vrs,
-                        const typename RayShoot::Arrangement_2::Point_2& q)
+template <class VerticalRayShoot>
+void vertical_ray_shooting_query(const VerticalRayShoot& vrs,
+                                 const typename
+                                 VerticalRayShoot::Arrangement_2::Point_2& q)
 {
   typedef RayShoot                                      Vertical_ray_shooting;
 
@@ -123,7 +74,7 @@
   const Face_const_handle*     f;
   
   std::cout << "Shooting up from (" << q << ") : ";
-<<<<<<< HEAD
+
   if (v = boost::get<Vertex_const_handle>(&obj))         // we hit a vertex
     std::cout << "hit " << (((*v)->is_isolated()) ? "an isolated" : "a")
               << " vertex: " << (*v)->point() << std::endl;
@@ -134,32 +85,6 @@
     std::cout << "hit nothing." << std::endl;
   }
   else CGAL_error_msg("Invalid object.");
-=======
-  if (CGAL::assign(e, obj))
-  {
-    // We hit an edge:
-    std::cout << "hit an edge: " << e->curve() << std::endl;
-  }
-  else if (CGAL::assign(v, obj))
-  {
-    // We hit a vertex:
-    if (v->is_isolated())
-      std::cout << "hit an isolated vertex: " << v->point() << std::endl;
-    else
-      std::cout << "hit a vertex: " << v->point() << std::endl;
-  }
-  else if (CGAL::assign(f, obj))
-  {
-    // We did not hit anything:
-    CGAL_assertion(f->is_unbounded());
-    
-    std::cout << "hit nothing." << std::endl; 
-  }
-  else
-  {
-    CGAL_error_msg( "Invalid object.");
-  }
->>>>>>> f2ed3503
 }
 
 //-----------------------------------------------------------------------------
@@ -168,7 +93,6 @@
 // The function assumes that the arrangement is of line segments with integer
 // coordinates.
 //			
-<<<<<<< HEAD
 template <class Arrangement_>
 void construct_segments_arr(Arrangement_& arr)
 {
@@ -176,14 +100,6 @@
   typedef typename Arrangement_2::Point_2             Point_2;
   typedef typename Arrangement_2::X_monotone_curve_2  Segment_2;
   typedef typename Arrangement_2::Halfedge_handle     Halfedge_handle;
-=======
-template <class Arrangement>
-void construct_segments_arr(Arrangement& arr)
-{
-  typedef typename Arrangement::Point_2              Point_2;
-  typedef typename Arrangement::X_monotone_curve_2   Segment_2;
-  typedef typename Arrangement::Halfedge_handle      Halfedge_handle;
->>>>>>> f2ed3503
 
   Point_2    p0(3,2), p1(0,3), p2(2,5), p3(4,5), p4(6,3), p5(3,0);
   Segment_2  s1(p1, p2), s2(p2, p3), s3(p3, p4), s4(p4, p5), s5(p5, p1);
