// Constructing a arrangement of Bezier polycurves.

#include <CGAL/config.h>

#ifndef CGAL_USE_CORE

#include <iostream>

int main() {
  std::cout << "Sorry, this example needs CORE ..." << std::endl;
  return 0;
}

#else

#include <CGAL/basic.h>
#include <CGAL/Arr_polycurve_traits_2.h>

#include "arr_Bezier.h"
#include "arr_print.h"

<<<<<<< HEAD
typedef CGAL::Arr_polycurve_traits_2<Traits>            Polycurve_bezier_traits;
typedef Polycurve_bezier_traits::X_monotone_curve_2     X_mono_polycurve;
typedef CGAL::Arrangement_2<Polycurve_bezier_traits>    Arrangement_2;

int main() {
  Polycurve_bezier_traits pc_traits;
  Traits bezier_traits;

  auto ctr_xpolycurve = pc_traits.construct_x_monotone_curve_2_object();

  std::vector<Bezier_x_monotone_curve> x_bezier_curves;
=======
typedef CGAL::CORE_algebraic_number_traits             Nt_traits;
typedef Nt_traits::Rational                            NT;
typedef Nt_traits::Rational                            Rational;
typedef Nt_traits::Algebraic                           Algebraic;
typedef CGAL::Cartesian<Rational>                      Rat_kernel;
typedef CGAL::Cartesian<Algebraic>                     Alg_kernel;
typedef Rat_kernel::Point_2                            Rat_point_2;
typedef CGAL::Arr_Bezier_curve_traits_2<Rat_kernel, Alg_kernel, Nt_traits>
                                                       Bezier_traits;
typedef Bezier_traits::Curve_2                         Bezier_curve_2;
typedef Bezier_traits::X_monotone_curve_2              Bezier_x_curve_2;
typedef CGAL::Arr_polycurve_traits_2<Bezier_traits>    Polycurve_bezier_traits_2;
typedef Polycurve_bezier_traits_2::Point_2             Point_2;
typedef Polycurve_bezier_traits_2::X_monotone_curve_2  X_mono_polycurve;
typedef CGAL::Arrangement_2<Polycurve_bezier_traits_2> Arrangement_2;

typedef boost::variant<Point_2, Bezier_x_curve_2>      Make_x_monotone_result;

int main()
{
  Polycurve_bezier_traits_2 pc_traits;
  Bezier_traits bezier_traits;

  auto construct_x_mono_polycurve =
    pc_traits.construct_x_monotone_curve_2_object();

  std::vector<Bezier_x_curve_2> x_bezier_curves;
>>>>>>> d94f015a
  // Get the name of the input file from the command line, or use the default
  // Bezier.dat file if no command-line parameters are given.
  const char* filename = "Bezier_polycurve.dat";

  // Open the input file.
  std::ifstream in_file(filename);

  if (! in_file.is_open()) {
    std::cerr << "Failed to open " << filename << std::endl;
    return 1;
  }

  // Read the curves from the input file.
  unsigned int n_curves;
  std::list<Bezier_x_monotone_curve> x_curves;
  Bezier_curve B;

  in_file >> n_curves;
  size_t k;
  for (k = 0; k < n_curves; ++k) {
    // Read the current curve (specified by its control points).
    in_file >> B;
<<<<<<< HEAD
    // convert it into x-monotone bezier curve.
    std::vector<CGAL::Object> obj_vector;
    bezier_traits.make_x_monotone_2_object()(B, std::back_inserter(obj_vector));
    Bezier_x_monotone_curve x_seg =
      CGAL::object_cast<Bezier_x_monotone_curve>((obj_vector[0]));
    x_curves.push_back(x_seg);
=======
    //convert it into x-monotone bezier curve.
    std::vector<Make_x_monotone_result> obj_vector;
    bezier_traits.make_x_monotone_2_object()(B, std::back_inserter(obj_vector));
    auto* x_seg_p = boost::get<Bezier_x_curve_2>(&obj_vector[0]);
    CGAL_assertion(x_seg_p);
    x_curves.push_back(*x_seg_p);
>>>>>>> d94f015a
  }

  X_mono_polycurve polycurve = ctr_xpolycurve(x_curves.begin(), x_curves.end());
  Arrangement_2 arr;
  insert(arr, polycurve);               // construct the arrangement
  print_arrangement_size(arr);          // print the arrangement size

  return 0;
}
#endif<|MERGE_RESOLUTION|>--- conflicted
+++ resolved
@@ -19,10 +19,12 @@
 #include "arr_Bezier.h"
 #include "arr_print.h"
 
-<<<<<<< HEAD
 typedef CGAL::Arr_polycurve_traits_2<Traits>            Polycurve_bezier_traits;
+typedef Polycurve_bezier_traits::Point_2                Point;
 typedef Polycurve_bezier_traits::X_monotone_curve_2     X_mono_polycurve;
 typedef CGAL::Arrangement_2<Polycurve_bezier_traits>    Arrangement_2;
+
+typedef boost::variant<Point, Bezier_x_monotone_curve>  Make_x_monotone_result;
 
 int main() {
   Polycurve_bezier_traits pc_traits;
@@ -31,35 +33,7 @@
   auto ctr_xpolycurve = pc_traits.construct_x_monotone_curve_2_object();
 
   std::vector<Bezier_x_monotone_curve> x_bezier_curves;
-=======
-typedef CGAL::CORE_algebraic_number_traits             Nt_traits;
-typedef Nt_traits::Rational                            NT;
-typedef Nt_traits::Rational                            Rational;
-typedef Nt_traits::Algebraic                           Algebraic;
-typedef CGAL::Cartesian<Rational>                      Rat_kernel;
-typedef CGAL::Cartesian<Algebraic>                     Alg_kernel;
-typedef Rat_kernel::Point_2                            Rat_point_2;
-typedef CGAL::Arr_Bezier_curve_traits_2<Rat_kernel, Alg_kernel, Nt_traits>
-                                                       Bezier_traits;
-typedef Bezier_traits::Curve_2                         Bezier_curve_2;
-typedef Bezier_traits::X_monotone_curve_2              Bezier_x_curve_2;
-typedef CGAL::Arr_polycurve_traits_2<Bezier_traits>    Polycurve_bezier_traits_2;
-typedef Polycurve_bezier_traits_2::Point_2             Point_2;
-typedef Polycurve_bezier_traits_2::X_monotone_curve_2  X_mono_polycurve;
-typedef CGAL::Arrangement_2<Polycurve_bezier_traits_2> Arrangement_2;
 
-typedef boost::variant<Point_2, Bezier_x_curve_2>      Make_x_monotone_result;
-
-int main()
-{
-  Polycurve_bezier_traits_2 pc_traits;
-  Bezier_traits bezier_traits;
-
-  auto construct_x_mono_polycurve =
-    pc_traits.construct_x_monotone_curve_2_object();
-
-  std::vector<Bezier_x_curve_2> x_bezier_curves;
->>>>>>> d94f015a
   // Get the name of the input file from the command line, or use the default
   // Bezier.dat file if no command-line parameters are given.
   const char* filename = "Bezier_polycurve.dat";
@@ -82,21 +56,12 @@
   for (k = 0; k < n_curves; ++k) {
     // Read the current curve (specified by its control points).
     in_file >> B;
-<<<<<<< HEAD
     // convert it into x-monotone bezier curve.
-    std::vector<CGAL::Object> obj_vector;
-    bezier_traits.make_x_monotone_2_object()(B, std::back_inserter(obj_vector));
-    Bezier_x_monotone_curve x_seg =
-      CGAL::object_cast<Bezier_x_monotone_curve>((obj_vector[0]));
-    x_curves.push_back(x_seg);
-=======
-    //convert it into x-monotone bezier curve.
     std::vector<Make_x_monotone_result> obj_vector;
     bezier_traits.make_x_monotone_2_object()(B, std::back_inserter(obj_vector));
-    auto* x_seg_p = boost::get<Bezier_x_curve_2>(&obj_vector[0]);
+    auto* x_seg_p = boost::get<Bezier_x_monotone_curve>(&obj_vector[0]);
     CGAL_assertion(x_seg_p);
     x_curves.push_back(*x_seg_p);
->>>>>>> d94f015a
   }
 
   X_mono_polycurve polycurve = ctr_xpolycurve(x_curves.begin(), x_curves.end());
