namespace CGAL {
/*!

\mainpage User Manual
\anchor Chapter_2D_Arrangements
\anchor chapterArrangement_on_surface_2
\cgalAutoToc

\authors Ron Wein, Eric Berberich, Efi Fogel, Dan Halperin,
Michael Hemmer, Oren Salzman, and Baruch Zukerman

<!-- ========================================================================= -->
\section aos_sec-intro Introduction
<!-- ========================================================================= -->

Geometric arrangements, or arrangements for short, are subdivisions of
some space induced by geometric objects.
\cgalFigureRef{aos_fig-simple_arr} shows an arrangement of two curves
\f$c_1\f$ and \f$c_2\f$ in the plane. It has three faces&mdash;two
bounded faces \f$f_1\f$ and \f$f_2\f$ (filled with diagonal-stripe
patterns) and an unbounded face. The arrangement has seven
vertices&mdash;four represent the endpoints of \f$c_1\f$ and \f$c_2\f$
(drawn as small discs), and three represent the intersection points of
the two curves (drawn as small rings). The arrangement also has eight
edges, each of which is a maximal portion of one curve not
intersecting the other.

\cgalFigureBegin{aos_fig-simple_arr,simple_arr.png}
\cgalFigureEnd

Arrangements are not restricted to curves in the plane. There are
useful arrangements in three and higher dimensions (these are not so
easy to visualize) and they can be induced by geometric objects of any
type, such as spheres, simplices, polytopes, or B&eacute;zier
surfaces. This package provides a data structure that represents a
two-dimensional arrangement of curves embedded in an orientable
parametric surface in three dimensional space, such as a plane, a
cylinder, a sphere, a torus, or a surface homeomorphic to them. This
package also provides operations that construct and manipulate such
arrangements.  Arrangements are ubiquitous in the
computational-geometry literature and have many applications; see,
e.g., \cgalCite{as-aa-00}, \cgalCite{cgal:bfhks-apsca-10},
\cgalCite{cgal:bfhmw-apsgf-10}, and \cgalCite{cgal:h-a-04}.

<!-- ------------------------------------------------------------------------- -->
\subsection aos_ssec-intro-sep Separation of Topology and Geometry
<!-- ------------------------------------------------------------------------- -->

The use of the generic programming paradigm enables a convenient
separation of the topology and the geometry of data
structures.\cgalFootnote{In this context, we sometimes say
<em>combinatorics</em> instead of topology, and say <em>algebra</em> or
<em>numerics</em> instead of geometry. We always mean the same
thing---the separation of the abstract, graph-like structure (the
topology) from the actual embedding in the plane (the geometry).}
This is a key aspect in the design of geometric software, and is put
into practice, for example, in the design of \cgal polyhedra, \cgal
triangulations, and our \cgal arrangements. This separation allows the
convenient abstraction of algorithms and data structures in
combinatorial and topological terms, regardless of the specific
geometry of the objects at hand. This abstraction is realized through
class and function templates that represent specific data structures
and algorithmic frameworks, respectively. Consider the class template

\code{.cpp}
template <typename GeometryTraits, typename Dcel>
class Arrangement_2 { ... };
\endcode

An instance of this template represents an arrangement embedded in the
plane. When the template is instantiated, the `GeometryTraits`
parameter must be substituted with a type that defines a set of
geometric-object types, such as point and curve, and a set of
operations on objects of these types (see Section \ref
aos_sec-geom_traits); the `Dcel` parameter must be substituted with a
type that represents a doubly-connected edge list (\dcel) data
structure. It defines types of topological objects, such as vertices,
edges, and faces, and the operations required to maintain the
incidence relations among objects of these types (see Section \ref
aos_ssec-basic-dcel).

The class template `Arrangement_2` derives from the following class
template:

\code{.cpp}
template <typename GeometryTraits, typename TopologyTraits>
class Arrangement_on_surface_2 { ... };
\endcode

An instance of this template represents a two-dimensional arrangement
embedded in a surface in three dimensional space. When the template is
instantiated, the `GeometryTraits` parameter must be substituted as
described above; the `TopologyTraits` parameter must be substituted
with a type that deals with the topology of the surface (see Section
\ref aos_sec-topol_traits). In particular, it maintains a
representation of the arrangement graph embedded in the surface using
a doubly-connected edge list (\dcel) data-structure suitable for
the particular topology.

Several member functions and nested types defined in the
`Arrangement_2` derived class-template inherit their definitions from
the base class-template `Arrangement_on_surface_2`; their semantics is
equivalent in both class templates. The names of these member
functions and nested types typically appear in the manual without any
scope, as each of these class templates can serve as their scope. (As
a matter of fact, the package provides additional class templates that
represent two-dimensional arrangements, such as the
`Arrangement_with_history_2` class template, which derives from the
class template `Arrangement_2`; these additional class templates also
contain inherited definitions of the aforementioned member functions
and nested types.)

An immediate advantage of the separation of the topology and the
geometry of data structures is that users with limited expertise in
computational geometry can employ the data structure with their own
special type of objects. They must, however, supply the relevant
traits class, which mainly involves algebraic computations. A traits
class also encapsulates the number types used to represent coordinates
of geometric objects and to carry out algebraic operations on them. It
encapsulates the type of coordinate system used (e.g., Cartesian and
Homogeneous), and the geometric or algebraic computation methods
themselves. The precise minimal sets of requirements the actual traits
classes must conform to are organized as a hierarchy of concepts; see
Section \ref aos_sec-geom_traits.

<!-- ------------------------------------------------------------------------- -->
\subsection aos_ssec-intro-well_behaved Well-Behaved Curves
<!-- ------------------------------------------------------------------------- -->

What constitutes valid curves that can be handled by the \ref
PkgArrangementOnSurface2 package is discussed in detail in Section
\ref aos_sec-geom_traits, where the models of the traits classes are
described. However, when we cite combinatorial complexity bounds or
bounds on the resources (i.e., running time and storage space)
required by algorithms, we often postulate stricter assumptions on the
input curves. The prevalent term in use is that the curves are
<em>well behaved</em>, which may have different interpretations in
different settings. If we are concerned with combinatorial complexity
bounds for curves embedded in a two-dimensional surface, then the
standard assumptions are that (i) each curve is non-self-intersecting
(a so-called Jordan arc) and (ii) every pair of curves intersects in
at most some constant number of points. For algorithmic purposes we
need to require more since we assume that any operation on a small
constant number of curves takes unit time. In this sense arcs of
algebraic curves of degree bounded by a constant (namely the zero set
of bivariate polynomials of constant maximum total degree) are well
behaved. Naturally, what are typically considered well-behaved
surfaces in \f$\mathbb{R}^3\f$ is even more complicated to state.

Remarks
<ol>

<li> From the complexity-bound perspective, most of the arrangements
  that we can deal with can be regarded as defined by well-behaved
  curves. Even though the package allows for self-intersecting curves,
  for most types each curve can be decomposed into a constant number
  of well-behaved curves, thus having no effect on the asymptotic
  bounds that we state.
</li>

<li> One type of curves that we deal with is special in this sense:
  <em>polylines</em>, namely concatenations of an unlimited number of
  line segments; see Section \ref arr_sssectr_polylines. A polyline is
  not well behaved, as it cannot be decomposed into a constant number
  of constant-descriptive complexity subcurves. Informative bounds for
  arrangements of polylines are expressed by other parameters in
  addition to the number of polylines, for example, the total number
  of segments in all the polylines together. The same holds for the
  more general type <em>polycurve</em>, which are piecewise curves
  that are not necessarily linear; see Section \ref
  arr_sssectr_polycurves.  </li>

</ol>

<!-- ------------------------------------------------------------------------- -->
\subsection aos_ssec-intro-outline Outline
<!-- ------------------------------------------------------------------------- -->

In Section \ref aos_sec-basic we provide the minimum material you need
to know in order to use \cgal 2D arrangements in the plane. In Section
\ref aos_sec-curved_surfaces we provide additional material you need
to know in order use \cgal 2D arrangements embedded in curved
surfaces.  Most of the succeeding material is oblivious to the type of
the embedding surface. In Section \ref arr_secqueries we show how
queries on an arrangement can be issued. In Section \ref
arr_secgl_funcs we review some useful free (global) functions that
operate on arrangements, the most important ones being the free
insertion-functions.  In Section \ref aos_sec-unbounded we explain how
to construct and manipulate arrangements of unbounded curves.  Section
\ref aos_sec-geom_traits contains detailed descriptions of the
geometric traits concept hierarchy and the various geometric traits
classes included in the \ref PkgArrangementOnSurface2 package. The
different traits classes enables the construction and manipulation of
arrangements of different families of curves. Naturally, here, the
embedding surface plays a significant role. In Section \ref
arr_ssecnotif we review the notification mechanism that allows
external classes to keep track of the changes that an arrangement
instance goes through. Section \ref arr_ssecex_dcel explains how to
extend the \dcel records, to store extra data with them, and to
efficiently update this data.  In Section \ref arr_ssecoverlay we
introduce the fundamental operation of overlaying two arrangements.
Section \ref arr_ssecarr_with_hist describes a class-template that
extends the arrangement by storing additional history records with its
curves. In Section \ref aos_sec-io we review the arrangement
input/output functions. In Section \ref aos_sec-bgl we describes how
to apply the graph algorithms implemented in the Boost Graph Library
to arrangement types. Finally, in Section \ref aos_sec-tips we provide
some tips that can be applied to expedite computation.

<!-- ========================================================================= -->
\section aos_sec-basic Basic Arrangements
<!-- ========================================================================= -->

We start with a formal definition of two-dimensional arrangements, and
proceed with an introduction to the data structure used to represent
the incidence relations among features of two-dimensional
arrangements, namely, the <em>doubly-connected edge list</em>, or
\dcel for short. In Section \ref aos_ssec-basic-arr_class we
describe a central component in the \ref PkgArrangementOnSurface2
package, namely, the `Arrangement_2` class-template, which can be used
to represent arrangements in the plane.

<!-- ------------------------------------------------------------------------- -->
\subsection aos_ssec-basic-dcel Representation of Arrangements: The Dcel
<!-- ------------------------------------------------------------------------- -->

Given a set \f$\mathcal{C}\f$ of curves embedded in a two-dimensional
surface, the <em>arrangement</em> \f$\mathcal{A}(\mathcal{C})\f$ is
the subdivision of the surface into zero-dimensional, one-dimensional
and two-dimensional cells,\cgalFootnote{We use the term <em>cell</em>
to describe the various dimensional entities in the induced
subdivision. Sometimes, the term <em>face</em> is used for this
purpose in the literature. However, we use the term <em>face</em> to
describe a <em>two-dimensional</em> cell.}  called <em>vertices</em>,
<em>edges</em> and <em>faces</em>, respectively, induced by the curves
in \f$\mathcal{C}\f$.

In our implementation we use a definition that slightly deviates from
the standard definition above for practical reasons. The curves in
\f$\mathcal{C}\f$ can intersect each other (a single curve may also be
self-intersecting or may comprise several disconnected branches) and
are not necessarily \f$x\f$-monotone.\cgalFootnote{A continuous planar
curve \f$c\f$ is <em>\f$x\f$-monotone</em> if every vertical line
intersects it at most once. For example, a non-vertical line segment
is always \f$x\f$-monotone and so is the graph of any continuous
function \f$y = f(x)\f$. For convenience, we treat vertical line
segments as <em>weakly \f$x\f$-monotone</em>, as there exists a single
vertical line that overlaps them. A circle of radius \f$r\f$ centered
at \f$(x_0, y_0)\f$ is not \f$x\f$-monotone, as the vertical line \f$x
= x_0\f$ intersects it at \f$(x_0, y_0 - r)\f$ and at \f$(x_0, y_0 +
r)\f$.}  We construct a collection \f$\mathcal{C}''\f$ of
\f$x\f$-monotone subcurves that are pairwise disjoint in their
interiors in two steps as follows. First, we decompose each curve in
\f$\mathcal{C}\f$ into maximal \f$x\f$-monotone subcurves and possibly
isolated points, obtaining the collection \f$\mathcal{C}'\f$. Note
that an \f$x\f$-monotone curve cannot be self-intersecting. Then, we
decompose each curve in \f$\mathcal{C}'\f$ into maximal connected
subcurves not intersecting any other curve (or point) in
\f$\mathcal{C}'\f$ in its interior. The collection \f$\mathcal{C}''\f$
contains isolated points, if the collection \f$\mathcal{C}'\f$
contains such points. The arrangement induced by the collection
\f$\mathcal{C}''\f$ can be conveniently embedded as a planar graph,
the vertices of which are associated with curve endpoints or with
isolated points, and the edges of which are associated with
subcurves. It is easy to see that the faces of
\f$\mathcal{A}(\mathcal{C})\f$ are the same as the faces of
\f$\mathcal{A}(\mathcal{C}'')\f$. There are possibly more vertices in
\f$\mathcal{A}(\mathcal{C}'')\f$ than in
\f$\mathcal{A}(\mathcal{C})\f$---the vertices where curves were cut
into \f$x\f$-monotone (non-intersecting) pieces; accordingly there may
also be more edges in \f$\mathcal{A}(\mathcal{C}'')\f$. This graph can
be represented using a <em>doubly-connected edge list</em>
data-structure (\dcel), which consists of containers of vertices,
edges and faces and maintains the incidence relations among these
cells. It is one of a family of combinatorial data structures called
<em>halfedge data structures</em> (<span class="textsc">Hds</span>),
which are edge-centered data structures capable of maintaining
incidence relations among cells of, for example, planar subdivisions,
polyhedra, or other orientable, two-dimensional surfaces embedded in a
space of arbitrary dimension. Geometric interpretation is added by
classes built on top of the halfedge data structure.

\cgalAdvancedBegin

The \f$x\f$-monotone curves of an arrangement are embedded in a
rectangular two-dimensional area called the parameter space. The
parameter space is defined as \f$ X \times Y\f$, where \f$ X\f$ and
\f$ Y\f$ are open, half-open, or closed intervals with endpoints in
the compactified real line \f$ \mathbb{R} \cup
\{-\infty,+\infty\}\f$. Let \f$x_{\rm min}\f$, \f$x_{\rm max}\f$,
\f$y_{\rm min}\f$, and \f$y_{\rm max}\f$ denote the endpoints of \f$
X\f$ and \f$ Y\f$, respectively. We typically refer to these values as
the left, right, bottom, and top sides of the boundary of the
parameter space. If the parameter space is, for example, the entire
compactified plane, as in the case of arrangements in the plane,
\f$x_{\rm min} = y_{\rm min} = -\infty\f$ and \f$x_{\rm max} = y_{\rm
max} = +\infty\f$; see Section \ref aos_sec-curved_surfaces for more
details.

\cgalAdvancedEnd

The \dcel data-structure represents each edge using a pair of
directed <em>halfedges</em>, one going from the
\f$xy\f$-lexicographically smaller (left) endpoint of the curve
towards the \f$xy\f$-lexicographically larger (right) endpoint, and
the other, known as its <em>twin</em> halfedge, going in the opposite
direction. As each halfedge is directed, it has a <em>source</em>
vertex and a <em>target</em> vertex. Halfedges are used to separate
faces, and to connect vertices, with the exception of <em>isolated
vertices</em> (representing isolated points), which are disconnected.
If a vertex \f$v\f$ is the target of a halfedge \f$e\f$, we say that
\f$v\f$ and \f$e\f$ are <em>incident</em> to each other. The halfedges
incident to a vertex \f$v\f$ form a circular list sorted in a
clockwise order around this vertex. (An isolated vertex has no
incident halfedges.)

An <em>edge</em> of an arrangement is a maximal portion of a curve
between two vertices of the arrangement. Each edge is represented in
the \dcel by a pair of twin halfedges. Each halfedge \f$e\f$
stores a pointer to its <em>incident face</em>, which is the face lying
to its left. Moreover, every halfedge is followed by another halfedge
sharing the same incident face, such that the target vertex of the
halfedge is the same as the source vertex of the next halfedge. The
halfedges around faces form circular chains, such that all halfedges
of a chain are incident to the same face and wind along its boundary.
We call such a chain a <em>connected component of the boundary</em>, or
<em>CCB</em> for short.

The unique CCB of halfedges winding in a counterclockwise orientation
along a face boundary is referred to as the <em>outer CCB</em> of the
face. For the time being let us consider only (i) arrangements of
bounded curves, such that exactly one unbounded face exists in every
arrangement, and (ii) arrangements embedded in the plane, such that
every face has at most one outer CCB. The unbounded face does not have
an outer boundary. Any other connected component of the boundary of
the face is called a <em>hole</em>, or <em>inner CCB</em>, and can be
represented as a circular chain of halfedges winding in a clockwise
orientation around it. Note that a hole does not necessarily
correspond to a face at all, as it may have no area, or alternatively
it may contain several faces. Every face can have several inner CCBs
in its interior, or may not contain inner CCBs at all. In addition,
every face may contain isolated vertices in its interior. We
distinguish between isolated vertices and holes even though,
theoretically, the former are degenerate holes. See
\cgalFigureRef{aos_fig-arr_segs} for an illustration of the various
\dcel features. For more details on the \dcel data structure see
\cgalCite{bkos-cgaa-00} Chapter 2.

<!-- ------------------------------------------------------------------------- -->
\cgalFigureBegin{aos_fig-arr_segs,arr_segs.png}
An arrangement of interior-disjoint line segments with some of the
\dcel records that represent it. The unbounded face \f$ f_0\f$ has
a single connected component that forms a hole inside it, and this
hole comprises of several faces. The halfedge \f$ e\f$ is directed
from its source vertex \f$ v_1\f$ to its target vertex \f$
v_2\f$. This edge, together with its twin \f$ e'\f$, correspond to a
line segment that connects the points associated with \f$ v_1\f$ and
\f$ v_2\f$ and separates the face \f$ f_1\f$ from \f$ f_2\f$. The
predecessor \f$ e_{\rm prev}\f$ and successor \f$ e_{\rm next}\f$ of
\f$ e\f$ are part of the chain that form the outer boundary of the
face \f$ f_2\f$. The face \f$ f_1\f$ has a more complicated structure
as it contains two holes in its interior: One hole consists of two
adjacent faces \f$ f_3\f$ and \f$ f_4\f$, while the other hole
comprises of two edges. \f$ f_1\f$ also contains two isolated vertices
\f$ u_1\f$ and \f$ u_2\f$ in its interior.
\cgalFigureEnd
<!-- ------------------------------------------------------------------------- -->

<!-- ------------------------------------------------------------------------- -->
\subsection aos_ssec-basic-arr_class The Arrangement Class Template
<!-- ------------------------------------------------------------------------- -->

One of the main components of the \ref PkgArrangementOnSurface2
package is the `Arrangement_2<Traits,Dcel>` class template. An
instance of this template is used to represent an arrangement embedded
in the plane. The class template provides the interface needed to
construct such arrangements, traverse them, and maintain them.

The design of the \ref PkgArrangementOnSurface2 package is guided by
two aspects of modularity as follows:
<UL>
<LI>the separation of the representation of the arrangements and the
  various geometric algorithms that operate on them, and</LI>
<LI>the separation of the topological and geometric aspects of the
  two-dimensional subdivision.
</UL>

The latter separation is exhibited by the two template parameters of
the `Arrangement_2` class template; their description follows.

<UL>

<LI>The `Traits` template-parameter should be instantiated with a
  model of the `ArrangementBasicTraits_2` concept and optionally
  additional geometry traits concepts. A model of the
  `ArrangementBasicTraits_2` concept defines the types of
  \f$x\f$-monotone curves and two-dimensional points, namely
  `ArrangementBasicTraits_2::X_monotone_curve_2` and
  `ArrangementBasicTraits_2::Point_2`, respectively, and supports
  basic geometric predicates on them. The instantiated traits class
  determines the family of planar curves that induce the arrangement.

  In this section we always use `Arr_non_caching_segment_traits_2` as
  our traits-class model in order to construct arrangements of line
  segments. In succeeding sections we also use `Arr_segment_traits_2`
  as our traits-class model. These two traits trade computation time
  and storage space. The latter stores the underlying line of every
  segment of the arrangement to expedite certain operations on the
  arrangement segments. In Section \ref aos_sec-unbounded we use
  `Arr_linear_traits_2` to construct arrangements of linear curves
  (i.e., lines, rays, and line segments). The \ref
  PkgArrangementOnSurface2 package contains several other traits
  classes that can handle other types of curves, such as polylines
  (continuous piecewise-linear curves), conic arcs, and arcs of
  rational functions. We exemplify the usage of these traits classes
  in Section \ref aos_sec-geom_traits.

<LI>The `Dcel` template-parameter should be instantiated with a class
  that models the `ArrangementDcel` concept, which is used to represent
  the topological layout of the arrangement. This parameter is
  substituted with `Arr_default_dcel<Traits>` by default, and
  we use this default value in this and in the following three
  sections. However, in many applications it is necessary to
  extend the \dcel features. This is done by substituting the
  `Dcel` parameter with a different type; see Section \ref arr_ssecex_dcel
  for further explanations and examples.
</UL>

The function template `print_arrangement_size()` listed below, and
defined in the header file `Arr_print.h`, prints out quantitative
measures of a given arrangement. While in what follows it is used only
by examples, it demonstrates well the use of the member functions
\link Arrangement_on_surface_2::number_of_vertices()
`number_of_vertices()`\endlink, \link
Arrangement_on_surface_2::number_of_edges()
`number_of_edges()`\endlink, and \link
Arrangement_on_surface_2::number_of_faces()
`number_of_faces()`\endlink, which return the number of vertices,
edges, and faces of an arrangement, respectively.

\anchor lst_paz
\code{.cpp}
template <typename Arrangement>
void print_arrangement_size(const Arrangement& arr) {
  std::cout << "The arrangement size:\n"
            << "   |V| = " << arr.number_of_vertices()
            << ",  |E| = " << arr.number_of_edges()
            << ",  |F| = " << arr.number_of_faces() << std::endl;
}
\endcode

You can also obtain the number of halfedges of an arrangement using
the member function \link Arrangement_on_surface_2::number_of_halfedges()
`number_of_halfedges()`\endlink. Recall that the number of halfedges is
always twice the number of edges.

\image html triangle.png
\image latex triangle.png

The simple program listed below constructs an arrangement of three
connected line segments forming a triangle. It uses the
<em>Cartesian</em> kernel with an integral-number type to instantiate
the `Arr_non_caching_segment_traits_2<Kernel>` class template. The
resulting arrangement consists of two faces, a bounded triangular face
and the unbounded face.  Constructing and maintaining arrangements
using limited-precision numbers, such as `int`, works properly only
under severe restrictions, which in many cases render the program not
very useful. In this example, however, the points are far apart, and
constructions of new geometric objects do not occur. Thus, it is safe
to use `int` after all. The program constructs an arrangement induced
by three line segments that are pairwise disjoint in their interior,
prints out the number of faces, and ends. It uses the
\link insert(Arrangement_2<Traits, Dcel>&, InputIterator, InputIterator) `insert()`\endlink
free-function, which inserts the segments into the
arrangement; see Section \ref arr_secgl_funcs. It uses the member
function \link Arrangement_on_surface_2::number_of_faces
`number_of_faces()`\endlink to obtain the number of faces (two in this
case). We give more elaborate examples in the rest of this
chapter. The programs in those examples rely on computing with numbers
of arbitrary precision, which guarantees robust execution and correct
results.

\code{.cpp}
#include <CGAL/Cartesian.h>
#include <CGAL/Arr_non_caching_segment_traits_2.h>
#include <CGAL/Arrangement_2.h>

typedef int                                             Number_type;
typedef CGAL::Cartesian<Number_type>                    Kernel;
typedef CGAL::Arr_non_caching_segment_traits_2<Kernel>  Traits;
typedef Traits_2::Point_2                               Point;
typedef Traits_2::X_monotone_curve_2                    Segment;
typedef CGAL::Arrangement_2<Traits_2>                   Arrangement;

int main() {
  Arrangement arr;
  Point p1(1, 1), p2(1, 2), p3(2, 1);
  Segment cv[] = {Segment(p1, p2), Segment(p2, p3), Segment(p3, p1)};
  CGAL::insert(arr, &cv[0], &cv[sizeof(cv)/sizeof(Segment)]);
  return 0;
}
\endcode

<!-- ------------------------------------------------------------------------- -->
\subsection arr_ssectraverse Traversing the Arrangement
<!-- ------------------------------------------------------------------------- -->

The simplest and most fundamental arrangement operations are the
various traversal methods, which allow users to systematically go over
the relevant features of the arrangement at hand.

As mentioned above, the arrangement is represented as a \dcel,
which stores three containers of vertices, halfedges and faces; thus,
the `Arrangement_2` class template supplies iterator types for these
containers, respectively. For example, if `arr` is an `Arrangement_2`
object, the calls \link Arrangement_on_surface_2::vertices_begin()
`arr.vertices_begin()`\endlink and \link
Arrangement_on_surface_2::vertices_end `arr.vertices_end()`\endlink
return iterators of the nested \link
Arrangement_on_surface_2::Vertex_iterator `Vertex_iterator`\endlink
type that define the valid range of vertices of the arrangement
`arr`. The value type of this iterator is \link
Arrangement_on_surface_2::Vertex `Vertex`\endlink. Moreover, the
vertex-iterator type is convertible to \link
Arrangement_on_surface_2::Vertex_handle `Vertex_handle`\endlink, which
serves as a pointer to a vertex. As we show next, all functions
related to arrangement features accept handle types as input
parameters and return handle types as their output.
See Chapter \ref Chapter_Handles_Ranges_and_Circulators
"Handles and Circulators" for more information on \cgal handles.

In addition to the iterators for arrangement vertices, halfedges, and
faces, the arrangement class also provides an iterator for edges,
namely \link Arrangement_on_surface_2::Edge_iterator
`Edge_iterator`\endlink.  The value type of this iterator is \link
Arrangement_on_surface_2::Halfedge `Halfedge`\endlink, which is the
same as the value type of \link
Arrangement_on_surface_2::Halfedge_iterator
`Halfedge_iterator`\endlink. The calls \link
Arrangement_on_surface_2::edges_begin() `arr.edges_begin()`\endlink
and \link Arrangement_on_surface_2::edges_end()
`arr.edges_end()`\endlink return iterators that define the valid range
of arrangement edges. This range consists of half the number of
halfedges of the arrangement, as every twin halfedges has one
representative in this range.

All iterator, circulator\cgalFootnote{A <em>circulator</em> is used to
traverse a circular list, such as the list of halfedges incident to a
vertex.} and handle types also have non-mutable (<em>const</em>)
counterparts. These non-mutable iterator types are useful for
traversing an arrangement with the promise to keep it unchanged. For
example, the arrangement has a non-constant member function called
`Arrangement_on_surface_2::vertices_begin()` that returns a \link
Arrangement_on_surface_2::Vertex_iterator `Vertex_iterator`\endlink
object and another const member function that returns a \link
Arrangement_on_surface_2::Vertex_const_iterator
`Vertex_const_iterator`\endlink object. In fact, all methods listed in
this section that return an iterator, a circulator, or a handle have
non-mutable counterparts. It should be noted that, for example, \link
Arrangement_on_surface_2::Vertex_handle `Vertex_handle`\endlink can be
readily converted into a \link
Arrangement_on_surface_2::Vertex_const_handle
`Vertex_const_handle`\endlink, but not the other way around.

Conversions of non-mutable handles to the corresponding mutable
handles are nevertheless possible. They can be performed using the
overloaded member function \link
Arrangement_on_surface_2::non_const_handle()
`non_const_handle()`\endlink.  There are three variants that accept a
non-mutable handle to a vertex, a halfedge, or a face, respectively.
The call \link Arrangement_on_surface_2::non_const_handle()
`non_const_handle()`\endlink can be issued only if the arrangement
object `arr` is mutable; see, e.g., Section \ref arr_ssecpl.

<!-- ------------------------------------------------------------------------- -->
\subsubsection arr_sssectr_vertex Traversal Methods for an Arrangement Vertex
<!-- ------------------------------------------------------------------------- -->

A vertex \f$v\f$ of an arrangement induced by bounded curves is always
associated with a geometric entity, namely with an \link
Arrangement_on_surface_2::Point_2 `Point_2`\endlink object, which can
be obtained by \link Arrangement_on_surface_2::Vertex::point()
`v->point()`\endlink, where `v` identifies a handle to \f$v\f$.

The call \link Arrangement_on_surface_2::Vertex::is_isolated()
`v->is_isolated()`\endlink determines whether the vertex \f$v\f$ is
isolated or not. Recall that the halfedges incident to a non-isolated
vertex, namely, the halfedges that share a common target vertex, form
a circular list around this vertex. The call \link
Arrangement_on_surface_2::Vertex::incident_halfedges()
`v->incident_halfedges()`\endlink returns a circulator of the nested
type \link Arrangement_on_surface_2::Halfedge_around_vertex_circulator
`Halfedge_around_vertex_circulator`\endlink that enables the traversal
of this circular list around a given vertex \f$v\f$ in a clockwise
order. The value type of this circulator is \link
Arrangement_on_surface_2::Halfedge `Halfedge`\endlink. By convention,
the target of the halfedge is \f$v\f$. The call \link
Arrangement_on_surface_2::Vertex::degree() `v->degree()`\endlink
evaluates to the number of the halfedges incident to \f$v\f$.

The function below prints all the halfedges incident to a given
arrangement vertex (assuming that objects of the \link
Arrangement_on_surface_2::Point_2 `Point_2`\endlink type can be
inserted into the standard output using the `<<` operator). The
arrangement type is the same as in the simple example above.

\code
template <typename Arrangement>
void print_incident_halfedges(typename Arrangement::Vertex_const_handle v) {
  if (v->is_isolated()) {
    std::cout << "The vertex (" << v->point() << ") is isolated\n";
    return;
  }
  typename Arrangement::Halfedge_around_vertex_const_circulator first, curr;
  first = curr = v->incident_halfedges();
  std::cout << "The neighbors of the vertex (" << v->point() << ") are:";
  do std::cout << " (" << curr->source()->point() << ")";
  while (++curr != first);
  std::cout << std::endl;
}
\endcode

If \f$v\f$ is an isolated vertex, the call \link
Arrangement_on_surface_2::Vertex::face() `v->face()`\endlink can be used to
obtain the face that contains \f$v\f$.

<!-- ------------------------------------------------------------------------- -->
\subsubsection arr_sssectr_halfedge Traversal Methods for an Arrangement Halfedge
<!-- ------------------------------------------------------------------------- -->

A halfedge \f$e\f$ of an arrangement induced by bounded curves is
associated with an \link Arrangement_on_surface_2::X_monotone_curve_2
`X_monotone_curve_2`\endlink object, which can be obtained by
\link Arrangement_on_surface_2::Halfedge::curve()
`e->curve()`\endlink, where `e` identifies a handle to \f$e\f$.

The calls \link Arrangement_on_surface_2::Halfedge::source()
`e->source()`\endlink and \link
Arrangement_on_surface_2::Halfedge::target() `e->target()`\endlink
return handles to the halfedge's source-vertex and target-vertex,
respectively. You can obtain a handle to the twin halfedge using \link
Arrangement_on_surface_2::Halfedge::twin() `e->twin()`\endlink. Note
that from the definition of halfedges in the `Dcel` structure, the
following invariants always hold:
<UL>
<LI>\link Arrangement_on_surface_2::Halfedge::curve()
`e->curve()`\endlink is equivalent to \link
Arrangement_on_surface_2::Halfedge::curve()
`e->twin()->curve()`\endlink,
<LI>\link Arrangement_on_surface_2::Halfedge::source()
`e->source()`\endlink is equivalent to \link
Arrangement_on_surface_2::Halfedge::target()
`e->twin()->target()`\endlink, and
<LI>\link Arrangement_on_surface_2::Halfedge::target()
`e->target()`\endlink is equivalent to \link
Arrangement_on_surface_2::Halfedge::source()
`e->twin()->source()`\endlink.
</UL>

Every halfedge has an incident face that lies to its left, which can
be obtained by \link Arrangement_on_surface_2::Halfedge::face()
`e->face()`\endlink. Recall that a halfedge is always one link in a
connected chain (CCB) of halfedges that share the same incident
face. The \link Arrangement_on_surface_2::Halfedge::prev()
`e->prev()`\endlink and \link
Arrangement_on_surface_2::Halfedge::next() `e->next()`\endlink calls
return handles to the previous and next halfedges in the CCB,
respectively.

As the CCB is a circular list of halfedges, it is only natural to
traverse it using a circulator. Indeed \link
Arrangement_on_surface_2::Halfedge::ccb() `e->ccb()`\endlink returns
an \link Arrangement_on_surface_2::Ccb_halfedge_circulator
`Ccb_halfedge_circulator`\endlink object for traversing all halfedges
along the connected component of \f$e\f$. The value type of this
circulator is \link Arrangement_on_surface_2::Halfedge
`Halfedge`\endlink.

The function template `print_ccb()` listed below prints all
\f$x\f$-monotone curves along a given CCB (assuming that objects of
the \link Arrangement_on_surface_2::Point_2 `Point_2`\endlink and the
\link Arrangement_on_surface_2::X_monotone_curve_2
`X_monotone_curve_2`\endlink types can be inserted into the standard
output using the `<<` operator).

\code
template <typename Arrangement>
void print_ccb(typename Arrangement::Ccb_halfedge_const_circulator circ) {
  Ccb_halfedge_const_circulator curr = circ;
  std::cout << "(" << curr->source()->point() << ")";
  do {
    typename Arrangement::Halfedge_const_handle he = curr->handle();
    std::cout << " [" << e->curve() << "] "
              << "(" << e->target()->point() << ")";
  } while (++curr != circ);
  std::cout << std::endl;
}
\endcode

<!-- ------------------------------------------------------------------------- -->
\subsubsection arr_sssectr_face Traversal Methods for an Arrangement Face
<!-- ------------------------------------------------------------------------- -->

An `Arrangement_2` object `arr` that identifies an arrangement of
bounded curves always has a single unbounded face. The call \link
Arrangement_on_surface_2::unbounded_face()
`arr.unbounded_face()`\endlink returns a handle to this face.  Note
that an empty arrangement contains nothing <em>but</em> the unbounded
face.

Given a handle to a face \f$f\f$, you can use the call \link
Arrangement_on_surface_2::Face::is_unbounded()
`f->is_unbounded()`\endlink to determine whether the face \f$f\f$ is
unbounded. Bounded faces have an outer CCB, and the \link
Arrangement_on_surface_2::Face::outer_ccb() `outer_ccb()`\endlink
method returns a circulator for the halfedges along this CCB. Note
that the halfedges along this CCB wind in a counterclockwise order
around the outer boundary of the face.

A face can also contain disconnected components in its interior,
namely, holes and isolated vertices. You can access these components
as follows:

<UL>

<LI>You can obtain a pair of iterators of type \link
  Arrangement_on_surface_2::Face::Hole_iterator
  `Hole_iterator`\endlink that define the range of holes inside a face
  \f$f\f$ by calling \link
  Arrangement_on_surface_2::Face::holes_begin()
  `f->holes_begin()`\endlink and \link
  Arrangement_on_surface_2::Face::holes_end()
  `f->holes_end()`\endlink. The value type of this iterator type is
  \link Arrangement_on_surface_2::Ccb_halfedge_circulator
  `Ccb_halfedge_circulator`\endlink, defining the CCB that winds in a
  clockwise order around a hole.  The call \link
  Arrangement_on_surface_2::Face::number_of_holes()
  `f->number_of_holes()`\endlink return the number of holes in
  \f$f\f$.

<LI>The calls \link
  Arrangement_on_surface_2::Face::isolated_vertices_begin()
  `f->isolated_vertices_begin()`\endlink and \link
  Arrangement_on_surface_2::Face::isolated_vertices_end()
  `f->isolated_vertices_end()`\endlink return iterators of type \link
  Arrangement_on_surface_2::Isolated_vertex_iterator
  `Isolated_vertex_iterator`\endlink that define the range of isolated
  vertices inside the face \f$f\f$. The value type of this iterator is
  \link Arrangement_on_surface_2::Vertex `Vertex`\endlink.

</UL>

The function `print_face()` listed below prints the outer and inner
boundaries of a given face. It uses the function template
`print_ccb()` listed above.

\code
template <typename Arrangement>
void print_face(typename Arrangement::Face_const_handle f) {
  // Print the outer boundary.
  if (f->is_unbounded()) std::cout << "Unbounded face.\n";
  else {
    std::cout << "Outer boundary: ";
    print_ccb(f->outer_ccb());
  }

  // Print the boundary of each of the holes.
  size_t index = 1;
  for (auto hi = f->holes_begin(); hi != f->holes_end(); ++hi) {
    std::cout << " Hole #" << index++ << ": ";
    print_ccb(*hi);
  }

  // Print the isolated vertices.
  index = 1;
  for (auto iv = f->isolated_vertices_begin();
       iv != f->isolated_vertices_end(); ++iv)
  {
    std::cout << " Isolated vertex #" << index++ << ": "
              << "(" << iv->point() << ")\n";
  }
}
\endcode

The function `print_arrangement()` listed below prints the features of
a given arrangement. The file `arr_print.h`, which can be found under
the examples folder, includes the definitions of this function, as
well as the definitions of all other functions listed in this
section. This concludes the preview of the various traversal methods.

\code
void print_arrangement (const Arrangement_2& arr) {
  // Print the arrangement vertices.
  std::cout << arr.number_of_vertices() << " vertices:\n";
  for (auto vit = arr.vertices_begin(); vit != arr.vertices_end(); ++vit) {
    std::cout << "(" << vit->point() << ")";
    if (vit->is_isolated()) std::cout << " - Isolated.\n";
    else std::cout << " - degree " << vit->degree() << std::endl;
  }

  // Print the arrangement edges.
  std::cout << arr.number_of_edges() << " edges:\n";
  for (auto eit = arr.edges_begin(); eit != arr.edges_end(); ++eit)
    std::cout << "[" << eit->curve() << "]\n";

  // Print the arrangement faces.
  std::cout << arr.number_of_faces() << " faces:\n";
  for (auto fit = arr.faces_begin(); fit != arr.faces_end(); ++fit)
    print_face(fit);
}
\endcode

<!-- ------------------------------------------------------------------------- -->
\subsection arr_ssecmodify Modifying the Arrangement
<!-- ------------------------------------------------------------------------- -->

In this section we review the various member functions of the
`Arrangement_2` class that allow users to modify the topological
structure of the arrangement through the introduction of new edges or
vertices, or the modification or removal of existing edges and
vertices.

The arrangement member-functions that insert new \f$x\f$-monotone
curves into the arrangement, thus enabling the construction of a
two-dimensional surface subdivision, are rather specialized, as they
assume that the interior of the inserted curve is disjoint from all
existing arrangement vertices and edges, and in addition require
apriori knowledge of the location of the inserted curve. Indeed, for
most purposes it is more convenient to construct an arrangement using
the free (global) insertion functions, which relax these
restrictions. However, as these free functions are implemented in
terms of the specialized insertion functions, we start by describing
the fundamental functionality of the arrangement class, and describe
the operation of the free functions in Section \ref arr_secgl_funcs.

<!-- ------------------------------------------------------------------------- -->
\subsection arr_sssecmf_insert_cv Inserting Pairwise Disjoint x-Monotone Curves
<!-- ------------------------------------------------------------------------- -->

The most trivial functions that allow users to modify the arrangement
are the specialized functions for the insertion of an \f$x\f$-monotone
curve the interior of which is disjoint from the interior of all other
curves in the existing arrangement and does not contain any point of
the arrangement. In addition, these functions require that the
location of the curve in the arrangement be known.

The rather harsh restrictions on the inserted curves enable an
efficient implementation. While inserting an \f$x\f$-monotone curve,
the interior of which is disjoint from all curves in the existing
arrangement, is quite straightforward, as we show next, (efficiently)
inserting a curve that intersects with the curves already in the
arrangement is much more complicated and requires the application of
nontrivial geometric algorithms. The decoupling of the topological
arrangement representation from the various algorithms that operate on
it dictates that the general insertion operations be implemented as
free functions that operate on the arrangement and the inserted
curve(s); see Section \ref arr_secgl_funcs for more details and
examples.

<!-- ------------------------------------------------------------------------- -->
\cgalFigureBegin{aos_fig-insert,insert.png}
Illustrations of the various specialized insertion procedures. The
inserted \f$x\f$-monotone curve is drawn as a dashed line, surrounded
by two solid arrows that represent the pair of twin halfedges added to
the \dcel. Existing vertices are shown as red discs, while new
vertices are shown as blue discs. Existing halfedges that are
affected by the insertion operations are drawn as dashed arrows.  (a)
Inserting a curve as a new hole inside the face \f$f\f$.  (b)
Inserting a curve from an existing vertex \f$u\f$ that corresponds to
one of its endpoints.  (c) Inserting an \f$x\f$-monotone curve, the
endpoints of which correspond to existing vertices \f$u_1\f$ and
\f$u_2\f$. In this case, the new pair of halfedges closes a new face
\f$f'\f$. The hole \f$h_1\f$, which belonged to \f$f\f$ before
the insertion, becomes a hole in this new face.
\cgalFigureEnd
<!-- ------------------------------------------------------------------------- -->

When an \f$x\f$-monotone curve is inserted into an existing
arrangement, such that the interior of this curve is disjoint from the
interiors of all curves in the arrangement, only the following three
scenarios are possible, depending on the status of the endpoints of
the inserted curve:

<OL>

<LI>Neither curve endpoints correspond to any existing arrangement
vertex. In this case we have to create two new vertices that
correspond to the curve endpoints, respectively, and connect them
using a pair of twin halfedges. This halfedge pair forms a new
hole inside the face that contains the curve in its interior.</LI>

<LI>Exactly one endpoint corresponds to an existing arrangement
vertex. (We distinguish between a vertex that corresponds to the left
endpoint of the inserted curve and a vertex that corresponds to its
right endpoint.) In this case we have to create a new vertex that
corresponds to the other endpoint of the curve and to connect the two
vertices by a pair of twin halfedges that form an "antenna" emanating
from the boundary of an existing connected component. (Note that if
the existing vertex is isolated, we need to form a new hole inside
the face that contains this vertex, essentially falling back to the
handling of the previous case, naturally, skipping the creation of
the existing vertex.)</LI>

<LI>Both endpoints correspond to existing arrangement vertices. In
this case we connect these vertices using a pair of twin halfedges.
(If one or both vertices are isolated, we fall back to the handling of
the first or second case, respectively, naturally, skipping the
creation of the existing vertices.) The two following subcases may
occur:

<UL>

<LI>Two disconnected components are merged into a single connected
  component (as is the case with the segment \f$s_1\f$ in the figure
  below).</LI>

<LI>A new face, which is split from an existing arrangement face, is
  created (as is the case with the segment \f$s_2\f$ in the figure
  below). In this case we also have to examine the holes and isolated
  vertices in the existing face and move the relevant ones inside the
  new face.</LI>

</UL>
</LI>
</OL>

\image html connect_comp.png
\image latex connect_comp.png

The `Arrangement_2` class offers insertion functions that perform the
special insertion procedures listed above, namely, \link
Arrangement_on_surface_2::insert_in_face_interior()
`insert_in_face_interior()`\endlink, \link
Arrangement_on_surface_2::insert_from_left_vertex()
`insert_from_left_vertex()`\endlink, \link
Arrangement_on_surface_2::insert_from_right_vertex()
`insert_from_right_vertex()`\endlink and \link
Arrangement_on_surface_2::insert_at_vertices()
`insert_at_vertices()`\endlink. The first function accepts an
\f$x\f$-monotone curve \f$c\f$ and an arrangement face \f$f\f$ that
contains this curve in its interior. The other functions accept an
\f$x\f$-monotone curve \f$c\f$ and handles to the existing vertices
that correspond to the curve endpoint(s). Each of the four functions
returns a handle to one of the twin halfedges that have been created;
more precisely:

<UL>

<LI>\link Arrangement_on_surface_2::insert_in_face_interior()
`insert_in_face_interior(c, f)`\endlink returns a handle to the
halfedge directed from the left endpoint of \f$c\f$ towards the vertex
corresponding to its right endpoint.

<LI>\link Arrangement_on_surface_2::insert_from_left_vertex()
`insert_from_left_vertex(c, v)`\endlink and \link
Arrangement_on_surface_2::insert_from_right_vertex()
`insert_from_right_vertex(c, v)`\endlink each returns a handle to the
halfedge, the source of which is the vertex \f$v\f$, and the target of
which is the new vertex that has just been created.

<LI>\link Arrangement_on_surface_2::insert_at_vertices()
`insert_at_vertices(c, v1, v2)`\endlink returns a handle to the
halfedge directed from \f$v_1\f$ to \f$v_2\f$.

</UL>

<!-- ------------------------------------------------------------------------- -->
\cgalFigureBegin{aos_fig-edge_insertion,edge_insertion.png}
The arrangement of the line segments \f$s_1, \ldots, s_5\f$
constructed in \ref Arrangement_on_surface_2/edge_insertion.cpp.
The arrows mark the direction of the halfedges returned from the
various insertion functions.
\cgalFigureEnd
<!-- ------------------------------------------------------------------------- -->

The program below demonstrates the usage of the four specialized
insertion functions. It creates an arrangement of five line segments
\f$s_1, \ldots, s_5\f$, as depicted in
\cgalFigureRef{aos_fig-edge_insertion}.  \cgalFootnote{Notice that in
all figures in the rest of this chapter the coordinate axes are drawn
only for illustrative purposes and are <em>not</em> part of the
arrangement.} The first line segment \f$s_1\f$ is inserted in the
interior of the unbounded face, while the four succeeding line
segments \f$s_2, \ldots, s_5\f$ are inserted using the vertices
created by the insertion of preceding segments. The arrows in the
figure mark the direction of the halfedges \f$e_1, \ldots, e_5\f$
returned from the insertion functions. The resulting arrangement
consists of three faces, where the two bounded faces form together a
hole in the unbounded face.

Two header files are included in the code in order to make this and
the following examples more compact. The file
`arr_inexact_construction_segments.h` is listed
immediately after the program. The file `arr_print.h` is
introduced in Section \ref arr_ssectraverse.

\cgalExample{Arrangement_on_surface_2/edge_insertion.cpp}

The statements below define the types for arrangements of line
segments common to all examples that do not construct new geometric
objects. They are kept in the header file
`arr_inexact_construction_segments.h`.  In these examples the `Traits`
parameter of the `Arrangement_2<Traits, Dcel>` class template is
substituted with an instance of the
`Arr_non_caching_segment_traits_2<Kernel>` class template. The
`Arr_non_caching_segment_traits_2` class template is instantiated with
the predefined kernel that evaluates predicates in an exact manner,
but constructs geometric objects in an inexact manner, as none of
these examples construct new geometric objects.  In the remaining
examples the traits class-template is instantiated with a kernel that
evaluates predicates and constructs geometric objects, both in an
exact manner.

\code{.cpp}
#include <CGAL/Exact_predicates_inexact_constructions_kernel.h>
#include <CGAL/Arr_non_caching_segment_traits_2.h>
#include <CGAL/Arrangement_2.h>

typedef CGAL::Exact_predicates_inexact_constructions_kernel Kernel;
typedef Kernel::FT                                          Number_type;

typedef CGAL::Arr_non_caching_segment_traits_2<Kernel>      Traits;
typedef Traits::Point_2                                     Point;
typedef Traits::X_monotone_curve_2                          Segment;

typedef CGAL::Arrangement_2<Traits>                         Arrangement;
typedef Arrangement::Vertex_handle                          Vertex_handle;
typedef Arrangement::Halfedge_handle                        Halfedge_handle;
typedef Arrangement::Face_handle                            Face_handle;
\endcode

<!-- ------------------------------------------------------------------------- -->
\subsection arr_sssecmf_iso_verts Manipulating Isolated Vertices
<!-- ------------------------------------------------------------------------- -->

Isolated points are simpler geometric entities than curves, and indeed
the member functions that manipulate them are easier to understand.

The call \link Arrangement_on_surface_2::insert_in_face_interior()
`arr.insert_in_face_interior(p, f)`\endlink inserts an isolated point
\f$p\f$, located in the interior of a given face \f$ f\f$, into the
arrangement and returns a handle to the arrangement vertex associated
with \f$p\f$ it has created. Naturally, this function has a
precondition that \f$p\f$ is really an isolated point; namely it does
not coincide with any existing arrangement vertex and does not lie on
any edge. As mentioned in Section \ref arr_ssectraverse, it is
possible to obtain the face containing an isolated vertex calling the
member function `Arrangement_on_surface_2::Vertex::face()`. The member
function
`Arrangement_on_surface_2::remove_isolated_vertex(Vertex_handle v)`
accepts a handle to an isolated vertex and removes it from the
arrangement.

<!-- ------------------------------------------------------------------------- -->
\cgalFigureBegin{aos_fig-isolated_vertices,isolated_vertices.png}
An arrangement of line segments containing three isolated vertices,
as constructed in \ref Arrangement_on_surface_2/isolated_vertices.cpp.
The vertices \f$u_2\f$ and \f$u_3\f$ are eventually removed from the
arrangement.
\cgalFigureEnd
<!-- ------------------------------------------------------------------------- -->

The following program demonstrates the usage of the arrangement
member-functions for manipulating isolated vertices. It first inserts
three isolated vertices, \f$u_1\f$, \f$u_2\f$, and \f$u_3\f$, located
inside the unbounded face of the arrangement. Then, it inserts four
line segments \f$s_1, \ldots, s_4\f$, that form a square hole inside
the unbounded face (see \cgalFigureRef{aos_fig-edge_insertion} for an
illustration). Finally, it traverses the vertices and removes those
isolated vertices that are still contained in the unbounded face
(\f$u_2\f$ and \f$u_3\f$ in this case):

\cgalExample{Arrangement_on_surface_2/isolated_vertices.cpp}

<!-- ------------------------------------------------------------------------- -->
\subsection arr_sssecmf_halfedges Manipulating Halfedges
<!-- ------------------------------------------------------------------------- -->

While reading the previous subsection you learned how to insert new
points that induce isolated vertices into the arrangement. You may
wonder now how you can insert a new point that lies on an
\f$x\f$-monotone curve that is associated with existing arrangement
edge.

The introduction of a vertex, the geometric mapping of which is a
point \f$p\f$ that lies on an \f$x\f$-monotone curve, requires the
splitting of the curve in its interior at \f$p\f$. The two resulting
subcurves induce two new edges, respectively. In general, the
`Arrangement_2` class template relies on the geometry traits to
perform such a split. As a matter of fact, it relies on the geometry
traits to perform all geometric operations. To insert a point \f$p\f$
that lies on an \f$x\f$-monotone curve associated with an existing
edge \f$e\f$ into the arrangement \f$\mathcal{A}\f$, you must first
construct the two curves \f$c_1\f$ and \f$c_2\f$, which are the two
subcurves that result from splitting the \f$x\f$-monotone curve
associated with the edge \f$e\f$ at \f$p\f$. Then, you have to issue
the call \link Arrangement_on_surface_2::split_edge()
`arr.split_edge(he, c1, c2)`\endlink, where `arr` identifies the
arrangement \f$\mathcal{A}\f$ and `he` is a handle to one of the two
halfedges that represent the edge \f$e\f$. The function splits the two
halfedges that represent \f$e\f$ into two pairs of halfedges,
respectively. Two new halfedges are incident to the new vertex \f$v\f$
associated with \f$p\f$. The function returns a handle to the new
halfedge, the source of which is the source vertex of the halfedge
handled by `he`, and the target of which is the new vertex \f$v\f$.

<!-- - For example, if the halfedge
drawn as a dashed line at the top in the figure xxx is passed as
input, the halfedge drawn as a dashed line at the bottom is returned
as output.- -->

The reverse operation is also possible. Consider a vertex \f$v\f$ of
degree \f$2\f$ that has two incident edges \f$e_1\f$ and \f$e_2\f$
associated with two curves \f$c_1\f$ and \f$c_2\f$, respectively, such
that the union of \f$c_1\f$ and \f$c_2\f$ results in a single
continuous \f$x\f$-monotone curve \f$c\f$ of the type supported by the
traits class in use. To merge the edges \f$e_1\f$ and \f$e_2\f$ into a
single edge associated with the curve \f$c\f$, essentially removing
the vertex \f$v\f$ from the arrangement identified by `arr`, you need
to issue the call \link Arrangement_2.merge_edge() `arr.merge_edge(he1,
he2, c)`\endlink, where `he1` and `he2` are handles to halfedges
representing \f$e_1\f$ and \f$e_2\f$, respectively.

Finally, the call \link Arrangement_2.remove_edge()
`remove_edge(he)`\endlink removes the edge \f$e\f$ from the
arrangement, where `he` is a handle to one of the two halfedges that
represents \f$e\f$. Note that this operation is the reverse of an
insertion operation, so it may cause a connected component to split
into two, or two faces to merge into one, or a hole to disappear.  By
default, if the removal of \f$e\f$ causes one of its end vertices to
become isolated, this vertex is removed as well. However, you can
control this behavior and choose to keep the isolated vertices by
supplying additional Boolean flags to \link
Arrangement_on_surface_2::remove_edge `remove_edge()`\endlink
indicating whether the source or the target vertices are to be removed
should they become isolated.

<!-- ------------------------------------------------------------------------- -->
\cgalFigureBegin{aos_fig-edge_manipulation,edge_manipulation.png}
The three steps of the example program \ref
Arrangement_on_surface_2/edge_manipulation.cpp. In Step (a) it
constructs an arrangement of four line segments. In Step (b) the edges
\f$e_1\f$ and \f$e_2\f$ are split, and the split points are connected
with a new segment \f$s\f$ that is inserted into the arrangement. This
operation is undone in Step (c), where \f$e\f$ is removed from the
arrangement, rendering its end vertices \f$u_1\f$ and \f$u_2\f$
redundant. We therefore remove these vertices by merging their
incident edges and go back to the arrangement depicted in (a).
\cgalFigureEnd
<<<<<<< HEAD

In the following example program we show how the edge-manipulation
functions can be used. The program works in three
steps, as demonstrated in \cgalFigureRef{arr_figex_3}. Note that
here we still stick to integer coordinates, but as we work on a
larger scale we use an unbounded integer number-type (in this
case, the `Gmpz` type taken from the \gmp library)
instead of the built-in `int` type.\cgalFootnote{As a rule of thumb, one can use a bounded integer type for representing line segments whose coordinates are bounded by \f$ \lfloor\sqrt[3]{M}\rfloor\f$, where \f$ M\f$ is the maximal representable integer value. This guarantees that no overflows occur in the computations carried out by the traits class, hence all traits-class predicates always return correct results.}
In case the \gmp library is not installed (as indicated by
the `CGAL_USE_GMP` flag defined in `CGAL/basic.h`), we
use `MP_Float`, a number-type included in \cgal's support
library that is capable of storing floating-point numbers with
unbounded mantissa. We also use the standard %Cartesian
kernel of \cgal as our kernel. This is recommended when the
kernel is instantiated with a more complex number type, as we
demonstrate in other examples in this chapter.
=======
<!-- ------------------------------------------------------------------------- -->

The following example program shows how the edge-manipulation
functions can be used. The program works in three steps, as
demonstrated in \cgalFigureRef{aos_fig-isolated_vertices}. Note that
the program uses the fact that \link
Arrangement_on_surface_2::split_edge() `split_edge()`\endlink returns
one of the new halfedges (after the split) that has the same direction
as the original halfedge (the first parameter of the function) and is
directed towards the split point. Thus, it is easy to identify the
vertices \f$u_1\f$ and \f$u_2\f$ associated with the split points.
>>>>>>> ce463735

\cgalExample{Arrangement_on_surface_2/edge_manipulation.cpp}

The member functions \link Arrangement_on_surface_2::modify_vertex()
`modify_vertex()`\endlink and \link
Arrangement_on_surface_2::modify_edge() `modify_edge()`\endlink modify
the geometric mappings of existing features of the arrangement. The
call \link Arrangement_on_surface_2::modify_vertex
`arr.modify_vertex(v, p)`\endlink accepts a handle to a vertex \f$v\f$
and a reference to a point \f$p\f$, and sets \f$p\f$ to be the point
associated with the vertex \f$v\f$. The call \link
Arrangement_on_surface_2::modify_edge() `arr.modify_edge(he,
c)`\endlink accepts a handle to one of the two halfedges that
represent an edge \f$e\f$ and a reference to a curve \f$c\f$, and sets
\f$c\f$ to be the \f$x\f$-monotone curve associated with
\f$e\f$. (Note that both halfedges are modified; that is, both
expressions `e->curve()` and `e->twin()->curve()` evaluate to
\f$c\f$ after the modification.)  These functions have preconditions
that \f$p\f$ is geometrically equivalent to `v->point()` and \f$c\f$
is equivalent to `e->curve()`, respectively.\cgalFootnote{Roughly
speaking, two curves are equivalent iff they have the same graph. In
Section \ref aos_sssec-geom_traits-concepts_basic we give a formal
definition of curves and curve equivalence.} If these preconditions
are not met, the corresponding operation may invalidate the structure
of the arrangement. At first glance it may seem as if these two
functions are of little use. However, you should keep in mind that
there may be extraneous data (probably non-geometric) associated with
the point objects or with the curve objects, as defined by the traits
class. With these two functions you can modify this data; see more
details in Section \ref arr_ssecmeta_tr. In addition, you can use
these functions to replace a geometric object (a point or a curve)
with an equivalent object that has a more compact representation. For
example, if we use some simple rational-number type to represent the
point coordinates, we can replace the point \f$(\frac{20}{40},
\frac{99}{33})\f$ associated with some vertex \f$v\f$ with an
equivalent point with normalized coordinates, namely \f$(\frac{1}{2},
3)\f$.

<!-- ------------------------------------------------------------------------- -->
\subsection arr_sssecadv_insert Advanced Insertion Functions
<!-- ------------------------------------------------------------------------- -->

\cgalAdvancedBegin

<table border="0" cellspacing="10">
<tr>
<td>
\image html pred_around_vertex.png
\image latex pred_around_vertex.png
</td>
<td>

Assume that the specialized insertion function \link
Arrangement_on_surface_2::insert_from_left_vertex()
`insert_from_left_vertex(c, v)`\endlink is given a curve \f$c\f$, the
left endpoint of which is already associated with a non-isolated
vertex \f$v\f$. Namely, \f$v\f$ has already several incident
halfedges. It is necessary in this case to locate the exact place for
the new halfedge mapped to the inserted new curve \f$c\f$ in the
circular list of halfedges incident to \f$v\f$. More precisely, in
order to complete the insertion, it is necessary to locate the
halfedge \f$e_{\mathrm{pred}}\f$ directed toward \f$v\f$, such that
\f$c\f$ is located between the curves associated with
\f$e_{\mathrm{pred}}\f$ and the next halfedge in the clockwise order
in the circular list of halfedges around \f$v\f$; see
\cgalFigureRef{aos_fig-insert}. This search may take \f$O(d)\f$ time,
where \f$d\f$ is the degree of the vertex \f$v\f$. \cgalFootnote{We
can store the handles to the halfedges incident to \f$v\f$ in an efficient
search structure to obtain \f$O(\log d)\f$ access time. However, as
\f$d\f$ is usually very small, this may lead to a waste of storage
space without a meaningful improvement in running time in practice.}
However, if the halfedge \f$e_{\mathrm{pred}}\f$ is known in advance,
the insertion can be carried out in constant time, and without
performing any geometric comparisons.  </td> </tr> </table>

The `Arrangement_2` class provides advanced versions of the
specialized insertion functions for a curve \f$c\f$, namely, \link
Arrangement_on_surface_2::insert_from_left_vertex()
`insert_from_left_vertex(c, he_pred)`\endlink and \link
Arrangement_on_surface_2::insert_from_right_vertex()
`insert_from_right_vertex(c, he_pred)`\endlink.  These functions
accept a halfedge \f$e_{\mathrm{pred}}\f$ as specified above, instead
of a handle to a vertex \f$v\f$. They are more efficient, as they take
constant time and do not perform any geometric operations. Thus, you
should use them when the halfedge \f$e_{\mathrm{pred}}\f$ is known. In
cases where the vertex \f$v\f$ is isolated or the predecessor halfedge
for the newly inserted curve is not known, the simpler versions of
these insertion functions should be used. Similarly, the member
function \link Arrangement_on_surface_2::insert_at_vertices()
`insert_at_vertices()`\endlink is overloaded with two additional
versions as follows. One accepts two handles to the two predecessor
halfedges around the two vertices \f$v_1\f$ and \f$v_2\f$,
respectively, that correspond to the curve endpoints. The other one
accepts a handle to one vertex and a handle to the predecessor
halfedge around the other vertex.

<!-- ------------------------------------------------------------------------- -->
\cgalFigureBegin{aos_fig-special_edge_insertion,special_edge_insertion.png}
An arrangement of line segments, as constructed in
\ref Arrangement_on_surface_2/special_edge_insertion.cpp. Note that
\f$p_0\f$ is initially inserted as an isolated point and later on
connected to the other four vertices.
\cgalFigureEnd
<!-- ------------------------------------------------------------------------- -->

The following program shows how to construct the arrangement
depicted in \cgalFigureRef{aos_fig-special_edge_insertion} using the specialized
insertion functions that accept predecessor halfedges:

\cgalExample{Arrangement_on_surface_2/special_edge_insertion.cpp}

It is possible to perform even more refined operations on an
`Arrangement_2` object given specific topological information.
As most of these operations are very fragile and perform no precondition
testing on their input in order to gain efficiency, they are not included
in the public interface of the arrangement class. Instead, the
`Arr_accessor<Arrangement>` class allows access to these internal
arrangement operations; see more details in the Reference Manual.
\cgalAdvancedEnd

<!-- ========================================================================= -->
\section arr_secqueries Issuing Queries on an Arrangement
<!-- ========================================================================= -->

One of the most useful query types defined on arrangements is the
<em>point-location</em> query: Given a point, find the arrangement
cell that contains it. Typically, the result of a point-location query
is one of the arrangement faces, but in degenerate situations the
query point can lie on an edge, or it may coincide with a vertex.

Point-location queries are common in many applications, and also
play an important role in the incremental construction of arrangements
(and more specifically in the free insertion-functions described in
Section \ref arr_secgl_funcs). Therefore, it is crucial to have the
ability to answer such queries effectively.

<!-- ------------------------------------------------------------------------- -->
\subsection arr_ssecpl Point-Location Queries
<!-- ------------------------------------------------------------------------- -->

Recall that the arrangement representation is decoupled from the
geometric algorithms that operate on it. Thus, the `Arrangement_2`
class template does not support point-location queries directly.
Instead, the \ref PkgArrangementOnSurface2 package provides a set of
class templates that are capable of answering such queries; all are
models of the concept `ArrangementPointLocation_2`. Each model employs
a different algorithm or <em>strategy</em> for answering queries.  A
model of this concept must define the \link
ArrangementPointLocation_2::locate() `locate()`\endlink member
function, which accepts an input query-point and returns a polymorphic
object representing the arrangement cell that contains this point.
The returned object is of type
`Arr_point_location_result<Arrangement_2>::%Type`, which is a
discriminated union container of the bounded types \link
Arrangement_on_surface_2::Vertex_const_handle
`Vertex_const_handle`\endlink, \link
Arrangement_on_surface_2::Halfedge_const_handle
`Halfedge_const_handle`\endlink, or \link
Arrangement_on_surface_2::Face_const_handle
`Face_const_handle`\endlink. Depending on whether the query point is
located inside a face, lies on an edge, or coincides with a vertex,
the appropriate handle can be obtained with <em>value retrieval</em>
by `boost::get` as demonstrated in the example below.

Note that the handles returned by the \link
ArrangementPointLocation_2::locate() `locate()`\endlink functions are
non-mutable (`const`). If necessary, such handles may be cast to
mutable handles using the
`Arrangement_on_surface_2::non_const_handle()` methods.

An object `pl` of any point-location class must be attached to an
`Arrangement_2` object `arr` before it is used to answer
point-location queries on `arr`. This attachment can be performed
when `pl` is constructed or at a later time using the
`pl.init(arr)` call.

The function template `locate_point()` listed below accepts a
point-location object, the type of which is a model of the
`ArrangementPointLocation_2` concept, and a query point. The function
template issues a point-location query for the given point, and prints
out the result.  It is defined in the header file
`point_location_utils.h`.

\anchor lst_pl
\code
template <typename PointLocation>
void locate_point(const PointLocation& pl,
                  const typename PointLocation::Arrangement_2::Point_2& q)
{
  typedef PointLocation                                 Point_location;
  typedef typename Point_location::Arrangement_2        Arrangement_2;
  typename CGAL::Arr_point_location_result<Arrangement_2>::Type obj =
    pl.locate(q);

  // Print the result.
  print_point_location<Arrangement_2>(q, obj);
}
\endcode

The function template `locate_point()` calls an instance of the
function template `print_point_location()`, which inserts the
result of the query into the standard output-stream. It is listed
below, and defined in the header file `point_location_utils.h`.
Observe how the function `boost::get()` is used to cast the
resulting object into a handle to an arrangement feature. The
point-location object `pl` is assumed to be already attached
to an arrangement.

\code
template <typename Arrangement_>
void print_point_location
(const typename PointLocation::Arrangement_::Point_2& q
 typename CGAL::Arr_point_location_result<Arrangement_>::Type obj)
{
  typedef Arrangement_                                  Arrangement_2;

  typedef typename Arrangement_2::Vertex_const_handle   Vertex_const_handle;
  typedef typename Arrangement_2::Halfedge_const_handle Halfedge_const_handle;
  typedef typename Arrangement_2::Face_const_handle     Face_const_handle;

  const Vertex_const_handle*   v;
  const Halfedge_const_handle* e;
  const Face_const_handle*     f;

  std::cout << "The point (" << q << ") is located ";
  if (f = boost::get<Face_const_handle>(&obj)) // located inside a face
    std::cout << "inside "
              << (((*f)->is_unbounded()) ? "the unbounded" : "a bounded")
              << " face.\n";
  else if (e = boost::get<Halfedge_const_handle>(&obj)) // located on an edge
    std::cout << "on an edge: " << (*e)->curve() << std::endl;
  else if (v = boost::get<Vertex_const_handle>(&obj)) // located on a vertex
    std::cout << "on " << (((*v)->is_isolated()) ? "an isolated" : "a")
              << " vertex: " << (*v)->point() << std::endl;
  else CGAL_error_msg("Invalid object.");
}
\endcode

<!-- ------------------------------------------------------------------------- -->
\subsection aos_sssec-pl_strategy Choosing a Point-Location Strategy
<!-- ------------------------------------------------------------------------- -->

Each of the various point-location class templates employs a different
algorithm or <em>strategy</em>\cgalFootnote{The term <em>strategy</em>
is borrowed from the design-pattern taxonomy \cgalCite{cgal:ghjv-dpero-95},
Chapter 5. A <em>strategy</em> provides the means to define a family of
algorithms, each implemented by a separate class. All classes that implement
the various algorithms are made interchangeable, letting the algorithm in use
vary according to the user choice.} for answering queries:
<UL>
<LI> `Arr_naive_point_location<Arrangement>` employs the
  <em>naive</em> strategy. It locates the query point naively,
  exhaustively scanning all arrangement cells.

<LI> `Arr_walk_along_line_point_location<Arrangement>` employs
  the <em>walk-along-a-line</em> (or <em>walk</em> for short) strategy.
  It simulates a traversal, in reverse order, along an imaginary
  vertical ray emanating from the query point. It starts from the
  unbounded face of the arrangement and moves downward toward the
  query point until it locates the arrangement cell containing it.

<LI>`Arr_landmarks_point_location<Arrangement,Generator>` uses a set
  of <em>landmark</em> points, the location of which in the
  arrangement is known. It employs the <em>landmark</em>
  strategy. Given a query point, it uses a nearest-neighbor
  search-structure (a <span class="textsc">Kd</span>-tree is used by
  default) to find the nearest landmark, and then traverses the
  straight-line segment connecting this landmark to the query point.

  There are various ways to select the landmark set in the
  arrangement. The selection is governed by the `Generator`
  template parameter. The default generator class, namely
  `Arr_landmarks_vertices_generator`, selects all the vertices of
  the attached arrangement as landmarks. Additional generators that
  select the set in other ways, such as by sampling random
  points or choosing points on a grid, are also available; see the
  Reference Manual for more details.

  The landmark strategy requires that the type of the attached
  arrangement be an instance of the `Arrangement_2<Traits,Dcel>` class
  template, where the `Traits` parameter is substituted with a
  geometry-traits class that models the `ArrangementLandmarkTraits_2`
  concept, which refines the basic `ArrangementBasicTraits_2` concept;
  see Section \ref aos_sssec-tr_landmarks_concept for details. Most
  traits classes included in the \ref PkgArrangementOnSurface2 package
  are models of this refined concept.

<LI>`Arr_trapezoid_ric_point_location<Arrangement>` implements an
  improved variant of Mulmuley's point-location algorithm
  \cgalCite{m-fppa-90}; see also \cgalCite{bkos-cgaa-00}, Chapter 6.
  The (expected) query-time is logarithmic in the size of the
  arrangement. The arrangement faces are decomposed into simpler cells
  each of constant complexity, known as <em>pseudo trapezoids</em>,
  and a search structure (a directed acyclic graph) is constructed on
  top of these cells, facilitating the search of the pseudo trapezoid
  (hence the arrangement cell) containing a query point in expected
  logarithmic time. The trapezoidal map and the search structure are
  built by a randomized incremental construction algorithm (RIC).

<LI> `Arr_triangulation_point_location<Arrangement>` uses a
  constrained triangulation, provided by the \ref PkgTriangulation2
  package, as a search structure. Every time the arrangement is
  modified the constrained triangulation search-structure is
  reconstructed from scratch, where the edges of the arrangement are
  set to be the constrained edges of the triangulation. This strategy
  is inefficient (especially when the number of modifications applied
  to the arrangement is high) and provided only for educational
  purposes.

</UL>

The first two strategies do not require any extra data. The class
templates that implement them store a pointer to an arrangement object
and operate directly on it. Attaching such point-location objects to
an existing arrangement has virtually no running-time cost at all, but
the query time is linear in the size of the arrangement (the
performance of the walk strategy is much better in practice, but its
worst-case performance is linear). Using these strategies is therefore
recommended only when a relatively small number of point-location
queries are issued by the application, or when the arrangement is
constantly changing (That is, changes in the arrangement structure are
more frequent than point-location queries).  On the other hand, the
landmark and the trapezoid RIC strategies require auxiliary data
structures on top of the arrangement structure, which they need to
construct once they are attached to an arrangement object and need to
keep up-to-date as this arrangement changes.

As mentioned above, the triangulation strategy is provided only for
educational purposes, and thus we do not elaborate on this strategy.
The data structure needed by the landmark and the trapezoidal map RIC
strategies can be constructed in \f$O(N \log N)\f$ time, where \f$N\f$
is the overall number of edges in the arrangement, but the constant
hidden in the \f$O()\f$ notation for the trapezoidal map RIC strategy
is much larger. Thus, construction needed by the landmark algorithm is
in practice significantly faster than the construction needed by the
trapezoidal map RIC strategy. In addition, although both resulting
data structures are asymptotically linear in size, the actual amount
of memory consumed by the landmark algorithm is typically smaller than
to the amount used by the trapezoidal map RIC algorithm, due to the
space-efficient <span class="textsc">Kd</span>-tree used by the
landmark algorithm as the nearest-neighbor search-structure.  The
trapezoidal map RIC algorithm has expected logarithmic query time,
while the query time for the landmark algorithm may be as large as
linear. In practice however, the query times of both strategies are
competitive. For a detailed experimental comparison see
\cgalCite{cgal:hh-eplca-05}.

Updating the auxiliary data structures of the trapezoidal map RIC
algorithm is done very efficiently. On the other hand, updating the
nearest-neighbor search-structure of the landmark algorithm may
consume significant time when the arrangement changes frequently,
especially when a <span class="textsc">Kd</span>-tree is used, as it
must be rebuilt each time the arrangement changes. It is therefore
recommended that the `Arr_landmarks_point_location` class template be
used when the application frequently issues point-location queries on
an arrangement that only seldom changes. If the arrangement is more
dynamic and is frequently going through changes, the
`Arr_trapezoid_ric_point_location` class template should be the
selected point-location strategy.

<!-- ------------------------------------------------------------------------- -->
\cgalFigureBegin{aos_fig-point_location,point_location.png}
The arrangement of line segments, as constructed in \ref
Arrangement_on_surface_2/point_location.cpp, \ref
Arrangement_on_surface_2/vertical_ray_shooting.cpp, and \ref
Arrangement_on_surface_2/batched_point_location.cpp. The arrangement
vertices are drawn as small rings, while the query points \f$q_1,
\ldots, q_6\f$ are drawn as crosses.
\cgalFigureEnd
<!-- ------------------------------------------------------------------------- -->

The program listed below constructs a simple arrangement of five line
segments that form a pentagonal face, with a single isolated
vertex in its interior, as depicted in \cgalFigureRef{aos_fig-point_location}.
Notice that we use the same arrangement structure in the next
three example programs. The arrangement construction is performed by
the function `construct_segment_arr()` defined in the header file
`point_location_utils.h`. (Its listing is omitted here.) The
program employs the naive and the landmark strategies to issue
several point-location queries on this arrangement.

\cgalExample{Arrangement_on_surface_2/point_location.cpp}

Note that the program uses the `locate_point()` function template
to locate a point and nicely print the result of each query; see
\ref lst_pl "code example" in Section \ref arr_ssecpl.

<!-- ------------------------------------------------------------------------- -->
\subsection arr_ssecray_shoot Vertical Ray Shooting
<!-- ------------------------------------------------------------------------- -->

Another query frequently issued on arrangements is the vertical
ray-shooting query: Given a query point, which arrangement cell
is encounter by a vertical ray shot upward (or downward) from this
point? In the general case the ray hits an edge, but it is possible
that it hits a vertex, or that the arrangement does not have any
vertex or edge lying directly above (or below) the query point.

All point-location classes listed in the previous section are also
models of the `ArrangementVerticalRayShoot_2` concept. That is, they
all have member functions called `ray_shoot_up(q)` and
`ray_shoot_down(q)` that accept a query point \f$q\f$. These functions
output a polymorphic object of type
`Arr_point_location_result<Arrangement_2>::%Type`, which is a
discriminated union container of the bounded types \link
Arrangement_on_surface_2::Vertex_const_handle
`Vertex_const_handle`\endlink, \link
Arrangement_on_surface_2::Halfedge_const_handle
`Halfedge_const_handle`\endlink, or \link
Arrangement_on_surface_2::Face_const_handle
`Face_const_handle`\endlink. The latter type is used for the unbounded
face of the arrangement, in case there is no edge or vertex lying
directly above (or below) \f$q\f$.

The function template `vertical_ray_shooting_query()` listed
below accepts a vertical ray-shooting object, the type of which
models the `ArrangementVerticalRayShoot_2` concept. It exports
the result of the upward vertical ray-shooting operation from a
given query point to the standard output-stream. The ray-shooting
object `vrs` is assumed to be already attached to an arrangement.
The function template is defined in the header file
`point_location_utils.h.`

\code
template <typename VerticalRayShooting>
void shoot_vertical_ray(const RayShoot& vrs,
                        const typename
                        VerticalRayShooting::Arrangement_2::Point_2& q)
{
  typedef VerticalRayShooting                           Vertical_ray_shooting;

  // Perform the point-location query.
  typename Vertical_ray_shooting::result_type obj = vrs.ray_shoot_up(q);

  // Print the result.
  typedef typename Vertical_ray_shooting::Arrangement_2 Arrangement_2;
  typedef typename Arrangement_2::Vertex_const_handle   Vertex_const_handle;
  typedef typename Arrangement_2::Halfedge_const_handle Halfedge_const_handle;
  typedef typename Arrangement_2::Face_const_handle     Face_const_handle;

  const Vertex_const_handle* v;
  const Halfedge_const_handle* e;
  const Face_const_handle* f;

  std::cout << "Shooting up from (" << q << ") : ";
  if (v = boost::get<Vertex_const_handle>(&obj))         // we hit a vertex
    std::cout << "hit " << (((*v)->is_isolated()) ? "an isolated" : "a")
              << " vertex: " << (*v)->point() << std::endl;
  else if (e = boost::get<Halfedge_const_handle>(&obj))  // we hit an edge
    std::cout << "hit an edge: " << (*e)->curve() << std::endl;
  else if (f = boost::get<Face_const_handle>(&obj)) {    // we hit nothing
    CGAL_assertion((*f)->is_unbounded());
    std::cout << "hit nothing.\n";
  }
  else CGAL_error();
}
\endcode

The program below uses the function template listed above to
perform vertical ray-shooting queries on an arrangement. The
arrangement and the query points are exactly the same as in
\ref Arrangement_on_surface_2/point_location.cpp; see
\cgalFigureRef{aos_fig-point_location}.
\cgalExample{Arrangement_on_surface_2/vertical_ray_shooting.cpp}

<!-- ------------------------------------------------------------------------- -->
\subsection arr_ssecbatched_pl Batched Point-Location
<!-- ------------------------------------------------------------------------- -->

Suppose that at a given moment our application has to issue a
relatively large number \f$m\f$ of point-location queries on a
specific arrangement object. Naturally, It is possible to define a
point-location object and use it to issue separate queries on the
arrangement. However, as explained in Section \ref arr_ssecpl choosing
a simple point-location strategy (either the naive or the walk
strategy) means inefficient queries, while the more sophisticated
strategies need to construct auxiliary structures that incur
considerable overhead in running time.

Alternatively, the <em>2D Arrangement</em> package includes a free
`locate()` function that accepts an arrangement and a range of query
points as its input and sweeps through the arrangement to locate all
query points in one pass. The function outputs the query results as
pairs, where each pair consists of a query point and a discriminated
union container, which represents the cell containing the point; see
Section \ref arr_ssecpl. The output pairs are sorted in increasing
\f$xy\f$-lexicographical order of the query point.

The batched point-location operation is carried out by sweeping the
arrangement. Thus, it takes \f$O((m+N)\log{(m+N)})\f$ time, where
\f$N\f$ is the number of edges in the arrangement. Issuing separate
queries exploiting a point-location strategy with logarithmic query
time per query, such as the trapezoidal map RIC strategy (see Section
\ref aos_sssec-pl_strategy), is asymptotically more efficient. However,
experiments show that when the number \f$m\f$ of point-location
queries is of the same order of magnitude as \f$N\f$, the batched
point-location operation is more efficient in practice.  One of the
reasons for the inferior performance of the alternative
(asymptotically faster) procedures is the necessity to construct and
maintain complex additional data structures.

The program below issues a batched point-location query, which
is essentially equivalent to the six separate queries performed in
\ref Arrangement_on_surface_2/point_location.cpp; see Section
\ref arr_ssecpl.
\cgalExample{Arrangement_on_surface_2/batched_point_location.cpp}

<!-- ========================================================================= -->
\section arr_secgl_funcs Free Functions
<!-- ========================================================================= -->

The `Arrangement_on_surface_2` class template is used to represent
subdivisions of two-dimensional surfaces induced by curves that lie on
such surfaces. Its interface is minimal in the sense that the member
functions hardly perform any geometric operations. In this section we
explain how to utilize the free functions that enhance that set of
operations on arrangements. The implementation of these operations
typically require non-trivial geometric algorithms, and occasionally
incurs additional requirements on the geometry traits class; the
implementation of many of the operations is based on two frameworks,
namely the <em>surface sweep</em> and the <em>zone construction</em>.
These operations accepts \f$x\f$-monotone curves; thus, the
geometry-traits class used by the arrangements passed as input to, or
obtained as output from, these operations must be a model of the
`ArrangementXMonotoneTraits_2` concept; see Section \ref
aos_sec-geom_traits for the precise definition of this concept. It
defines the minimal set of geometric primitives, among other things,
required to perform the algorithms of the surface-sweep and
zone-construction frameworks.

<!-- ------------------------------------------------------------------------- -->
\subsection arr_ssec_zone The Zone Construction Algorithm
<!-- ------------------------------------------------------------------------- -->

Given an arrangement of curves \f$\mathcal{A} =
\mathcal{A}(\mathcal{C})\f$ embedded in a two-dimensional surface, the
<em>zone</em> of an additional curve \f$\gamma \notin \mathcal{C}\f$
in \f$\mathcal{A}\f$ is the union of the features of
\f$\mathcal{A}\f$, whose closure is intersected by \f$\gamma\f$.  The
complexity of the zone is defined as the sum of the complexities of
its constituents. (Notice that some vertices are counted multiple
times.)  The zone of a curve \f$\gamma\f$ is computed by locating the
left endpoint of \f$\gamma\f$ in the arrangement and then "walking"'
along the curve towards the right endpoint, keeping track of the
vertices, edges, and faces crossed on the way. The \ref
PkgArrangementOnSurface2 package offers a generic implementation of an
algorithm that computes the zone. It is used to implement a set of
operations that incrementally construct arrangements induced by sets
of curves that lie in two-dimensional surfaces. For simplicity,
however, we continue to consider arrangements embedded in the plane.

<!-- ------------------------------------------------------------------------- -->
<!-- \subsection arr_ssecinc_insert Incremental Insertion Functions -->
<!-- ------------------------------------------------------------------------- -->

Section \ref aos_ssec-basic-arr_class explains how to construct
arrangements of \f$x\f$-monotone curves that are pairwise disjoint in
their interior when the location of the segment endpoints in the
arrangement is known. Here we relax this constraint, and allow the
location of the inserted \f$x\f$-monotone curve endpoints to be
unknown at the time of insertion.

<!-- ------------------------------------------------------------------------- -->
\subsubsection arr_sssecinsert_non_x Inserting Pairwise Disjoint Curves
<!-- ------------------------------------------------------------------------- -->

We retain, for the moment, the requirement that the interior of the
inserted curve is disjoint from all existing arrangement edges and
vertices.

The call \link CGAL::insert_non_intersecting_curve<>
`insert_non_intersecting_curve(arr, c, pl)`\endlink inserts the
\f$x\f$-monotone curve \f$c\f$ into the arrangement `arr`, with the
precondition that the interior of \f$c\f$ is disjoint from all
existing edges and vertices of `arr`. The third argument `pl` is a
point-location object attached to the arrangement; it is used to
locate both endpoints of \f$c\f$ in the arrangement. Each endpoint is
expected to either coincide with an existing vertex or lie inside a
face.  It is possible to invoke one of the specialized insertion
functions (see Section \ref aos_ssec-basic-arr_class), based on the
query results, and insert \f$c\f$ at its proper
location.\cgalFootnote{The `CGAL::insert_non_intersecting_curve<>()`
function template, as all other functions reviewed in this section, is
parameterized by an arrangement type and a point-location type (The
latter must be substituted with a model of the
`ArrangementPointLocation_2` concept).} The insertion operation thus
hardly requires any geometric operations on top of the ones needed to
answer the point-location queries. Moreover, it is sufficient that the
traits class that substitutes the `Traits` template parameter of the
`Arrangement_2<Traits,Dcel>` class template when the latter is
instantiated models the concept `ArrangementBasicTraits_2` concept
(and the concept `ArrangementLandmarkTraits_2` if the landmark
point-location strategy is used), and does not have to support the
computation of intersection points between curves. This implies that
using a kernel that provides exact geometric predicates, but
potentially inexact geometric constructions due to round-off errors, is
still sufficient.

The free-function template `CGAL::insert_non_intersecting_curve<>(arr,
c, pl)` is overloaded. There is a variant that instead of accepting a
user-defined point-location object, it constructs a local object of
the walk point-location type, namely, an instance of the
`Arr_walk_along_line_point_location` class template, and uses it to
insert the curve.

<!-- ------------------------------------------------------------------------- -->
\subsubsection arr_sssecinsert_x_mon Inserting X-monotone Curves
<!-- ------------------------------------------------------------------------- -->

The time it takes to insert a curve \f$c\f$ using the
`insert_non_intersecting_curve()` function template is the sum of the
time is takes to locate the two endpoints of \f$c\f$ and the time is
takes to find the exact place for the new two halfedges mapped to
\f$c\f$ in the circular list of halfedges incident to the two vertices
mapped to the endpoints of \f$c\f$, respectively. This makes the
function relatively efficient; however, its preconditions on the input
curves are still rather restricting. Let us assume that the traits
class that substitutes the `Traits` template parameter of the
`Arrangement_2<Traits,Dcel>` class template models the refined
`ArrangementXMonotoneTraits_2` concept and supports curve intersection
computations; see Section \ref aos_sec-geom_traits for the exact
details. Given an \f$x\f$-monotone curve, it is sufficient to locate
its left endpoint in the arrangement and to trace its <em>zone</em>
(see Section \ref arr_ssec_zone) until the right endpoint is
reached. Each time the new curve \f$c\f$ crosses an existing vertex or
edge, the curve is split into subcurves (in the latter case, we have
to split the curve associated with the existing halfedge as well) and
new edges are associated with the resulting subcurves. Recall that an
edge is represented by a pair of twin halfedges, so we split it into
two halfedge pairs.

The call \link CGAL::insert<>() `insert(arr, c, pl)`\endlink performs
this insertion operation. The `CGAL::insert<>()` function template
accepts an \f$x\f$-monotone curve \f$c\f$, which may intersect some of
the curves already in the arrangement `arr`, and inserts it into the
arrangement by computing its zone.  Users may supply a point-location
object `pl` or use the default walk point-location strategy (namely,
the variant `CGAL::insert<>(arr, c)` is also available). The
running-time of this insertion function is proportional to the
complexity of the zone of the curve \f$c\f$.

<!-- ------------------------------------------------------------------------- -->
\cgalAdvancedBegin In some cases users may have a prior knowledge of
the location of the left endpoint of the \f$x\f$-monotone curve
\f$c\f$ they wish to insert, so they can perform the insertion without
issuing any point-location queries. This can be done by calling the
free function template `CGAL::insert<>(arr, c, obj)`, where `obj` is a
polymorphic object of type
`Arr_point_location_result<Arrangement_2>::%Type` that represents the
location of \f$c\f$s left endpoint in the arrangement.  It is a
discriminated union container of the bounded types \link
Arrangement_on_surface_2::Vertex_const_handle
`Vertex_const_handle`\endlink, \link
Arrangement_on_surface_2::Halfedge_const_handle
`Halfedge_const_handle`\endlink, or \link
Arrangement_on_surface_2::Face_const_handle
`Face_const_handle`\endlink; see also Section \ref arr_ssecpl.
\cgalAdvancedEnd
<!-- ------------------------------------------------------------------------- -->

<!-- ------------------------------------------------------------------------- -->
\subsubsection aos_ssec-insert_gen Inserting General Curves
<!-- ------------------------------------------------------------------------- -->

So far, all the examples have constructed arrangements of line
segments, where the `Arrangement_2` template was instantiated with an
instance of the `Arr_segment_traits_2` class template. In this case,
the restriction that `CGAL::insert<>()` requires an \f$x\f$-monotone
is irrelevant, as all line segments are \f$x\f$-monotone. (Note that
we always deal with <em>weakly</em> \f$x\f$-monotone curves, and we
consider vertical line-segments to be weakly \f$x\f$-monotone).

Consider an arrangement of circles. A circle is obviously not
\f$x\f$-monotone, so `CGAL::insert<>()` cannot be used in this
case.\cgalFootnote{A key operation performed by `CGAL::insert<>()` is
to locate the left endpoint of the curve in the arrangement. A circle,
however, does not have any endpoints!} , it is necessary to subdivide
each circle into two \f$x\f$-monotone circular arcs, namely, its upper
half and its lower half, and to insert the two individual
\f$x\f$-monotone arcs.

The free function template `CGAL::insert<>()` is overloaded. It is
possible to another version of this function and pass a curve that is
not necessarily \f$x\f$-monotone, but this is subject to an important
condition. Consider the call \link CGAL::insert<>() `insert(arr, c,
pl)`\endlink, where \f$c\f$ is not necessarily \f$x\f$-monotone. In
this case the type of `arr` must be an instance of the
`Arrangement_2<Traits, Dcel>` class template, where the `Traits`
template parameter is substituted with a traits class that models the
concept `ArrangementTraits_2`, which refines the
`ArrangementXMonotoneTraits_2` concept. It has to define an additional
\link ArrangementTraits_2::Curve_2 `Curve_2`\endlink type, which may
differ from the \link ArrangementBasicTraits_2::X_monotone_curve_2
`X_monotone_curve_2`\endlink type.  It also has to support the
subdivision of curves of this new type into \f$x\f$-monotone curves
and possibly singular points; see the exact details in Section \ref
aos_sec-geom_traits. The `CGAL::insert<>(arr, c, pl)` function
performs the insertion of the curve \f$c\f$ that does not need to be
\f$x\f$-monotone, into the arrangement by subdividing it into
\f$x\f$-monotone subcurves and inserting all individual
\f$x\f$-monotone subcurves. Users may supply a point-location object
`pl`, or use the default walk point-location strategy by calling
`CGAL::insert<>(arr, c)`.

<!-- ------------------------------------------------------------------------- -->
\subsubsection arr_sssecinsert_point Inserting Points
<!-- ------------------------------------------------------------------------- -->

The `Arrangement_2` class template has a member function that inserts
a point as an isolated vertex in a given face. The free function
template `CGAL::insert_point<>(arr, p, pl)` inserts a vertex that
corresponds to the point \f$p\f$ into `arr` at an arbitrary
location. It uses the point-location object `pl` to locate the point
in the arrangement (by default, the walk point-location strategy is
used), and acts according to the result as follows:

<UL>

<LI>If \f$p\f$ is located inside a face, it is inserted as an
isolated vertex inside this face.

<LI>If \f$p\f$ lies on an edge, the edge is split to create a
vertex associated with \f$p\f$.

<LI>Otherwise,\f$p\f$  coincides with an existing vertex and
no further actions are needed.
</UL>

In all cases, the function returns a handle to the vertex
associated with \f$p\f$.

The type of `arr` must be and instance of the `Arrangement_2` class
template instantiated with a traits class that models the
`ArrangementXMonotoneTraits_2` concept, as the insertion operation may
involve the splitting of curves.

<!-- ------------------------------------------------------------------------- -->
\subsubsection arr_sssecinsert_ex Inserting Intersecting Line Segments (code example)
<!-- ------------------------------------------------------------------------- -->

<!-- ------------------------------------------------------------------------- -->
\cgalFigureBegin{aos_fig-incremental_insertion,incremental_insertion.png}
An arrangement of five intersecting line segments, as constructed in
\ref Arrangement_on_surface_2/incremental_insertion.cpp and
\ref Arrangement_on_surface_2/aggregated_insertion.cpp. The
segment endpoints are marked by black disks and the arrangement
vertices that correspond to intersection points are marked by
circles. The query point \f$q\f$ is marked with a cross and the face
that contains it is shaded.
\cgalFigureEnd
<!-- ------------------------------------------------------------------------- -->

The program below constructs an arrangement of five intersecting
line-segments \f$s_1, \ldots, s_5\f$. It is known that \f$s_1\f$ and
\f$s_2\f$ do not intersect, so
`CGAL::insert_non_intersecting_curve<>()` is used to insert them into
the empty arrangement. The rest of the segments are inserted using
`CGAL::insert<>()`. Using a kernel that constructs geometric objects
in an inexact manner (due to round-off errors) may yield a program that
computes incorrect results and crashes from time to time. This is
avoided by using a kernel that provides exact geometric-object
constructions as well as exact geometric-predicate evaluations. The
header file `arr_exact_construction_segments.h`, just like the header
file `arr_inexact_construction_segments.h`, contains the definitions
for arrangements of line segments.  Unlike the latter, it uses a
kernel suitable for arrangements induced by curves that intersect each
other, namely a kernel that is exact always. Note that we alternately
use the naive point-location strategy, given explicitly to the
insertion functions, and the default walk point-location strategy.

The resulting arrangement is depicted in
\cgalFigureRef{aos_fig-incremental_insertion}, where the vertices that
correspond to segment endpoints are drawn as dark discs, and the
vertices that correspond to intersection points are drawn as
circles. It consists of 13 vertices, 16 edges, and 5 faces. We also
perform a point-location query on the resulting arrangement. The query
point \f$q\f$ is drawn as a plus sign. The face that contains it is
drawn with a shaded texture. The program calls an instance of the
function template `print_arrangement_size()`, which prints
quantitative measures of the arrangement; see \ref lst_paz "code
example" for its listing in Section \ref aos_ssec-basic-arr_class.

\cgalExample{Arrangement_on_surface_2/incremental_insertion.cpp}

<!-- ------------------------------------------------------------------------- -->
\subsection arr_ssseczone Other Zone Related Functions
<!-- ------------------------------------------------------------------------- -->

In this section we have described so far free functions that insert
curves and points into a given arrangement. Now we describe functions
that do not change the arrangement at all; nevertheless, they are
closely related to the incremental insertion functions, as they also
use the zone framework.

The free function template `%CGAL::do_intersect<>(arr, c, pl)` checks
whether the given query curve \f$c\f$ intersects the curves and points
of an existing arrangement `arr`. If \f$c\f$ is not \f$x\f$-monotone
(that is, it is of type \link ArrangementTraits_2::Curve_2
`Curve_2`\endlink) the curve is subdivided into \f$x\f$-monotone
subcurves and isolated points. Each \f$x\f$-monotone curve (or point)
is checked for intersection in turn using the zone framework. For
points we simply apply point-location. Given an \f$x\f$-monotone
curve, first its left endpoint is located; then, its zone is computed
starting from its left endpoint location. The zone computation
terminates when an intersection with an arrangement curve or point is
found or when the right endpoint is reached.  A given point-location
object is used for locating the left endpoint of the curve in the
existing arrangement. There is a variant that instead of accepting a
user-defined point-location object, it constructs a local object of
the walk point-location type, namely, an instance of the
`Arr_walk_along_line_point_location` class template, and uses it to
locate the endpoint. If the given curve is \f$x\f$-monotone then the
traits type must model the `ArrangementXMonotoneTraits_2` concept. If
the curve is not \f$x\f$-monotone then the traits type must model the
`ArrangementTraits_2` concept.

The `CGAL::zone<>(arr, c, oi, pl)` function template computes the zone
of a given \f$x\f$-monotone curve in a given arrangement. More
precisely, it outputs all the arrangement cells (namely, vertices,
edges, and faces) that the input \f$x\f$-monotone curve \f$C\f$
intersects in the order they are discovered when traversing the curve
from left to right.  The function uses a given point-location object
to locate the left endpoint of the given curve. There is a variant
that instead of accepting a user-defined point-location object, it
constructs a local object of the walk point-location type, namely, an
instance of the `Arr_walk_along_line_point_location` class template,
and uses it to locate the endpoint. The traits type must model the
`ArrangementXMonotoneTraits_2` concept.

<!-- ------------------------------------------------------------------------- -->
\subsection arr_ssec_sweep The Surface-Sweep Algorithm
<!-- ------------------------------------------------------------------------- -->

The famous plane-sweep algorithm introduced by Bentley and Ottmann was
originally formulated for sets of line segments in the plane. The \ref
PkgSurfaceSweep2 package offers a generic implementation of a
generalized version of the original plane-sweep algorithm. It (i)
operates in two-dimensional surfaces (not restricted to the plane),
(ii) accepts various families of \f$x\f$-monotone curves (not only
line segments), and (iii) handles overlaps. (Observe that the original
algorithm did not handle overlaps. Handling overlaps is difficult,
especially for polyline, as two polylines may overlap in more then one
connected component.) The generic implementation serves as the
foundation of a family of concrete operations described in the rest of
this section, such as aggregately constructing an arrangement induced
by a set of curves that lie in a two-dimensional surface and outputting
the overlay of two arrangements.

<!-- ------------------------------------------------------------------------- -->
<!-- \subsection arr_ssecagg_insert Aggregate Insertion Functions              -->
<!-- ------------------------------------------------------------------------- -->

Given a set of \f$n\f$ input curves, you can insert the curves in the
set into an arrangement incrementally one by one. However, the \ref
PkgArrangementOnSurface2 package also provides a couple of free
(overloaded) functions that aggregately insert a range of curves into
an arrangement using the surface-Sweep framework.

<UL>

<LI>`CGAL::insert_non_intersecting_curves<>(arr, begin, end)` inserts
a range of \f$x\f$-monotone curves given by the range `[begin, end)`
into an arrangement `arr`. The \f$x\f$-monotone curves
should be pairwise disjoint in their interior and also
interior-disjoint from all existing curves and points of `arr`.</LI>

<LI>\link CGAL::insert<>() `insert(arr, begin, end)`\endlink operates
  on a range of \f$x\f$-monotone curves that may intersect one
  another.</LI>

</UL>

We distinguish between two cases:
(i) The given arrangement `arr` is empty (has only an unbounded face),
so it must be construct from scratch.
(ii) The given arrangement `arr` is not empty.

In the first case, we sweep over the input curves, compute their
intersection points, and construct the \dcel that represents their
arrangement. This process is performed in \f$O\left((n + k)\log
n\right)\f$ time, where \f$k\f$ is the total number of intersection
points. The running time is asymptotically better than the time needed
for incremental insertion if the arrangement is relatively sparse
(when \f$k\f$ is \f$O(\frac{n^2}{\log n}\f$)), but it is recommended
that this aggregate construction process be used even for dense
arrangements, since the plane-sweep algorithm performs fewer geometric
operations compared to the incremental insertion algorithms, and hence
typically runs much faster in practice.

Another important advantage of the aggregated insertion functions is
that they do not issue point-location queries. Thus, no point-location
object needs to be attached to the arrangement. As explained in
Section \ref arr_ssecpl, there is a trade-off between construction
time and query time in each of the point-location strategies, which
affects the running times of the incremental insertion
process. Naturally, this trade-off is absent in the case of aggregated
insertion.

The example below shows how to construct the same arrangement of five
line segments built incrementally in \ref
Arrangement_on_surface_2/incremental_insertion.cpp` depicted in
\cgalFigureRef{aos_fig-incremental_insertion} using the aggregate
insertion function \link CGAL::insert<>() `insert()`\endlink.  Note
that no point-location object needs to be defined and attached to the
arrangement.

\cgalExample{Arrangement_on_surface_2/aggregated_insertion.cpp}

Next we handle the case where we have to insert a set of \f$n\f$
curves into an existing arrangement. Let \f$N\f$ denote the number of
edges in the arrangement.  If \f$n\f$ is very small compared to
\f$N\f$ (in theory, we would say that if \f$n = o(\sqrt{N})\f$), we
insert the curves one by one. For larger input sets, we use the
aggregate insertion procedures.

<!-- ------------------------------------------------------------------------- -->
\cgalFigureBegin{aos_fig-global_insertion,global_insertion.png} An
arrangement of intersecting line segments, as constructed in \ref
Arrangement_on_surface_2/global_insertion.cpp. The segments of
\f$\mathcal{S}_1\f$ are drawn in solid lines and the segments of
\f$\mathcal{S}_2\f$ are drawn in dark dashed lines. Note that the
segment \f$ s\f$ (light dashed line) overlaps one of the segments in
\f$\mathcal{S}_1\f$.  \cgalFigureEnd
<!-- ------------------------------------------------------------------------- -->

The program below aggregately construct an arrangement of a set
\f$\mathcal{S}_1\f$ containing five line segments (drawn as solid
lines). Then, it inserts a single segment \f$s\f$ (drawn as a dotted
line) using the incremental insertion function. Finally, it adds a set
\f$\mathcal{S}_2\f$ with five more line segments (drawn as dashed
lines) in an aggregate fashion.  Notice that the line segments of
\f$\mathcal{S}_1\f$ are pairwise interior-disjoint, so
`insert_non_intersecting_curves()` is safely used. \f$\mathcal{S}_2\f$
also contains pairwise interior-disjoint segments, but as they
intersect the existing arrangement, \link
insert(Arrangement_2<Traits,Dcel>&, InputIterator, InputIterator)
`insert()`\endlink must be used to insert them. Also note that the
single segment \f$s\f$ inserted incrementally partially overlaps an
existing arrangement curve; the overlapped portion is drawn as a
dash-dotted line.

\cgalExample{Arrangement_on_surface_2/global_insertion.cpp}

We summarize the three levels of arrangement types
based on curve monotonicity and intersection properties in the table
below. The three levels, starting from the most restrictive, are
(i) \f$x\f$-monotone curves that are pairwise disjoint in their
  interior,
(ii) \f$x\f$-monotone curves (which are possibly intersecting one
  another), and
(iii) general curves. We list the single-curve insertion functions.

<table>
<tr><th>Type of Curves <th>Geometry-Traits Concept <th>Insertion Function
<tr><td>\f$x\f$-monotone and pairwise disjoint <td>`ArrangementBasicTraits_2` or `ArrangementLandmarkTraits_2` <td>`CGAL::insert_non_intersecting_curve<>()`
<tr><td>\f$x\f$-monotone <td>`ArrangementXMonotoneTraits_2` <td> `%CGAL::insert<>()`
<tr><td>general <td>`ArrangementTraits_2` <td>`%CGAL::insert<>()`
</table>

The insertion function template `%insert()` is overloaded to
(i) incrementally insert a single \f$x\f$-monotone curve,
(ii) incrementally insert a single general curve,
(iii) aggregately insert a set of \f$x\f$-monotone curves, and
(iv) aggregately insert a set of general curves.
The `CGAL::insert_non_intersecting_curves<>()` function template
aggregately inserts a set of \f$x\f$-monotone pairwise interior-disjoint
curves into an arrangement.

<!-- ------------------------------------------------------------------------- -->
\subsection arr_ssecgl_remove Removing Vertices and Edges
<!-- ------------------------------------------------------------------------- -->

The free functions `remove_vertex()` and `remove_edge()` handle the
removal of vertices and edges from an arrangement, respectively. The
difference between these functions and the corresponding member
functions of the `Arrangement_2` class template (see Section \ref
arr_sssecmf_iso_verts and Section \ref arr_sssecmf_halfedges) has to do
with the ability to merge two curves associated with adjacent edges to
form a single curve associated with a single edge.  An attempt to
remove a vertex or an edge from an arrangement object `arr` using the
free functions above requires that the traits class used to
instantiate the arrangement type of `arr` models the concept
`ArrangementXMonotoneTraits_2`, which refines the
`ArrangementBasicTraits_2` concept; see Section \ref
aos_sec-geom_traits.

The function template `CGAL::remove_vertex<>(arr, v)` removes the
vertex \f$v\f$ from the given arrangement `arr`, where \f$v\f$ is
either an isolated vertex or is a <em>redundant</em> vertex. Namely,
it has exactly two incident edges that are associated with two curves
that can be merged to form a single \f$x\f$-monotone curve. If
neither of the two cases apply, the function returns an indication
that it has failed to remove the vertex.

The function `CGAL::remove_edge<>(arr, e)` removes the edge \f$e\f$
from the arrangement by simply calling `arr.remove_edge(e)`; see
Section \ref arr_ssecmodify. In addition, if either of the end
vertices of \f$e\f$ becomes isolated or redundant after the removal of
the edge, it is removed as well.

\image html global_removal.png
\image latex global_removal.png

The following example demonstrates the usage of the free removal
functions. It creates an arrangement of four line segment \f$s_1,
\ldots, s_4\f$ forming an H-shape with two horizontal edges induced by
\f$s_1\f$ and \f$s_2\f$ (drawn as dashed lines). Then it removes the
two horizontal edges and clears all redundant vertices (drawn as
lightly shaded discs), such that the final arrangement consists of
just two edges associated with the vertical line segments \f$s_3\f$
and \f$s_4\f$.

\cgalExample{Arrangement_on_surface_2/global_removal.cpp}

<!-- ------------------------------------------------------------------------- -->
\subsection arr_ssec_decompose Vertical Decomposition
<!-- ------------------------------------------------------------------------- -->

As you have already seen, an arrangement face may have a fairly
complicated structure; its outer boundary may be very large, and it
may contain numerous holes.  For many practical applications, it is
more convenient to analyze the faces by decomposing each into a finite
number of cells (preferably convex when dealing with arrangements of
linear curves) of constant complexity. Vertical decomposition is a
generic way to achieve such a simplification of the arrangement.

Given an arrangement, we consider each arrangement vertex \f$v\f$, and
locate the feature lying vertically below the vertex and the feature
lying vertically above it, or the unbounded face in case there is no
such feature. (Such a feature is also the result of the vertical
ray-shooting operation from the vertex \f$v\f$, as described in
Section \ref arr_ssecray_shoot.) It is now possible to construct two
vertical segments connecting \f$v\f$ to the feature above it and to
the feature below it, possibly extending the vertical segments to
infinity. The collection of the vertical segments and rays computed
for all arrangement vertices induces a subdivision of the arrangement
into simple cells. There are two types of bounded two-dimensional
cells, as follows:

<UL>

<LI> Cells whose outer boundaries comprise four edges, of which
two originate from the original arrangement and the other two are
vertical.

<li> Cells whose outer boundaries comprise three edges, of which two
originate from the original arrangement and intersect at a common
vertex and the remaining one is vertical.

</UL>

<!-- ------------------------------------------------------------------------- -->
\cgalFigureBegin{aos_fig-bounded_vd,bounded_vertical_decomposition.png}
An arrangement of four line segments and its vertical decomposition
into pseudo trapezoids, as constructed in \ref
Arrangement_on_surface_2/bounded_vertical_decomposition.cpp.  The
segments of \f$\mathcal{S}_1\f$ are drawn in solid lines and the
segments of \f$\mathcal{S}_2\f$ are drawn in dark dashed lines. Note
that the segment \f$ s\f$ (light dashed line) overlaps one of the
segments in \f$\mathcal{S}_1\f$.
\cgalFigureEnd
<!-- ------------------------------------------------------------------------- -->

In the case of an arrangement of line segments, two-dimensional cells
of the former type are trapezoids (as they have a pair of parallel
vertical edges), while two-dimensional cells of the latter type are
triangles, which can be viewed as degenerate trapezoids. The unbounded
cells can be similarly categorized into two types. Observe that the
boundary of an unbounded cell contains only one original edge or none
and it may contain only non-vertical edges.  The resulting cells are
therefore referred to as <em>pseudo trapezoids</em>. The
\cgalFigureRef{aos_fig-bounded_vd} depicts the vertical decomposition
of an arrangement induced by four line segments, as constructed in
\ref Arrangement_on_surface_2/bounded_vertical_decomposition.cpp and
listed below. The decomposition consists of 14 pseudo trapezoids, out
of which two are bounded triangles, two are bounded trapezoids, and 10
are unbounded trapezoids.

The function template `decompose()` accepts an arrangement
\f$\mathcal{A}\f$ and outputs for each vertex \f$v\f$ of
\f$\mathcal{A}\f$ a pair of features---one that directly lies below
\f$v\f$ and another that directly lies above \f$v\f$. It is
implemented as a plane-sweep algorithm, which aggregately computes the
set of pairs of features. Let \f$v\f$ be a vertex of
\f$\mathcal{A}\f$. The feature above (respectively below) \f$v\f$ may
be one of the following:

<UL>

<LI> Another vertex \f$u\f$ having the same \f$x\f$-coordinate as \f$v\f$.

<LI> An arrangement edge associated with an \f$x\f$-monotone curve
that contains \f$v\f$ in its \f$x\f$-range.

<LI> An unbounded face in case \f$v\f$ is incident to an unbounded
face, and there is no curve lying above (respectively below) it.

<LI> An empty object, in case \f$v\f$ is the lower (respectively
upper) endpoint of a vertical edge in the arrangement.

</UL>

\cgalExample{Arrangement_on_surface_2/bounded_vertical_decomposition.cpp}

As you might have noticed, the code above contains a call to an
instance of a the function template `read_objects()`. It reads the
description of geometric objects from a file and constructs them. It
accepts the name of an input file that contains the plain-text
description of the geometric objects and an output iterator for
storing the newly constructed objects.  When the function is
instantiated, the first template parameter, namely Type`, must be
substituted with the type of objects to read. It is assumed that an
extractor operator (`>>`) that extracts objects of the given type from
the input stream is available. The listing of the function template,
which is defined in the file `read_objects.h`, is omitted here

\cgalAdvancedBegin

In Section \ref aos_sec-unbounded you will learn that we also support
arrangements induced by unbounded curves, referred to as
<em>unbounded arrangements</em>.  For such an arrangement we maintain an
imaginary rectangle with left, right, bottom, and top boundaries,
which bound the concrete vertices and edges of the
arrangement. Halfedges that represent the boundaries of the rectangle
are <em>fictitious</em>. The `decompose()` function
template handles unbounded arrangements. If \f$v\f$ is a vertex of an
unbounded arrangement, and \f$v\f$ is incident to an unbounded face
and there is no curve lying above (respectively below) it, the feature
above (respectively below) \f$v\f$ returned by the function template
`decompose()` is a fictitious edge.

\cgalAdvancedEnd

<!-- ========================================================================= -->
\section aos_sec-unbounded Arrangements of Unbounded Curves
<!-- ========================================================================= -->

All the arrangements constructed and manipulated in previous chapters
were induced only by line segments, which are, in particular, bounded
curves. Such arrangements always have one unbounded face that contains
all other arrangement features. In this section we explain how to
construct arrangements of unbounded curves. For simplicity of
exposition, we stay with linear objects and restrict our examples in
this section to lines and rays.  However, the discussion in this
section, as well as the software described, apply more generally to
arbitrary curves in two-dimensional surfaces.

<!-- ------------------------------------------------------------------------- -->
\subsection aos_ssec-unbounded-rep Representing Arrangements of Unbounded Curves
<!-- ------------------------------------------------------------------------- -->

Given a set \f$\mathcal{C}\f$ of unbounded curves, a simple approach
for representing the arrangement induced by \f$\mathcal{C}\f$ would be
to clip the unbounded curves using an axis-parallel rectangle that
contains all finite curve endpoints and intersection points between
curves in \f$\mathcal{C}\f$. This process would result in a set of
bounded curves (line segments if \f$\mathcal{C}\f$ consists of lines
and rays), and it would be straightforward to compute the arrangement
induced by this set.  However, we would like to operate directly on
the unbounded curves without having to preprocess them. Moreover, if
we are not given all the curves inducing the arrangement in advance,
then the choice of a good bounding rectangle may change as more curves
are introduced.

<!-- ------------------------------------------------------------------------- -->
\cgalFigureBegin{aos_fig-unb_dcel,unb_dcel.png}
A \dcel representing an arrangement of four lines. Halfedges are
drawn as thin arrows. The vertices \f$v_1, \ldots, v_8\f$ lie at
infinity, and are not associated with valid points. The halfedges that
connect them are fictitious, and are not associated with concrete
curves. The face denoted \f$f_0\f$ (lightly shaded) is the fictitious
"unbounded face" which lies outside the bounding rectangle (dashed)
that bounds the actual arrangement. The four fictitious vertices
\f$v_{\rm bl}, v_{\rm tl}, v_{\rm br}\f$ and \f$v_{\rm tr}\f$
represent the four corners of the imaginary bounding rectangle.
\cgalFigureEnd
<!-- ------------------------------------------------------------------------- -->

Instead of an explicit approach, we use an implicit bounding rectangle
embedded in the \dcel structure. \cgalFigureRef{aos_fig-unb_dcel}
shows the arrangement of four lines that subdivide the plane into
eight unbounded faces and two bounded ones. Notice that in this case
portions of the the unbounded faces now have outer boundaries (those
portions inside the bounding rectangle), and the halfedges along these
outer CCBs are drawn as arrows. The bounding rectangle is drawn
dashed. The vertices \f$v_1,v_2,\ldots,v_8\f$, which lie on the
bounding rectangle, represent the unbounded ends of the four lines
that approach infinity. The halfedges connecting them, which overlap
with the bounding rectangle, are not associated with geometric curves.
Thus, we refer to them as <em>fictitious</em>. Note that the outer
CCBs of the unbounded faces contain fictitious halfedges. The twins of
these halfedges form together one connected component that corresponds
to the entire imaginary rectangle. It forms a single hole in the face
\f$\tilde{f}\f$. We refer to \f$\tilde{f}\f$ as <em>fictitious</em>,
since it does not correspond to a real two-dimensional cell of the
arrangement. Finally, there are four additional vertices denoted by
\f$v_{\rm bl}, v_{\rm tl}, v_{\rm br}\f$, and \f$v_{\rm tr}\f$, which
coincide with the bottom-left, top-left, bottom-right, and top-right
corners of the bounding rectangle, respectively. They do not lie on
any curve, and are referred to as <em>fictitious</em> as well. These
four vertices identify each of the fictitious edges as lying on the
top, the bottom, the left, and the right edge of the imaginary
bounding rectangle. The four fictitious vertices exist even when the
arrangement is empty: In this case they are connected by four pairs of
fictitious halfedges that define a single unbounded face (which
represents the entire \f$\mathbb{R}^2\f$ plane) lying inside the
imaginary bounding rectangle and a fictitious face lying outside.

In summary, there are four types of arrangement vertices, which differ
from one another by their location with respect to the imaginary
bounding rectangle as follows:

<OL>

<LI> \anchor type-normal A vertex, associated with a point in
  \f$\mathbb{R}^2\f$. Such a vertex always lies inside the bounding
  rectangle and has bounded coordinates..

<LI> \anchor type-unbounded A vertex that represents an unbounded end
  of an \f$x\f$-monotone curve that approaches \f$x = -\infty\f$ or at
  \f$x = \infty\f$. In case of a horizontal line or a curve with a
  horizontal asymptote, the \f$y\f$-coordinate of the curve end may be
  finite (see, for example, the vertices \f$v_2\f$ and \f$v_7\f$ in
  \cgalFigureRef{aos_fig-unb_dcel}), but in general the curve end also
  approaches \f$y = \pm\infty\f$; see for instance the vertices
  \f$v_1\f$, \f$v_3\f$, \f$v_6\f$ and \f$v_8\f$ in
  \cgalFigureRef{aos_fig-unb_dcel}). For convenience, we always take a
  "tall" enough bounding rectangle and treat such vertices as lying on
  either the left or the right rectangle edges (that is, if a curve
  approaches \f$x = -\infty\f$, its left end will be represented by a
  vertex on the left edge of the bounding rectangle, and if it
  approaches \f$x = \infty\f$, its right end will be represented by a
  vertex on the right edge).

<LI> \anchor typeunboundedvertical A vertex that represents the
  unbounded end of a vertical linear curve (line or ray) or of a curve
  with a vertical asymptote (finite \f$x\f$-coordinate and an
  unbounded \f$y\f$-coordinate). Such a vertex always lies on one of
  the horizontal edges of the bounding rectangle (either the bottom
  one if \f$y = -\infty\f$, or the top one if \f$y = \infty\f$). The
  vertices \f$v_4\f$ and \f$v_5\f$ in \cgalFigureRef{aos_fig-unb_dcel}
  are of this type.

<LI> \anchor typefictitious The fictitious vertices that represent the
  four corners of the bounding rectangle.

</OL>

<!-- ------------------------------------------------------------------------- -->
\cgalFigureBegin{aos_fig-unb_asymptote,unb_asymptote.png}
The portions of a horizontal line, a vertical line, and two rectangular
hyperbolas with horizontal and vertical asymptotes confined to the
imaginary bounding rectangle.
\cgalFigureEnd
<!-- ------------------------------------------------------------------------- -->

A vertex (at infinity) of Type 2 or Type 3 above always has three
incident edges---one concrete edge that is associated with an
unbounded portion of an \f$x\f$-monotone curve, and two fictitious
edges connecting the vertex to its neighboring vertices at infinity or
the corners of the bounding rectangle; see
\cgalFigureRef{aos_fig-unb_asymptote}.  Fictitious vertices (of type 4
above) have exactly two incident fictitious edges. See Section \ref
aos_sec-geom_traits for an explanation on how the traits-class
interface helps impose the fact that a vertex at infinity is incident
to a single non-fictitious edge.

The traits class that substitutes the `Traits` parameter of the
`Arrangement_2<Traits,Dcel>` class template when the latter is
instantiated specifies whether the arrangement instance supports
unbounded curves through the definitions of some tags nested in the
traits class; see Section \ref aos_sssec-geom_traits-concepts_basic
for details. Every arrangement that supports unbounded curves supports
bounded curves as well, but not vice versa. Maintaining an arrangement
that supports unbounded curves incurs an overhead due to the necessity
to manage the imaginary bounding rectangle. If you know beforehand
that all input curves that induce a particular arrangement are
bounded, define your arrangement accordingly. That is, use a traits
class that does not support unbounded curves.

<!-- ------------------------------------------------------------------------- -->
\subsubsection arr_sssecunb_basic Basic Manipulation and Traversal Methods
<!-- ------------------------------------------------------------------------- -->

The types \link Arrangement_on_surface_2::Vertex `Vertex`\endlink,
\link Arrangement_on_surface_2::Halfedge `Halfedge`\endlink, and \link
Arrangement_on_surface_2::Face `Face`\endlink nested in the
`Arrangement_2` class template support the methods described below in
addition to the ones listed in Section \ref arr_ssectraverse. Let
\f$v\f$, \f$e\f$, and \f$f\f$ be handles to a vertex of type \link
Arrangement_on_surface_2::Vertex `Vertex`\endlink, a halfedge of type
\link Arrangement_on_surface_2::Halfedge `Halfedge`\endlink, and a
face of type \link Arrangement_on_surface_2::Face `Face`\endlink,
respectively.

<UL>

<LI>The calls \link
  Arrangement_on_surface_2::Vertex::parameter_space_in_x()
  `v->parameter_space_in_x()`\endlink and \link
  Arrangement_on_surface_2::Vertex::parameter_space_in_y()
  `v->parameter_space_in_y()`\endlink determine the location of the
  geometric embedding of the vertex \f$v\f$. The call \link
  Arrangement_on_surface_2::Vertex::parameter_space_in_x()
  `v->parameter_space_in_x()`\endlink returns `CGAL::ARR_INTERIOR` if
  the \f$x\f$-coordinate associated with \f$v\f$ is finite,
  `CGAL::ARR_LEFT_BOUNDARY` if \f$v\f$ represents the end of a curve
  the \f$x\f$-coordinate of which approaches \f$-\infty\f$, and
  `CGAL::ARR_RIGHT_BOUNDARY` if \f$v\f$ represents the end of a curve
  the \f$x\f$-coordinate of which approaches \f$\infty\f$. Similarly,
  the call \link
  Arrangement_on_surface_2::Vertex::parameter_space_in_y()
  `v->parameter_space_in_y()`\endlink returns `CGAL::ARR_INTERIOR` if
  the \f$y\f$-coordinate associated with \f$v\f$ is finite and
  `CGAL::ARR_BOTTOM_BOUNDARY` or `CGAL::ARR_TOP_BOUNDARY` if \f$v\f$
  represents the end of a curve the \f$y\f$-coordinate of which
  approaches \f$-\infty\f$ or \f$\infty\f$, respectively.

  The nested \link Arrangement_on_surface_2::Vertex `Vertex`\endlink
  type also provides the Boolean predicate \link
  Arrangement_on_surface_2::Vertex::is_at_open_boundary()
  `is_at_open_boundary()`\endlink.  If the call \link
  Arrangement_on_surface_2::Vertex::is_at_open_boundary()
  `v->is_at_open_boundary()`\endlink predicates evaluates to `false`,
  you can access the point associated with \f$v\f$. Otherwise, \f$v\f$
  is not associated with a \link Arrangement_on_surface_2::Point_2
  `Point_2`\endlink object, as it represents the unbounded end of a
  curve that approaches infinity.

<LI>The nested \link Arrangement_on_surface_2::Halfedge
  `Halfedge`\endlink type provides the Boolean predicate \link
  Arrangement_on_surface_2::Halfedge::is_fictitious `is_fictitious()`\endlink. If
  the call \link Arrangement_on_surface_2::Halfedge::is_fictitious
  `e->is_fictitious()`\endlink evaluates to `false`, you can access
  the \f$x\f$-monotone curve associated with \f$e\f$. Otherwise,
  \f$e\f$ is not associated with an \link
  Arrangement_on_surface_2::X_monotone_curve_2 `X_monotone_curve_2`\endlink
  object.

<LI>The nested \link Arrangement_on_surface_2::Face `Face`\endlink
  type provides the Boolean predicate \link
  Arrangement_on_surface_2::Face::is_fictitious()
  `is_fictitious()`\endlink. The call \link
  Arrangement_on_surface_2::Face::is_fictitious()
  `f->is_fictitious()`\endlink evaluates to `true` only when \f$f\f$
  lies outside the bounding rectangle. The method \link
  Arrangement_on_surface_2::Face::outer_ccb() `outer_ccb()`\endlink
  (see Section \ref arr_sssectr_face must not be invoked for the
  fictitious face.  \cgalFootnote{Typically, the code is guarded
  against such malicious calls with adequate preconditions. However,
  these preconditions are suppressed when the code is compiled with
  maximum optimization.}  Note that a valid unbounded face (of an
  arrangement that supports unbounded curves) has a valid outer CCB,
  although the CCB comprises only fictitious halfedges if the
  arrangement is induced only by bounded curves.

</UL>

Let \f$p_l = (x_l,y_l)\f$ and \f$p_r = (x_r,y_r)\f$ be the left and
right endpoints of a bounded \f$x\f$-monotone curve \f$c\f$,
respectively. We say that a point \f$p = (x_p,y_p)\f$ lies in the
\f$x\f$-range of \f$c\f$ if \f$x_l \leq x_p \leq x_r\f$. Let \f$p_l =
(x_l,y_l)\f$ be the left endpoint of an \f$x\f$-monotone curve \f$c\f$
unbounded from the right. A point \f$p = (x_p,y_p)\f$ lies in the
\f$x\f$-range of \f$c\f$ if \f$x_l \leq x_p\f$. Similarly, A point
\f$p = (x_p,y_p)\f$ lies in the \f$x\f$-range of an \f$x\f$-monotone
curve unbounded from the left if \f$x_p \leq x_r\f$. Naturally, every
point \f$p \in \mathbb{R}^2\f$ is in the \f$x\f$-range of an
\f$x\f$-monotone curve unbounded from the left and from the right.

\cgalAdvancedBegin

The function template `is_in_x_range()` listed below, and defined in
the file `is_in_x_range.h`, checks whether a given point \f$p\f$ is in
the \f$x\f$-range of the curve associated with a given halfedge
\f$e\f$. The function template also exemplifies how some of the above
functions can be used. The traits functor \link
ArrangementBasicTraits_2::Compare_x_2 `Compare_x_2`\endlink used in
the code is described in Section \ref
aos_sssec-geom_traits-concepts_basic.

\code
// Check whether the given point is in the x-range of the curve associated
// with the given halfedge.
template <typename Arrangement>
bool is_in_x_range(typename Arrangement::Halfedge_const_handle he,
                   const typename Arrangement::Point_2& p,
                   const typename Arrangement::Traits_2& traits)
{
  auto cmp = traits.compare_x_2_object();

  // Compare p with the source vertex (which may lie at x = +/- oo).
  CGAL::Arr_parameter_space src_px = e->source()->parameter_space_in_x();
  CGAL::Comparison_result res_s =
    (src_px == CGAL::ARR_LEFT_BOUNDARY) ? CGAL::SMALLER :
    ((src_px == CGAL::ARR_RIGHT_BOUNDARY) ? CGAL::LARGER :
     cmp(e->source()->point(), p));
  if (res_s == CGAL::EQUAL) return true;

  // Compare p with the target vertex (which may lie at x = +/- oo).
  CGAL::Arr_parameter_space trg_px = e->target()->parameter_space_in_x();
  CGAL::Comparison_result  res_t =
    (trg_px == CGAL::ARR_LEFT_BOUNDARY) ? CGAL::SMALLER :
    ((trg_px == CGAL::ARR_RIGHT_BOUNDARY) ? CGAL::LARGER :
     cmp(e->target()->point(), p));

  // p lies in the x-range of the halfedge iff its source and target lie
  // at opposite x-positions.
  return (res_s != res_t);
}
\endcode

\cgalAdvancedEnd

It is important to observe that the call \link
Arrangement_on_surface_2::number_of_vertices()
`arr.number_of_vertices()`\endlink does not count the vertices at
infinity in the arrangement `arr`. To find out this number you need to
issue the call \link
Arrangement_on_surface_2::number_of_vertices_at_infinity()
`arr.number_of_vertices_at_infinity()`\endlink. Similarly, \link
Arrangement_on_surface_2::number_of_edges()
`arr.number_of_edges()`\endlink does not count the fictitious edges
(whose number is always \link
Arrangement_on_surface_2::number_of_vertices_at_infinity()
`arr.number_of_vertices_at_infinity()`\endlink + 4) and \link
Arrangement_on_surface_2::number_of_faces()
`arr.number_of_faces()`\endlink does not count the fictitious
faces. The vertex, halfedge, edge, and face iterators defined by the
`Arrangement_2` class template only go over true features of the
arrangement; namely, vertices at infinity and fictitious halfedges and
fictitious faces are skipped. On the other hand, the
`Ccb_halfedge_circulator` of the outer boundary of an unbounded face
or the `Halfedge_around_vertex_circulator` of a vertex at infinity do
traverse fictitious halfedges. While an arrangement induced by bounded
curves has a single unbounded face, an arrangement induced by
unbounded curves may have several unbounded faces. The call \link
Arrangement_on_surface_2::number_of_unbounded_faces()
`arr.number_of_unbounded_faces()`\endlink returns the number of
unbounded arrangement faces (Thus, \link
Arrangement_on_surface_2::number_of_faces()
`arr.number_of_faces()`\endlink - \link
Arrangement_on_surface_2::number_of_unbounded_faces()
`arr.number_of_unbounded_faces()`\endlink is the number of bounded
faces). The calls \link
Arrangement_on_surface_2::unbounded_faces_begin()
`arr.unbounded_faces_begin()`\endlink and \link
Arrangement_on_surface_2::unbounded_faces_end()
`arr.unbounded_faces_end()`\endlink return iterators of the type
`Arrangement_on_surface_2::Unbounded_face_iterator` (or its
non-mutable, `const`, counterpart type) that define the range of the
arrangement unbounded faces. Naturally, the value-type of this
iterator is \link Arrangement_on_surface_2::Face `Face`\endlink.

There is no way to directly obtain the fictitious vertices that
represent the four corners of the imaginary bounding
rectangle. However, you can obtain the fictitious face through the
call \link Arrangement_on_surface_2::fictitious_face()
`arr.fictitious_face()`\endlink, and then iterate over the boundary of
its single hole, which represents the imaginary bounding
rectangle. Recall that an arrangement of bounded curves does not have
a fictitious face. In this case the call above returns a null handle.

The example below exhibits the difference between an arrangement
induced by bounded curves, which has a single unbounded face, and an
arrangement induced by unbounded curves, which may have several
unbounded faces. It also demonstrates the usage of the insertion
function for pairwise interior-disjoint unbounded curves. In this case
we use an instance of the traits class-template
`Arr_linear_traits_2<Kernel>` to substitute the `Traits` parameter of
the `Arrangement_2<Traits,Dcel>` class template when instantiated.
This traits class-template is capable of representing line segments as
well as unbounded linear curves, namely, lines and rays. Observe that
objects of the \link Arr_linear_traits_2::X_monotone_curve_2
`X_monotone_curve_2`\endlink type nested in this traits class-template
are constructible from objects of types \link
Arr_linear_traits_2<Kernel>::Line_2 `Line_2`\endlink, \link
Arr_linear_traits_2<Kernel>::Ray_2 `Ray_2`\endlink, and \link
Arr_linear_traits_2<Kernel>::Segment_2 `Segment_2`\endlink also nested
in the traits class-template. These three types and the \link
Arr_linear_traits_2<Kernel>::Point_2 `Point_2`\endlink type are
defined by the traits class-template `Arr_linear_traits_2<Kernel>` to
be the corresponding types of the kernel used to instantiate the
traits class-template; see Paragraph \ref arr_sssectr_linear.

<!-- ------------------------------------------------------------------------- -->
\cgalFigureBegin{aos_fig-unbounded_non_intersecting,unbounded_non_intersecting.png}
An arrangement of unbounded linear objects, as constructed in
\ref Arrangement_on_surface_2/unbounded_non_intersecting.cpp.
 \cgalFigureEnd
 <!-- ------------------------------------------------------------------------- -->

The first three curves, \f$c_1\f$, \f$c_2\f$, and \f$c_3\f$, are
inserted using the specialized insertion functions for
\f$x\f$-monotone curves whose location in the arrangement is
known. Notice that inserting an unbounded curve in the interior of an
unbounded face, or from an existing vertex that represents an bounded
end of the curve, may cause an unbounded face to split. (This is never
the case when inserting a bounded curve---compare with Section \ref
arr_sssecmf_insert_cv.) Three additional rays are then inserted
incrementally using the insertion function for \f$x\f$-monotone curves,
the interior of which is disjoint from all arrangement features; see
the illustration in
\cgalFigureRef{aos_fig-unbounded_non_intersecting}). Finally, the
program prints the size of the arrangement using the function template
`print_unbounded_arrangement_size()` defined in the header file
`arr_print.h`. (Its listing is omitted here.) The program also
traverses the outer boundaries of its six unbounded faces and prints
the curves along these boundaries. The header file `arr_linear.h`,
which contains the definitions used by the example program, is listed
immediately after the listing of the main function.

\cgalExample{Arrangement_on_surface_2/unbounded_non_intersecting.cpp}

The type definitions used by the example below, as well as by other
examples that use the `Arr_linear_traits_2` class template, are listed
next.  These types are defined in the header file `arr_linear.h`.

\code
#include <CGAL/Exact_predicates_exact_constructions_kernel.h>
#include <CGAL/Arr_linear_traits_2.h>
#include <CGAL/Arrangement_2.h>

typedef CGAL::Exact_predicates_exact_constructions_kernel Kernel;
typedef Kernel::FT                                        Number_type;

typedef CGAL::Arr_linear_traits_2<Kernel>                 Traits;
typedef Traits::Point_2                                   Point;
typedef Traits::Segment_2                                 Segment;
typedef Traits::Ray_2                                     Ray;
typedef Traits::Line_2                                    Line;
typedef Traits::X_monotone_curve_2                        X_monotone_curve;

typedef CGAL::Arrangement_2<Traits>                       Arrangement;
typedef Arrangement::Vertex_handle                        Vertex_handle;
typedef Arrangement::Halfedge_handle                      Halfedge_handle;
typedef Arrangement::Face_handle                          Face_handle;
\endcode

<!-- ------------------------------------------------------------------------- -->
\subsubsection arr_sssec-unb_global Free Functions
<!-- ------------------------------------------------------------------------- -->

All the free functions that operate on arrangements of bounded curves
(see Section \ref arr_secgl_funcs) can also be applied to arrangements
of unbounded curves. For example, consider a container of linear
curves that has to be inserted into an arrangement object, the type of
which is an instance of the `Arrangement_2<Traits,Dcel>` class
template, where the `Traits` parameter is substituted with the traits
class that handles linear curves; see Section \ref
arr_sssectr_linear. You can do it incrementally; namely, insert the
curves one by one as follows:
\code
  for (auto it = curves.begin(); it != curves.end(); ++it) insert(arr, *it);
\endcode
Alternatively, the curves can be inserted aggregately using a single
call as follows:
\code
  insert(arr, curves.begin(), curves.end());
\endcode
It is also possible to issue point-location queries and vertical
ray-shooting queries (see also Section \ref arr_secqueries) on
arrangements of lines, where the only restriction is that the query
point has finite coordinates. Note that all the point-location
strategies mentioned above, except the trapezoidal map strategy, are
capable of handling arrangements of unbounded curves.

<!-- ------------------------------------------------------------------------- -->
\subsection arr_ssec-unb_duality Point-Line Duality
<!-- ------------------------------------------------------------------------- -->

In the following example we show how an arrangement of unbounded lines
is utilized to solve the following problem: Given a set of points,
does the set contain at least three collinear points? In this example
a set of input points is read from a file. The file `points.dat` is
used by default. It contains definitions of \f$100\f$ points randomly
selected on the grid \f$[-10000,10000]\times[-10000,10000]\f$. We
construct an arrangement of the dual lines, where the line \f$p^{*}\f$
dual to the point \f$p = (x_p, y_p)\f$ is given by the equation \f$y =
x_p*x - y_p\f$, and check whether three (or more) of the dual lines
intersect at a common point, by searching for a (dual) vertex, whose
degree is greater than \f$4\f$. If such a vertex exists, then there
are at least three dual lines that intersect at a common point, which
implies that there are at least three collinear points.

\cgalExample{Arrangement_on_surface_2/dual_lines.cpp}

Note that there are no three collinear points among the points defined
in the input file `points.dat`. In the second part of the example the
existence of a collinear triple is forced and verified as follows. A
line dual to the midpoint of two randomly selected points is
introduced, and inserted into the arrangement. This operation is
followed by a test that verifies that a vertex of degree greater than
\f$4\f$ exists.

<!-- ========================================================================= -->
\section aos_sec-curved_surfaces Arrangements on Curved Surfaces
<!-- ========================================================================= -->

We are given a surface \f$S\f$ in \f$\mathbb{R}^3\f$ and a set
\f$\mathcal{C}\f$ of curves embedded in this surface. The curves
subdivide \f$S\f$ into cells of dimension 0 (<em>vertices</em>), 1
(<em>edges</em>), and 2 (<em>faces</em>). This subdivision is the
<em>arrangement</em> \f$\mathcal{A}(\mathcal{C})\f$ induced by
\f$\mathcal{C}\f$ on \f$S\f$. Arrangements embedded in curved surfaces
in \f$\mathbb{R}^3\f$ are generalizations of arrangements embedded in
the plane. In this section we explain how to construct, maintain, and
manipulate two-dimensional arrangements embedded in orientable
parametric surfaces in three dimensions, such as planes, cylinders,
spheres, and tori, and surfaces homeomorphic to them; see
\cgalFigureRef{aos_fig-surfaces}. Such arrangements have many
theoretical and practical applications; see, e.g.,
\cgalCite{as-aa-00}, \cgalCite{cgal:bfhks-apsca-10},
\cgalCite{cgal:bfhmw-apsgf-10}, \cgalCite{cgal:fhktww-a-07}, and
\cgalCite{cgal:h-a-04}.

\cgalFigureAnchor{aos_fig-surfaces}
<center>
<table border=0>
<tr>
<td>\image html sphere.png</td>
<td>\image html cylinder.png</td>
<td>\image html cone.png</td>
<td>\image html ellipsoid.png</td>
<td>\image html torus.png</td>
<td>\image html paraboloid.png</td>
<tr align="center">
<td>(a) Sphere</td>
<td>(b) Cylinder</td>
<td>(c) Cone</td>
<td>(d) Ellipsoid</td>
<td>(e) Torus</td>
<td>(f) Paraboloid</td>
</tr>
</table>
</center>
\cgalFigureCaptionBegin{aos_fig-surfaces}
Various two-dimensional parametric surfaces, arrangements on which
are supported by the framework.
\cgalFigureCaptionEnd

<!-- ------------------------------------------------------------------------- -->
\subsection aos_ssec-curved_surfaces-parameteric Parametric Surfaces
<!-- ------------------------------------------------------------------------- -->

We use \f$\overline{\mathbb{R}}\f$ to denote the compactified real line
\f$\mathbb{R} \cup \{-\infty,+\infty\}\f$. The mapping
\f$x \mapsto x/(1 - x^2)\f$ is a homeomorphism between
\f$(-1,+1)\f$ and \f$\mathbb{R}\f$ and between \f$[-1,+1]\f$ and
\f$\overline{\mathbb{R}}\f$. So you may also think of finite intervals
instead of the (compactified) real line in what follows.

A parametric surface \f$S\f$ is given by a continuous function
\f$\phi_S: \Phi \rightarrow \mathbb{R}^3\f$, where the domain \f$\Phi
= X \times Y\f$ is a rectangular two-dimensional parameter space and
\f$S = \phi_S(\Phi)\f$. The sets \f$X\f$ and \f$Y\f$ are open,
half-open, or closed intervals with endpoints in
\f$\overline{\mathbb{R}}\f$. We use \f$x_{\rm min}\f$, \f$x_{\rm
max}\f$, \f$y_{\rm min}\f$, and \f$y_{\rm max}\f$ to denote the
endpoints of \f$X\f$ and \f$Y\f$, respectively.

<ul>

<li>The left side of the boundary of \f$\Phi\f$ consists of the points
\f$(x_{\rm min},y)\f$ with \f$y \in {\rm closure}(Y)\f$. It is
<em>open</em>, if \f$x_{\rm min} \not\in X\f$ or \f$y\not\in Y\f$, and
<em>closed</em>, otherwise. The right side is defined analogously.
The bottom side consists of the points \f$(x, y_{\rm min})\f$ with
\f$x \notin (x_{\rm min},x_{\rm max})\f$; the top side is defined
analogously. The bottom or top sides can also be open. Note that the
"corners" of the parameter space belong to the vertical sides; this
asymmetry corresponds to the fact that we sweep \f$x\f$-monotone
curves, and not \f$y\f$-monotone curves. The four sides together form
the boundary \f$\partial \Phi\f$.</li>

<li>A point \f$p \in S\f$ is <em>regular</em> if it has only one
pre-image under \f$\Phi\f$. All pre-images of a non-regular point lie
in the boundary of \f$\Phi\f$. In particular, \f$\phi_S\f$ is
bijective on \f$(x_{\rm min},x_{\rm max})\times(y_{\rm min},y_{\rm
max})\f$.  More precisely, a non-regular point has either exactly two
pre-images that lie on opposite sides of the domain, or all points of
exactly one side of the domain.</li>

</ul>

A side of the domain is contracted if \f$\phi_S\f$ is constant on it.
The image of the side is called a <em>contraction point</em>.

The bottom and top sides of the domain (similarly for the left and
right sides) are <em>identified</em> if
\f$\phi_S(x,y_{\rm min}) = \phi_S(x, y_{\rm max})\f$ for all
\f$x \in X \f$. The curve \f$x \mapsto \phi_S(x,y_{\rm min})\f$ is
called an <em>identification curve</em>.

Rectangles, strips, quadrants, half-planes, and planes can be modeled
with \f$\phi_S \f$ being the identity mapping. For example,
\f$\Phi_S(x, y) = (x, y, 0)\f$ with \f$X = Y =(-\infty, +\infty)\f$
parameterizes a plane. Surfaces such as paraboloids can be
modeled through continuous and bijective parameterizations, for
example, \f$\phi_S(x,y) = (x,y,x^2 + y^2)\f$, where
\f$U = V =(-\infty, +\infty)\f$, defines a paraboloid of revolution.
Cylinders, tori, spheres, and surfaces homeomorphic to them, require
more general parameterizations. For example, the unit sphere is
commonly parameterized as
\f$\phi_S(x, y) = (\cos x \cos y, \sin x \cos y, \sin y)\f$, where
\f$\Phi = [-\pi, \pi] \times [-\frac{\pi}{2}, \frac{\pi}{2}]\f$. With
respect to this parameterization, the north and the south pole and
all points on the opposite Prime (Greenwich) Meridian are
non-regular. The north pole \f$(0,0,1)\f$ has infinitely many
pre-images \f$(x, \pi/2)\f$ with \f$-\pi < x < \pi\f$ and so does the
south pole \f$(0,0,-1)\f$. The points on the opposite Prime Meridian
have two pre-images each, namely \f$(-\pi,y)\f$ and \f$(\pi,y)\f$
with \f$-\pi/2 \leq y \leq \pi/2\f$. We say that the top and bottom
side of the domain are <em>contracted</em> and the left and right sides
are <em>identified</em>. These are exactly the kinds of non-injectivity
that we allow.

We give more examples. A <em>triangle</em> with corners
\f$(a_1, b_1), (a_2, b_2)\f$, and \f$(a_3, b_3)\f$ can be
parameterized via \f$\Phi = [0,1] \times [0,1]\f$ with
\f$\phi_S(x,y) = (a_1 + x(a_2 - a_1) + xy(a_3-a_2), b_1 +
x(b_2 - b_1) + xy(b_3-b_2), 0)\f$. The left side of the rectangular
domain contracts to a point. An open or closed <em>cylinder</em> is
modeled by identifying the vertical sides and having \f$Y\f$ open or
closed, respectively. A <em>torus</em> is modeled by identifying the
vertical sides and the horizontal sides. A <em>paraboloid</em> or
<em>half-cone</em> may be modeled by identifying the vertical sides
and contracting one of the horizontal sides to a point. More elegantly,
they are modeled by a bijective parameterization as given above. A
<em>sphere</em> is modeled by identifying the vertical sides and
contracting both horizontal sides. A <em>croissant</em>, a torus with
one pinch point, is modeled by identifying the vertical and
identifying the horizontal sides and, in addition, contracting one of
the pairs. However, the croissant is excluded by our definitions. All
surfaces supported by our framework are locally homeomorphic to a
disk, and hence an \dcel data-structure suffices for representing
arrangements on these surfaces. The croissant is, at the pinch point,
not locally homeomorphic to a disk, and hence a more general
cell-tuple data structure than an \dcel would be needed.

A curve \f$\gamma\f$ is a continuous function \f$\gamma: I \rightarrow
\Phi\f$, where \f$I\f$ is an open, half-open, or closed interval with
endpoints 0 and 1, and \f$\gamma\f$ is injective except at a finite
number of points. If \f$0 \not\in I\f$, the limit \f$\lim_{t
\rightarrow 0+} \gamma(t)\f$ exists (in the closure of \f$\Phi\f$) and
lies in an open side of the boundary. Similarly, if \f$1 \not\in I\f$,
then \f$\lim_{t \rightarrow 1-} \gamma(t)\f$ exists and lies in an
open side of the boundary. A curve \f$c\f$ in \f$S\f$ is the image of
a curve \f$\gamma\f$ in the domain.

A curve is <em>closed in the domain</em> if \f$\gamma(0) =
\gamma(1)\f$; in particular, \f$0 \in I\f$ and \f$1 \in I\f$. A curve
is <em>closed in the surface \f$S\f$ (or simply closed)</em> if
\f$\phi_S(\gamma(0)) = \phi_S(\gamma(1))\f$. A curve \f$\gamma\f$ has
two <em>ends</em>, the 0-end \f$\langle \gamma,0 \rangle\f$ and the
1-end \f$\langle \gamma,1 \rangle\f$. If \f$d \in I\f$, the
\f$d\f$-end has a geometric interpretation. It is a point in
\f$\Phi\f$. If \f$d \not\in I\f$, the \f$d\f$-end has no geometric
interpretation. You may think of it as a point on an open side of the
domain or an initial or terminal segment of \f$\gamma\f$. If \f$d
\not\in I\f$, we say that the \f$d\f$-end of the curve is open. The
equator curve on the sphere in standard parameterization is given by
\f$\gamma(t) = (\pi(2t - 1),0)\f$ for \f$t \in [0,1]\f$. The
\f$0\f$-end of \f$\gamma\f$ is the point \f$(-\pi,0)\f$ in \f$\Phi\f$
and a point on the equator of the sphere. It is closed on the sphere,
but not closed in \f$\Phi\f$. The diagonal \f$(u,u)\f$ in the plane
is, for example, given by \f$\gamma(t) = (x(t),y(t))\f$ and \f$x(t) =
y(t) = (t - 1/2)/(t(1-t))\f$.  Both ends of this curve are open. The
\f$d\f$-end of a curve \f$\gamma\f$ is incident to the left side if
either \f$d \in I\f$ and \f$\gamma(d)\f$ lies on the left side or \f$d
\not\in I\f$ and \f$\lim_{t \rightarrow d} \gamma(t)\f$ lies on the
left side, which is then an open side. Similarly for the other sides.

A <em>strongly \f$x\f$-monotone curve</em> is the image of a curve
\f$\gamma\f$, such that if \f$t_1 < t_2\f$ for \f$t_1, t_2 \in I\f$,
then \f$x(t_1) < x(t_2)\f$. A <em>vertical curve</em> is the image of
a curve \f$\gamma\f$, such that \f$x(t) = C\f$ for all \f$t \in I\f$
and some \f$C \in X\f$ and \f$y(t_1) < y(t_2)\f$ for \f$t_1 <
t_2\f$. For instance, every Meridian curve of a sphere parameterized
as above is vertical. An <em>\f$x\f$-monotone curve</em> is either
vertical or strongly \f$x\f$-monotone.

<!-- ------------------------------------------------------------------------- -->
\subsection aos_ssec-curved_surfaces-aos_class The Arrangement on Surface Class Template
<!-- ------------------------------------------------------------------------- -->

The class template `Arrangement_on_surface_2<GeomTraits, TopolTraits>`
can be used to represent a 2D arrangement embedded in a 3D
surface. The template is parameterized by template parameters
<em>geometry traits</em> and <em>topology traits</em>. The
topology-traits type deals with the topology of the parametric
surface; see Section \ref aos_sec-topol_traits. As explained in the
previous section, a parametric surface \f$S = \phi_S(\Phi)\f$ is given
by a continuous function \f$\phi_S: \Phi \rightarrow \mathbb{R}^3\f$,
where the domain \f$\Phi = X \times Y\f$ is a rectangular
two-dimensional parameter space. \f$X\f$ and \f$Y\f$ are open,
half-open, or closed intervals with endpoints in
\f$\overline{\mathbb{R}}\f$.

The geometry-traits type introduces the type names of the basic
geometric objects (i.e., point, curve, and \f$x\f$-monotone curve)
and the set of operations on objects of these types required to
construct and maintain the arrangement and to operate on it. The
traits-concept hierarchy described in Section \ref aos_sec-geom_traits
accurately defines the requirements imposed on a model of a geometry
traits class. Recall that requirements apply to the parameter space
\f$\Phi = X \times Y\f$; thus, they are defined in terms of \f$x\f$
and \f$y\f$ coordinates.  Most requirements apply to all type of
arrangements regardless of the embedding surface. However, several
refined concepts apply only to arrangements on surfaces that are not
in the plane, that is, modeled with \f$\phi_S\f$ not being the
identity mapping. They differ according to the type of the side
boundaries of the parameter space being open, closed, contracted, or
identified.

At this point only one type of arrangements on non planar surfaces is
supported, namely, arrangements embedded in the sphere and induced by
arcs of great circles, also known as geodesic arcs.
\cgalFigureRef{aos_fig-voronoi} shows various Voronoi diagrams the
bisectors of which are geodesic arcs.  They are represented as
arrangements induced by geodesic arcs embedded in the sphere.

\cgalFigureAnchor{aos_fig-voronoi}
<center>
<table border=0>
<tr>
<td>\image html voronoi.jpg</td>
<td>\image html degenerate_voronoi.jpg</td>
<td>\image html power_diagram.jpg</td>
<td>\image html degenerate_power_diagram.jpg</td>
<tr align="center">
<td>(a)</td>
<td>(b)</td>
<td>(c)</td>
<td>(d)</td>
</tr>
</table>
</center>
\cgalFigureCaptionBegin{aos_fig-voronoi}
Voronoi diagrams on the sphere.
All diagram edges are geodesic arcs.
Sites are drawn in red and Voronoi edges are drawn in blue.
(a) The Voronoi diagram of 32 random points.
(b) A highly degenerate case of Voronoi diagram of 30 point sites on the sphere.
(c) The power diagram of 10 random circles.
(d) A degenerate power diagram of 14 sites on the sphere.
\cgalFigureCaptionEnd

<!-- ------------------------------------------------------------------------- -->
\subsection aos_ssec-curved_surfaces-basic Basic Manipulation and Traversal Methods
<!-- ------------------------------------------------------------------------- -->

The types \link Arrangement_on_surface_2::Vertex `Vertex`\endlink,
\link Arrangement_on_surface_2::Halfedge `Halfedge`\endlink, and \link
Arrangement_on_surface_2::Face `Face`\endlink nested in the
`Arrangement_on_surface_2` class template support the methods listed
in Section \ref arr_ssectraverse and in Section \ref
arr_sssecunb_basic.  Additional methods supported by these types are
described next. Let \f$v\f$, \f$e\f$, and \f$f\f$ be handles to a
vertex of type \link Arrangement_on_surface_2::Vertex
`Vertex`\endlink, a halfedge of type \link
Arrangement_on_surface_2::Halfedge `Halfedge`\endlink, and a face of
type \link Arrangement_on_surface_2::Face `Face`\endlink,
respectively.

<UL>

<LI>The calls \link
  Arrangement_on_surface_2::Vertex::parameter_space_in_x()
  `v->parameter_space_in_x()`\endlink and \link
  Arrangement_on_surface_2::Vertex::parameter_space_in_y()
  `v->parameter_space_in_y()`\endlink determine the location of the
  geometric embedding of the vertex \f$v\f$. The call \link
  Arrangement_on_surface_2::Vertex::parameter_space_in_x()
  `v->parameter_space_in_x()`\endlink returns `ARR_INTERIOR` if the
  geometric embedding of \f$v\f$ is a point \f$p\f$ the pre-image of
  which does not lie on the left nor on the right sides of the
  boundary of the parameter space. If the left and right sides are not
  identified, then `ARR_LEFT_BOUNDARY` or `ARR_RIGHT_BOUNDARY` are
  returned if the pre-image of \f$p\f$ lies on the left or the right
  side, respectively.  If the left and right sides are identified, the
  return value is unspecified and can be either
  `ARR_LEFT_BOUNDARY` or `ARR_RIGHT_BOUNDARY`. Similarly, the call
  \link Arrangement_on_surface_2::Vertex::parameter_space_in_y()
  `v->parameter_space_in_y()`\endlink returns `ARR_INTERIOR` if the
  geometric embedding of \f$v\f$ is a point \f$q\f$, the pre-image of
  which does not lie on the bottom nor on the top sides of the
  boundary of the parameter space. If the bottom and top sides are not
  identified, then `ARR_BOTTOM_BOUNDARY` or `ARR_TOP_BOUNDARY` are
  returned if the pre-image of \f$q\f$ lies on the bottom or the top
  side, respectively.  If the bottom and top sides are identified, the
  return value is unspecified.

  If you want to determine whether the pre-image of a point \f$p\f$
  lies on identified sides, you need to employ one of the two traits
  functors \link
  ArrangementIdentifiedHorizontalTraits_2::Is_on_x_identification_2
  `Is_on_x_identification_2`\endlink or \link
  ArrangementIdentifiedVerticalTraits_2::Is_on_y_identification_2
  `Is_on_y_identification_2`\endlink; see Section \ref
  aos_ssec-traits-curved. If the pre-image of an \f$x\f$-monotone
  curve \f$c\f$ does not entirely lie on identified sides, you can
  determine the location of the pre-image of an endpoint of \f$c\f$
  employing either the \link
  ArrangementVerticalSideTraits_2::Parameter_space_in_x_2
  `Parameter_space_in_x_2`\endlink functor or the \link
  ArrangementHorizontalSideTraits_2::Parameter_space_in_y_2
  `Parameter_space_in_y_2`\endlink functors; see Section \ref
  aos_ssec-traits-curved. The operations in both functors accept an
  enumeration that indicates the curve end, that is,
  `CGAL::ARR_MIN_END` or `CGAL::ARR_MAX_END`, in addition to the curve
  itself.

<LI>A face in a planar arrangement has at most one outer CCB. However,
  an arrangement embedded on a surface may present additional
  scenarios. For example, a face of an arrangement embedded on a torus
  may have two outer CCBs, and a face of an arrangement embedded on a
  sphere might be consider a hole inside the surrounding face or vice
  versa. To this end, outer CCBs and inner CCBs of faces of
  arrangements embedded on surfaces are symmetrically treated (while
  maintaining the invariant that a face always lies to the left of
  every halfedge of every CCB of the face regardless of whether the
  CCB is inner or outer). The classification of a CCB as inner or
  outer becomes an implementation detail.  The calls \link
  Arrangement_on_surface_2::Face::outer_ccbs_begin()
  `f->outer_ccbs_begin()`\endlink and \link
  Arrangement_on_surface_2::Face::outer_ccbs_end()
  `f->outer_ccbs_end()`\endlink return iterators of type \link
  Arrangement_on_surface_2::Face::Outer_ccb_iterator
  `Outer_ccb_iterator`\endlink that define a range of outer CCBs
  inside the face \f$f\f$. Similarly, the methods \link
  Arrangement_on_surface_2::Face::inner_ccbs_begin()
  `f->inner_ccbs_begin()`\endlink and \link
  Arrangement_on_surface_2::Face::inner_ccbs_end()
  `f->inner_ccbs_end()`\endlink return iterators of type \link
  Arrangement_on_surface_2::Face::Inner_ccb_iterator
  `Inner_ccb_iterator`\endlink that define a range of inner CCBs
  inside the face \f$f\f$. (The latter pair of member functions and
  the iterator type are equivalent to the methods \link
  Arrangement_on_surface_2::Face::holes_begin()
  `holes_begin()`\endlink, \link
  Arrangement_on_surface_2::Face::holes_end() `holes_end()`\endlink,
  and \link Arrangement_on_surface_2::Face::Hole_iterator
  `Hole_iterator`\endlink; see Section \ref arr_sssectr_face.) The
  calls \link Arrangement_on_surface_2::Face::number_of_outer_ccbs()
  `f->number_of_outer_ccbs()`\endlink and \link
  Arrangement_on_surface_2::Face::number_of_inner_ccbs()
  `f->number_of_inner_ccbs()`\endlink return the number of outer CCBs
  and the number of inner CCBs in \f$f\f$, respectively.

</UL>

\cgalAdvancedBegin

The function template `is_in_x_range()` listed below, and defined in
the file `spherical_is_in_x_range.h` checks whether a given point
\f$p\f$, in the interior of the parameter space, is in the
\f$x\f$-range of an \f$x\f$-monotone curve \f$c\f$ that represents a
great-circle arc. It assumes that the left and right sides of the
parameter space are identified and the bottom and top sides are
contracted, which is the settings used by the traits class template
`Arr_geodesic_arc_on_sphere_traits_2<Kernel,X,Y>`; see Section \ref
arr_ssectr_spherical. The traits functors \link
ArrangementBasicTraits_2::Construct_min_vertex_2
`Construct_min_vertex_2`\endlink, \link
ArrangementBasicTraits_2::Construct_max_vertex_2
`Construct_min_vertex_2`\endlink, and \link
ArrangementBasicTraits_2::Compare_x_2 `Compare_x_2`\endlink used in
the code are described is Section \ref
aos_sssec-geom_traits-concepts_basic.  The traits functors \link
ArrangementVerticalSideTraits_2::Parameter_space_in_x_2
`Parameter_space_in_x_2`\endlink, \link
ArrangementHorizontalSideTraits_2::Parameter_space_in_y_2
`Parameter_space_in_y_2`\endlink, \link
ArrangementIdentifiedVerticalTraits_2::Is_on_y_identification_2
`Is_on_y_identification_2`\endlink, and \link
ArrangementHorizontalSideTraits_2::Compare_x_on_boundary_2
`Compare_x_on_boundary_2`\endlink, are described is Section \ref
aos_ssec-traits-curved.

\code
template <typename GeometryTraits>
bool is_in_x_range(const typename GeometryTraits::X_monotone_curve_2& c,
                   const typename GeometryTraits::Point_2& p,
                   const GeometryTraits& traits) {
  CGAL_assertion(! traits.is_on_y_identification_2_object()(p));

  if (traits.is_on_y_identification_2_object()(c)) return false;

  // Note that a great-circle arc that is incident to a pole is vertical.
  auto cmp_x_boundary = traits.compare_x_on_boundary_2_object();
  auto psy = traits.parameter_space_in_y_2_object();
  auto psy_min = psy(c, CGAL::ARR_MIN_END);
  if (psy_min == CGAL::ARR_BOTTOM_BOUNDARY)
    return cmp_x_boundary(p, c, CGAL::ARR_MIN_END) == CGAL::EQUAL;
  auto psy_max = psy(c, CGAL::ARR_MAX_END);
  if (psy_max == CGAL::ARR_TOP_BOUNDARY)
    return cmp_x_boundary(p, c, CGAL::ARR_MAX_END) == CGAL::EQUAL;
  auto psx = traits.parameter_space_in_x_2_object();
  auto psx_min = psx(c, CGAL::ARR_MIN_END);
  auto psx_max = psx(c, CGAL::ARR_MAX_END);
  if ((psx_min == CGAL::ARR_LEFT_BOUNDARY) &&
      (psx_min == CGAL::ARR_RIGHT_BOUNDARY))
    return true;
  auto cmp_x = traits.compare_x_2_object();
  if (psx_min == CGAL::ARR_LEFT_BOUNDARY) {
    const auto& p_right = traits.construct_max_vertex_2_object()(c);
    auto res = cmp_x(p, p_right);
    return ((res == CGAL::SMALLER) || (res == CGAL::EQUAL));
  }
  if (psx_max == CGAL::ARR_RIGHT_BOUNDARY) {
    const auto& p_left = traits.construct_min_vertex_2_object()(c);
    auto res = cmp_x(p_left, p);
    return ((res == CGAL::SMALLER) || (res == CGAL::EQUAL));
  }
  const auto& p_left = traits.construct_min_vertex_2_object()(c);
  auto res = cmp_x(p_left, p);
  if (res == CGAL::LARGER) return false;
  const auto& p_right = traits.construct_max_vertex_2_object()(c);
  res = cmp_x(p, p_right);
  if (res == CGAL::LARGER) return false;
  return true;
}
\endcode

\cgalAdvancedEnd

<!-- ========================================================================= -->
\section aos_sec-geom_traits The Geometry Traits
<!-- ========================================================================= -->

A geometry traits class encapsulates the definitions of the geometric
entities and the implementation of the geometric predicates and
constructions that handle these geometric entities, used by the
`Arrangement_on_surface_2` class template and by the peripheral
modules. The identified minimal requirements imposed by the various
algorithms that apply to arrangements are organized in a hierarchy of
refined geometry-traits concepts.  The requirements listed by each
concept include only the utterly essential types and operations needed
to implement specific algorithms. This modular structuring yields
controllable parts that can be produced, maintained, and utilized with
less effort. For each operation, all the preconditions that its
operands must satisfy are specified as well, as these may simplify the
implementation of models of these concepts even further. Each traits
class models one or more concepts. This section contains a detailed
description of the concepts in the refinement hierarchy and the
various traits classes that model these concepts.

All the algebra required for constructing and manipulating
arrangements is concentrated in the traits classes. The knowledge
required to devise a good traits class is very different from the
knowledge required for the development of the rest of the package or
for using the package. It has less to do with computational geometry
and it involves mainly algebra and numerical computation. This way,
traits classes for new types of curves can be developed with little
knowledge of algorithms and data structures in computational
geometry. In this section we discuss how to use existing traits
classes, but we also explain the concepts these traits classes
model---a starting point for every novice developer of such classes.

This section is divided into three parts. The first part describes the
refinement hierarchy of the arrangement geometry-traits concepts. The
second part reviews various models of these concepts. These traits
classes handle different curve families, such as line segments,
polylines, conic arcs, B&eacute;zier curves, algebraic curves, and
geodesic arcs on the sphere. The last part introduces decorators for
geometric traits classes. A decorator of a traits class attaches
auxiliary data to the geometric objects handled by the original traits
class, thereby extending it.

<!-- ------------------------------------------------------------------------- -->
\subsection aos_ssec-geom_traits-concepts The Hierarchy of the Geometry Traits Concepts
<!-- ------------------------------------------------------------------------- -->

A hierarchy of related concepts can be viewed as a directed acyclic
graph, where a node of the graph represents a concept and an arc
represents a refinement relation. An arc directed from concept <span
class="textsc">A</span> to concept <span class="textsc">B</span>
indicates that concept <span class="textsc">B</span> refines concept
<span class="textsc">A</span>.  A rather large directed acyclic graph
is required to capture the entire hierarchy of the geometry
traits-class concepts. In the following sections we review individual
clusters of the graph and describe the relations between them.
\cgalFigureRef{aos_fig-central_concept_cluster} depicts the central
cluster.

<!-- ------------------------------------------------------------------------- -->
\cgalFigureBegin{aos_fig-central_concept_cluster,central_concept_cluster.png}
The hierarchy of the main geometry traits concepts.
\cgalFigureEnd
<!-- ------------------------------------------------------------------------- -->

<!-- ------------------------------------------------------------------------- -->
\subsubsection aos_sssec-geom_traits-concepts_basic The Basic Concept
<!-- ------------------------------------------------------------------------- -->

A model of the basic concept `ArrangementBasicTraits_2` needs to
define the types \link ArrangementBasicTraits_2::Point_2
`Point_2`\endlink and \link
ArrangementBasicTraits_2::X_monotone_curve_2
`X_monotone_curve_2`\endlink, where objects of the former type are the
geometric mapping of arrangement vertices, and objects of the latter
type are the geometric mapping of edges. In addition, it has to
support the set of predicates listed below. This basic set of
predicates is sufficient for constructing arrangements of bounded
\f$x\f$-monotone curves that are pairwise disjoint in their interiors
and points that do not lie in the interiors of the curves. The basic
set of predicates is also sufficient for answering vertical
ray-shooting queries and point-location queries with a small
exception: Locating a point using the landmark strategy requires a
traits class that models the concept `ArrangementLandmarkTraits_2`;
see Section \ref aos_sssec-tr_landmarks_concept.

<DL>

<DT>\link ArrangementBasicTraits_2::Compare_x_2 <B>`Compare_x_2`</B>\endlink:
<DD>Compares the \f$x\f$-coordinates of two points.

<DT>\link ArrangementBasicTraits_2::Compare_xy_2 <B>`Compare_xy_2`</B>\endlink:
<DD>Compares two points lexicographically, first by their
  \f$x\f$-coordinates, and if they are equal, by their
  \f$y\f$-coordinates.

<DT>\link ArrangementBasicTraits_2::Equal_2 <B>`Equal_2`</B>\endlink:
<DD>There are two overloaded Boolean operators that test equality. One
  returns true iff two given points represent the same geometric point
  in the two-dimensional surface, and the second returns true iff the
  graphs of two given \f$x\f$-monotone curves are the
  same.\cgalFootnote{The predicate that tests equality between graphs
  of two \f$x\f$-monotone curves is used only for testing as part of
  the test suite.}

<DT>\link ArrangementBasicTraits_2::Construct_min_vertex_2 <B>`Construct_min_vertex_2`</B>\endlink:
<DD>Returns the lexicographically smallest (or left) endpoint of an
  \f$x\f$-monotone curve.

<DT>\link ArrangementBasicTraits_2::Construct_max_vertex_2 <B>`Construct_max_vertex_2`</B>\endlink:
<DD> Returns the lexicographically largest (or right) endpoint of an
  \f$x\f$-monotone curve.

<DT>\link ArrangementBasicTraits_2::Is_vertical_2 <B>`Is_vertical_2`</B>\endlink:
<DD> Determines whether an \f$x\f$-monotone curve is vertical.

<DT>\link ArrangementBasicTraits_2::Compare_y_at_x_2 <B>`Compare_y_at_x_2`</B>\endlink:
<DD>Given an \f$x\f$-monotone curve \f$c\f$ and a point \f$p\f$ that
  lies in the \f$x\f$-range of \f$c\f$, determines whether \f$p\f$ is
  below, above or lies on \f$c\f$.

<DT>\link ArrangementBasicTraits_2::Compare_y_at_x_right_2 <B>`Compare_y_at_x_right_2`</B>\endlink:
<DD> Given two \f$x\f$-monotone curves \f$c_1\f$ and \f$c_2\f$ that
  share a common minimal (left) endpoint \f$p\f$, determines whether
  \f$c_1\f$ is above or below \f$c_2\f$ immediately to the right of
  \f$p\f$, or whether the two curves overlap there.  </DL>

Every model of the concept `ArrangementBasicTraits_2` needs to define
a nested type named \link ArrangementBasicTraits_2::Has_left_category
`Has_left_category`\endlink. It determines whether the traits class
supports the following predicate:

<DL>

<DT>\link ArrangementBasicTraits_2::Compare_y_at_x_left_2 <B>`Compare_y_at_x_left_2`</B>\endlink:
<DD> Given two \f$x\f$-monotone curves \f$c_1\f$ and \f$c_2\f$ that
  share a common maximal (right) endpoint \f$p\f$, determines whether
  \f$c_1\f$ is above or under \f$c_2\f$ immediately to the left of
  \f$p\f$, or whether the two curves overlap there.

</DL>

If the `ArrangementBasicTraits_2::Has_left_category` type nested in a
model of the basic concept is defined as `Tag_true`\cgalFootnote{In
principle, the category type may only be convertible to the tag type,
but in practice the category is typically explicitly defined as the
tag.} the model must support the predicate. If the type is defined as
`Tag_false`, we resort to an internal version, which is based just on
the reduced set of provided operations.  The internal version might be
less efficient, but it exempts the traits developer from the providing
an (efficient) implementation of this predicate---a task that turns
out to be nontrivial in some cases.

The basic set of predicates is sufficient for constructing
arrangements of \f$x\f$-monotone curves that do not reach or approach
the boundary of the parameter space. The nature of the input curves,
whether they are expected to reach or approach the left, right,
bottom, or top side of the boundary of the parameter space, must be
conveyed by the traits class. This is done through the definition of
four additional nested types, namely
<ol>
<li>\link ArrangementBasicTraits_2::Left_side_category
`Left_side_category`\endlink,
<li>\link ArrangementBasicTraits_2::Right_side_category
`Right_side_category`\endlink,
<li>\link ArrangementBasicTraits_2::Bottom_side_category
`Bottom_side_category`\endlink, and
<li>\link ArrangementBasicTraits_2::Top_side_category
`Top_side_category`\endlink.
</ol>
Each of those types must be convertible
to the type `Arr_oblivious_side_tag` for the class to be a model of
the concept `ArrangementBasicTraits_2`.

<!-- ------------------------------------------------------------------------- -->
\subsubsection aos_sssec-geom_traits-concepts_intersecting Intersections
<!-- ------------------------------------------------------------------------- -->

Constructing an arrangement induced by \f$x\f$-monotone curves that
may intersect in their interior requires operations that are not part
of the `ArrangementBasicTraits_2` concept. The additional operations
are listed by the concept `ArrangementXMonotoneTraits_2`, which
refines the basic arrangement geometry-traits concept described above.
While models of the `ArrangementXMonotoneTraits_2` concept still
handle only \f$x\f$-monotone curves, the curves are not restricted to
be disjoint in their interiors. Such a model must be capable of
computing points of intersection between \f$x\f$-monotone curves,
splitting curves at these intersection points to obtain pairs of
interior-disjoint subcurves, and optionally merging pairs of
subcurves. A point of intersection between two curves is also
represented by the \link ArrangementBasicTraits_2::Point_2
`Point_2`\endlink type. A model of the refined concept must define an
additional type called `Multiplicity`.  An object of this type
indicates the multiplicity of the intersection point of two curves,
also referred to as the <em>intersection
number</em>.\cgalFootnote{See, e.g.,
http://en.wikipedia.org/wiki/Intersection_number for more information
about intersection numbers.} Loosely speaking, if two curves intersect
at a point \f$p\f$ but have different tangents (first derivatives) at
\f$p\f$, The point \f$p\f$ is of multiplicity 1. If the curve tangents
are equal but their curvatures (second derivatives) are not, \f$p\f$
is of multiplicity 2, and so on. The multiplicity of points of
intersection between line segments is always 1, and the multiplicity
of a point of intersection between two polylines is 1 if the
intersection point is interior to the corresponding two line segments
of the polylines, and undefined (coded as 0) otherwise. A model of the
refined concept thus has to support the following additional
operations:

<DL>

<DT>\link ArrangementXMonotoneTraits_2::Split_2 <B>`Split_2`</B>\endlink:
<DD> Splits an \f$x\f$-monotone curve \f$c\f$ into two subcurves at a
  given point \f$p\f$ that lies in the interior of \f$c\f$.

<DT>\link ArrangementXMonotoneTraits_2::Are_mergeable_2 <B>`Are_mergeable_2`</B>\endlink:
<DD> Determines whether two \f$ x\f$-monotone curves \f$c_1\f$ and
  \f$c_2\f$ that share a common endpoint can be merged into a single
  continuous \f$x\f$-monotone curve representable by the traits
  class.\cgalFootnote{On the face of it this seems a difficult
  predicate to implement. In practice we use very simple tests to
  decide whether two curves are mergeable: We check whether their
  underlying curves are identical and whether they do not bend to form
  a non-\f$x\f$-monotone curve.}

<DT>\link ArrangementXMonotoneTraits_2::Merge_2 <B>`Merge_2`</B>\endlink:
<DD> Merges two mergeable \f$x\f$-monotone curves into a single curve.

<DT>\link ArrangementXMonotoneTraits_2::Intersect_2 <B>`Intersect_2`</B>\endlink:
<DD> Computes all intersection points and overlapping sections of two
  given \f$x\f$-monotone curves. If possible, computes also the
  multiplicity of each intersection point. Providing the multiplicity
  of an intersection point is not required, but it can expedite the
  arrangement construction. Typically, the multiplicity is a byproduct
  of the intersection computation. However, if it is not available,
  undefined multiplicity (coded as 0) is assumed. Having the
  multiplicity of intersection points while constructing arrangements
  enables the exploitation of the geometric knowledge intersection
  points may have.

</DL>

Using a model of the `ArrangementXMonotoneTraits_2` it is
possible to construct arrangements of sets of \f$x\f$-monotone curves
(and points) that may intersect one another. The two operations
listed above, regarding the merging of curves, are optional, and should
be provided only if the type `Has_merge_category` nested in a model of
the `ArrangementXMonotoneTraits_2` concept is defined as `Tag_true`.
Otherwise, it is not possible to merge \f$x\f$-monotone curve and
redundant vertices may be left in the arrangement due to the removal of
edges.

<!-- ------------------------------------------------------------------------- -->
\subsubsection aos_sssec-geom_traits-concepts_arbitrary Supporting Arbitrary Curves
<!-- ------------------------------------------------------------------------- -->

The concept `ArrangementTraits_2` refines the
`ArrangementXMonotoneTraits_2` concept. A model of the refined concept
must define an additional type that is used to represent general, not
necessarily \f$x\f$-monotone and not necessarily continuous, curves,
named \link ArrangementTraits_2::Curve_2 `Curve_2`\endlink. It also
has to support the subdivision of a curve of that type into a set of
continuous \f$x\f$-monotone curves and isolated points. For example,
the curve \f$c:\ (x^2 + y^2)(x^2 + y^2 - 1) = 0\f$ comprises the unit
circle (the locus of all points for which \f$x^2 + y^2 = 1\f$) and the
origin (the singular point \f$(0,0)\f$). \f$c\f$ should therefore be
subdivided into two circular arcs, the upper part and the lower part
of the unit circle, and a single isolated point.  In particular a
model of the refined concept has to support the following additional
operation:

<DL>

<DT>\link ArrangementTraits_2::Make_x_monotone_2 <B>`Make_x_monotone_2`</B>\endlink:

<DD> Divides a given general curve of type \link
  ArrangementTraits_2::Curve_2 `Curve_2`\endlink into continuous weakly
  \f$x\f$-monotone curves and isolated points.

</DL>

Note that a model of the refined concept `ArrangementTraits_2` is
required only when using the free `insert()` function templates (see
Section \ref arr_secgl_funcs) that accept an object of type \link
ArrangementTraits_2::Curve_2 `Curve_2`\endlink or a range of objects
of that type. In all other cases it is sufficient to use a model of
the `ArrangementXMonotoneTraits_2` concept.

<!-- ------------------------------------------------------------------------- -->
\subsubsection aos_sssec-tr_landmarks_concept The Landmark Concept
<!-- ------------------------------------------------------------------------- -->

<!-- ------------------------------------------------------------------------- -->
\cgalFigureBegin{aos_fig-landmark_concept_cluster,landmark_concept_cluster.png}
The traits-concept hierarchy for arrangements associated with the landmark
point-location strategy.
\cgalFigureEnd
<!-- ------------------------------------------------------------------------- -->

The type of an arrangement associated with the landmark point-location
strategy (see Section \ref arr_ssecpl) must be an instance of the
`Arrangement_on_surface_2<GeomTraits, TopolTraits>` class template,
where the `GeomTraits` parameter is substituted with a model of the
concept `ArrangementLandmarkTraits_2`. (Naturally, it can also model
either the `ArrangementXMonotoneTraits_2` concept or the
`ArrangementTraits_2` concept.) The `ArrangementLandmarkTraits_2`
concept refines the two concepts `ArrangementApproximateTraits_2` and
`ArrangementConstructXMonotoneCurveTraits_2`. Each of these two
concepts, in turn, refines the concept `ArrangementBasicTraits_2`.

A model of the `ArrangementApproximateTraits_2` concept must define a
fixed precision number type (typically the double-precision
floating-point `double`) and support the operation below (in addition
to fulfilling the requirements listed by the `ArrangementBasicTraits_2`
concept).

<DL>

<DT>\link ArrangementApproximateTraits_2::Approximate_2 <B>`Approximate_2`</B>\endlink:
<DD> Given a point `p`, approximate the \f$x\f$ and
\f$y\f$-coordinates of `p` using a not necessarily multi-precision
number type. We use this operation for approximate
computations---there are certain operations performed during the
search for the location of the point that need not be exact, and that
can be performed faster when carried out, for example, using a
fixed-precision number type.

</DL>

A model of the `ArrangementConstructXMonotoneCurveTraits_2` concept
must support the operation below (in addition to fulfilling the
requirements listed by the `ArrangementBasicTraits_2` concept).

<DL>

<DT>\link ArrangementConstructXMonotoneCurveTraits_2::Construct_x_monotone_curve_2 <B>`Construct_x_monotone_curve_2`</B>\endlink:
<DD> Given two points \f$p_1\f$ and \f$p_2\f$, construct
an \f$x\f$-monotone curve connecting \f$p_1\f$ and \f$p_2\f$.

</DL>

Most traits classes model the `ArrangementTraits_2` concept, and some
also model the `ArrangementLandmarkTraits_2` concept.

<!-- ------------------------------------------------------------------------- -->
\subsubsection aos_ssec-traits-curved Supporting Unbounded Curves or Curved Surfaces
<!-- ------------------------------------------------------------------------- -->

We descend to the bottom level of the hierarchy. The refinements
described in this section provide the requirements imposed on traits
classes used with arrangements induced by curves with boundary
conditions. In particular, these requirements list additional
operations that handle curves that either reach specific sides of the
parameter-space boundary (the pre-images of their endpoints lie on
boundary sides) or approach them (the pre-images of their endpoints
approach boundary sides). These boundary conditions typically occur
with unbounded curves or with arrangements embedded in curved
surfaces. The category types \link
ArrangementBasicTraits_2::Left_side_category
`Left_side_category`\endlink, \link
ArrangementBasicTraits_2::Right_side_category
`Right_side_category`\endlink, \link
ArrangementBasicTraits_2::Bottom_side_category
`Bottom_side_category`\endlink, and \link
ArrangementBasicTraits_2::Top_side_category
`Top_side_category`\endlink, nested in every geometry traits class
indicate whether the corresponding boundary side (i.e., left, right,
bottom, and top) is open, closed, contracted, or identified, and
whether this information is relevant at all. When all curves inserted
into the arrangement are expected to neither approach nor reach that
particular boundary side, the information is irrelevant. (Note that we
explicitly distinguish closed-only, contracted, and identified sides,
although the latter two are closed in the parameter space as well.)
Each one of the categories above must be convertible to one of the tag
types listed below according to the boundary condition that should be
handled.

<ul>

<li>`Arr_open_side_tag`
<li>`Arr_closed_side_tag`
<li>`Arr_contracted_side_tag`
<li>`Arr_identified_side_tag`
<li>`Arr_oblivious_side_tag`

</ul>

For each of the four sides of the parameter space there are four
available concepts, models of which can be used to handle open,
closed, contracted, and identified sides, respectively. (When curves
are expected to neither reach nor approach a particular side, special
handling is not required; thus, there is no need for a corresponding
concept.) For example, it is required that the category type \link
ArrangementOpenBottomTraits_2::Bottom_side_category
`Bottom_side_category`\endlink, nested in models of the concept
`ArrangementOpenBottomTraits_2`, is convertible to the tag type
`Arr_open_side_tag`.  This makes for a total of 16 abstract concepts
(combine one of left, right, bottom, and top with one of open, closed,
contracted, identified). Any one of these individual abstract concept
is useless on its own; only concepts that refine a combination of 0,
1, 2, 3, or 4 abstract concepts (which capture the conditions that
occur in the four sides simultaneously) are purposeful. Theoretically,
there are \f$\sum_{i=0}^4\binom{i}{4} \cdot 4^i = 5^4 = 625\f$ such
concepts. However, only a subset of them is meaningful. If a side is
identified, the opposite side must also be identified. In addition, a
contracted side must be adjacent to two identified sides. While this
narrows down the number of tangible concepts, the total number is
still high; in practice we have used only two so far (not counting the
"plain" concept, models of which do not handle boundary conditions at
all), namely, `ArrangementOpenBoundaryTraits_2` and
`ArrangementSphericalBoundaryTraits_2`; see below for more
details. Many of the traits class-templates provided by the \ref
PkgArrangementOnSurface2 package do not handle boundary conditions at
all. Some of them, such as the `Arr_segment_traits_2` traits (see
Section \ref arr_ssectr_segs) only handle bounded curves. Thus, the
four category types nested in these models are defined to be
`Arr_oblivious_side_tag`.

<!-- ------------------------------------------------------------------------- -->
\cgalFigureBegin{aos_fig-open_concept_hierarchy,open_concept_hierarchy.png}
Bottom portion of the refinement hierarchy of the geometry-traits
concepts for curves embedded in an open surface, for instance, the
entire plane.
\cgalFigureEnd
<!-- ------------------------------------------------------------------------- -->

Several predicates are required to handle \f$x\f$-monotone curves that
approach the boundary of the parameter space. These predicates are
sufficient to handle not only curves embedded in an unbounded
parameter space, but also curves embedded in a bounded parameter space
with open boundaries. The arrangement type instantiated with a traits
class that models the combined concept
`ArrangementOpenBoundaryTraits_2` shown in
\cgalFigureRef{aos_fig-open_concept_hierarchy} can handle curves that
are open in any direction. Recall that an arrangement that supports
unbounded \f$x\f$-monotone curves maintains an implicit bounding
rectangle in the \dcel structure; see Section \ref
aos_sec-unbounded. If some curves inserted into an arrangement object
are expected to be unbounded; namely, there exists \f$d \in \{0,1\}\f$
such that \f$\lim_{t \rightarrow d}x(t) = \pm\infty\f$ or \f$\lim_{t
\rightarrow d}y(t) = \pm\infty\f$ holds for at least one input curve
\f$c(t) = (x(t),y(t))\f$, the arrangement template must be
instantiated with a model of the `ArrangementOpenBoundaryTraits_2`
concept.\cgalFootnote{A curve that reaches the boundary of the
parameter space in this case is open and unbounded.}

<!-- ------------------------------------------------------------------------- -->
\cgalFigureBegin{aos_fig-spherical_concept_hierarchy,spherical_concept_hierarchy.png}
Bottom portion of the refinement hierarchy of the geometry-traits
concepts for curves embedded in a sphere-like parameterized surface
\cgalFigureEnd
<!-- ------------------------------------------------------------------------- -->

A suitable geometry-traits component for arrangements embedded in
surfaces homeomorphic to a sphere is a model of the combined concept
`ArrangementSphericalBoundaryTraits_2` shown in
\cgalFigureRef{aos_fig-spherical_concept_hierarchy}. Here the two
vertical sides of the parameter space are identified and the two
horizontal sides are contracted.

<!-- ------------------------------------------------------------------------- -->
\cgalFigureBegin{aos_fig-left_side_cluster,left_side_cluster.png}
Top portion of the refinement hierarchy of the geometry-traits
concepts for curves that either reach the left side of the boundary
of the parameter space or approach it. A similar hierarchy also
exists for the right, bottom, and top sides.
\cgalFigureEnd
<!-- ------------------------------------------------------------------------- -->

The shared requirements for the four options of a side are collected
in abstract layers called `ArrangementLeftSideTraits_2`,
`ArrangementRightSideTraits_2`, `ArrangementBottomSideTraits_2`, and
`ArrangementTopSideTraits_2`; see, e.g.,
\cgalFigureRef{aos_fig-left_side_cluster}.

<!-- ------------------------------------------------------------------------- -->
\cgalFigureBegin{aos_fig-side_clusters,side_clusters.png}
Top portion of the refinement hierarchy of the geometry-traits
concepts for curves that either reach the vertical sides of the
boundary of the parameter space or approach it, and similarly for
curves that either reach or approach horizontal sides.
\cgalFigureEnd
<!-- ------------------------------------------------------------------------- -->

The shared requirements for the options of opposite sides are
collected in two additional abstract layers called
`ArrangementVerticalSideTraits_2` and
`ArrangementHorizontalSideTraits_2`; see
\cgalFigureRef{aos_fig-side_clusters}.

<!-- ------------------------------------------------------------------------- -->
\cgalFigureBegin{aos_fig-identified_clusters,identified_clusters.png}
Top portion of the refinement hierarchy of the geometry-traits
concepts for curves that reach the identified vertical sides of the
parameter space and for curves that reach the identified horizontal
sides of the parameter space.
\cgalFigureEnd
<!-- ------------------------------------------------------------------------- -->

Individual concepts for curves that reach the identified left side of
the parameter space and for curves that reach the identified right
side of the parameter space do not exist, because if one side is
identified the opposite side must be identified as well. Similarly,
individual concepts for curves that reach the identified bottom side
of the parameter space and for curves that reach the identified top
side of the parameter space do not exist either. Instead, the shared
requirements for opposite identified sides are collected in two
additional abstract concepts called
`ArrangementIdentifiedVerticalTraits_2` and
`ArrangementIdentifiedHorizontalTraits_2`; see
\cgalFigureRef{aos_fig-identified_clusters}. The former lists
requirements for operations that handle curves that reach identified
vertical sides of the parameter space, and the latter lists
requirements for operations that handle curves that reach identified
horizontal sides of the parameter space.

In the following we list the specific requirements of all the
aforementioned concepts.

The abstract concept `ArrangementVerticalSideTraits_2` requires the
following predicate:

<DL>

<DT>\link ArrangementVerticalSideTraits_2::Parameter_space_in_x_2 <B>`Parameter_space_in_x_2`</B>\endlink:

<DD>This three-valued predicate is overloaded with two versions as
  follows:

(i) Given a curve \f$c = (x(t), y(t))\f$ and an enumerator that
specifies either the minimum end or the maximum end of the curve, and
thus maps to a parameter value \f$d \in \{0,1\}\f$, determine the
location of the \f$d\f$-end of \f$c\f$ along the
\f$x\f$-dimension. Formally, if \f$c\f$ is open at its \f$d\f$-end,
determine whether \f$\lim_{t \rightarrow d} x(t)\f$ evaluates to
\f$x_{\rm min}\f$, \f$x_{\rm max}\f$, or a value in between. If
\f$c\f$ is not open at its \f$d\f$-end, determine whether \f$x(d)\f$
is equal to \f$x_{\rm min}\f$, \f$x_{\rm max}\f$, or a value in
between. Return `CGAL::ARR_LEFT_BOUNDARY`, `CGAL::ARR_RIGHT_BOUNDARY`,
or `CGAL::ARR_INTERIOR`, accordingly. If \f$c\f$ is vertical and lies
on a vertical boundary; that is, either \f$\forall p=(x_p, y_p) \in c\f$
we have \f$x_p = x_{\rm min}\f$ or \f$\forall p=(x_p, y_p) \in c\f$ we
have \f$x_p = x_{\rm max}\f$, then the boundary side containing \f$c\f$
cannot be open.

(ii) Given a point \f$p=(x_p, y_p)\f$, determine the location of the
point with respect to the \f$x\f$-axis. Formally, determine whether
\f$x_p\f$ is equal to \f$x_{\rm min}\f$, \f$x_{\rm max}\f$, or a value
in between. Return `CGAL::ARR_LEFT_BOUNDARY`,
`CGAL::ARR_RIGHT_BOUNDARY`, or `CGAL::ARR_INTERIOR`, accordingly. If
\f$p\f$ is on a vertical boundary; that is, \f$x_p \in \{x_{\rm
min},x_{\rm max}\}\f$, then the boundary side containing \f$p\f$
cannot be open and must not be identified. In other words, this
overloaded version is required only for the concepts
`ArrangementClosedLeftTraits_2`, `ArrangementClosedRightTraits_2`,
`ArrangementContractedLeftTraits_2` and
`ArrangementContractedRightTraits_2`.

</DL>

The abstract concept `ArrangementHorizontalSideTraits_2` requires the
following predicate:

<DL>

<DT>\link ArrangementHorizontalSideTraits_2::Parameter_space_in_y_2 <B>`Parameter_space_in_y_2`</B>\endlink:

<DD>This three-valued predicate is overloaded with two versions as
  follows:

(i) Given a curve \f$c = (x(t), y(t))\f$ and an enumerator that
specifies either the minimum end or the maximum end of the curve, and
thus maps to a parameter value \f$d \in \{0,1\}\f$, determine the
location of the \f$d\f$-end of \f$c\f$ along the
\f$y\f$-dimension. Formally, if \f$c\f$ is open at its \f$d\f$-end,
determine whether \f$\lim_{t \rightarrow d} y(t)\f$ evaluates to
\f$y_{\rm min}\f$, \f$y_{\rm max}\f$, or a value in between. If
\f$c\f$ is not open at its \f$d\f$-end, determine whether \f$y(d)\f$
is equal to \f$y_{\rm min}\f$, \f$y_{\rm max}\f$, or a value in
between. Return `CGAL::ARR_BOTTOM_BOUNDARY`, `CGAL::ARR_TOP_BOUNDARY`,
or `CGAL::ARR_INTERIOR`, accordingly. If \f$c\f$ is horizontal and
lies on a horizontal boundary; that is, either \f$\forall p=(x_p, y_p)
\in c, y_p = y_{\rm min}\f$ or \f$\forall p=(x_p, y_p) \in c, y_p =
y_{\rm max}\f$, then the boundary side containing \f$c\f$ cannot be
open and must not be identified.

(ii) Given a point \f$p=(x_p, y_p)\f$, determine the location of the
point along the \f$y\f$-dimension. Formally, determine whether
\f$y_p\f$ is equal to \f$y_{\rm min}\f$, \f$y_{\rm max}\f$, or a value
in between. Return `CGAL::ARR_BOTTOM_BOUNDARY`,
`CGAL::ARR_TOP_BOUNDARY`, or `CGAL::ARR_INTERIOR`, accordingly. If
\f$p\f$ is on a horizontal boundary; that is, \f$y_p \in \{y_{\rm
min},y_{\rm max}\}\f$, then the boundary side containing \f$p\f$
cannot be open and must not be identified. In other words, this
overloaded version is required only for the concepts
`ArrangementClosedBottomTraits_2`, `ArrangementClosedTopTraits_2`,
`ArrangementContractedBottomTraits_2` and
`ArrangementContractedTopTraits_2`.

</DL>

The two symmetric predicates above determine the location of a
curve-end in the parameter space. However, in general,
\f$x\f$-coordinates and \f$y\f$-coordinates are handled
differently. This asymmetry is brought on by the various algorithms
applied to arrangements, the input and output arguments of which are
\f$x\f$-monotone curves. Indeed, all curves maintained by any
arrangement are continuous weakly \f$x\f$-monotone curves. A non
\f$x\f$-monotone curve is divided into \f$x\f$-monotone sub curves
(and perhaps points) before it is inserted into an arrangement. This
asymmetry is also reflected in the predicates listed below. They help
determining the order of curve-ends lying on the boundary of the
parameter space with respect to regular points and among each other.

The concept `ArrangementVerticalSideTraits_2` requires the following
additional predicate:

<DL>

<DT>\link ArrangementVerticalSideTraits_2::Compare_y_on_boundary_2 <B>`Compare_y_on_boundary_2`</B>\endlink:

<DD>Given two points \f$p_1=(x_{p_1},y_{p_1})\f$ and
\f$p_2=(x_{p_2},y_{p_2})\f$, such that at least one of them lies on a
vertical boundary side, compare the \f$y\f$-coordinates of the
points. That is, compare \f$y_{p_1}\f$ and \f$y_{p_2}\f$. If \f$p_1\f$
(resp. \f$p_2\f$) is on the boundary; that is, \f$x_{p_1} \in \{x_{\rm
min},x_{\rm max}\}\f$ (resp. \f$x_{p_2} \in \{x_{\rm min},x_{\rm
max}\}\f$), then the vertical boundary side containing \f$p_1\f$
(resp. \f$p_2\f$) must be either closed or identified. In other words,
this overloaded version is required only for the concepts
`ArrangementClosedLeftTraits_2`, `ArrangementClosedRightTraits_2`, and
`ArrangementIdentifiedVerticalTraits_2`.

<DT>\link ArrangementVerticalSideTraits_2::Compare_y_near_boundary_2 <B>`Compare_y_near_boundary_2`</B>\endlink:

<DD>
<table border="0" cellspacing="10">
<tr>
<td>
\image html compare_y_near_boundary.png
\image latex compare_y_near_boundary.png
</td>
<td>

Given two \f$x\f$-monotone curves \f$c_1\f$ and \f$c_2\f$, and an
enumerator \f$i\f$ that specifies either the minimum ends or the
maximum ends of the two curves, and thus maps to a parameter value
\f$d \in \{0,1\}\f$, compare the \f$y\f$-coordinates of the curves
near their respective ends. More precisely, compare the
\f$y\f$-coordinates of the vertical projections of a point \f$p\f$
onto \f$c_1\f$ and onto \f$c_2\f$. If the enumerator \f$i\f$ specifies
the minimum ends, the curves must approach the left boundary-side. In
this case \f$p\f$ is located sufficiently close to the left
boundary-side, such that the result is invariant under a translation
of \f$p\f$ closer to the left boundary-side. If \f$i\f$ specifies the
maximum ends, the curves must approach the right boundary-side. In
that case \f$p\f$ is located sufficiently close to the right
boundary-side in a similar manner.

</td>
</tr>
</table>

</DL>

The concept `ArrangementHorizontalSideTraits_2` requires two additional
predicates:

<DL>

<DT>\link ArrangementHorizontalSideTraits_2::Compare_x_on_boundary_2 <B>`Compare_x_on_boundary_2`</B>\endlink:

<DD>This predicate is overloaded with three versions.
We distinguish between open and non-open sides as explained below.

(i) Given a regular point \f$p=(x_p,y_p)\f$, an \f$x\f$-monotone curve
\f$c = (x(t),y(t))\f$, and an enumerator that specifies either the
minimum end or the maximum end of the curve, and thus maps to a
parameter value \f$d \in \{0,1\}\f$, compare the \f$x\f$-coordinate of
\f$p\f$ and the \f$x\f$-coordinate of \f$c\f$ at its respective limit
or end depending on whether it is open or non-open. More precisely, if
\f$c\f$ is open at its \f$d\f$-end, compare the values \f$x_p\f$ and
\f$\lim_{t \rightarrow d} x(t)\f$. A precondition assures that \f$c\f$
has a vertical asymptote at its \f$d\f$-end; that is \f$\lim_{t
\rightarrow d} x(t)\f$ is a real value. If \f$c\f$ is not open,
compare the values \f$x_p\f$ and \f$x(d)\f$.

<table border="0" cellspacing="10">
<tr>
<td>
\image html compare_x_on_boundary.png
\image latex compare_x_on_boundary.png
</td>
<td>

(ii) Given two curves \f$c_1 = (x_1(t),y_1(t))\f$ and \f$c_2 =
(x_2(t),x_2(t))\f$ and enumerators that specify either the minimum end
or the maximum end of each curve, and thus map to parameter values
\f$d_1, d_2 \in \{0,1\}\f$, compare the \f$x\f$-coordinates of the
curves at their respective limits or ends. More precisely, if
\f$c_1\f$ (resp. \f$c_2\f$) is open at its \f$d_1\f$-end
(resp. \f$d_2\f$-end), use the value \f$\lim_{t \rightarrow d_1}
x_1(t)\f$ (resp. \f$\lim_{t \rightarrow d_2} x_2(t)\f$) for the
comparison.  A precondition assures that \f$c_1\f$ (resp. \f$c_2\f$)
has a vertical asymptote at its \f$d_1\f$-end (resp. \f$d_2\f$-end);
that is \f$\lim_{t \rightarrow d_1} x_1(t)\f$ is (resp. \f$\lim_{t
\rightarrow d_2} x_2(t)\f$) a real value. If \f$c_1\f$
(resp. \f$c_2\f$) is not open at its \f$d_1\f$-end
(resp. \f$d_2\f$-end), use the value \f$x_1(d_1)\f$
(resp. \f$x_2(d_2)\f$) for the comparison.

</td>
</tr>
</table>

(iii) Given two points \f$p_1=(x_{p_1},y_{p_1})\f$ and
\f$p_2=(x_{p_2},y_{p_2})\f$, such that at least one of them lies on a
horizontal boundary side, compare the \f$x\f$-coordinates of the
points. That is, compare \f$x_{p_1}\f$ and \f$x_{p_2}\f$. If \f$p_1\f$
(resp. \f$p_2\f$) is on the boundary; that is, \f$y_{p_1} \in \{y_{\rm
min},y_{\rm max}\}\f$ (resp. \f$y_{p_2} \in \{y_{\rm min},y_{\rm
max}\}\f$), then the boundary side containing \f$p_1\f$
(resp. \f$p_2\f$) must be either closed or identified. In other words,
this overloaded version is required only for the concepts
`ArrangementClosedBottomTraits_2`, `ArrangementClosedTopTraits_2`,
and `ArrangementIdentifiedHorizontalTraits_2`.

<DT>\link ArrangementHorizontalSideTraits_2::Compare_x_near_boundary_2
<B>`Compare_x_near_boundary_2`</B>\endlink:

<DD>
<table border="0" cellspacing="10">
<tr>
<td>
\image html compare_x_near_boundary.png
\image latex compare_x_near_boundary.png
</td>
<td>

Given two \f$x\f$-monotone curves \f$c_1\f$ and \f$c_2\f$ and an
enumerator \f$i\f$ that specifies either the minimum ends or the
maximum ends of the two curves, and thus map to parameter values
\f$d_1, d_2 \in \{0,1\}\f$, respectively, compare the
\f$x\f$-coordinate of the curves near their respective limits or
ends. A precondition assures that the \f$x\f$-coordinates of the
limits or ends of the curves at their respective ends are equal. That
is, the predicate `Compare_x_on_boundary_2` applied to \f$c_1\f$,
\f$c_2\f$, and \f$i\f$ evaluates to `CGAL::EQUAL`.  Formally, compare
the \f$x\f$-coordinates of the horizontal projection of a point
\f$p\f$ onto \f$c_1\f$ and onto \f$c_2\f$. A precondition assures that
\f$c_1\f$ and \f$c_2\f$ have vertical asymptotes at their respective
ends. Furthermore, both curves approach the same boundary-side, either
the bottom or the top, at their respective ends. If both curves
approach the bottom boundary-side, \f$p\f$ is located far to the
bottom, such that the result is invariant under a translation of
\f$p\f$ farther to the bottom. If both curves approach the top
boundary-side, \f$p\f$ is located far to the top in a similar manner.

</td>
</tr>
</table>

</DL>

The concept `ArrangementIdentifiedVerticalTraits_2` requires the following
predicate:

<DL>

<DT>\link ArrangementIdentifiedVerticalTraits_2::Is_on_y_identification_2 <B>`Is_on_y_identification_2`</B>\endlink:

<DD>This predicate is overloaded with two versions.

(i) Given a point \f$p=(x_p, y_p)\f$, determine whether \f$p\f$ lies
in the image of the vertical (and identified) sides of the
boundary. More precisely, determine whether \f$x_p \in \{x_{\rm
min},x_{\rm max}\}\f$ for all pre-images of \f$p\f$.

(ii) Given a curve \f$c\f$, determine whether the entire curve \f$c\f$
lies in the image of the vertical (and identified) sides of the
boundary.

</DL>

<<<<<<< HEAD
In the rest of this section we review the traits classes
included in the public distribution of \cgal, that handle line
segments, polylines, conic arcs, rational functions, and arcs of
B&eacute;zier and algebraic curves.
The last subsection overviews
decorators for geometric traits classes distributed with \cgal,
which extend other geometric traits-class by attaching auxiliary
data with the geometric objects.

\subsection arr_ssectr_segs Traits Classes for Line Segments and Linear Objects

The `Arr_segment_traits_2<Kernel>` class used so far in most
example programs in this chapter is a model of the concepts
`ArrangementTraits_2`, `ArrangementLandmarkTraits_2`,
and `ArrangementDirectionalXMonotoneTraits_2`; the later
enables Boolean set operations. It is parameterized by a
geometric kernel and uses the `Kernel::Point_2` type as it
point type. However, neither the `Curve_2` nor the
`X_monotone_curve_2` types are identical to the
`Kernel::Segment_2` type. A kernel segment is typically
represented by its two endpoints, and these may have a large bit-size
representation, if the segment is intersected and split several
times (in comparison with the representation of its original
endpoints). The large representation may significantly slow down the
various traits-class operations involving such a segment. In contrast,
the `Arr_segment_traits_2` represents a segment using
its supporting line and the two endpoints, such that most computations
are performed on the supporting line, which never changes as the
segment is split. It also caches some additional information with
the segment to speed up various predicates.
An `X_monotone_curve_2` object can still be constructed from two
endpoints or from a kernel segment. Moreover, an
`X_monotone_curve_2` instance can also be casted or assigned to a
`Kernel::Segment_2` object. The two types are thus fully
convertible to one another.

The `Arr_segment_traits_2<Kernel>` class is very efficient for
maintaining arrangements of a large number of intersecting line
segments, especially if it is instantiated with the appropriate
geometric kernel. Using `Exact_predicates_exact_constructions_kernel`
as the kernel type, which is the default, is generally a good choice;
the coordinates of the segment endpoints are represented as exact
rational numbers, and this ensures the robustness and correctness of
any computation.\cgalFootnote{Many of the example programs in the rest
of the chapter include a header file named `arr_rational_nt.h`, which
defines a type named `Number_type` as either `Gmpq` or
`Quotient<MP_Float>`, depending on whether \gmp is installed or not.}

An instance of the `Arr_segment_traits_2<Kernel>` class
template can be very efficient for constructing arrangements induced
by line segments with a large number of intersections. Efficiency is
affected by the substituted geometric kernel. Using
`Cartesian<Gmpq>` as the kernel type is in general not a
bad choice; the coordinates of the segment endpoints are represented
as multi-precision rational-numbers, and this ensures the correctness
of all computations regardless of the input. Computations on
multi-precision number types, such as `Gmpq`, typically
take longer than computations on machine-precision
floating-point. However, in almost all cases it is possible to
expedite the computation using numerical filtering; see
`Kernel_2` and `Kernel_3`. If the input set of line segments do
not have degeneracies; namely, no two segments in the set share a
common endpoint, and no three segments intersect at a common point, or
at least, degeneracies exist but their number is relatively small,
then filtered computation incurs only negligible overhead compared to
floating-point arithmetic, which is error-prone. Indeed, in almost all
examples and applications given in this manual, a predefined filtered
kernel is used to instantiate the line-segment traits class, namely
`Exact_predicates_exact_constructions_kernel`. Furthermore, this kernel
is used as a default kernel in case the user did not provide one.

\cgalFigureBegin{arr_figpredef_kernels,fan_grids.png,Europe.png}
(a) An arrangement of \f$ 104\f$ line segments from the input file `fan_grids.dat`. (b) An arrangement of more than \f$ 3000\f$ interior disjoint line segments, defined in the input file `Europe.dat`.
=======
Similarly, the concept `ArrangementIdentifiedHorizontalTraits_2`
requires the following predicate:

<DL>

<DT>\link ArrangementIdentifiedHorizontalTraits_2::Is_on_x_identification_2 <B>`Is_on_x_identification_2`</B>\endlink:

<DD>This predicate is overloaded with two versions.

(i) Given a point \f$p=(x_p, y_p)\f$, determine whether \f$p\f$ lies
in the image of the horizontal (and identified) sides of the
boundary. More precisely, determine whether \f$y_p \in \{y_{\rm
min},y_{\rm max}\}\f$ for all pre-images of \f$p\f$.

(ii) Given a curve \f$c\f$, determine whether the entire curve \f$c\f$
lies in the image of the horizontal (and identified) sides of the
boundary.

</DL>

<!-- ------------------------------------------------------------------------- -->
\subsection aos_ssec-geom_traits-models Models of the Geometry Traits Concepts
<!-- ------------------------------------------------------------------------- -->

In this section we review the traits classes that are models of
concepts introduced in the previous sections. They handle line
segments, circular arcs, polylines, conic arcs, rational functions,
arcs of B&eacute;zier, and arcs of algebraic curves.  The last
subsection describes decorators for geometric traits classes
distributed with \cgal, which extend geometric traits-classes by
attaching auxiliary data with the geometric objects.

<!-- ------------------------------------------------------------------------- -->
\subsubsection arr_ssectr_segs Traits Classes for Line Segments and Linear Objects
<!-- ------------------------------------------------------------------------- -->

There are two distinct traits classes that handle line segments. One
caches information in the curve records (see Section \ref
arr_sssectr_caching_segs), while the other retains the minimal amount
of data (see Section \ref arr_sssectr_non_caching_segs). Operations
on arrangements instantiated with the former traits class consume more
space, but they are more efficient for dense arrangements (namely,
arrangements induced by line segments with a large number of
intersections). Another model handles not only (bounded) line
segments, but also rays and lines; see Section \ref
arr_sssectr_linear.

<!-- ------------------------------------------------------------------------- -->
\paragraph arr_sssectr_caching_segs The Caching Segment-Traits Class
<!-- ------------------------------------------------------------------------- -->

An instance of the `Arr_segment_traits_2<Kernel>` class template used
in most example programs so far is instantiated by substituting the
`Kernel` template parameter with a geometric kernel that must conform
to the `Kernel` concept; see Package \ref PkgKernel23Concepts. This
traits class defines its point type to be the `Kernel::Point_2`
type. However, neither the \link Arr_segment_traits_2::Curve_2
`Curve_2`\endlink nor the \link
Arr_segment_traits_2::X_monotone_curve_2 `X_monotone_curve_2`\endlink
nested types of the traits are defined as the `Kernel::Segment_2`
type. A kernel segment is represented by its two endpoints, and these
may have a large bit size representation when the segment is the
result of several split operations in comparison with the
representation of the original-segment endpoints. The large bit size
representation may significantly slow down the various traits-class
operations involving such segments. (A straightforward solution would
be to repeatedly normalize the results of all computations. However,
our experience shows that indiscriminate normalization considerably
slows down the arrangement construction.)

In contrast, the `Arr_segment_traits_2` class template represents a
segment using its supporting line in addition to the two endpoints.
Most computations are performed on the supporting line, which never
changes as the segment is split. The `Arr_segment_traits_2` class
template also caches some additional information with each segment to
speed up various predicates, i.e., two Boolean flags indicating (i)
whether the segment is vertical and (ii) whether the segment
target-point is lexicographically larger than its source.  The
calculation of the supporting line and two Boolean flags is delayed to
the point in time when needed to achieve further improvement in
efficiency. An \link Arr_segment_traits_2::X_monotone_curve_2
`X_monotone_curve_2`\endlink object is still constructible from two
endpoints or from a kernel segment and converted to an
`X_monotone_curve_2` object. Moreover, an \link
Arr_segment_traits_2::X_monotone_curve_2 `X_monotone_curve_2`\endlink
instance can also be cast or to a `Kernel::Segment_2` object. The two
types are thus convertible to one another.

Computing the intersection between two segments is preceded by an
application of an efficient predicate that tests whether an
intersection exists at all. This optimization has negligible overhead;
Thus, using an instance of the `Arr_segment_traits_2<Kernel>` class
template is still very efficient when constructing arrangements
induced by line segments with a large number of intersections.
Efficiency is affected by the substituted geometric kernel. Using
`Exact_predicates_exact_constructions_kernel` as the kernel type is in
general not a bad choice; the coordinates of the segment endpoints are
represented as multi-precision rational numbers, which ensures the
correctness of all computations regardless of the input.  Computations
on multi-precision number types (such as `Gmpq`) take longer than
computations on machine-precision floating-point. A kernel object of
the aforementioned type uses numerical filtering to expedite
computation; see `Kernel_2` and `Kernel_3`. If the input set of line
segments do not have degeneracies; namely, no two segments in the set
share a common endpoint, and no three segments intersect at a common
point, or at least, degeneracies exist but their number is relatively
small, then filtered computation incurs only negligible overhead
compared to floating-point arithmetic, which is error-prone. Indeed,
in almost all examples and applications given in this manual, the
predefined filtered kernel
`Exact_predicates_exact_constructions_kernel` is used to instantiate
the line-segment traits class.

<!-- ------------------------------------------------------------------------- -->
\cgalFigureBegin{aos_figpredef_kernels,fan_grids.png,Europe.png}
(a) An arrangement of \f$104\f$ line segments from the input file
`fan_grids.dat`. (b) An arrangement of more than \f$3000\f$ interior
disjoint line segments, defined in the input file `Europe.dat`.
>>>>>>> ce463735
\cgalFigureEnd
<!-- ------------------------------------------------------------------------- -->

In the following example we use the predefined
`Exact_predicates_exact_constructions_kernel` for instantiating our
segment-traits class. This kernel uses interval arithmetic to filter
the exact computations. The program reads a set of line segments with
integer coordinates from a file and computes their arrangement. By
default it opens the `fan_grids.dat` input-file, located in the
examples folder, which contains \f$104\f$ line segments that form
four "fan-like" grids and induce a dense arrangement, as illustrated
in \cgalFigureRef{aos_figpredef_kernels} (a):

\cgalExample{Arrangement_on_surface_2/predefined_kernel.cpp}

<!-- ------------------------------------------------------------------------- -->
\paragraph arr_sssectr_non_caching_segs The Non-Caching Segment-Traits Class
<!-- ------------------------------------------------------------------------- -->

The arrangement package offers an alternative segment-traits class
template that handles line segments, namely the
`Arr_non_caching_segment_basic_traits_2<Kernel>` class template.  This
class template and the `Arr_segment_traits_2<Kernel>` class template
are both parameterized by a geometric kernel and model the concepts
`ArrangementTraits_2` and `ArrangementLandmarkTraits_2`.
\cgalFootnote{They also model the refined concept
`ArrangementDirectionalXMonotoneTraits_2`, which enables Boolean set
operations; see Package \ref PkgBooleanSetOperations2Ref.} The class
template `Arr_non_caching_segment_traits_2<Kernel>` derives from the
instance `Arr_non_caching_segment_basic_traits_2<Kernel>`, which
models the `ArrangementLandmarkTraits_2` traits concept but not the
refined `ArrangementXMonotoneTraits_2` concept. Like the
`Arr_segment_traits_2` class template it derives from the `Kernel`
type. Unlike the `Arr_segment_traits_2` class template it defines its
point and segment types as `Kernel::Point_2` and `Kernel::Segment_2`,
respectively, and most of its defined operations are delegations of
the corresponding operations of the `Kernel` type. For example, the
functor `Compare_xy_2` is defined as `Kernel::Compare_xy_2`. The
remaining operations are defined in terms of just a few other kernel
operations. For example, the `Compare_y_at_x_right_2` predicate is
defined in terms of the `Kernel::Compare_slope_2` predicate (ignoring
preconditions for the sake of clarity); see Section \ref
aos_sssec-geom_traits-concepts_basic for the description of this
predicate.  The class template
`Arr_non_caching_segment_basic_traits_2<Kernel>` is slightly less
efficient than the `Arr_segment_traits_2` class template for
constructing arrangements of pairwise interior-disjoint line-segments
in many cases, as it does not exploit caching at all. Nevertheless,
you may choose to use this traits class, as it consumes less
memory. For arrangements of line segments that do intersect you may
use the class template
`Arr_non_caching_segment_traits_2<Kernel>`. However, the performance
difference in favor of the `Arr_segment_traits_2` class template is
much larger, especially when the number of intersections is large.

In the following example we read an input file containing a set of
line segments that are pairwise disjoint in their interior. As the
segments do not intersect, no new points are constructed and we can
instantiate the `Arr_non_caching_segment_traits_basic_2<Kernel>`
class-template with the predefined
`Exact_predicates_inexact_constructions_kernel`. Note that we use the
`insert_non_intersecting_curves()` function to construct the
arrangement.  By default, the example opens the `Europe.dat`
input-file, located in the examples folder, which contains more than
\f$3000\f$ line segments with floating-point coordinates that form
the map of Europe, as depicted in
\cgalFigureRef{aos_figpredef_kernels} (b):

\cgalExample{Arrangement_on_surface_2/predefined_kernel_non_intersecting.cpp}

<!-- ------------------------------------------------------------------------- -->
\paragraph arr_sssectr_linear The Linear-Traits Class
<!-- ------------------------------------------------------------------------- -->

The `Arr_linear_traits_2<Kernel>` class used in Section \ref
aos_sec-unbounded for demonstrating the construction of arrangements
of unbounded curves is capable of handling bounded and unbounded
linear objects, namely, lines, rays, and line segments. It models the
concepts `ArrangementTraits_2`, `ArrangementLandmarkTraits_2`, and
`{ArrangementOpenBoundaryTraits_2`. It is parameterized by a geometric
kernel and its nested \link Arr_linear_traits_2::Point_2
`Point_2`\endlink type is defined to be the kernel-point type. The
\link Arr_linear_traits_2::Curve_2 `Curve_2`\endlink (and \link
Arr_linear_traits_2::X_monotone_curve_2 `X_monotone_curve_2`\endlink)
nested types are constructible from a `Kernel::Line_2`, a
`Kernel::Ray_2`, or from a `Kernel::Segment_2` object. Given a
linear-curve object \f$c\f$, you can use the calls `c.is_line()`,
`c.is_ray()`, and `c.is_segment()` to find out whether it has a source
point or a target point. Based on the curve type, you can access its
endpoints using the methods `c.source()` (for rays and for line
segments) and `c.target()` (for segments only). It is also possible to
cast a curve into a `Kernel::Line_2`, a `Kernel::Ray_2`, or a
`Kernel::Segment_2` type, using the methods `c.line()`, `c.ray()`, and
`c.segment()`, respectively.  Just like the default segment-traits
class, the linear-curve traits class uses caching techniques to speed
up its predicate evaluations and object constructions.

<!-- ------------------------------------------------------------------------- -->
\subsubsection arr_ssectr_polylines The Polyline and Polycurve Traits Classes
<!-- ------------------------------------------------------------------------- -->

Polylines are continuous piecewise linear curves. Polylines are of
particular interest, as they can be used to approximate more complex
curves in the plane. At the same time they are easier to handle in
comparison to higher-degree algebraic curves, as rational arithmetic
is sufficient to carry out computations on polylines, and to construct
arrangements of polylines in an exact and robust manner. Here, we
extend the notion of polylines and use the term to refer to chains of
subcurves that are not necessarily linear. However, each subcurve must
be uniquely defined by (and, thus, can be uniquely constructed from)
two points within the handled family of curves; see Section \ref
arr_sssectr_polylines. We also provide a similar traits class that
handles continuous piecewise curves that are not necessarily linear
and are not subject to the aforementioned constraint; see Section \ref
arr_sssectr_polycurves.

<!-- ------------------------------------------------------------------------- -->
\paragraph arr_sssectr_polylines The Polyline Traits Class
<!-- ------------------------------------------------------------------------- -->

The `Arr_polyline_traits_2<SubcurveTraits_2>` class template handles
polylines. It models the following three concepts:

- `ArrangementTraits_2`,

- `ArrangementDirectionalXMonotoneTraits_2`, and

- `ArrangementConstructXMonotoneCurveTraits_2`; see Package \ref
PkgBooleanSetOperations2Ref.

The type that substitutes the template parameter `SubcurveTraits_2`
when `Arr_polyline_traits_2<SubcurveTraits_2>` is instantiated must be
a geometry-traits class that models the same three concepts.  We refer
to the type that substitutes the template parameter `SubcurveTraits_2`
as the <em>subcurve traits</em> hereafter.  If, in addition, the
subcurve traits also models the concept
`ArrangementApproximateTraits_2` then the instantiated
`Arr_polyline_traits_2<SubcurveTraits>` type models the concept
`ArrangementApproximateTraits_2` as well. (By definition, modeling the
concepts `ArrangementApproximateTraits_2` and
`ArrangementConstructXMonotoneCurveTraits_2` implies modeling the
concept `ArrangementLandmarkTraits_2`.) Similarly, if the subcurve
traits also models the concept `ArrangementOpenBoundaryTraits_2` then
the instantiated `Arr_polyline_traits_2<SubcurveTraits>` type models
the concept `ArrangementOpenBoundaryTraits_2` as well. Modeling the
`ArrangementConstructXMonotoneCurveTraits_2` concept implies that the
subcurve traits must support the construction of a unique
(\f$x\f$-monotone) segment given two input points.

An instance of the polyline traits class-template inherits its nested
point type, i.e., \link Arr_polyline_traits_2::Point_2
`Point_2`\endlink, from the subcurve traits, and defines the nested
types \link Arr_polyline_traits_2::Curve_2 `Curve_2`\endlink and \link
Arr_polyline_traits_2::X_monotone_curve_2
`X_monotone_curve_2`\endlink, which are used to represent polylines
and \f$x\f$-monotone polylines, respectively.  A polyline of the
nested type \link Arr_polyline_traits_2::Curve_2 `Curve_2`\endlink is
stored as a vector of `SubcurveTraits_2::Curve_2` objects, and an
\f$x\f$-monotone polyline of the nested type \link
Arr_polyline_traits_2::X_monotone_curve_2 `X_monotone_curve_2`\endlink
is stored as a vector of `SubcurveTraits_2::X_monotone_curve_2`
objects.  The nested `X_monotone_curve_2` type inherits from the
nested type \link Arr_polyline_traits_2::Curve_2 `Curve_2`\endlink.
By default, `Arr_segment_traits_2` is used as the subcurve traits (in
case where the `SubcurveTraits_2` parameter is omitted). In this case
the nested types `SubcurveTraits_2::Curve_2` and
`SubcurveTraits_2::X_monotone_curve_2` are identical types
representing line segments.

A polyline can be constructed given one of the following inputs:

- <b>A range of <em>points</em></b>, where two succeeding points in the
  range represent the endpoints of a segment of the polyline.

- <b>A range of <em>segments</em></b>.

- <b>A pair of points \a or a single segment</b>. In this case a polyline
  that consists of a single segment is constructed.

Note that degenerate polylines are not supported. That is, it is
impossible to construct a polyline that contains a segment of length
zero, or an isolated point. Finally, a polyline is
<b><em>continuous</em></b> and <b><em>well-oriented</em></b>.
Moreover, the target of the \f$i\f$th segment is the source of
the \f$i+1\f$st segment. If the macro `CGAL_ALWAYS_LEFT_TO_RIGHT` is
set to 1, then \f$x\f$-monotone polylines are always directed from
left-to-right. (This option is retained for backward compatibility.)
Also, note that a single polyline can be split into several
\f$x\f$-monotone polylines, and that the number of intersection points
(or overlapping sections) between two polylines can be large.

For example, the general polyline

\image html generic-polyline.png
\image latex generic-polyline.png

can be represented by one of the following two orientations.

\image html well_oriented_polyline.png
\image latex well_oriented_polyline.png

Distinct \f$x\f$-monotone polylines are rendered in different colors.

\cgalAdvancedBegin
Technically speaking, it is possible to construct a general polyline
that is neither well-oriented nor continuous. However, it is
impossible to use such polylines for the purpose of computing an
arrangement.
\cgalAdvancedEnd

The polyline traits class also supports the traversal over the range
of defining segments of a given polyline. The \a first and \a
past-the-end iterators can be obtained through the access methods
\link
CGAL::Arr_polyline_traits_2::X_monotone_curve_2::begin_segments()
`begin_segments()`\endlink and \link
CGAL::Arr_polyline_traits_2::X_monotone_curve_2::end_segments()
`end_segments()`\endlink, respectively, of a polyline \f$c\f$. The
vertices of an \f$x\f$-monotone curve are always stored in a strongly
monotonic lexicographical order.  In other words, \f$x\f$-monotone
polylines can be directed \a either left-to-right \a or right-to-left.

The polyline-traits class does not perform any geometric operations
directly. Instead, it solely relies on the functionality of the
segment traits. For example, when we need to determine the position of
a point with respect to an \f$x\f$-monotone polyline, we use binary
search to locate the relevant segment that contains the point in its
\f$x\f$-range. Then, we compute the position of the point with respect
to this segment. Thus, operations on \f$x\f$-monotone polylines of
size \f$m\f$ typically take \f$O(\log m)\f$ time.

You are free to choose the underlying segment traits class. Your
decision could be based, for example, on the number of expected
intersection points; see Section \ref arr_ssectr_segs. Moreover, it
is possible to substitute the `SubcurveTraits_2` template parameter
with a traits class that handles segments with some additional data
attached to each individual segment; see Section
\ref arr_ssecmeta_tr. This makes it possible to associate different
data objects with the different segments that compose a polyline.

<!-- ------------------------------------------------------------------------- -->
\cgalFigureBegin{aos_fig-polylines,polylines.png}

An arrangement of three polylines, as constructed in \ref
Arrangement_on_surface_2/polylines.cpp. Red disks mark vertices
associated with polyline endpoints, while rings mark vertices that
correspond to intersection points. The target endpoint of \f$\pi_3\f$
is also an intersection point; it is rendered as a ring. Observe that
the polyline \f$\pi_2\f$ is split into three \f$x\f$-monotone
polylines, and that the two curves \f$\pi_1\f$ and \f$\pi_3\f$ have
two overlapping sections---an impossible scenario in arrangements of
line segments.  \cgalFigureEnd
<!-- ------------------------------------------------------------------------- -->

The following example program constructs an arrangement of three
polylines, \f$\pi_1\f$, \f$\pi_2\f$, and \f$\pi_3\f$, as depicted in
\cgalFigureRef{aos_fig-polylines}. In this example, each polyline is
constructed from points stored in a different container, i.e., array,
list, and vector. Points defining the polylines are not necessarily
associated with arrangement vertices. The arrangement vertices are
either the extreme points of each \f$x\f$-monotone polyline (drawn as
red discs) or the intersection points between two polylines (drawn as
rings).

\cgalExample{Arrangement_on_surface_2/polylines.cpp}

The common types used by the example programs involving arrangements
of polylines are listed below, and defined in the header file
`arr_polylines.h`. As we do in the case of segments and linear
objects, we use the predefined kernel to instantiate our traits class.
However, in this case we have yet another layer of template
instantiation, namely the instantiation of the polyline-traits
class-template with an instance of a subcurve traits
class-template. Naturally, we use the `Arr_segment_traits_2` class
template, instantiated with the predefined filtered kernel.

\code{.cpp}
#include <CGAL/Exact_predicates_exact_constructions_kernel.h>
#include <CGAL/Arr_segment_traits_2.h>
#include <CGAL/Arr_polyline_traits_2.h>
#include <CGAL/Arrangement_2.h>

typedef CGAL::Exact_predicates_exact_constructions_kernel  Kernel;
typedef Kernel::FT                                         Number_type;

typedef CGAL::Arr_segment_traits_2<Kernel>                 Segment_traits;
typedef CGAL::Arr_polyline_traits_2<Segment_traits>        Traits;
typedef Traits::Point_2                                    Point;
typedef Traits::Curve_2                                    Polyline;
typedef CGAL::Arrangement_2<Traits>                        Arrangement;
\endcode

<!-- ------------------------------------------------------------------------- -->
\paragraph arr_sssectr_polycurves The Polycurve Traits Class
<!-- ------------------------------------------------------------------------- -->

<!--
The traits class `Arr_polycurve_traits_2<SubcurveTraits_2>` handles
piecewise curves that are not necessarily linear, such as conic arcs,
circular arcs, B&eacute;zier curves, or line segments. We call such a
compound curve a <em>polycurve</em>. Similar to a polyline, a
polycurve is a chain of subcurves, where each two neighboring
subcurves in the chain share a common endpoint; that is, the polycurve
is continuous. As a matter of fact, most characteristics of the
`Arr_polyline_traits_2<SubcurveTraits_2>` traits class template apply
also to the `Arr_polycurve_traits_2<SubcurveTraits_2>` traits class
template. The only difference between the two, is that the latter is
not a model of the concept
`ArrangementConstructXMonotoneCurveTraits_2`, and as such, it is not
able to construct a subcurve from only two points. As a consequence,
it does not support the operations that (i) construct a polycurve from
a sequence of points, and (ii) push a point at the back or at the
front of a non-empty polycurve.
 -->

<!-- ------------------------------------------------------------------------- -->
\subsubsection arr_ssectr_algebraic Traits Classes for Algebraic Curves
<!-- ------------------------------------------------------------------------- -->

A curve in our context is typically (but not necessarily) defined as
the zero set of a bivariate nonzero polynomial with rational (or,
equivalently, integral) coefficients. We call such polynomials and the
curves they define \a algebraic. When dealing with linear curves
(e.g., line segments and polylines), having rational coefficients
guarantees that all intersection points also have rational
coordinates, such that the arrangement of such curves can be
constructed and maintained using only rational arithmetic. The \ref
PkgArrangementOnSurface2 package also offers geometry traits-classes
that handle algebraic curves defined by algebraic polynomials of
degree higher than~\f$1\f$. Unfortunately, the coordinates of the
intersection points constructed by these traits models are in general
algebraic numbers\cgalFootnote{A number is called \a algebraic, if it
is the root of a univariate algebraic polynomial with rational
coefficients.} of degree higher than \f$1\f$. It is therefore clear
that we have to use number types different from plain rational to
represent point coordinates and be able to apply arithmetic operations
on them.

Several types of algebraic curves are handled by more than one traits
model.  Section \ref arr_sssectr_linear introduces a few different
traits models that handle line segments. This duplication becomes more
evident with the introduction of traits classes that handle algebraic
curves. The different traits models have different properties. In some
cases they were developed by different authors at different times
exploiting different tools that were available at the time they were
developed. As a general rule, you should always use the minimal traits
model that still satisfies your needs, as the most dedicated model is
most likely to be the most efficient.

<!-- ------------------------------------------------------------------------- -->
\paragraph arr_sssectr_circ_seg Circular Arcs and Line Segments
<!-- ------------------------------------------------------------------------- -->

Arrangement of circular arcs and of line segments are very useful and
frequently arise in applications, where curves of interleaved line
segments and circular arcs are used to model the boundaries of complex
shapes. Such curves can fit the original boundary more tightly and
more compactly than, for example, a simple polyline. For example, when
dilating a polygon by some radius we obtain a shape whose boundary
comprises of line segments, which correspond to dilated polygon edges,
and circular arcs, which result from dilated polygon vertices. Using
the arrangement of the boundary curves it is possible, for example, to
compute the union of a set of dilated polygons.  Besides the
importance of arrangements of circular arcs and line segments it turns
out that it is possible to implement efficient traits models that
handle curves restricted to circular arcs and line segments. Rational
numbers cannot represent the coordinates of intersection points that
may arise in such arrangements in an exact manner. Thus, algebraic
numbers must be used. However, the performance impact that (general)
algebraic numbers incur can be reduced by the use of an efficient type
of exact algebraic numbers called <em>square root extension</em> that
uses rational arithmetic in an almost straightforward fashion.

Square root numbers have the form \f$\alpha + \beta\sqrt{\gamma}\f$,
where \f$\alpha\f$, \f$\beta\f$, and \f$\gamma\f$ are rational
numbers. (Square root numbers are also called one-root numbers.) The
rational number \f$\gamma\f$ is referred to as the extension. Each
subset that has a particular extension is closed under arithmetic
operations and order relations; hence, it is a valid algebraic
structure.\cgalFootnote{The term algebraic structure refers to the set
closed under one or more operations satisfying some axioms; see, e.g.,
http://en.wikipedia.org/wiki/Algebraic_structure.  For example, all
numbers that can be expressed as \f$\alpha + \beta\sqrt{K}\f$, where
\f$\alpha\f$ and \f$\beta\f$ are rational and \f$K\f$ is a rational
constant, compose an algebraic structure.}  The class template
`CGAL::Sqrt_extension<NT,Root>` implements the square root extension
type. Instances of this template represent square root numbers. It is
equipped with the implementation of a set of arithmetic operations and
order relations that exploit identical extensions of operands. It also
provides the ability to compare two numbers with different extensions
\f$\gamma_1 \neq \gamma_2\f$ efficiently. Each operation is
implemented using only few rational arithmetic operations. Here, `NT`
is the type of \f$\alpha\f$ and \f$\beta\f$, and `Root` is the type of
\f$\gamma\f$.  The running times of the arithmetic operations and
order relations provided by the square root extension when the
identical-extension condition is met are comparable to the running
times of the corresponding arithmetic operations of rational-number
types. The running times of order relations when the condition is not
met are only slightly larger. In practice, using number types that
represent (arbitrary) algebraic numbers increases the running time of
the application significantly.

We call circles whose center coordinates and squared radii are
rational numbers <em>rational circles</em>. The equation of such a
circle, that is, \f$(x - x_0)^2 + (y - y_0)^2 = r^2\f$, where
\f$(x_0,y_0)\f$ and \f$r\f$ denote the circle center and its radius,
respectively, has rational coefficients. The coordinates of the points
of intersection between two such circles are therefore solutions of
quadratic equations with rational coefficients, in other words,
algebraic numbers of degree~\f$2\f$ or simply square root numbers. The
same applies to intersection points between such a rational circle and
a line, or a line segment, with rational coefficients (a line whose
equation is \f$ax + by + c = 0\f$, where \f$a\f$, \f$b\f$, and \f$c\f$
are rational).

The \ref PkgArrangementOnSurface2 package offers a traits
class-template called `Arr_circle_segment_traits_2<Kernel>` that
exclusively handles line segments, circular arcs, and whole circles
and models the concepts `ArrangementTraits_2` and
`ArrangementDirectionalXMonotoneTraits_2`; see Package \ref
PkgBooleanSetOperations2Ref. Note that it is not a model of the
`ArrangementLandmarkTraits_2` concept.  It exploits efficient
computations with square root numbers, which makes it attractive for
arrangements induced by line segments, circular arcs, and whole
circles.  When the traits class-template is instantiated, the `Kernel`
template parameter must be substituted with a geometric kernel that
models the `Kernel` concept. Always plug in a kernel that uses a
rational number type, such as
`Exact_predicates_exact_constructions_kernel`. Observe that the nested
type \link CGAL::Arr_circle_segment_traits_2::Point_2
`Point_2`\endlink defined by the traits class, whose coordinates are
typically algebraic numbers of degree 2, is \a not the same as the
`Kernel::Point_2` type. The coordinates of a point are represented
using the number type `CoordNT`, nested in the traits class-template.

<!-- ------------------------------------------------------------------------- -->
\cgalFigureBegin{aos_fig-circles,circles.png}
An arrangement of three circles constructed in \ref
Arrangement_on_surface_2/circles.cpp. Each circle is split into two
\f$x\f$-monotone circular arcs, whose endpoints are drawn as red
disks. Rings mark vertices that correspond to intersection points. The
vertex \f$v_{\rm max}\f$ is a common intersection point of all three
circles.
\cgalFigureEnd
<!-- ------------------------------------------------------------------------- -->

In the following example an arrangement of three full circles is
constructed, as shown in \cgalFigureRef{aos_fig-circles}. Each Index is
split into two \f$x\f$-monotone circular arcs, the endpoints of which
are drawn as red discs; rings mark vertices that correspond to
intersection points. Once the arrangement is constructed, we locate
the vertex of maximal degree in the arrangement. The geometric mapping
of this vertex, denoted by \f$v_{\rm max}\f$, is the point
\f$(4,3)\f$, as all three circles intersect at this point and the
associated vertex has six incident edges.

\cgalExample{Arrangement_on_surface_2/circles.cpp}

The types common to the example programs that use the
`Arr_circle_segment_traits_2` class template are listed below and
defined in the header file `arr_circular.h`.  Even though algebraic
numbers are required to represent coordinates of points where the
inducing curves are circles or circular arcs, such as the curves
handled by the `Arr_circle_segment_traits_2` class template, an
(exact) rational kernel suffices, and a filtered one improves the
performance further.

\code{.cpp}
#include <CGAL/Exact_predicates_exact_constructions_kernel.h>
#include <CGAL/Arr_circle_segment_traits_2.h>
#include <CGAL/Arrangement_2.h>

typedef CGAL::Exact_predicates_exact_constructions_kernel  Kernel;
typedef Kernel::FT                                         Number_type;
typedef CGAL::Arr_circle_segment_traits_2<Kernel>          Traits;
typedef Traits::CoordNT                                    CoordNT;
typedef Traits::Point_2                                    Point;
typedef Traits::Curve_2                                    Curve;
typedef Traits::Rational_point_2                           Rational_point;
typedef Traits::Rational_segment_2                         Segment;
typedef Traits::Rational_circle_2                          Circle;
typedef CGAL::Arrangement_2<Traits>                        Arrangement;
\endcode

The \link Arr_circle_segment_traits_2::Curve_2 `Curve_2`\endlink type
nested in `Arr_circle_segment_traits_2` can be used to represent
circles, circular arcs, or line segments. We now describe and
demonstrate a variety of ways in which the curves of this type can be
constructed. A Curve object can be constructed from a
`Kernel::Circle_2` object or from a `Kernel::Segment_2` object. A
circular arc is typically defined by a supporting circle and two
endpoints, where the endpoints are of type \link
Arr_circle_segment_traits_2::Point_2 `Point_2`\endlink, with rational
or irrational coordinates. The orientation of the arc is determined by
the orientation of the supporting circle. Similarly, we also support
the construction of line segments given their supporting line (of type
`Kernel::Line_2`) and two endpoints, which may have irrational
coordinates (unlike the `Kernel::Segment_2` type).

Note that the `Kernel::Circle_2` type is used to represent a circle
whose <em>squared radius</em> is rational, where the radius itself may
be irrational.  However, if the radius is known to be rational, its
use is recommended for efficiency. It is therefore also possible to
construct a circle, or a circular arc specifying the circle center (a
`Kernel::Point_2`), its rational radius (of type `Kernel::FT`), and
its orientation. Finally, we also support the construction of a
circular arc that is defined by two endpoints and an arbitrary
interior point that lies on the arc in between its endpoints. In this
case, all three points are required to have rational coordinates;
namely, they are all given as `Kernel::Point_2` objects.

<!-- ------------------------------------------------------------------------- -->
\cgalFigureBegin{aos_fig-circular_arcs,circular_arcs.png}
An arrangement of two full circles, two line segments, and three
circular arcs as constructed in \ref
Arrangement_on_surface_2/circular_arcs.cpp. Endpoints are drawn as
red disks and intersection points are drawn as rings.
\cgalFigureEnd
<!-- ------------------------------------------------------------------------- -->

The following example demonstrates the usage of the various
construction methods for circular arcs and line segments. The
resulting arrangement is depicted in
\cgalFigureRef{aos_fig-circular_arcs}. Note the usage of the
constructor of `CoordNT(alpha, beta, gamma)`, which creates a
degree-\f$2\f$ algebraic number whose value is \f$\alpha +
\beta\sqrt{\gamma}\f$.

\cgalExample{Arrangement_on_surface_2/circular_arcs.cpp}

It is also possible to construct \f$x\f$-monotone curve objects that
represent \f$x\f$-monotone circular arcs or line segments using
similar constructors. (Full circles are not \f$x\f$-monotone.)

The traits class-template
`Arr_circular_line_arc_traits_2<CircularKernel>` offered by the
arrangement package also handles circular arcs and line segments. It
is an alternative to the `Arr_circle_segment_traits_2<Kernel>`
class-template. These two class templates, while serve similar
purposes, are based on different concepts, and posses different
characteristics. You are encouraged to experiment with both, compare
their performance, and use the most suitable for your case.

<!--
\todo What is the difference and what are possible conditions under
which I should choose one over the other
 -->

<!-- ------------------------------------------------------------------------- -->
\paragraph arr_sssectr_conic A Traits Class for Conic Arcs
<!-- ------------------------------------------------------------------------- -->

A <em>conic curve</em> is an algebraic curve of degree 2. Namely, it
is the locus of all points \f$(x,y)\f$ satisfying the equation \f$c:\
r x^2 + s y^2 + t xy + u x + v y + w = 0\f$, where the six
coefficients \f$\langle r, s, t, u, v, w \rangle\f$ completely
characterize the curve. The sign of the expression \f$\Delta_{c} = 4 r
s - t^2\f$ determines the type of curve:

<UL>

<LI>If \f$\Delta_{c} > 0\f$, the curve is an ellipse. A circle is a
special case of an ellipse, where \f$r = s\f$ and \f$t = 0\f$.

<LI>If \f$\Delta_{c} = 0\f$, the curve is a parabola---an unbounded
conic curve with a single connected branch. When \f$r = s = t = 0\f$
we have a line, which can be considered as a degenerate parabola.

<LI>If \f$\Delta_{c} < 0\f$, the curve is a hyperbola. That is, it
comprises of two disconnected unbounded branches.

</UL>

The `Arr_conic_traits_2<RatKernel, AlgKernel, NtTraits>` class
template is capable of handling only bounded arcs of conic curves,
referred to as <em>conic arcs</em>. A conic arc \f$a\f$ may be either
(i) a full ellipse, or (ii) defined by the tuple \f$\langle \kappa,
p_s, p_t, o \rangle\f$, where \f$\kappa\f$ is a conic curve and
\f$p_s\f$ and \f$p_t\f$ are two points on \f$c\f$ (namely
\f$\kappa(p_s) = \kappa(p_t) = 0\f$) that define the <em>source</em>
and <em>target</em> of the arc, respectively. The arc is formed by
traversing \f$\kappa\f$ from the source to the target going in the
orientation specified by \f$o\f$, which is typically clockwise or
counterclockwise orientation, but may also be collinear in case of
degenerate conic conic-curves, namely, lines or pairs of lines.

We always assume that the conic coefficients \f$\langle r, s, t, u, v,
w \rangle\f$ are rational. The coordinates of points of intersection
between two conic curves with rational coefficients are in general
algebraic numbers of degree 4. Namely, they are roots of algebraic
polynomials of degree 4. In addition, conic arcs may not necessarily
be \f$x\f$-monotone, and must be split at points where the tangent to
the arc is vertical.  In the general case such points typically have
coordinates that are algebraic numbers of degree 2. Note that as
arrangement vertices induced by intersection points and points with
vertical tangents are likely to have algebraic coordinates, we also
allow the original endpoints of the input arcs \f$p_s\f$ and \f$p_t\f$
to have algebraic coordinates.

The `Arr_conic_traits_2<RatKernel, AlgKernel, NtTraits>` class
template is designed for efficient handling of arrangements of
bounded conic arcs. The template has three parameters, defined as
follows:

<UL>

<LI>The `RatKernel` template parameter must be substituted with a
geometric kernel whose field type is an exact rational type. It is
used to define basic geometric entities (e.g., a line segment or a
circle) with rational coefficients. Typically we use one of the
standard \cgal kernels, instantiated with the number type
`NtTraits::Rational` (see below).

<LI>The `AlgKernel` template parameter must be substituted with a
geometric kernel whose field type is an exact algebraic type. It is
used to define points with algebraic coordinates. Typically, we use
one of the standard \cgal kernels, instantiated with the number type
`NtTraits::Algebraic` (see below).

<LI>The `NtTraits` template parameter must be substituted with a type
that encapsulates all the numeric operations needed for performing
geometric computation carried out by the geometric traits class.  It
defines the `Integer`, `Rational`, and `Algebraic` number-types, and
supports several operations on these types, such as conversion between
these types, solving quadratic equations, and extracting the real
roots of polynomials with integer coefficients. The use of the
`CORE_algebraic_number_traits` class, which is included in the
<<<<<<< HEAD
arrangement package. It relies on the exact number types
implemented in the \core library and performs exact
computations on the number types it defines.
=======
arrangement package, is highly recommended. The traits class-template
relies on the multi-precision number types implemented in the \core
library and performs exact computations on the number types it
defines.

>>>>>>> ce463735
</UL>

The instantiation of the conic traits class-template is slightly more
complicated than the instantiation of the traits classes you have
encountered so far. This instantiation is exemplified in the header
file `arr_conics.h`. Note how we first define the rational and
algebraic kernels using the number types given by the \core number
type traits-class, then use them to define the conic traits
class-template. Also note the types defined by the rational kernels,
which we need for conveniently constructing conic arcs.

The `Arr_conic_traits_2` models the `ArrangementTraits_2` and
`ArrangementLandmarkTraits_2` concepts. Its \link
Arr_conic_traits_2::Point_2 `Point_2`\endlink type is derived from
`AlgKernel::Point_2`, while the \link Arr_conic_traits_2::Curve_2
`Curve_2`\endlink type represents a bounded, not necessarily
\f$x\f$-monotone, conic arc.  The \link
Arr_conic_traits_2::X_monotone_curve_2 `X_monotone_curve_2`\endlink
type is derived from \link Arr_conic_traits_2::Curve_2
`Curve_2`\endlink, but its constructors are used only by the traits
class.  Users should therefore construct only \link
Arr_conic_traits_2::Curve_2 `Curve_2`\endlink objects and insert them
into the arrangement using the `insert()` function.

Conic arcs are constructible from full ellipses or by specifying a
supporting curve, two endpoints, and an orientation. However, several
constructors of \link Arr_conic_traits_2::Curve_2 `Curve_2`\endlink
are available to allow for some special cases, such as circular arcs
or line segments. The \link Arr_conic_traits_2::Curve_2
`Curve_2`\endlink and the derived \link
Arr_conic_traits_2::X_monotone_curve_2 `X_monotone_curve_2`\endlink
classes also support basic access functions such as `source()`,
`target()`, and `orientation()`.

<!-- ------------------------------------------------------------------------- -->
\cgalFigureBegin{aos_fig-conics,conics.png}
An arrangement of mixed conic arcs, as constructed in conics.cpp
\cgalFigureEnd
<!-- ------------------------------------------------------------------------- -->

The following example demonstrates the usage of the various
constructors for conic arcs. The resulting arrangement is depicted in
\cgalFigureRef{aos_fig-conics}. Especially noteworthy are the
constructor of a circular arc that accepts three points, the
constructor of a conic arc that accepts five points, and the
constructor that allows specifying approximate endpoints, where the
exact endpoints are given explicitly as intersections of the
supporting conic with two other conic curves. The approximate
endpoints are used to select the specific exact endpoints out of all
intersection points of the pair of curves (the supporting conic curve
and the auxiliary conic curve).  Also note that as the preconditions
required by some of these constructors are rather complicated (see the
Reference Manual for the details), a precondition violation does not
cause the program to terminate---instead, an <em>invalid</em> arc is
created. The call `a.is_valid()` verifies the validity of the arc
\f$a\f$. Naturally, inserting invalid arcs into an arrangement is not
allowed, so the validity of an arc should be checked once it is
constructed.

\cgalExample{Arrangement_on_surface_2/conics.cpp}

The types common to the example programs that use the
`Arr_conic_traits_2` class template are listed below and
defined in the header file `arr_conics.h`.

\code{.cpp}
#include <CGAL/Cartesian.h>
#include <CGAL/CORE_algebraic_number_traits.h>
#include <CGAL/Arr_conic_traits_2.h>
#include <CGAL/Arrangement_2.h>

typedef CGAL::CORE_algebraic_number_traits            Nt_traits;
typedef Nt_traits::Rational                           Rational;
typedef CGAL::Cartesian<Rational>                     Rat_kernel;
typedef Rat_kernel::Point_2                           Rat_point;
typedef Rat_kernel::Segment_2                         Rat_segment;
typedef Rat_kernel::Circle_2                          Rat_circle;
typedef Nt_traits::Algebraic                          Algebraic;
typedef CGAL::Cartesian<Algebraic>                    Alg_kernel;

typedef CGAL::Arr_conic_traits_2<Rat_kernel, Alg_kernel, Nt_traits>
                                                      Traits;
typedef Traits::Point_2                               Point;
typedef Traits::Curve_2                               Conic_arc;
typedef Traits::X_monotone_curve_2                    X_monotone_conic_arc;
typedef CGAL::Arrangement_2<Traits>                   Arrangement;
\endcode

<!-- ------------------------------------------------------------------------- -->
\cgalFigureBegin{aos_fig-conic_multiplicities,conic_multiplicities.png}
An arrangement of a circular arc and an hyperbolic arc, as constructed
in \ref Arrangement_on_surface_2/conic_multiplicities.cpp.
\cgalFigureEnd
<!-- ------------------------------------------------------------------------- -->

The last example in this section demonstrates how the conic-traits
class can handle intersection points with multiplicity. The resulting
arrangement is depicted in
\cgalFigureRef{aos_fig-conic_multiplicities}. The supporting curves of
the two arcs, a circle centered at \f$(0,\frac{1}{2})\f$ with radius
\f$\frac{1}{2}\f$, and the hyperbola \f$y =
\frac{x^2}{1-x}\f$,\cgalFootnote{This curve can also be written as
\f$c: x^2 + xy - y = 0\f$. It is a hyperbola since \f$\Delta_{c} =
-1\f$.}  intersect at the origin such that the intersection point has
multiplicity \f$3\f$ (note that they both have the same horizontal
tangent at \f$(0,0)\f$ and the same curvature \f$1\f$). In addition,
they have another intersection point at
\f$(\frac{1}{2},\frac{1}{2})\f$ of multiplicity \f$1\f$.

\cgalExample{Arrangement_on_surface_2/conic_multiplicities.cpp}

<!-- ------------------------------------------------------------------------- -->
\paragraph arr_sssectr_ratfunc A Traits Class for Arcs of Rational Functions
<!-- ------------------------------------------------------------------------- -->

A <em>rational function</em> is given by the equation \f$y =
\frac{P(x)}{Q(x)}\f$, where \f$P\f$ and \f$Q\f$ are polynomials of
arbitrary degrees. In particular, if \f$ Q(x) = 1\f$, then the
function is simply a polynomial function. A bounded <em>rational
arc</em> is defined by the graph of a rational function over some
interval \f$[x_{\rm min}, x_{\rm max}]\f$, where \f$Q\f$ does not have
any real roots in this interval (thus, the arc does not contain any
singularities). However, we may consider functions defined over
unbounded intervals, namely, over \f$(-\infty, x_{\max}]\f$,
\f$[x_{\min}, \infty)\f$, or \f$(-\infty, \infty)\f$. Rational
functions, and polynomial functions in particular, are not only
interesting in their own right, they are also useful for approximating
more complicated curves and for interpolation; see, e.g.,
\cgalCite{cgal:ptvf-nrcpp-02} Chapter 3.

Using the `Arr_rational_function_traits_2` class template it is
possible to construct and maintain arrangements induced by rational
arcs. Every instance of the `Arr_rational_function_traits_2` class
template models the concepts `ArrangementTraits_2` and
`ArrangementOpenBoundaryTraits_2`, but it does not model the
`ArrangementLandmarkTraits_2` concept. It also models the refined
concept `ArrangementDirectionalXMonotoneTraits_2`, which enables
Boolean set operations; see Package \ref PkgBooleanSetOperations2Ref.
Note that it is not a model of `ArrangementLandmarkTraits_2` concept,
so it is impossible to use the landmark point-location strategy with
this traits class.

<!-- ------------------------------------------------------------------------- -->
\cgalFigureBegin{aos_fig-rat_func_singular,rational_function_singular.png}
An arrangement of an arc of a rational functions that has
singularities at \f$x = 1\f$ and at \f$x = 2\f$.
\cgalFigureEnd
<!-- ------------------------------------------------------------------------- -->

A rational arc is always \f$x\f$-monotone in the mathematical sense.
However, it is not necessarily continuous, as it may have
singularities. An arc that has singularities must be split into
continuous portions before being inserted into the arrangement.
Consider, for example, the rational arc given by the equation \f$y =
\frac{1}{(x-1)(2-x)}\f$ defined over the interval \f$[0,3]\f$, as
depicted in \cgalFigureRef{aos_fig-rat_func_singular}. This arc has
two singularities, at \f$x = 1\f$ and at \f$x = 2\f$. It is split into
three continuous portions defined over the intervals \f$[0,1)\f$,
\f$(1,2)\f$, and \f$(2,3]\f$ by the traits operation \link
ArrangementTraits_2::Make_x_monotone_2
`Make_x_monotone_2`\endlink. Arbitrary rational functions are
represented by the nested type \link
Arr_rational_function_traits_2::Curve_2 `Curve_2`\endlink and
continuous portions of rational functions are represented by the
nested type \link Arr_rational_function_traits_2::X_monotone_curve_2
`X_monotone_curve_2`\endlink.  Constructors for both types are
provided by the traits in form of functors.

When the `Arr_rational_function_traits_2<AlgebraicKernel_d_1>` class
template is instantiated, the template parameter must be substituted
with a model of the `AlgebraicKernel_d_1` concept. Models of this
concept, such as the `Algebraic_kernel_d_1<Coefficient>` class
template provided by the package \ref PkgAlgebraicFoundations are
meant to support algebraic functionalities on univariate polynomials
of arbitrary degree. See the documentation of the concept
`AlgebraicKernel_d_1` for more information. A rational function is
then represented as the quotient of two polynomials, \f$P\f$ and
\f$Q\f$, of type `Polynomial_1` nested in every model of the concept
`AlgebraicKernel_d_1` and in particular in the algebraic-kernel type
that substitutes the template parameter `AlgebraicKernel_d_1` when the
traits class-template is instantiated. Such a rational function is
constructible from a single polynomial \f$P\f$ (with \f$Q(x) = 1\f$),
or from two polynomials \f$P\f$ and \f$Q\f$. The type of the
polynomial coefficients, namely `Coefficient`, and the type of the
interval bounds, namely `Bound`, are also nested in the
algebraic-kernel type. If an instance of the
`Algebraic_kernel_d_1<Coefficient>` class template is used, for
example, as the algebraic-kernel type, the type that substitutes its
template parameter is defined as the `Coefficient` type. This type
cannot be algebraic. Moreover, it is recommended that this type is not
made rational either, since using rational (as opposed to integral)
coefficients does not extend the range of the rational arcs and is
typically less efficient.\cgalFootnote{The `Algebraic_kernel_d_1`
class template uses the types provided by the \ref PkgPolynomial
package to define its nested `Polynomial_1` type and conveniently
expose it to the user.} The `Bound` type, however, can be algebraic. A
point of type \link Arr_rational_function_traits_2::Point_2
`Point_2`\endlink nested in the `Arr_rational_function_traits_2` class
template is represented by a rational function and its
\f$x\f$-coordinate, which is derived from the type `Algebraic_real_1`
nested in the algebraic-kernel type. An explicit representation by the
nested type `Algebraic_real_1` of the \f$y\f$-coordinate is only
computed upon request, as it can be a rather costly operation.

The aforementioned types, `Polynomial_1`, `Coefficient`,
`Bound, and `Algebraic_real_1`, are conveniently nested in
the `Arr_rational_function_traits_2` class template among
the others and obtained from there in the type definitions used
in the examples given in this section and listed below. These types
are defined in the header file `arr_rat_functions.h`.

\code{.cpp}
#include <CGAL/basic.h>
#include <CGAL/CORE_BigInt.h>
#include <CGAL/Algebraic_kernel_d_1.h>
#include <CGAL/Arr_rational_function_traits_2.h>
#include <CGAL/Arrangement_2.h>

typedef CORE::BigInt                               Number_type;
typedef CGAL::Algebraic_kernel_d_1<Number_type>    AK1;
typedef CGAL::Arr_rational_function_traits_2<AK1>  Traits;

typedef Traits::Polynomial_1                       Polynomial;
typedef Traits::Algebraic_real_1                   Alg_real;
typedef Traits::Bound                              Bound;

typedef CGAL::Arrangement_2<Traits>                Arrangement;
\endcode

The constructed rational functions are cached by the traits class. The
cache is local to each traits class object. It is therefore necessary
to construct curves using only the constructor objects provided by
member functions of the traits class. Moreover, a curve must only be
used by the traits class object that was used to construct it. The
cache is automatically cleaned up from time to time. The amortized
clean up costs are constant. In addition, there is also a separate
member function that cleans up the cache upon request.

<!-- ------------------------------------------------------------------------- -->
\cgalFigureBegin{aos_fig-rational_functions,rational_functions.png}
An arrangement of four arcs of rational functions, as constructed in
\ref Arrangement_on_surface_2/rational_functions.cpp.
\cgalFigureEnd
<!-- ------------------------------------------------------------------------- -->

The following example demonstrates the construction of an arrangement
induced by rational arcs depicted in
\cgalFigureRef{aos_fig-rational_functions}. It uses constructors both
for polynomial arcs and for rational arcs.

\cgalExample{Arrangement_on_surface_2/rational_functions.cpp}

<!-- ------------------------------------------------------------------------- -->
\cgalFigureBegin{aos_fig-unbounded_rational_functions,unbounded_rational_functions.png}
An arrangement of six arcs of rational functions, as constructed in
\ref Arrangement_on_surface_2/unbounded_rational_functions.cpp.
\cgalFigureEnd
<!-- ------------------------------------------------------------------------- -->

The following example demonstrates the construction of an arrangement
of six rational arcs, four unbounded arcs and two bounded ones, as
depicted in \cgalFigureRef{aos_fig-unbounded_rational_functions}. Note
the usage of the constructors of an entire rational function and of an
infinite "ray" of such a function. Also observe that the hyperbolas
\f$y = \pm\frac{1}{x}\f$ and \f$y = \pm\frac{1}{2x}\f$ never
intersect, although they have common vertical and horizontal
asymptotes, so very "thin" unbounded faces are created between them:

\cgalExample{Arrangement_on_surface_2/unbounded_rational_functions.cpp}

The curve constructors have an additional advantage. They conveniently
enable the provision of two polynomials that define a rational arc
using rational coefficients. For example, let \f$P\f$ and \f$Q\f$
denote two polynomials with integral coefficients that define a
rational arc of interest, and let \f$P'\f$ and \f$Q'\f$ denote two
polynomials with rational coefficients that define the same rational
arc; that is, the quotients \f$P/Q\f$ and \f$P'/Q'\f$ are
identical. You can construct the rational arc providing the
coefficients of \f$P'\f$ and \f$Q'\f$ to the constructor. In this case
the constructor normalizes the coefficients and generates the desired
polynomials \f$P\f$ and \f$Q\f$. To this end, the curve constructors
of both types, namely \link Arr_rational_function_traits_2::Curve_2
`Curve_2`\endlink and \link
Arr_rational_function_traits_2::X_monotone_curve_2
`X_monotone_curve_2`\endlink, have operators that accept ranges of
polynomial coefficients as well as polynomials. The coefficients in a
given range must be in the order of the degrees of the corresponding
variables starting from the constant term.

<!-- ------------------------------------------------------------------------- -->
\paragraph arr_sssectr_bez A Traits Class for Planar B&eacute;zier Curves
<!-- ------------------------------------------------------------------------- -->

A planar <em>B&eacute;zier curve</em> \f$B\f$ is a parametric curve
defined by a sequence of <em>control points</em> \f$p_0, \ldots,
p_n\f$ as follows:

\f{eqnarray*}{
B(t) = \left(X(t), Y(t)\right)
= \ccSum{k=0}{n}{p_k \cdot \frac{n!}{k! (n-k)!} \cdot
t^k (1-t)^{n-k}}\ .
\f}

where \f$t \in [0, 1]\f$. The degree of the curve is therefore \f$n\f$;
namely, \f$X(t)\f$ and \f$Y(t)\f$ are polynomials of degree
\f$n\f$. B&eacute;zier curves have numerous applications in computer
graphics and solid modeling. They are used, for example, in free-form
sketches and for defining the true-type fonts.

Using the `Arr_Bezier_curve_traits_2<RatKernel, AlgKernel, NtTraits>`
class template you can construct and maintain arrangements induced by
B&eacute;zier curves (including self-intersecting B&eacute;zier
curves) of arbitrary degree. The curves are given by rational control
points, that is, a sequence of objects of the `RatKernel::Point_2`
type.  (In general, a sequence of \f$n+1\f$ control points define a
B&eacute;zier curve of degree \f$n\f$.)  The three types that
substitute the template parameters `RatKernel`, `AlgKernel`, and
`NtTraits`, respectively, when the traits is instantiated must fulfill
the same requirements of the corresponding types used to instantiate
the `Arr_conic_traits_2` class template. Here, the use of the
`CORE_algebraic_number_traits` class is also recommended with
Cartesian kernels instantiated with the `Rational` and `Algebraic`
number types defined by this class. The examples given in this manual
use the type definitions listed below. These types are defined in the
header file `arr_Bezier.h`.

\code{.cpp}
#include <CGAL/Cartesian.h>
#include <CGAL/CORE_algebraic_number_traits.h>
#include <CGAL/Arr_Bezier_curve_traits_2.h>
#include <CGAL/Arrangement_2.h>

typedef CGAL::CORE_algebraic_number_traits              Nt_traits;
typedef Nt_traits::Rational                             NT;
typedef Nt_traits::Rational                             Rational;
typedef Nt_traits::Algebraic                            Algebraic;
typedef CGAL::Cartesian<Rational>                       Rat_kernel;
typedef CGAL::Cartesian<Algebraic>                      Alg_kernel;
typedef Rat_kernel::Point_2                             Rat_point;
typedef CGAL::Arr_Bezier_curve_traits_2<Rat_kernel, Alg_kernel, Nt_traits>
                                                        Traits;
typedef Traits::Curve_2                                 Bezier_curve;
typedef CGAL::Arrangement_2<Traits>                     Arrangement;
\endcode

As mentioned above, we assume that the coordinates of all control
points that define a B&eacute;zier curve are rational numbers, so both
\f$X(t)\f$ and \f$Y(t)\f$ are polynomials with rational
coefficients. The intersection points between curves are, however,
algebraic numbers, and their exact computation is time-consuming. The
traits class therefore contains a layer of geometric filtering that
performs all computations in an approximate manner whenever
possible. Thus, it resorts to exact computations only when the
approximate computation fails to produce an unambiguous result. Most
arrangement vertices are therefore associated with approximated
points. You cannot access the coordinates of such points as algebraic
numbers. However, access to the approximate coordinates is possible.
See the Reference Manual for the exact interface of the \link
Arr_Bezier_curve_traits_2::Point_2 `Point_2`\endlink, \link
Arr_Bezier_curve_traits_2::Curve_2 `Curve_2`\endlink, and \link
Arr_Bezier_curve_traits_2::X_monotone_curve_2
`X_monotone_curve_2`\endlink types defined by the traits class.

Every instance of the `Arr_Bezier_curve_traits_2` class templates
models the concept `ArrangementTraits_2` (but it does not model the
`ArrangementLandmarkTraits_2` concept). It also models the refined
concept `ArrangementDirectionalXMonotoneTraits_2`, which enables
Boolean set operations; see Package \ref PkgBooleanSetOperations2Ref.

<!-- ------------------------------------------------------------------------- -->
\cgalFigureBegin{aos_fig-bezier_curves,bezier_curves.png}
An arrangement of ten B&eacute;zier curves of degree \f$5\f$, as
constructed in \ref Arrangement_on_surface_2/Bezier_curves.cpp.
\cgalFigureEnd
<!-- ------------------------------------------------------------------------- -->

The following example reads a set of B&eacute;zier curves from an
input file, where each file is specified by an integer stating its
number of control points, followed by the sequence of control points
given as integer or rational coordinates. By default, the program uses
the `Bezier.dat` file, which contains ten curves of degree \f$5\f$
each; their resulting arrangement is depicted in
\cgalFigureRef{aos_fig-bezier_curves}.

\cgalExample{Arrangement_on_surface_2/Bezier_curves.cpp}

<!-- ------------------------------------------------------------------------- -->
\paragraph arr_sssectr_alg A Traits Class for Planar Algebraic Curves of Arbitrary Degree
<!-- ------------------------------------------------------------------------- -->

The traits class, namely `Arr_algebraic_segment_traits_2`, is based on
the `Algebraic_kernel_d_1` class template, which models the
algebraic-kernel concept `AlgebraicKernel_d_1`; see Section \ref
arr_sssectr_ratfunc. The traits class handles (i) algebraic curves and
(ii) continuous (weakly) \f$x\f$-monotone segments of algebraic
curves, which, however, are not necessarily maximal. (A formal
definition is given below.)  Observe that non-\f$x\f$-monotone
segments are not supported. Still, it is the traits class that
supports the most general type of curves among the traits classes
included in the package.

Recall that an algebraic curve \f$c\f$ in the plane is defined as the
(real) zero set of a bivariate polynomial \f$f(x,y)\f$. The curve is
uniquely defined by \f$f\f$, although several polynomials might define
the same curve.  We call \f$f\f$ a <em>defining polynomial</em> of
\f$c\f$.

A formal definition of (weakly) \f$x\f$-monotone segments of algebraic
curves follows. A point \f$p\f$ on a curve \f$c_f \subset \mathbb{R}^2\f$
(with defining polynomial \f$f\f$) is called <em>semi-regular</em> if,
locally around \f$p\f$, the curve \f$c_f\f$ can be written as a
function graph of some continuous function in \f$x\f$ or in
\f$y\f$. (We also say that \f$p\f$ is parameterizable in \f$x\f$ or
\f$y\f$, respectively.)  The only two cases of non-semi-regular points
are isolated points and self-intersections. A <em>segment</em> of a
curve in this context is a closed and continuous point set such that
each interior point is semi-regular. It follows that a segment is
either vertical or a closed connected point set, with all interior
points parameterizable in \f$x\f$.

Every instance of the `Arr_algebraic_segment_traits_2<Coefficient>`
class template models the `ArrangementTraits_2` and
`ArrangementOpenBoundaryTraits_2` concepts (but it does not model the
`ArrangementLandmarkTraits_2` concept).  The template argument
`Coefficient` determines the type of the scalar coefficients of the
polynomial.  Currently supported integral number types are `Gmpz`,
`leda_integer`, and `CORE::BigInt`. This is reflected in the
statements included in the header file `integer_type.h`, the listings
of which are omitted here. This header file is used by the two example
programs listed in this section. The template parameter `Coefficient`
can be substituted in addition with an instance of the
`Sqrt_extension<A,B>` class template, where the template parameters
`NT` and `Root` are substituted in turn with one of the integral
number types above. Finally, the template parameter `Coefficient` can
be substituted also with a rational number type, where the type of the
numerator and denominator is one of the types above.

The type \link Arr_algebraic_segment_traits_2::Curve_2
`Curve_2`\endlink nested in the `Arr_algebraic_segment_traits_2` class
template defines an algebraic curve. An object of this type can be
constructed by the \link
Arr_algebraic_segment_traits_2::Construct_curve_2
`Construct_curve_2`\endlink functor also nested in the class
template. Its function operator accepts as an argument an object of
type \link Arr_algebraic_segment_traits_2::Polynomial_2
`Polynomial_2`\endlink, nested as well in the traits class-template.
The type \link Arr_algebraic_segment_traits_2::Polynomial_2
`Polynomial_2`\endlink models the concept `Polynomial_d`. An object of
the nested type \link Arr_algebraic_segment_traits_2::Polynomial_2
`Polynomial_2`\endlink represents a bivariate polynomial. It can be
constructed in a few convenient ways, some are exemplified by the
programs listed below. Consult the reference guide for the complete
set of options.

<!-- ------------------------------------------------------------------------- -->
\cgalFigureBegin{aos_fig-algebraic_curves,algebraic_curves.png}
An arrangement of algebraic curves of degrees \f$1\f$, \f$2\f$,
\f$3\f$, and \f$6\f$, as constructed in
\ref Arrangement_on_surface_2/algebraic_curves.cpp.
\cgalFigureEnd
<!-- ------------------------------------------------------------------------- -->

The following examples computes the arrangement depicted in in
\cgalFigureRef{aos_fig-algebraic_curves}. The arrangement is induced
by four algebraic curves, \f$c_1\f$, \f$c_2\f$, \f$c_3\f$, and
\f$c_4\f$, of degrees \f$1\f$, \f$2\f$, \f$3\f$, and \f$6\f$,
respectively. For each curve the defining polynomial is constructed
first. Then, the algebraic curve is constructed using the \link
Arr_algebraic_segment_traits_2::Construct_curve_2
`Construct_curve_2`\endlink functor.  Finally, the curve is inserted
into the arrangement.

\cgalExample{Arrangement_on_surface_2/algebraic_curves.cpp}

The `Arr_algebraic_segment_traits_2` class template carries state to
expedite some of its computations. Thus, it is essential to have only
one copy of the traits object during the life time of a program that
utilizes this traits class. To this end, the example above uses the
constructor of the `Arrangement_2` data structure that accepts the traits
object as input. Carrying state is not a unique property of the
`Arr_algebraic_segment_traits_2` class template; it is common to many
traits classes, especially to traits classes that handle algebraic
curves.  Therefore, as a general rule, if your application requires
direct access to a traits object, define it locally, and pass it to
the constructor of the `Arrangement_2` data structure to avoid the
construction of a duplicate traits-class object.

A weakly \f$x\f$-monotone segment of an algebraic curve is represented
by the \link Arr_algebraic_segment_traits_2::X_monotone_curve_2
`X_monotone_curve_2`\endlink type nested in the traits
class-template. You can construct such segments in two ways as
follows: (i) using the \link ArrangementTraits_2::Make_x_monotone_2
`Make_x_monotone_2`\endlink functor or (ii) using the \link
Arr_algebraic_segment_traits_2::Construct_x_monotone_segment_2
`Construct_x_monotone_segment_2`\endlink functor.  Both functors are
nested in the traits class-template. The former is required by the
concept `ArrangementTraits_2` our traits class models; see Section
\ref aos_sssec-geom_traits-concepts_arbitrary. The latter enables the
construction of individual segments. The \link
Arr_algebraic_segment_traits_2::X_monotone_curve_2
`X_monotone_curve_2`\endlink type represents weakly \f$x\f$-monotone
segments of a curve; however, for technical reasons, segments may need
to be further subdivided into several sub-segments, called terminal
segments. Therefore, \link
Arr_algebraic_segment_traits_2::Construct_x_monotone_segment_2
`Construct_x_monotone_segment_2`\endlink constructs a sequence of
\link Arr_algebraic_segment_traits_2::X_monotone_curve_2
`X_monotone_curve_2`\endlink objects, whose union represents the
desired weakly \f$x\f$-monotone segment. The function operator of the
\link Arr_algebraic_segment_traits_2::Construct_x_monotone_segment_2
`Construct_x_monotone_segment_2`\endlink functor accepts as arguments
the underlying algebraic curve, the leftmost point of the segment, the
rightmost point of the segment, and an output iterator associated with
a container of output terminal segments. The function operator is
overloaded. In addition to the variant above, there is one that
accepts the underlying algebraic curve, a single point \f$p\f$, an
enumerator that delimits the segment, and an output iterator. It
returns the maximal \f$x\f$-monotone segment that contains
\f$p\f$. The enumerator specifies whether \f$p\f$ is interior to the
returned segment, its left endpoint, or its right endpoint. The third
variant accepts only two delimiting points and an output iterator. It
constructs line segments.

\cgalAdvancedBegin The subdivision terminal segments is due to the
internal representation of \f$x\f$-monotone segments, which is based
on a vertical decomposition.  We assume the defining polynomial
\f$f\f$ of the curve \f$c\f$ to be <em>square-free</em>. That is, it
contains no divisor \f$g^2\f$ of total degree greater than zero. We
define a <em>(complex) critical point</em> \f$p\in\mathbb{C}^2\f$ by
\f[ f(p)=0=\frac{\partial f}{\partial y}(p). \f] An \f$x\f$-coordinate
\f$\alpha\in\mathbb{R}\f$ is <em>critical</em> either if some critical
point has \f$x\f$-coordinate \f$\alpha\f$, or if the leading
coefficient of \f$f\f$, considered as a polynomial in \f$y\f$,
vanishes. In particular, vertical lines and isolated points of \f$c\f$
can only take place at critical \f$x\f$-coordinates.  Between two
consecutive critical \f$x\f$-coordinates the curve decomposes into a
finite number of \f$x\f$-monotone segments (the same holds to the left
of the leftmost, and to the right of the rightmost critical
\f$x\f$-coordinate).  The type \link
Arr_algebraic_segment_traits_2::X_monotone_curve_2
`X_monotone_curve_2`\endlink is only capable of representing such
segments (and sub-segments of them). Formally, a terminal segment is
either a vertical line-segment or a segment of an \f$x\f$-monotone
curve whose \f$x\f$-range does not contain critical points in its
interior. See \cgalFigureRef{aos_fig-algebraic_curves_decomposition}
for an example of a quartic curve and its decomposition into terminal
segments.  Notice that six vertices split the curve into
\f$x\f$-monotone segments, and four additional vertices further split
the corresponding \f$x\f$-monotone segments into terminal segments.
\cgalAdvancedEnd

<!-- ------------------------------------------------------------------------- -->
\cgalFigureBegin{aos_fig-algebraic_curves_decomposition,algebraic_curves_decomposition.png}

The critical \f$x\f$-coordinates of an algebraic curve (dashed
lines), and its decomposition into terminal segments (in different
colors). The segment from \f$p\f$ to \f$q\f$ consists of the union
of three terminal segments.
\cgalFigureEnd
<!-- ------------------------------------------------------------------------- -->

The type `Algebraic_real_1` must be defined by any model of the
`AlgebraicKernel_d_1` concept. The traits class-template
`Arr_algebraic_segment_traits_2` exploits an instance of the
`Algebraic_kernel_d_1` class template, which models the concept
`AlgebraicKernel_d_1`. The exploited instance is nested in the traits
class-template. You can use this model to create algebraic numbers as
roots of univariate polynomials, and process them, for instance,
compare them or approximate them to any precision. See the
documentation of the concept `AlgebraicKernel_1` for more information.
Coordinates of points are represented by the type `Algebraic_real_1`
nested in the traits class-template. This type is defined as the
corresponding type nested in the instance of `Algebraic_kernel_d_1`.

You can construct an object of type \link
Arr_algebraic_segment_traits_2::Point_2 `Point_2`\endlink using the
\link Arr_algebraic_segment_traits_2::Construct_point_2
`Construct_point_2`\endlink functor nested in the traits
class-template. Its function operator is overloaded with a couple of
variants that accepts the \f$x\f$ and \f$y\f$ coordinates of the
point. Their types must be either `Algebraic_real_1` or
`Coefficient`. Another efficient variant accepts a triple
\f$(x_0,c,i)\f$, which identifies the \f$i\f$-th point (counted from
below) in the fiber of \f$c\f$ at the \f$x\f$-coordinate
\f$x_0\f$. \cgalFootnote{The fiber of a curve \f$c\f$ at some
\f$x\f$-coordinate \f$x'\f$ is the set of all points on \f$c\f$ with
\f$x\f$-coordinate \f$x'\f$.  Formally, for a curve \f$c\f$ and \f$x'
\in \mathbb{R}\f$, the fiber of \f$c\f$ at \f$x'\f$ is \f$c \cap
\{(x',b)\,|\,b \in \mathbb{R}\}\f$.} In the example depicted in
\cgalFigureRef{aos_fig-algebraic_curves_decomposition}, if \f$x_1\f$
denotes the \f$x\f$-coordinate of \f$p\f$, and \f$c\f$ represents the
algebraic curve, then \f$p\f$ could be represented by
\f$(x_1,c,3)\f$. If \f$x_2\f$ is the \f$x\f$-coordinate of \f$q\f$,
then \f$(x_2,c,1)\f$ is a valid representation of \f$q\f$. Points are
represented internally using the triple described above. Although the
\f$y\f$-coordinate of a point represented by an object of the nested
type `Algebraic_real_1` can be obtained, we advise caution with that
option, since computing an explicit representation of the
\f$y\f$-coordinate can be rather expensive.

<!-- ------------------------------------------------------------------------- -->
\cgalFigureBegin{aos_fig-algebraic_segments,algebraic_segments.png}
An arrangement of algebraic segments (solid lines), as constructed in
\ref Arrangement_on_surface_2/algebraic_segments.cpp. The supporting
curves are drawn as dashed lines.
\cgalFigureEnd
<!-- ------------------------------------------------------------------------- -->

The following code exemplifies the method to construct points and the
various methods to construct algebraic segments. The computed
arrangement is depicted in \cgalFigureRef{aos_fig-algebraic_segments}.

\cgalExample{Arrangement_on_surface_2/algebraic_segments.cpp}

<!-- ------------------------------------------------------------------------- -->
\subsubsection arr_ssectr_spherical Arcs of Great Circles Embedded in the Sphere
<!-- ------------------------------------------------------------------------- -->

A great circle of a sphere is the intersection of the sphere and a
plane that passes through the center point of the sphere. For all
pairs of distinct points on the sphere except for antipodal points,
there is a unique great circle through the two points. There are
infinitely many great circles through antipodal points. The minor arc
of a great circle between two points is the shortest spherical-path
between them. In this sense, minor arcs are analogous to line
segments in Euclidean geometry.

The `Arr_geodesic_arc_on_sphere_traits_2<Kernel,X,Y>` class template
handles arcs of great circles (also known as geodesic arcs) of a unit
sphere (centered at the origin in \f$\mathbb{R}^3\f$). It is a model of the
concept `ArrangementSphericalBoundaryTraits_2`; see Section \ref
aos_ssec-traits-curved. An arrangement type (an instance of the
template `Arrangement_on_surface_2<GeomTraits, TopolTraits>`) that
uses an instance of this traits class as the geometry traits must use
a matching topology traits.  Currently, this package provides one
template, namely, `Arr_spherical_topology_traits_2<GeometryTraits_2,
Dcel>` an instance of which can be used as the topology traits.

The unit sphere is defined over a parameter space \f$\Phi =
[\tau,2\pi+\tau] \times [-\frac{\pi}{2}, \frac{\pi}{2}]\f$, where
\f$\tau = \arctan(X, Y)\f$. By default, \f$X = -1, Y = 0\f$, which
implies \f$\tau = -\pi\f$, which implies a default parameterization
\f$\Phi = [-\pi, \pi] \times [-\frac{\pi}{2}, \frac{\pi}{2}]\f$. The
equator curve, for example, is given by \f$\gamma(t) = (2t\pi + \tau,
0)\f$, for \f$t \in [0,1]\f$. The surface is given by
\f$\phi_S(\alpha,\beta) = (\cos \alpha \cos \beta, \sin \alpha \cos
\beta, \sin \beta)\f$; see Section \ref aos_sec-curved_surfaces for
more details. This parameterization induces two contraction points
\f$(0,0,-1) = \phi_S(\alpha,-\frac{\pi}{2})\f$ and \f$(0,0,1) =
\phi_S(\alpha,\frac{\pi}{2})\f$, for all \f$\alpha\f$, referred to as
the south and north poles, respectively, and an identification curve
\f$\{\phi_S(\alpha,\beta)\,|\,-\frac{\pi}{2} \leq \beta \leq
\frac{\pi}{2}\}\f$, as \f$\phi_S(\pi,\beta) = \phi_S(2\pi +
\tau,\beta)\f$ for all \f$\beta\f$. When \f$\tau = -\pi\f$ (the
default), the identification curve coincides with the opposite Prime
(Greenwich) Meridian. In other words, the left and right boundary
sides of the parameter space are identified and the top and bottom
boundary sides are contracted.  The arguments that substitute the
template parameters `X` and `Y` when
`Arr_geodesic_arc_on_sphere_traits_2<Kernel, X, Y>` is instantiated
determine the value of \f$\tau\f$. Essentially, overriding their default
values rotates the identification curve about the vertical axes of the
image coordinate system (that is, the sphere coordinate system). These
arguments must be integral values. They define a not-necessarily
normalized vector \f$(x,y)\f$ in the \f$xy\f$-plane in the image
coordinate system, that bisects the identification curve. The explicit
expression for the surface above is not used at all in the
implementation of the traits. Indeed, all the required geometric
operations listed in the traits concept are implemented using only
rational arithmetic.

The following example constructs an arrangement induced by 12 arcs of
great circles embedded in the sphere. The arrangement is depicted in
\cgalFigureRef{spherical_insert}.

<!-- ------------------------------------------------------------------------- -->
\cgalFigureBegin{spherical_insert,spherical_insert.png}
An arrangement induced by 12 arcs of great circles, as constructed in
\ref Arrangement_on_surface_2/spherical_insert.cpp. The number of
vertices, edges, and faces of the arrangement is 7, 13, and 8,
respectively. The intersection of the curve \f$(-1,0,0),(0,1,0)\f$
with the identification curve induces a vertex at
\f$(\frac{-11}{\sqrt{11^2+7^2}},\frac{7}{\sqrt{11^2+7^2}},0)\f$ drawn
in green. The north and south poles are drawn as little spheres. The
identification curve is drawn as a gray tube.
\cgalFigureEnd
<!-- ------------------------------------------------------------------------- -->

\cgalExample{Arrangement_on_surface_2/spherical_insert.cpp}

Use the `Arr_geodesic_arc_on_sphere_traits_2::Construct_point_2`,
`Arr_geodesic_arc_on_sphere_traits_2::Construct_x_monotone_curve_2`,
and `Arr_geodesic_arc_on_sphere_traits_2::Construct_curve_2` functors
to construct a point, an \f$X\f$-monotone curve and a curve objects,
respectively. Observe that an \f$X\f$-monotone curve cannot intersect
the identification curve in its interior. A curve can be constructed
from either (i) two endpoints, (ii) two endpoints and a normal, or
(iii) a normal. The two endpoints determine the plane. The normal
determines the orientation of the plane and the final arc (whether it
is the minor arc or the major arc). If the normal is not provided, the
minor arc is constructed. If a curve is constructed and only the
normal is provided a full great circle is constructed. If an
\f$X\f$-monotone curve is constructed and only the normal is provided
an arc that resembles a full circle is constructed; this arc has one
endpoint that lies on the identification curve; this point is
considered both the source and target (and also the left and right)
point of the arc. See \cgalFigureRef{aos_fig-right_hand_rule} for an
illustration of the right-hand rule, which depicts the relation
between the arc and the normal.

<!-- ------------------------------------------------------------------------- -->
\cgalFigureBegin{aos_fig-right_hand_rule,right_hand_rule.png}
To use the right hand rule, point your right thumb in the direction of
the normal and curl your fingers in the direction of the arc starting
with source endpoint and ending at the target endpoint.
\cgalFigureEnd
<!-- ------------------------------------------------------------------------- -->

<!-- ------------------------------------------------------------------------- -->
\subsection arr_ssecmeta_tr Traits-Class Decorators
<!-- ------------------------------------------------------------------------- -->

Geometric traits-class decorators allow you to attach auxiliary data
to the geometric objects (curves and to points). The data is
automatically manipulated by the decorators and distributed to the
constructed geometric entities. Additional information can
alternatively be maintained by extending the vertex, halfedge, or face
types provided by the \dcel class used by the arrangement; see
Section \ref arr_ssecex_dcel for details. In many cases, however, it is
convenient to attach the data to the curve itself, exploiting the
automatic proliferation of the additional data fields from each curve
to all its induced subcurves. Moreover, as two halfedges are
associated with a single curve, storing the data once in the curve
record either saves space or avoids an indirect access from one
halfedge to its twin.

The \ref PkgArrangementOnSurface2 package includes a traits-class
decorator used to attach a data field to curves and to
\f$x\f$-monotone curves. It is a class template named
`Arr_curve_data_traits_2<BaseTraits, XMonotoneCurveData, Merge,
CurveData, Convert>` parameterized by a base-traits class, which must
be substituted with one of the geometric traits models described in
the previous subsections or with a user-defined traits model, when the
decorator is instantiated. The curve-data decorator derives from the
base-traits class, and in particular inherits its \link
Arr_curve_data_traits_2::Point_2 `Point_2`\endlink type. The remaining
nested types are defined as follows:

<UL>

<LI>\link Arr_curve_data_traits_2::Curve_2 `Curve_2`\endlink is
  derived from the basic `BaseTraits::Curve_2` class, extending it by
  an extra field of type `CurveData`.

<LI>\link Arr_curve_data_traits_2::X_monotone_curve_2
  `X_monotone_curve_2`\endlink is derived from the basic
  `BaseTraits::X_monotone_curve_2` class, extending it by an extra
  field of type `XMonotoneCurveData`, which must model the concepts
  CopyConstructible, EqualityComparable, and DefaultConstructible.
  The latter ensures that every instance of the class template
  `Arr_curve_data_traits_2` obtained by substituting the `BaseTraits`
  template parameter with a model of the `ArrangementLandmarkTraits_2`
  concept models the ArrangementLandmarkTraits_2` concept as well

</UL>

Note that the nested \link Arr_curve_data_traits_2::Curve_2
`Curve_2`\endlink and \link
Arr_curve_data_traits_2::X_monotone_curve_2
`X_monotone_curve_2`\endlink are not the same, even if the
`BaseTraits::Curve_2` and `BaseTraits::X_monotone_curve_2` are (as in
the case of the segment-traits class, for example). The extended curve
types support the additional methods \link
CGAL::Arr_curve_data_traits_2<Tr, XData, Mrg, CData,
Cnv>::Curve_2::data() `data()`\endlink and \link
CGAL::Arr_curve_data_traits_2<Tr, XData, Mrg, CData,
Cnv>::Curve_2::set_data() `set_data()`\endlink for accessing and
modifying the data field.

You can create an extended curve (or an extended \f$x\f$-monotone curve)
from a basic curve and a curve-data object. When curves are
inserted into an arrangement, they may be split, and the
decorator handles their data fields automatically  as follows:

<UL>

<LI>When a curve is subdivided into \f$x\f$-monotone subcurves, its
  data field of type `CurveData` is converted to an object of type
  `XMonotoneCurveData` using the `Convert` functor. The object is
  automatically associated with each of the resulting \f$x\f$-monotone
  subcurves.

  Note that by default, the `CurveData` type is identical to the
  `XMonotoneCurveData` type (and the conversion functor `Convert` is
  trivially defined). Thus, the data field associated with the
  original curve is just duplicated and stored with the
  \f$x\f$-monotone subcurves.

<LI>When an \f$x\f$-monotone curve is split into two (typically, when
  it intersects another curve), the decorator class automatically
  copies its data field to both resulting subcurves.

<LI>When two \f$x\f$-monotone curves, \f$c_1\f$ and \f$c_2\f$,
intersect, the result may include overlapping sections represented as
\f$x\f$-monotone curves. In this case the data fields of \f$c_1\f$ and
\f$c_2\f$ are merged into a single `XMonotoneCurveData` object using
the `Merge` functor, which is supplied as a parameter to the traits
class-template. The resulting object is assigned to the data field of
the overlapping subcurves.

<LI>Merging two \f$x\f$-monotone curves is allowed only when (i) the
two curves are geometrically mergeable---that is, the base-traits
class allows to merge them, and (ii) the two curves store the same
data field.

</UL>

Another decorator supported by the \ref PkgArrangementOnSurface2
package is the `Arr_consolidated_curve_data_traits_2<BaseTraits,
Data>` class template. It derives from the `Arr_curve_data_traits_2`
class template, and it extends the basic type `BaseTraits::Curve_2` by
a single `Data` field, and the basic `BaseTraits::X_monotone_curve_2`
with a <em>set</em> of (distinct) data objects. The `Data` type must
model the concept `EqualityComparable` to ensure that each set
contains only distinct data objects with no duplicates. When a curve
with a data field \f$d\f$ is subdivided into \f$x\f$-monotone
subcurves, each subcurve is associated with a set \f$S = \{d\}\f$. In
the case of an overlap between two \f$x\f$-monotone curves \f$c_1\f$
and \f$c_2\f$ with associated data sets \f$S_1\f$ and \f$S_2\f$,
respectively, the overlapping subcurve is associated with the
consolidated set \f$S_1 \cup S_2\f$.

<!-- ------------------------------------------------------------------------- -->
\cgalFigureBegin{aos_fig-consolidated_curve_data,consolidated_curve_data.png}
An arrangement of six red and blue segments, as constructed in \ref
Arrangement_on_surface_2/consolidated_curve_data.cpp. Disks correspond
to red-blue intersection points, while circles mark the endpoints of
red-blue overlaps.
\cgalFigureEnd
<!-- ------------------------------------------------------------------------- -->

The following example uses `Arr_segment_traits_2` as the base-traits
class, attaching an additional <em>color</em> field to the segments
using the consolidated curve-data traits class. A color may be either
<em>blue</em> or <em>red</em>. Having constructed the arrangement of
colored segments, as depicted in
\cgalFigureRef{aos_fig-consolidated_curve_data}, we detect the
vertices that have incident edges mapped to both blue and red
segments. These vertices, drawn as black discs in the figure,
correspond to red-blue intersection points. We also locate the edge
that corresponds to overlap between a red and a blue line segment (its
endpoints are also drawn as black discs)

\cgalExample{Arrangement_on_surface_2/consolidated_curve_data.cpp}

<!-- ------------------------------------------------------------------------- -->
\cgalFigureBegin{aos_fig-generic_curve_data,generic_curve_data.png}
An arrangement of four polylines, named A-D, as constructed in
\ref Arrangement_on_surface_2/generic_curve_data.cpp.
\cgalFigureEnd
<!-- ------------------------------------------------------------------------- -->

The following example uses `Arr_polyline_traits_2` as the base-traits
class, attaching an additional <em>name</em> field to each polyline
using the generic curve-data traits class. It constructs an
arrangement of four polylines, named \f$A\f$, \f$B\f$, \f$c\f$, and
\f$D\f$, as illustrated in
\cgalFigureRef{aos_fig-generic_curve_data}.  In the case of
overlaps, it simply concatenate the names of the overlapping
polylines. At the end of the program the curve associated with the
edges that correspond to overlapping polylines are replaced with
geometrically equivalent curves, but with different data fields.

\cgalExample{Arrangement_on_surface_2/generic_curve_data.cpp}

The third example we give in this section is based on \ref
Arrangement_on_surface_2/dual_lines.cpp given in Section \ref
arr_ssec-unb_duality. It constructs the arrangement of the dual lines
for a set of point given in an input file (by default we use
`coll_points.dat`, which contains \f$50\f$ points randomly selected on
the grid \f$[-100,100]\times[-100,100]\f$; the file contains two
distinct triplets of collinear points). Here we use the generic
curve-data decorator to attach the index of the primal point to each
of the lines.  Doing so, we can go over the incident edges of each
vertex whose degree is greater than \f$4\f$ and report the subsets of
collinear points (if we have a vertex of degree \f$d\f$, we actually
need to go over \f$\frac{d}{2}\f$ edges, as each incident line
contributes exactly \f$2\f$ edges). Note that in this case the dual
line cannot overlap, so we use a dummy merge functor to instantiate
the curve-data traits:

\cgalExample{Arrangement_on_surface_2/dual_with_data.cpp}

<!-- ========================================================================= -->
\section aos_sec-topol_traits The Topology Traits
<!-- ========================================================================= -->
A topology traits class encapsulates the definitions of the
topological entities and the implementation of the functions that
handle these topological entities, used by the
`Arrangement_on_surface_2<GeometryTraits_2, TopologyTraits>` class
template and by the peripheral modules. Every topology traits class
must model the basic concept `ArrangementBasicTopologyTraits`. A model
of this basic concept holds the (\dcel) data structure used to
represent the arrangement cells (i.e., vertices, edges, and facets)
and the incidence relations between them. At this point we do not
expose the concepts that refine the basic concept. The package
contains one topology traits, namely,
`Arr_spherical_topology_traits_2`. It can serve as a topology traits
for an arrangement embedded on a sphere. More precisely, for an
arrangement embedded on a sphere defined over a parameter space, the
left and right boundary sides of which are identified, and the top and
bottom boundary sides are contracted.

<!-- ========================================================================= -->
\section arr_sec_extending Extending the Arrangement
<!-- ========================================================================= -->

Developing applications that use arrangements to solve problems that
are a bit more complicated than the problems presented in previous
chapters requires the ability to adapt the arrangement data structure
to the application needs. One technique to do this is to extend the
arrangement with auxiliary, usually non-geometric, data. In this
chapter we describe several ways to extend an arrangement data
structure.

<!-- ------------------------------------------------------------------------- -->
\subsection arr_ssecnotif The Notification Mechanism
<!-- ------------------------------------------------------------------------- -->

In some cases it is essential to know exactly what happens inside a
specific arrangement object. For example, when a new curve is inserted
into an arrangement, it may be necessary to keep track of the faces
that are split due to this insertion operation.  Other important
examples are the point-location strategies that require auxiliary data
structures (see Section \ref arr_ssecpl), which must be kept
up-to-date when the arrangement changes. The \ref
PkgArrangementOnSurface2 package offers a mechanism that uses
<em>observers</em> (see \cgalCite{cgal:ghjv-dpero-95}). The objective
behind this mechanism is to define a one-to-many dependency between
objects, so that when one object changes state, all its dependents are
notified and updated automatically. The observed object does not know
anything about the observers. It merely "publishes" information about
changes when they occur. In our case observers can be attached to an
arrangement object. An attached observer receives notifications about
the changes this arrangement undergoes.

An observer object, the type of which is an instance of the
`Arr_observer<Arrangement>` class template, stores a pointer to an
arrangement object. When the `Arr_observer<Arrangement>` class
template is instantiated, the `Arrangement` parameter must be
substituted with the type of the arrangement object. The observer
receives notifications <em>just before</em> a structural change occurs
in the arrangement and <em>immediately after</em> such a change takes
place. `Arr_observer` serves as a base class for other
observer classes and defines a set of virtual notification
functions, with default empty implementations. The set of functions
can be divided into three categories, as follows:

<OL>

<LI>Notifiers of changes that affect the entire topological structure
of the arrangement. This category consists of two pairs
(<em>before</em> and <em>after</em>) that notify the observer of the
following changes:

<UL>
<LI>The arrangement is cleared.
<LI>The arrangement is assigned with the contents of another arrangement.
</UL>

<LI>Pairs of notifiers before and after a local change that occurs in
the topological structure. Most notifier functions belong to this
category. The relevant local changes include:

<UL>

<LI>A new vertex is constructed and associated with a point.

<li>An edge\cgalFootnote{The term "edge" refers here to a pair of twin
halfedges.} is constructed and associated with an \f$x\f$-monotone
curve.

<LI>An edge is split into two edges.

<LI>An existing face is split into two faces, as a consequence of the
insertion of a new edge.

<LI>A hole is created in the interior of a face.

<LI>Two holes are merged to form a single hole, as a consequence of
the insertion of a new edge.

<LI>A hole is moved from one face to another, as a consequence of a
face split.

<LI>Two edges are merged into one edge.

<LI>Two faces are merged into one face, as a consequence of the
removal of an edge that used to separate them.

<LI>One hole is split into two, as a consequence of the deletion of an
edge that used to connect the two components.

<LI>A vertex is removed.
<LI>An edge is removed.
<LI>A hole is deleted from the interior of a face.

</UL>

<LI>Notifiers about a change caused by a free function; see Section
\ref arr_secgl_funcs for a discussion on the free functions.  This
category consists of a single pair of notifiers, namely
`before_global_change()` and `after_global_change()`. Neither of these
functions is invoked by methods of the `Arrangement_2` class template.
Instead, they are called by the free functions themselves. It is
implied that no point-location queries (or any other queries for that
matter) are issued between the call to `before_global_change()` and
the call to `after_global_change()`.

</OL>

See the Reference Manual for a detailed specification of the
`Arr_observer` class template and the prototypes of all notification
functions.

Each arrangement object stores a list of pointers to `Arr_observer`
objects. This list may be empty, in which case the arrangement does
not have to notify any external class on the structural changes it
undergoes. If, however, there are observers associated with the
arrangement object, then whenever one of the structural changes listed
in the first two categories above is about to take place, the
arrangement object performs a <em>forward</em> traversal on this list
and invokes the appropriate function of each observer. After the
change takes place the observer list is traversed <em>backward</em>
(from tail to head), and the appropriate notification function is
invoked for each observer.
<!--  This allows for the nesting of \Index{observer} objects. -->

Concrete arrangement-observer classes should inherit from
`Arr_observer`. When an observer is constructed, it is attached to a
valid arrangement supplied to the observed constructor, or
alternatively the observer can be attached to the arrangement at a
later time.  When this happens, the observer object inserts itself
into the observer list of the associated arrangement and starts
receiving notifications whenever this arrangement changes
thereafter. Subsequently, the observer object unregisters itself by
removing itself from this list just before it is destroyed. Most
concrete observer-classes do not need to use the full set of
notifications. Thus, the bodies of all notification methods defined in
the base class `Arr_observer` are empty. A concrete observer that
inherits from `Arr_observer` needs to override only the relevant
notification methods. The remaining methods are invoked when
corresponding changes occur, but they do nothing.

The trapezoidal map RIC and the landmark point-location strategies
both use observers to keep their auxiliary data structures
up-to-date. In addition, you can define your own observer classes,
inheriting from the base observer class and overriding the relevant
notification functions, as required by their applications.

<!-- ------------------------------------------------------------------------- -->
\cgalFigureBegin{aos_fig-observer,observer.png}
An arrangement of six line segments, as constructed in \ref
Arrangement_on_surface_2/observer.cpp.  The halfedge \f$e_v\f$
(dashed) is eventually removed, so that the final arrangement consists
of four faces (one unbounded and three bounded ones).
\cgalFigureEnd
<!-- ------------------------------------------------------------------------- -->

The following example shows how to define and use an observer
class. The observer in the example responds to changes in the
arrangement faces. It prints a message whenever a face is split into
two due to the insertion of an edge and whenever two faces merge into
one due to the removal of an edge. The layout of the arrangement is
depicted in \cgalFigureRef{aos_fig-observer}; it comprises six line
segments and eight edges (the horizontal segment \f$s_h\f$ and the
vertical segment \f$s_v\f$ induce two edges each).  The halfedge
\f$e_v\f$ is induced by the vertical segment \f$s_v\f$. First, it is
associated with the (entire) segment, as obtained by the `insert()`
function; see Line 40 in the code excerpt below. After the insertion
of \f$s_h\f$ (see Line 41) the halfedge is split. After the split
\f$e_v\f$ (drawn dashed in the figure) is associated with the lower
split curve. Eventually, it is removed (along with its twin
halfedge). Note the face-split notifications that are invoked as a
consequence of the insertion of \f$s_v\f$ and \f$s_h\f$ and the
face-merge notification that is invoked as a consequent of the removal
of \f$e_v\f$.

\cgalExample{Arrangement_on_surface_2/observer.cpp}

Observers are especially useful when the \dcel records are
extended and store additional data-fields, since they help update
this data stored in these fields, as the following sections reveal.

<!-- ------------------------------------------------------------------------- -->
\subsection arr_ssecex_dcel Extending the DCEL
<!-- ------------------------------------------------------------------------- -->

For many applications of the \ref PkgArrangementOnSurface2 package it
is necessary to store additional information (perhaps of non-geometric
nature) with the arrangement features. Vertices are associated with
\link Arrangement_on_surface_2::Point_2 `Point_2`\endlink objects and
edges (halfedge pairs) are associated with \link
Arrangement_on_surface_2::X_monotone_curve_2
`X_monotone_curve_2`\endlink objects, both defined by the traits
class. Extending the geometric traits-class types by using a
traits-class decorator, as explained in Section \ref arr_ssecmeta_tr,
might be a sufficient solution for some applications.  However, the
\dcel faces are not associated with any geometric object, so
traits-class decorators cannot help here. Extending the \dcel face
records comes in handy is such cases. As a matter of fact, it is
possible to conveniently extend all \dcel records (namely
vertices, halfedges, and faces), which is advantageous for some
applications.

All examples presented so far use the default \dcel; namely, they
employ the `Arr_default_dcel<Traits>` instance. This is done
implicitly, as an instance of this class template serves as the
default parameter for the `Arrangement_2` class template; see Section
\ref aos_ssec-basic-arr_class. The default \dcel class associates
points with vertices and \f$x\f$-monotone curves with halfedges, but
nothing more.  In this section we show how to use alternative
\dcel types to extend the desired \dcel records.

<!-- ------------------------------------------------------------------------- -->
\subsubsection arr_sssecex_dcel_face Extending the DCEL Faces
<!-- ------------------------------------------------------------------------- -->

The `Arr_face_extended_dcel<Traits, FaceData>` class-template is used
to associate auxiliary data field of type `FaceData` to each face
record in the \dcel.  When the `Arrangement_2<Traits,Dcel>` class
template is instantiated, substituting the \dcel parameter with an
instance of this class template, the interface of the nested `Face`
type is extended with the access function `data()` and with the
modifier `set_data()`. Using these extra functions it is
straightforward to access and maintain the auxiliary face-data field.

Note that the extra data-fields must be maintained by the user
application. User may choose to construct their arrangement, and may
only then go over the faces and store data in the appropriate
data-fields of the arrangement faces. However, in some cases the face
data can only be computed when the face is created (split from another
face or merged with another face). In such cases one can use an
arrangement observer tailored for this task, which receives updates
whenever a face is modified and sets its data field accordingly.

<!-- ------------------------------------------------------------------------- -->
\cgalFigureBegin{aos_fig-dcel_extension,dcel_extension.png}
An arrangement of six line segments, as constructed in \ref
Arrangement_on_surface_2/face_extension.cpp and \ref
Arrangement_on_surface_2/dcel_extension.cpp (in \ref
Arrangement_on_surface_2/dcel_extension.cpp we treat the segments as
directed, so they are drawn as arrows directed from the source to the
target). The indices associated with the halfedges in
\ref Arrangement_on_surface_2/face_extension.cpp are shown in brackets.
\cgalFigureEnd
<!-- ------------------------------------------------------------------------- -->

The next example constructs an arrangement that contains seven bounded
faces induced by six line segments, \f$s_1, \ldots, s_6\f$, as shown
in \cgalFigureRef{aos_fig-dcel_extension}. An observer gets notified
each time a new face \f$f\f$ is created, and it associates \f$f\f$
with a running index, where the index of the unbounded face is 0. As a
result, the faces are numbered according to their creation order,
These numbers are shown in brackets, and their order can easily be
verified by examining the insertion order of the
segments.\cgalFootnote{For simplicity, the particular observer used
must be attached to an empty arrangement. It is not difficult however
to modify the program to handle the general case of attaching a
similar observer to a non-empty arrangement.}

\cgalExample{Arrangement_on_surface_2/face_extension.cpp}

<!-- ------------------------------------------------------------------------- -->
\subsubsection arr_sssecex_dcel_all Extending All DCEL Records
<!-- ------------------------------------------------------------------------- -->

As you continue to use arrangements to solve various problems you will
find out that the ability to extend the face records is
crucial. Perhaps less common, but also important to satisfy, is the
need to extend the vertex and halfedge records as well. The
`Arr_extended_dcel<Traits, VertexData, HalfedgeData, FaceData>`
class-template is used to associate auxiliary data fields of types
`VertexData`, `HalfedgeData`, and `FaceData` with \dcel vertex,
halfedge, and face record types, respectively.  When the
`Arrangement_2<Traits,Dcel>` class template is instantiated,
substituting the `Dcel` parameter with an instance of this \dcel
class-template, the interfaces of the nested types Vertex, Halfedge,
and Face are extended with the access function `data()` and with the
modifier `set_data()`.

The next example shows how to use a \dcel with extended vertex,
halfedge, and face records. In this example each vertex is associated
with a color, which is either blue, red, or white, depending on whether
the vertex is isolated, represents a segment endpoint, or represents
an intersection point. (Notice that the coloring rules suggested here
apply only to non-degenerate arrangements, where the sets of isolated
points, curve endpoints, and intersection points are mutually
exclusive.) In this example segments are treated as directed objects.
Each halfedge is associated with Boolean flag indicating whether its
direction is the same as the direction of its associated segment. Each
face is also extended to store the size of its outer boundary, that
is, the number of halfedges along its outer boundary.

The constructed arrangement, depicted in
\cgalFigureRef{aos_fig-dcel_extension}, is similar to the
arrangement constructed in the previous example.  In this case,
however, we do not use an observer; instead, all auxiliary data-fields
are set after the construction phase.  Also note that the data fields
are properly maintained when the arrangement is copied to another
arrangement object.

\cgalExample{Arrangement_on_surface_2/dcel_extension.cpp}

\cgalAdvancedBegin

The various \dcel classes presented in this section are well
suited for most applications based on the \ref
PkgArrangementOnSurface2 package. They are all defined using helper
constructs, and in particular the base \dcel class-template
`Arr_dcel_base}`.  However, there are cases where special
requirements, not addressed by these \dcel classes, are needed.
In such cases you may explicitly extend the base \dcel
class-template, as described in the next paragraph, or implement your
own \dcel class from scratch and use the resulting \dcel to
instantiate the `Arrangement_2` class template. In any case such a
class must model the concept `ArrangementDcel` or its refinement
`ArrangementDcelWithRebind`. The latter requires a `rebind` struct
template, which implements a policy-clone idiom. Here, the \dcel
class is the policy class and the `rebind` member template struct
is used to pass a different traits type parameter to the policy class
template.

In some cases you may want to extend a certain feature type with
several fields. You can gather all these fields (and perhaps methods
that access and retrieve these fields) in a single construct, and
substitute the appropriate parameter of the class template
`Arr_extended_dcel<Traits, VertexData, HalfedgeData, FaceData>` with
this construct. Naturally, you can define three constructs, one for
each feature type, and substitute all the three corresponding template
parameters appropriately. For example, consider an arrangement that
represents a map where features of the same type represent different
cartographic entities, e.g., an edge represents a road, a river, or a
railway. We would like to associate two strings with each feature,
namely, the name and the type of the feature. Following the solution
above, accessing or retrieving a specific field will always require an
indirection through one of the member functions `set_data()` and
`data()`. While this indirection is typically resolved at compile
time, and thus has no negative effect on the running time of the
generated code, it may have some implication on the space consumption
due to compiler padding.\cgalFootnote{Compilers add pad bytes into
user-defined constructs to comply with alignment restrictions imposed
by target microprocessors.} Moreover, the code may look cumbersome.

The extended \dcel class that addresses the problem raised above
is listed below. Here, each feature type is explicitly extended with
two strings, namely, `name` and `type`, eliminating the data
constructs.

\code{.cpp}
#include <string>

#include <CGAL/basic.h>
#include <CGAL/Arr_dcel_base.h>

// The map-extended dcel vertex.
template <typename Point_2>
class Arr_map_vertex : public CGAL::Arr_vertex_base<Point_2> {
public:
  std::string name, type;
};

// The map-extended dcel halfedge.
template <typename X_monotone_curve_2>
class Arr_map_halfedge : public CGAL::Arr_halfedge_base<X_monotone_curve_2> {
public:
  std::string name, type;
};

// The map-extended dcel face.
class Arr_map_face : public CGAL::Arr_face_base {
public:
  std::string name, type;
};

// The map-extended dcel.
template <typename Traits>
class Arr_map_dcel : public
  CGAL::Arr_dcel_base<Arr_map_vertex<typename Traits::Point_2>,
                      Arr_map_halfedge<typename Traits::X_monotone_curve_2>,
                      Arr_map_face>
{};
\endcode

\cgalAdvancedEnd

<!-- ------------------------------------------------------------------------- -->
\subsection arr_ssecoverlay Overlaying Arrangements
<!-- ------------------------------------------------------------------------- -->

Assume that we are given two geographic maps represented as
arrangements, with some data objects attached to their faces,
representing some geographic information---for instance, a map of the
annual precipitation in some country and a map of the vegetation in
the same country---and you are asked to locate, for example, places
where there is a pine forest <em>and</em> the annual precipitation is
between 1,000mm and 1,500mm. Overlaying the two maps may help you
figure out the answer.  Computing the overlay of two two-dimensional
arrangements is also useful for supporting Boolean set operations on
polygons or general polygons; see e.g., \cgalCite{cgal:behhms-cbcab-02}).

Formally, the <em>map overlay</em> of two two-dimensional subdivisions
\f$\mathcal{S}_1\f$ and \f$\mathcal{S}_2\f$ is a two-dimensional
subdivision \f$\mathcal{S}\f$, such that there is a face \f$f\f$ in
\f$\mathcal{S}\f$ iff there are faces \f$f_1\f$ and \f$f_2\f$ in
\f$\mathcal{S}_1\f$ and \f$\mathcal{S}_2\f$, respectively, such that
\f$f\f$ is a maximal connected component of \f$f_1 \cap f_2\f$.

The overlay of two given arrangements, conveniently referred to as the
"blue" and the "red" arrangements, is implemented as a plane-sweep
algorithm employing a dedicated visitor; see Section
\ref arr_ssec_sweep.  The \f$x\f$-monotone curve type is extended with
a color attribute (whose value is either blue or red); see Section \ref
arr_ssecmeta_tr. With the help of the extended type unnecessary
computations are filtered out while the plane is swept, yielding an
efficient process. For example, monochromatic intersections are not
computed.

The plane-sweep visitor that concretizes the overlay operation needs
to construct a \dcel that properly represents the overlay of two
input arrangements. A face in the overlay arrangement corresponds to
overlapping regions of the blue and red faces. An edge in the overlay
arrangement is due to a blue edge, a red edge, or an overlap of two
differently colored edges. An overlay vertex is due to a blue vertex,
a red vertex, a coincidence of two differently colored vertices, or an
intersection of a blue and a red curve.

The call \link overlay() `overlay(arr_r, arr_b, arr_o,
ovl_traits)`\endlink constructs the arrangement `arr_o`, which is the
overlay of two input arrangement `arr_r` and `arr_b`. All three
arrangements must use the same geometric primitives. In other words,
their types are instances of the `Arrangement_2<Traits,Dcel>` class
template, where the `Traits` parameter is substituted with three
geometry-traits classes, respectively. The geometry-traits classes of
the input arrangements must be convertible to the geometry-traits
class of the resulting arrangement.\cgalFootnote{It is sufficient that
all three geometry-traits classes used to instantiate the three types
of arrangements derive from a common ancestor that models the
geometry-traits concept.} Typically, all three arrangements use the
same geometry-traits class.

The `overlay()` function template is suitable for
arrangements that do not store any additional data with their
\dcel records; namely, arrangements defined using an instance of
the default \dcel class-template `Arr_default_dcel`. Typically,
the overlay arrangement in this case does not store extra data with
its \dcel records as well (or if it does, the additional
data-fields cannot be computed by the overlay operation). The overlay
arrangement is equivalent to the arrangement induced by all curves of
`arr_r` and `arr_b`. Indeed, it is possible to obtain the same result
using the standard insertion-operations instead, but, as mentioned
above, this is less efficient.

<!-- ------------------------------------------------------------------------- -->
\cgalFigureBegin{aos_figex_overlay,overlay.png}
Overlaying two simple arrangements of line segments, as done in \ref
Arrangement_on_surface_2/overlay.cpp and \ref
Arrangement_on_surface_2/face_extension_overlay.cpp. In \ref
Arrangement_on_surface_2/face_extension_overlay.cpp the two bounded
faces are considered as <em>marked</em>, and the octagonal face which
is the intersection of the two marked faces is denoted by \f$f_0\f$.
\cgalFigureEnd
<!-- ------------------------------------------------------------------------- -->

The next program constructs two simple arrangements; each comprises
four line segments that form a square, as depicted in
\cgalFigureRef{aos_figex_overlay}. The program computes the overlay of the
two arrangements. The resulting arrangement has 16 vertices, 24
edges, and 10 faces (including the unbounded one.

\cgalExample{Arrangement_on_surface_2/overlay.cpp}

The `overlay()` function template is overloaded with a variant that
accepts four arguments, that is, `overlay(arr_r, arr_b, arr_o,
ovl_traits)`. The type of the `ovl_traits` additional argument,
referred to as the overlay traits, must model the `OverlayTraits`
concept described below. Assume that `arr_r` is of type
`Arrangement_2<Traits,Dcel_R>`, `arr_b` is of type
`Arrangement_2<Traits,Dcel_B>`, and the resulting `arr_o` is of type
`Arrangement_2<Traits,Dcel_O>`. The overlay traits enables the
creation of `Dcel_O` records in the overlay arrangement from the
features of `Dcel_R` and `Dcel_B` records from the arrangements
`arr_r` and `arr_b`, respectively.

We distinguish between (i) an overlay of two arrangements that store
additional data-fields only with their faces e.g., the geographic-map
example given at the beginning of this section) and (ii) an overlay of
two arrangements that store additional data fields with all their
\dcel records (or at least not only with their faces).  The
arrangement that results from overlaying two face-extended
arrangements typically also stores additional data-fields with its
faces. The types of such arrangements, for example, could be instances
of the `Arrangement_2<Traits,Dcel>` class template, where the `Dcel`
parameters are substituted with instances of the
`Arr_face_extended_dcel` class template (see Section \ref
arr_sssecex_dcel_face). The data field that is attached to an overlay
face can be computed from the data fields of the two faces (in `arr_r`
and `arr_b`) that induce the overlay face. Similarly, the arrangement
that results from overlaying two arrangements that store additional
data fields with all their \dcel records typically also stores
additional data-fields with all its \dcel records. The types of
such arrangements, for example, could be instances of the
`Arrangement_2<Traits,Dcel>` class template, where the `Dcel`
parameters are substituted with instances of the `Arr_extended_dcel`
class template (see Section \ref arr_sssecex_dcel_all). The data field
attached to an overlay feature can be computed from the data fields of
the two features (in `arr_r` and `arr_b`) that induce the overlay
feature.

As mentioned in the previous paragraph, if any of the \dcel
records of your arrangements are extended, you can pass a fourth
argument to the `overlay()` call, also referred to as the overlay
traits, to control the generation of the extended data in the
resulting arrangement. If only the face records are extended, the type
of the overlay traits can be an instance of the class template
`Arr_face_overlay_traits<ArrangementR,ArrangementB,ArrangementO,OverlayFaceData>`,
which models the concept `OverlayTraits`. An object of this type
operates on face-extended arrangements. When instantiated, the
`OverlayFaceData` parameter must be substituted with a functor that is
capable of combining two face-data fields of types
`ArrangementR::Dcel::Face_data` and `ArrangementB::Dcel::Face_data`
and computing the output `ArrangementO::Dcel::Face_data` object. The
face-overlay traits-class uses this functor to properly construct the
overlay faces.

The following example shows how to compute the intersection of two
polygons using the `overlay()` function template. It uses a
face-extended \dcel type to instantiate the arrangement
classes. Each face of the the \dcel is extended with a Boolean
flag. A polygon is represented as a <em>marked</em> arrangement face
(whose flag is set). The example uses an instance of the
`Arr_face_overlay_traits<ArrR,ArrB,ArrO,OverlayFaceData>` class
template as the face-overlay traits class where the `OverlayFaceData`
template parameter is substituted with a functor that simply performs
a logical <em>and</em> operation on Boolean flags. As a result, a face
in the overlay arrangement is marked only when it corresponds to an
overlapping region of two marked faces in the input
arrangements. Namely, it is part of the intersection of the two
polygons. The example computes the intersection between a
parallel-axis square and a congruent square rotated
\f$45^\circ\f$. The resulting polygon from the intersection operation
is an octagon, which corresponds to the face~\f$\hat{f}\f$ in the
arrangement depicted in \cgalFigureRef{aos_figex_overlay}.

\cgalExample{Arrangement_on_surface_2/face_extension_overlay.cpp}

<!-- ------------------------------------------------------------------------- -->
\cgalFigureBegin{aos_figex_overlay_unbounded,overlay_unbounded.png}
Overlaying two arrangements of lines that have unbounded faces, as
done in \ref Arrangement_on_surface_2/overlay_unbounded.cpp.
\cgalFigureEnd
<!-- ------------------------------------------------------------------------- -->

The next example, depicted in
\cgalFigureRef{aos_figex_overlay_unbounded}, demonstrates the face
overlay of two arrangements that have unbounded faces as well as
bounded ones.  The first arrangement (blue) is induced by the two
lines \f$y = x\f$ and \f$y = -x\f$, which subdivide the plane into
four unbounded faces, labeled \f$A\f$, \f$B\f$, \f$C\f$ and
\f$D\f$. The second arrangement (red) comprises four line segments
that form a square-shaped face indexed \f$1\f$. The unbounded face is
indexed 2. When the two arrangements are overlaid, each of the four
faces \f$A\f$, \f$B\f$, \f$C\f$ and \f$D\f$ is split into an unbounded
face (indexed 2) and a bounded face (indexed 1), so the faces of the
resulting arrangement are labeled \f$A_1, A_2, \ldots, D_1,
D_2\f$. `boost::lexical_cast` is used to cast the integral indices
into strings to produce the final labels.

\cgalExample{Arrangement_on_surface_2/overlay_unbounded.cpp}

If the red and blue arrangements store additional data-fields with all
their \dcel records, and the data associated with the overlay
\dcel features should be computed from the red and blue \dcel
features that induce it, then an appropriate overlay-traits argument
must be passed to the `overlay()` call. The overlay-traits type models
the `OverlayTraits` concept, which requires the provision of ten
functions that handle all possible cases as listed below. Let
\f$v_r\f$, \f$e_r\f$, and \f$f_r\f$ denote input <span
style="color:red;">red</span> features, i.e., a vertex, an edge, and a
face, respectively, \f$v_b\f$, \f$e_b\f$, and \f$f_b\f$ denote input
<span style="color:blue;">blue</span> features, and \f$v\f$, \f$e\f$,
and \f$f\f$ denote output features.

<OL compact>

<LI> A new vertex \f$v\f$ is induced by coinciding vertices
\f$v_r\f$ and \f$v_b\f$.</LI>

<LI> A new vertex \f$v\f$ is induced by a vertex \f$v_r\f$ that lies
on an edge \f$e_b\f$.</LI>

<LI> An analogous case of a vertex \f$v_b\f$ that lies on an edge
\f$e_r\f$.</LI>

<LI> A new vertex \f$v\f$ is induced by a vertex \f$v_r\f$ that is
  contained in a face \f$f_b\f$.</LI>

<LI> An analogous case of a vertex \f$v_b\f$ contained in a face
  \f$f_r\f$.</LI>

<LI> A new vertex \f$v\f$ is induced by the intersection of two edges
  \f$e_r\f$ and \f$e_b\f$.</LI>

<LI> A new edge \f$e\f$ is induced by the (possibly partial) overlap
  of two edges \f$e_r\f$ and \f$e_b\f$.</LI>

<LI> A new edge \f$e\f$ is induced by the an edge \f$e_r\f$ that is
  contained in a face \f$f_b\f$.</LI>

<LI> An analogous case of an edge \f$e_b\f$ contained in a face
  \f$f_r\f$.</LI>

<LI> A new face \f$f\f$ is induced by the overlap of two faces
  \f$f_r\f$ and \f$f_b\f$.</LI>

</OL>

The `Overlay_color_traits` class template listed below models the
concept `OverlayTraits`.  It assumes that each feature of the input
arrangements and of the overlay arrangement is extended with an RGB
color stored as an `unsigned int`. It defines ten member functions
that correspond to the ten cases listed above. Each of these functions
accepts three handles as follows: two handles to the two features of
the input arrangements, respectively, that induce a feature of the
overlay arrangement and a handle to the induced overlay-arrangement
feature. Each of these member functions blends the colors attached to
the inducing features and assigns the resulting color to the induced
feature. The `Overlay_color_traits` class template is defined in the
header file `Overlay_color_traits.h`.

\code{.cpp}
template <typename Arrangement> struct Overlay_color_traits {
  typedef unsigned int                                  Color;
  typedef typename Arrangement::Vertex_const_handle     V_const_handle;
  typedef typename Arrangement::Halfedge_const_handle   H_const_handle;
  typedef typename Arrangement::Face_const_handle       F_const_handle;
  typedef typename Arrangement::Vertex_handle           V_handle;
  typedef typename Arrangement::Halfedge_handle         H_handle;
  typedef typename Arrangement::Face_handle             F_handle;

  // Compute the average of the red, green, and blue components separately.
  Color blend(Color color1, Color color2) const
  {
    return
      ((((color1 & 0x000000ff) + (color2 & 0x000000ff)) / 2) & 0x000000ff) |
      ((((color1 & 0x0000ff00) + (color2 & 0x0000ff00)) / 2) & 0x0000ff00) |
      ((((color1 & 0x00ff0000) + (color2 & 0x00ff0000)) / 2) & 0x00ff0000);
  }

  void create_face(F_const_handle f1, F_const_handle f2, F_handle f) const
  { f->set_data(blend(f1->data(), f2->data())); }
  void create_vertex(H_const_handle h1, H_const_handle h2, V_handle v) const
  { v->set_data(blend(h1->data(), h2->data())); }
  void create_vertex(V_const_handle v1, V_const_handle v2, V_handle v) const
  { v->set_data(blend(v1->data(), v2->data())); }
  void create_vertex(V_const_handle v1, H_const_handle h2, V_handle v) const
  { v->set_data(blend(v1->data(), h2->data())); }
  void create_vertex(H_const_handle h1, V_const_handle v2, V_handle v) const
  { v->set_data(blend(h1->data(), v2->data())); }
  void create_vertex(F_const_handle f1, V_const_handle v2, V_handle v) const
  { v->set_data(blend(f1->data(), v2->data())); }
  void create_vertex(V_const_handle v1, F_const_handle f2, V_handle v) const
  { v->set_data(blend(v1->data(), f2->data())); }
  void create_edge(H_const_handle h1, H_const_handle h2, H_handle h) const
  {
    h->set_data(blend(h1->data(), h2->data()));
    h->twin()->set_data(blend(h1->data(), h2->data()));
  }
  void create_edge(H_const_handle h1, F_const_handle f2, H_handle h) const
  {
    h->set_data(blend(h1->data(), f2->data()));
    h->twin()->set_data(blend(h1->data(), f2->data()));
  }
  void create_edge(F_const_handle f1, H_const_handle h2, H_handle h) const
  {
    h->set_data(blend(f1->data(), h2->data()));
    h->twin()->set_data(blend(f1->data(), h2->data()));
  }
};
\endcode

<!-- ------------------------------------------------------------------------- -->
\cgalFigureBegin{aos_figex_overlay_color,overlay_color.png}

The overlay of two extended arrangements]{The overlay (c) of two
arrangements (a) and (b). Each feature of the arrangements is extended
with a color. The color of each feature of the overlay arrangement is
the blend of the colors of the two inducing features.

\cgalFigureEnd
<!-- ------------------------------------------------------------------------- -->

The example program listed below computes the overlay, depicted in
\cgalFigureRef{aos_figex_overlay_color}, of the two arrangements
depicted in (a) and (d). Each feature of the input arrangements and of
the overlay arrangement is extended with an RGB color stored as an
`unsigned int`. The vertices, halfedges, and faces of the red
arrangement are assigned three different shades of red. Similarly, the
vertices, halfedges, and faces of the blue arrangement are assigned
three different shades of blue. Using an instance of the
`Overlay_color_traits` class template as the overlay traits, each
feature of the overlay arrangement is assigned a color that is a blend
of the colors attached to the inducing features.

\cgalExample{Arrangement_on_surface_2/overlay_color.cpp}

<!-- ------------------------------------------------------------------------- -->
\subsection arr_ssecarr_with_hist Storing the Curve History
<!-- ------------------------------------------------------------------------- -->

When you constructs an arrangement induced by a set \f$\mathcal{C}\f$
of arbitrary two-dimensional curves, you end up with a collection
\f$\mathcal{C}''\f$ of \f$x\f$-monotone subcurves of \f$\mathcal{C}\f$
that are pairwise disjoint in their interior; see Section \ref
aos_sec-intro. These subcurves are associated with the arrangement
edges (more precisely, with pairs of \dcel halfedges). The connection
between the originating input curves and the arrangement edges is lost
during the construction process. This loss might be acceptable for
some applications. However, in many practical cases it is important to
determine the input curves that give rise to the final subcurves.

The
`Arrangement_on_surface_with_history_2<GeometryTraits,TopologyTraits>`
class-template extends the
`Arrangement_on_surface_2<GeometryTraits,TopologyTraots>` class
template by keeping an additional container of input curves
representing \f$\mathcal{C}\f$, and by maintaining a cross-mapping
between these curves and the arrangement edges they induce. Similarly,
the `Arrangement_with_history_2<GeometryTraits,Dcel>` class-template
extends the `Arrangement_2<GeometryTraits,Dcel>` class template. The
`GeometryTraits` template parameter, of either class templates, must
be substituted with a model of the `ArrangementTraits_2` concept; see
Section \ref aos_ssec-insert_gen. It should define the \link
ArrangementTraits_2::Curve_2 `Curve_2`\endlink type and support its
subdivision into \link ArrangementBasicTraits_2::X_monotone_curve_2
`X_monotone_curve_2`\endlink objects, among the others.  The `Dcel`
parameter must be substituted with a model of the `ArrangementDcel`
concept. You can use either the default \dcel class or an extended
\dcel class (see Section \ref arr_ssecex_dcel) based on your needs. An
arrangement that support the cross-mapping mentioned above is referred
to as an arrangement with history. In the following we use the
`Arrangement_with_history_2<>` class template to demonstrate
arrangements with history. However, the explanation applies also to
`Arrangement_on_surface_with_history_2<>`, as the type of the
embedding surface is irrelevant to the discussion.

<!-- ------------------------------------------------------------------------- -->
\subsubsection arr_sssecarrwh_traverse Traversing an Arrangement with History
<!-- ------------------------------------------------------------------------- -->

The `Arrangement_with_history_2` class template extends the
`Arrangement_2` class template. Thus, all the iterator and circulator
types that are defined in the base class are also available in
`Arrangement_with_history_2`.  (Refer to Section \ref
arr_ssectraverse for a comprehensive review of this functionality.)

As mentioned above, the `Arrangement_with_history_2` class template
maintains a container of input curves, which can be accessed using
curve handles.  Let `arr` identify an object, the type of which is an
instance of this template. The call \link
Arrangement_with_history_2::number_of_curves()
`arr.number_of_curves()`\endlink returns the number of input curves
stored in the container, while \link
Arrangement_with_history_2::curves_begin()
`arr.curves_begin()`\endlink and \link
Arrangement_with_history_2::curves_end() `arr.curves_end()`\endlink
return `Arrangement_with_history_2::Curve_iterator` objects that
define the range of curves that induce the arrangement.  The value
type of this iterator is \link Arrangement_with_history_2::Curve_2
`Curve_2`\endlink. Moreover, the curve-iterator type is convertible to
`Arrangement_with_history_2::Curve_handle`, which is used for
accessing the stored curves. For convenience, the corresponding
constant-iterator and constant-handle types are also defined.

As mentioned in the previous paragraph, a `Curve_handle` object `ch`
serves as a pointer to a curve stored in an arrangement-with-history
object `arr`. Using this handle, it is possible to obtain the number
of arrangement edges this curve induces by calling \link
Arrangement_with_history_2::number_of_induced_edges()
`arr.number_of_induced_edges(ch)`\endlink. The functions \link
Arrangement_with_history_2::induced_edges_begin()
`arr.induced_edges_begin(ch)`\endlink and \link
Arrangement_with_history_2::induced_edges_end()
`arr.induced_edges_end(ch)`\endlink return iterators of type
`Arrangement_with_history_2::Induced_edges_iterator` that define the
range of edges induced by `ch`. The value type of these iterators is
\link Arrangement_on_surface_2::Halfedge_handle
`Halfedge_handle`\endlink. It is thus possible to traverse all
arrangement edges induced by an input curve.

The ability to perform the inverse mapping is also important. Given an
arrangement edge, you may want to determine which input curve induces
it. In case the edge represents an overlap of several curves, you
should be able to trace all input curves that overlap in this edge.
The `Arrangement_with_history_2` class template is extended by several
member functions that enable such an inverse mapping. Given a handle
to halfedge `e` in an arrangement with history object `arr`, the call
\link Arrangement_with_history_2::number_of_originating_curves()
`arr.number_of_originating_curves(e)`\endlink returns the number of
curves that induce the edge (which should be 1 in non-degenerate
cases, and 2 or more in case of overlaps), while \link
Arrangement_with_history_2::originating_curves_begin()
`arr.originating_curves_begin(e)`\endlink and \link
Arrangement_with_history_2::originating_curves_end()
`arr.originating_curves_end(e)`\endlink return
`Arrangement_with_history_2::Originating_curve_iterator` objects that
define the range of curves that induce `e`. The value type of these
iterators is \link Arrangement_with_history_2::Curve_2
`Curve_2`\endlink.

Overlaying two arrangement-with-history objects is possible only if
their types are instances of the
`Arrangement_with_history_2<Traits,Dcel>` class template, where the
respective `Traits` parameters are substituted with two traits classes
that are convertible to one another. In this case, the resulting
arrangement stores a consolidated container of input curves, and
automatically preserves the cross-mapping between the arrangement
edges and the consolidated curve-set. You may also employ an
overlay-traits class to maintain any type of auxiliary data stored
with the \dcel cells; see Section \ref arr_ssecoverlay.

<!-- ------------------------------------------------------------------------- -->
\subsubsection arr_sssecmodif_traverse Modifying an Arrangement with History
<!-- ------------------------------------------------------------------------- -->

The `Arrangement_with_history_2` class template extends the
`Arrangement_2` class template; thus, it inherits the fundamental
modification operations, such as \link
Arrangement_on_surface_2::assign() `assign()`\endlink and \link
Arrangement_on_surface_2::clear() `clear()`\endlink, from it. The
vertex-manipulation functions are also inherited and supported; see
Sections \ref arr_sssecmf_iso_verts and \ref arr_sssecinsert_point for
details. However, there are some fundamental differences between the
interfaces of the two class templates, which we highlight next.

The most significant difference between the arrangement-with-history
class template and the basic arrangement class template is the way
they handle their input curves.  `Arrangement_with_history_2` always
stores the \link Arrangement_with_history_2::Curve_2 `Curve_2`\endlink
objects that induce it. Thus, it is impossible to insert
\f$x\f$-monotone curves into an arrangement with history. The free
functions `insert_non_intersecting_curve()` and the version of
`insert()` that accept \f$x\f$-monotone curves, as well as their
aggregated versions), are therefore not available for
arrangement-with-history instances. Only the free overloaded functions
`insert()` that accept general curves, namely, the incremental
insertion function and the aggregate insertion function, are
supported; see Section \ref aos_ssec-insert_gen for a review of these
functions. Notice however that while the incremental insertion
function `insert(arr, c)` for an `Arrangement_2` object `arr` does not
have a return value, the corresponding arrangement-with-history
function returns a `Curve_handle` object that points to the inserted
curve.

As we are able to keep track of all edges induced by an input curve,
we also provide a free function that removes a curve from an
arrangement. By calling `remove_curve(arr,ch)`, where `ch` is a valid
curve handle, the given curve is deleted from the curve container, and
all edges induced solely by this curve (i.e., excluding overlapping
edges) are removed from the arrangement. The function returns the
number of edges that have been removed.

In some cases, users may need to operate directly on the arrangement
edges.  We first mention that the specialized insertion functions (see
Section \ref arr_sssecmf_insert_cv) are not supported, as they accept
\f$x\f$-monotone curves. Insertion can only be performed via the free
insertion-functions. The other edge-manipulation functions (see
Section \ref arr_sssecmf_halfedges) are, however, available, but have
a different interface that does not use \f$x\f$-monotone curves.

<UL>

<LI>Invoking \link Arrangement_with_history_2::split_edge()
  `split_edge(e,p)`\endlink splits the edge `e` at a given point `p`
  that lies in its interior.

<LI>Invoking \link Arrangement_with_history_2::merge_edge()
  `merge_edge(e1,e2)`\endlink merges the two given edges. There is a
  precondition that `e1` and `e2` shared a common end-vertex of degree
  2 prior to the merge, and that the \f$x\f$-monotone subcurves
  associated with these edges are mergeable.

<LI>It is possible to remove an edge by simply invoking \link
  Arrangement_with_history_2::remove_edge()
  `remove_edge(e)`\endlink.</LI>

</UL>

In all cases, the maintenance of cross-pointers for the appropriate
input curves will be done automatically.

Note that it is possible to attach observers to an
arrangement-with-history object in order to get detailed notifications
of the changes the arrangements undergoes; see Section \ref
arr_ssecnotif for the details).

<!-- ------------------------------------------------------------------------- -->
\cgalFigureBegin{aos_fig-curve_history,curve_history.png}
An arrangement with history as constructed in \ref
Arrangement_on_surface_2/curve_history.cpp. Note that \f$s_1\f$ and
\f$s_3\f$ overlap over two edges. The point-location query points
\f$q_1\f$, \f$q_2\f$, and \f$q_3\f$ are drawn as lightly shaded dots.
\cgalFigureEnd
<!-- ------------------------------------------------------------------------- -->

In the following example we construct a simple arrangement of six line
segments, as depicted in \cgalFigureRef{aos_fig-curve_history}, while
maintaining the curve history. Note that the input segments \f$s_1\f$
and \f$s_3\f$ overlap over two edges. The example demonstrates the
usage of the special traversal functions. It also shows how to issue
point-location queries on the resulting arrangement (the query points
\f$q_1\f$, \f$q_2\f$, and \f$q_3\f$ are drawn as crosses), using the
auxiliary function `locate_point()` defined in the header file
`point_location_utils.h`; see also Section \ref arr_ssecpl.

\cgalExample{Arrangement_on_surface_2/curve_history.cpp}

<!-- ------------------------------------------------------------------------- -->
\cgalFigureBegin{aos_fig-edge_manipulation_curve_hostory,edge_manipulation_curve_history.png}
An arrangement with history of nine circles as constructed in \ref
Arrangement_on_surface_2/edge_manipulation_curve_history.cpp. Note the
vertical tangency points of \f$c_0\f$, marked as dark dots, which
subdivide this circle into an upper half and a lower half, each
consists of 9 edges. The large circle \f$c_0\f$ is eventually removed
from the arrangement, with all 18 edges it induces.
\cgalFigureEnd
<!-- ------------------------------------------------------------------------- -->

The following example demonstrates the usage of the free
`remove_curve()` function. We construct an arrangement of nine
circles, while keeping a handle to each inserted circle. We then
remove the large circle \f$c_0\f$, which induces \f$18\f$ edges, as
depicted in \cgalFigureRef{aos_fig-edge_manipulation_curve_hostory}.
The example also shows how to use the \link
Arrangement_with_history_2::split_edge() `split_edge()`\endlink and
\link Arrangement_with_history_2::merge_edge() `merge_edge()`\endlink
member functions when operating on an arrangement-with-history object.

\cgalExample{Arrangement_on_surface_2/edge_manipulation_curve_history.cpp}

<!-- ========================================================================= -->
\section aos_sec-io Input/Output Streams
<!-- ========================================================================= -->

In some cases, one would like to save an arrangement object
constructed by some application, so that later on it can be
restored. In other cases one would like to create nice drawings that
represent arrangements constructed by some application. These
drawings can be hard printed or displayed on a computer screen.

<!-- ------------------------------------------------------------------------- -->
\subsection aos_ssec-io-stream Input/Output Stream
<!-- ------------------------------------------------------------------------- -->

Consider an arrangement that represents a very complicated geographical
map, and assume that there are various applications that need to answer
point-location queries on this map. Naturally, you can store the set of
curves that induces the arrangement, but this implies that you would need
to construct the arrangement from scratch each time you need to reuse it.
A more efficient solution is to write the arrangement to a file in a format
that other applications can read.

This package provides an <em>inserter</em> (the `<<` operator) and an
<em>extractor</em> (the `>>` operator) for the
`Arrangement_2<Traits,Dcel>` class that inserts an arrangement object
into an output stream and extracts an arrangement object from an input
stream, respectively. The arrangement is written using a simple
predefined \ascii format that encodes the arrangement topology, as well
as all geometric entities associated with vertices and edges.

The ability to use the input/output operators, requires that the \link
ArrangementBasicTraits_2::Point_2 `Point_2`\endlink type and the \link
ArrangementBasicTraits_2::X_monotone_curve_2
`X_monotone_curve_2`\endlink type defined by the traits class both
support the `<<` and `>>` operators. The `Arr_conic_traits_2` class
(see Section \ref arr_sssectr_conic), the
`Arr_rational_function_traits_2` class (see Section \ref
arr_sssectr_ratfunc), and the `Arr_linear_traits_2` class (see Section
\ref arr_ssectr_segs) currently do not provide these operators for the
geometric types they define.  Thus, only arrangements of line segments
or of polylines can be written or read.

The following example constructs the arrangement depicted in
\cgalFigureRef{aos_fig-special_edge_insertion} and writes it to an
output file. It also demonstrates how to re-read the arrangement from
a file.

\cgalExample{Arrangement_on_surface_2/io.cpp}

<!-- ------------------------------------------------------------------------- -->
\subsection arr_ssecarr_io_aux_data Arrangements with Auxiliary Data
<!-- ------------------------------------------------------------------------- -->

\cgalAdvancedBegin
The inserter and extractor both ignore any auxiliary data stored with
the arrangement features. Thus, they are ideal for arrangements
instantiated using the `Arr_default_dcel` class.
However, as explained in Section \ref arr_ssecex_dcel, one can easily
extend the arrangement faces by using the `Arr_face_extended_dcel`
template, or extend all \dcel records by using the `Arr_extended_dcel`
template. In such cases, it might be crucial that the auxiliary data fields
are written to the file and read from there.

The arrangement package includes the free functions
`write(arr, os, formatter)`, which writes the arrangement `arr`
to an output stream `os`, and `read(arr, os, formatter)`, which
reads the arrangement `arr` from an input stream `is`. Both
operations are performed using a `formatter` object, which defines
the I/O format. The package contains three formatter classes:
<UL>
<LI>`Arr_text_formatter<Arrangement>` defines a simple textual
I/O format for the arrangement topology and geometry, disregarding any
auxiliary data that may be associated with the arrangement features.
This is the default formatter used by the arrangement inserter and the
arrangement extractor, as defined above.
<LI>`Arr_face_extended_text_formatter<Arrangement>` operates on
arrangements whose \dcel representation is based on the
`Arr_face_extended_dcel<Traits,FaceData>` class (see
Section \ref arr_sssecex_dcel_face). It supports reading and writing
the auxiliary data objects stored with the arrangement faces provided
that the `FaceData` class supports an inserter and an extractor.
<LI>`Arr_extended_dcel_text_formatter<Arrangement>` operates on
arrangements whose \dcel representation is based on the
`Arr_extended_dcel<Traits,VertexData,HalfedgeData,FaceData>` class
(see Section \ref arr_sssecex_dcel_all). It supports reading and writing
the auxiliary data objects stored with the arrangement vertices, edges
and faces, provided that the `VertexData`, `HalfedgeData` and
`FaceData` classed all have inserters and extractors.
</UL>

The following example constructs the same arrangement as the example
`dcel_extension` does (see Section \ref arr_sssecex_dcel_all),
depicted in \cgalFigureRef{aos_fig-dcel_extension}, and writes it to
an output file. It also demonstrates how to re-read the arrangement
from a file:

\cgalExample{Arrangement_on_surface_2/dcel_extension_io.cpp}

You may develop your own formatter classes - models of the
`ArrangementInputFormatter` and `ArrangementOutputFormatter`
concepts, as defined in the Reference Manual.
Doing so, you can define other I/O formats, such as an XML-based
format or a binary format.
\cgalAdvancedEnd

<!-- ------------------------------------------------------------------------- -->
\subsection arr_ssecarr_io_hist Arrangements with Curve History
<!-- ------------------------------------------------------------------------- -->

Section \ref arr_ssecarr_with_hist introduces the
`Arrangement_with_history_2<Traits,Dcel>` class, which saves the
set of curves inducing an arrangement and maintains the relations between
these curves and the edges they induce. Naturally, when reading or writing
an arrangement-with-history instance we would like this information to be
saved to the output stream or restored from the input stream alongside
with the basic arrangement structure.

The arrangement package supplies an inserter and an extractor for the
`Arrangement_with_history_2<Traits,Dcel>` class. The arrangement is
represented using a simple predefined \ascii format. An object of the
`Arrangement_with_history_2<Traits,Dcel>` type can be saved and
restored, as long as the \link Arrangement_with_history_2::Curve_2
`Curve_2`\endlink type defined by the traits class---as well as the
\link Arrangement_with_history_2::Point_2 `Point_2`\endlink type and
the \link Arrangement_with_history_2::X_monotone_curve_2
`X_monotone_curve_2`\endlink types---support the `<<` and`>>`
operators.

The following example constructs the same arrangement as example
`curve_history` does, depicted in \cgalFigureRef{aos_fig-curve_history}, and
writes it to an output file. It also demonstrates how to re-read the
arrangement-with-history from a file:

\cgalExample{Arrangement_on_surface_2/io_curve_history.cpp}

\cgalAdvancedBegin
The arrangement package also includes the free functions `write(arr,
os, formatter)` and `read(arr, os, formatter)` that operate on a given
arrangement-with-history instance `arr`.  Both functions are
parameterized by a `formatter` object, which defines the I/O
format. The package contains a template called,
`Arr_with_hist_text_formatter<ArranagmentFormatter>`, which extends an
arrangement formatter class (see Section \ref arr_ssecarr_io_aux_data)
and defines a simple textual input/output format.
\cgalAdvancedEnd

<<<<<<< HEAD
\section arr_secbgl Adapting to Boost Graphs

\boost\cgalFootnote{See also \boost's homepage at: <TT>www.boost.org</TT>.}
is a collection of portable \cpp libraries that extend the Standard Template Library (\stl). The \boost Graph Library (\bgl), which one of the libraries in the collection, offers an
extensive set of generic graph algorithms parameterized through templates.
As our arrangements are embedded as planar graphs, it is only
natural to extend the underlying data structure with the interface that the
\bgl expects, and gain the ability to perform the operations that the \bgl supports, such as shortest-path computation. This section describes how apply
the graph algorithms implemented in the \bgl to `Arrangement_2` instances.

An instance of `Arrangement_2` is adapted to a \boost graph through the
provision of a set of free functions that operate on the arrangement features
and conform with the relevant BGL concepts. Besides the straightforward
adaptation, which associates a vertex with each \dcel vertex and an edge
with each \dcel halfedge, the package also offer a <I>dual</I> adaptor, which
associates a graph vertex with each \dcel face, such that two vertices are
connected, iff there is a \dcel halfedge that connects the two corresponding
faces.

=======
<!-- ========================================================================= -->
\section aos_sec-bgl Adapting to Boost Graphs
<!-- ========================================================================= -->

\boost\cgalFootnote{See also \boost's homepage at:
<TT>www.boost.org</TT>.}  is a collection of portable \cpp libraries
that extend the \cpp Standard Library. The \boost Graph Library
(\bgl), which one of the libraries in the collection, offers an
extensive set of generic graph algorithms parameterized through
templates.  As our arrangements are embedded as planar graphs, it is
only natural to extend the underlying data structure with the
interface that the \bgl expects, and gain the ability to perform the
operations that the \bgl supports, such as shortest-path
computation. This section describes how to apply the graph algorithms
implemented in the \bgl to `Arrangement_2` instances.

An instance of `Arrangement_2` is adapted to a \boost graph through
the provision of a set of free functions that operate on the
arrangement features and conform with the relevant BGL
concepts. Besides the straightforward adaptation, which associates a
vertex with each \dcel vertex and an edge with each \dcel halfedge,
the package also offer a <em>dual</em> adaptor, which associates a
graph vertex with each \dcel face, such that two vertices are
connected, iff there is a \dcel halfedge that connects the two
corresponding faces.

<!-- ------------------------------------------------------------------------- -->
>>>>>>> ce463735
\subsection arr_ssecbgl_primal The Primal Arrangement Representation
<!-- ------------------------------------------------------------------------- -->

Arrangement instances are adapted to \boost graphs by specializing the
<<<<<<< HEAD
\link BGLArgtGT `boost:graph_traits` \endlink template for `Arrangement_2` instances. The
graph-traits states the graph concepts that the arrangement class models
(see below) and defines the types required by these concepts.

In this specialization the `Arrangement_2` vertices correspond to the
graph vertices, where two vertices are adjacent if there is at least one
halfedge connecting them. More precisely, `Arrangement_2::Vertex_handle`
is the graph-vertex type, while `Arrangement_2::Halfedge_handle` is the
graph-edge type. As halfedges are directed, we consider the graph to be
directed as well. Moreover, as several interior-disjoint \f$ x\f$-monotone curves
(say circular arcs) may share two common endpoints, inducing an arrangement
with two vertices that are connected with several edges, we allow parallel
edges in our \boost graph.

Given an `Arrangement_2` instance, we can efficiently traverse its
vertices and halfedges. Thus, the arrangement graph is a model of the concepts
`VertexListGraph` and `EdgeListGraph` introduced by the \bgl.
At the same time, we use an iterator adapter of the circulator over the
halfedges incident to a vertex (`Halfedge_around_vertex_circulator` - see
Section \ref arr_sssectr_vertex), so it is possible to go over the ingoing
and outgoing edges of a vertex in linear time. Thus, our arrangement graph
is a model of the concept `BidirectionalGraph` (this concept refines
`IncidenceGraph`, which requires only the traversal of outgoing edges).

It is important to notice that the vertex descriptors we use are
`Vertex_handle` objects and <I>not</I> vertex indices. However, in order
to gain more efficiency in most \bgl algorithm, it is better to have them
indexed \f$ 0, 1, \ldots, (n-1)\f$, where \f$ n\f$ is the number of vertices. We
therefore introduce the `Arr_vertex_index_map<Arrangement>` class-template,
which maintains a mapping of vertex handles to indices, as required by the
\bgl. An instance of this class must be attached to a valid arrangement
vertex when it is created. It uses the notification mechanism (see
Section \ref arr_secnotif) to automatically maintain the mapping of vertices
to indices, even when new vertices are inserted into the arrangement or
existing vertices are removed.

In most algorithm provided by the \bgl, the output is given by
<I>property maps</I>, such that each map entry corresponds to a vertex.
For example, when we compute the shortest paths from a given source vertex
\f$ s\f$ to all other vertices we can obtain a map of distances and a map of
predecessors - namely for each \f$ v\f$ vertex we have its distance from \f$ s\f$
and a descriptor of the vertex that precedes \f$ v\f$ in the shortest path from \f$ s\f$.

If the vertex descriptors are simply indices, boost supplies tools to
easily represent property maps using vectors.
`Arr_vertex_index_map<Arrangement>` class allows create such
indices, and together with `boost::vector_property_map<Type, IndexMap>`
allows for an efficient mapping of `Vertex_handle` objects to
properties of type `Type`. Note however that unlike the
`Arr_vertex_index_map` class, the vertex property-map class is not
kept synchronized with the number of vertices in the arrangement, so it
should not be reused in calls to \bgl functions in case the arrangement
is modified in between these calls.

\cgalFigureBegin{arr_figex_bgl,ex_bgl.png}
An arrangement of 7 line segments, as constructed by `bgl_primal_adapter.cpp` and `bgl_dual_adapter.cpp`. The breadth-first visit times for the arrangement faces, starting from the unbounded face \f$ f_0\f$, are shown is brackets.
\cgalFigureEnd

In the following example we construct an arrangement of 7 line segments,
as shown in \cgalFigureRef{arr_figex_bgl},
then use Dijkstra's shortest-paths algorithm from the \bgl to compute
the graph distance of all vertices from the leftmost vertex in the
arrangement \f$ v_0\f$. Note the usage of the `boost::vector_property_map<Type, IndexMap>` and
the `Arr_vertex_property_map` classes. The latter one, instantiated by
the type `double` is used to map vertices to their distances from \f$ v_0\f$.
=======
\link BGLArgtGT `boost::graph_traits` \endlink template for
`Arrangement_2` instances. The graph-traits states the graph concepts
that the arrangement class models (see below) and defines the types
required by these concepts.

In this specialization the `Arrangement_2` vertices correspond to the
graph vertices, where two vertices are adjacent if there is at least
one halfedge connecting them. More precisely, \link
Arrangement_on_surface_2::Vertex_handle `Vertex_handle`\endlink is the
graph-vertex type, while \link
Arrangement_on_surface_2::Halfedge_handle `Halfedge_handle`\endlink is
the graph-edge type. As halfedges are directed, we consider the graph
to be directed as well. Moreover, as several interior-disjoint
\f$x\f$-monotone curves (say circular arcs) may share two common
endpoints, inducing an arrangement with two vertices that are
connected with several edges, we allow parallel edges in our \boost.

Given an `Arrangement_2` instance, we can efficiently traverse its
vertices and halfedges. Thus, the arrangement graph is a model of the
concepts `VertexListGraph` and `EdgeListGraph` introduced by the \bgl.
At the same time, we use an iterator adapter of the circulator over
the halfedges incident to a vertex
(`Halfedge_around_vertex_circulator` - see Section \ref
arr_sssectr_vertex), so it is possible to go over the ingoing and
outgoing edges of a vertex in linear time. Thus, our arrangement graph
is a model of the concept `BidirectionalGraph` (this concept refines
`IncidenceGraph`, which requires only the traversal of outgoing
edges).

It is important to notice that the vertex descriptors we use are \link
Arrangement_2 Vertex_handle `Vertex_handle`\endlink objects and
<em>not</em> vertex indices. However, in order to gain more efficiency
in most \bgl algorithms, it is better to have them indexed \f$0, 1,
\ldots, (n-1)\f$, where \f$n\f$ is the number of vertices. We
therefore introduce the `Arr_vertex_index_map<Arrangement>`
class-template, which maintains a mapping of vertex handles to
indices, as required by the \bgl. An instance of this class must be
attached to a valid arrangement vertex when it is created. It uses the
notification mechanism (see Section \ref arr_ssecnotif) to
automatically maintain the mapping of vertices to indices, even when
new vertices are inserted into the arrangement or existing vertices
are removed.

In most algorithms provided by the \bgl, the output is given by
<em>property maps</em>, such that each map entry corresponds to a
vertex.  For example, when we compute the shortest paths from a given
source vertex \f$s\f$ to all other vertices we can obtain a map of
distances and a map of predecessors - namely for each \f$v\f$ vertex
we have its distance from \f$s\f$ and a descriptor of the vertex that
precedes \f$v\f$ in a shortest path from \f$s\f$.

If the vertex descriptors are simply indices, boost supplies tools to
easily represent property maps using vectors.  The
`Arr_vertex_index_map<Arrangement>` class template enables the
creation of such indices, and together with
`boost::vector_property_map<Type, IndexMap>` it generates an efficient
mapping from \link Arrangement_on_surface_2::Vertex_handle
`Vertex_handle`\endlink objects to properties of type `Type`. Note,
however, that unlike the `Arr_vertex_index_map` class template, the
vertex property-map class is not kept synchronized with the number of
vertices in the arrangement, so it should not be reused in calls to
\bgl functions in case the arrangement is modified in between these
calls.

The first example of this section demonstrates the application of
Dijkstra's shortest path algorithm to compute the shortest-path length
between a given vertex of an arrangement of linear curves and all
other vertices. The length of a path is defined as the sum of squared
Euclidean lengths of its segments. It uses an instance of the functor
template `Edge_length<Arrangement>}` to compute the squared Euclidean
length of the linear curve associated with a given halfedge of the
arrangement. The functor implements a \boost property-map that
attaches square lengths to edges; when the \bgl algorithm queries the
property map for a squared length of an edge the property map computes
and returns it. The functor template is defined in the header file
`Edge_length.h`.

\code
#include <CGAL/Exact_predicates_exact_constructions_kernel.h>
#include <CGAL/property_map.h>

typedef CGAL::Exact_predicates_exact_constructions_kernel Kernel;
typedef Kernel::FT                                        Number_type;

template <typename Arrangement> struct Edge_length {
  // Boost property-type definitions.
  typedef boost::readable_property_map_tag      category;
  typedef Number_type                           value_type;
  typedef value_type                            reference;
  typedef typename Arrangement::Halfedge_handle key_type;

  value_type operator()(typename Arrangement::Halfedge_handle e) const {
    const auto diff_x = e->target()->point().x() - e->source()->point().x();
    const auto diff_y = e->target()->point().y() - e->source()->point().y();
    return diff_x * diff_x + diff_y * diff_y;
  }

  friend value_type get(const Edge_length& edge_length, key_type key)
  { return edge_length(key); }
};
\endcode

<!-- ------------------------------------------------------------------------- -->
\cgalFigureBegin{aos_fig-bgl_primal_adapter,bgl_primal_adapter.png}
An arrangement of seven line segments, as constructed by
\ref Arrangement_on_surface_2/bgl_primal_adapter.cpp and
\ref Arrangement_on_surface_2/bgl_dual_adapter.cpp.
\cgalFigureEnd
<!-- ------------------------------------------------------------------------- -->

In the following example we construct an arrangement of seven line
segments, as shown in \cgalFigureRef{aos_fig-bgl_primal_adapter}.
Then, it uses the \bgl generic implementation of Dijkstra's
shortest-paths algorithm to compute the sum of squared distances to
all vertices from the lexicographically smallest vertex \f$v_0\f$ in
the arrangement. Note the usage of the `Arr_vertex_property_map` class
template in the call to `boost::dijkstra_shortest_paths()` and in the
definition of the distance property-map. We instantiate a property map
that attaches a number of type `Number_type` (which is a type of
unlimited precision) to each vertex. The number represents the sum of
squared distances of the vertex from \f$v_0\f$.
>>>>>>> ce463735

\cgalExample{Arrangement_on_surface_2/bgl_primal_adapter.cpp}

<!-- ------------------------------------------------------------------------- -->
\subsection arr_ssecbgl_dual The Dual Arrangement Representation
<!-- ------------------------------------------------------------------------- -->

An arrangement instance can be represented as a graph other than the
one described in the previous section. A dual-graph representation
refers to the graph, where each arrangement face corresponds to a
graph vertex, and two vertices are adjacent iff the corresponding faces
share a common edge on their boundaries. This is done by specializing
the `boost::graph_traits` template for `Dual<Arrangement_2>` instances,
where `Dual<Arrangement_2>` is a template specialization that gives a
dual interpretation to an arrangement instance.

<<<<<<< HEAD
In dual representation, `Arrangement_2::Face_handle`
is the graph-vertex type, while `Arrangement_2::Halfedge_handle` is the
graph-edge type. We treat the graph edges as directed, such that a halfedge
`e` is directed from \f$ f_1\f$, which is its incident face, to \f$ f_2\f$, which
is the incident face of its twin halfedge. As two arrangement faces may
share more than a single edge on their boundary, we allow parallel
edges in our \boost graph. As is the case in the primal graph, the dual
arrangement graph is also a model of the concepts `VertexListGraph`,
`EdgeListGraph` and `BidirectionalGraph` (thus also of
`IncidenceGraph`).

Since we use `Face_handle` objects as the vertex descriptors, we define
the `Arr_face_index_map<Arrangement>` class-template, which maintains an
=======
In a dual representation, \link Arrangement_on_surface_2::Face_handle
`Face_handle`\endlink is the graph-vertex type, while \link
Arrangement_on_surface_2::Halfedge_handle `Halfedge_handle`\endlink is
the graph-edge type. We treat the graph edges as directed, such that a
halfedge `e` is directed from \f$f_1\f$, which is its incident face,
to \f$f_2\f$, which is the incident face of its twin halfedge. As two
arrangement faces may share more than a single edge on their boundary,
we allow parallel edges (loops) in our \boost graph. As is the case in
the primal graph, the dual arrangement graph is also a model of the
concepts `VertexListGraph`, `EdgeListGraph` and `BidirectionalGraph`
(thus also of `IncidenceGraph`).

Since we use \link Arrangement_on_surface_2::Face_handle
`Face_handle`\endlink objects as the vertex descriptors, we define the
`Arr_face_index_map<Arrangement>` class-template, which maintains an
>>>>>>> ce463735
efficient mapping of face handles to indices.

The next example demonstrates how a property map can be used to update
or receive information directly from a feature of the arrangement
without the need to search for its index. The example also
demonstrates the application of the breadth-first search} (BFS)
algorithm on a dual arrangement. It uses the functor template
`Extended_face_property_map<Arrangement, Type>` to directly access
information stored inside the faces. The functor implements a property
map that utilizes the `data()` and `set_data() member functions of the
extended face to update or obtain the property. When the property map
is instantiated, the `Type` parameter must be substituted with the
same type that is used to extend the arrangement face; see Section
\ref arr_sssecex_dcel_face. The functor template is defined in the
header file `Extended_face_property_map.h` listed below.

\code
// A property map that reads/writes the information to/from the extended face.
template <typename Arrangement, class Type> class Extended_face_property_map {
public:
  typedef typename Arrangement::Face_handle       Face_handle;

  // Boost property type definitions.
  typedef boost::read_write_property_map_tag      category;
  typedef Type                                    value_type;
  typedef value_type&                             reference;
  typedef Face_handle                             key_type;

  // The get function is required by the property map concept.
  friend reference get(const Extended_face_property_map& map, key_type key)
  { return key->data(); }

  // The put function is required by the property map concept.
  friend void put(const Extended_face_property_map& map,
                  key_type key, value_type val)
  { key->set_data(val); }
};
\endcode

<!-- ------------------------------------------------------------------------- -->
\cgalFigureBegin{aos_fig-bgl_dual_adapter,bgl_dual_adapter.png}
An arrangement of seven line segments, as constructed by \ref
Arrangement_on_surface_2/bgl_dual_adapter.cpp and its dual face graph,
where every arrangement face is a vertex of the graph. The index of a
dual vertex is the discovery time of a breadth-first search applied to
the face graph, starting from the unbounded face \f$f_0\f$.
\cgalFigureEnd
<!-- ------------------------------------------------------------------------- -->

The following example constructs the same arrangement constructed by
the program coded in \ref
Arrangement_on_surface_2/bgl_primal_adapter.cpp; see
\cgalFigureRef{aos_fig-bgl_primal_adapter}. Then, it performs a
breadth-first search traversal on the face graph, starting from the
unbounded face. The \dcel faces are extended with an unsigned
integer indicating the discovered time of the face. The code uses a
visitor that obtains the times and writes them into a property map
that updates the faces
accordingly. \cgalFigureRef{aos_fig-bgl_dual_adapter} shows the graph
dual to the arrangement. It is clear that the unbounded face \f$f_0\f$
is discovered at time \f$0\f$, the neighboring faces \f$f_1\f$,
\f$f_3\f$, and \f$f_4\f$ are discovered at times \f$1\f$, \f$2\f$, and
\f$3\f$, and finally \f$f_2\f$ is discovered at time \f$4\f$.

\cgalExample{Arrangement_on_surface_2/bgl_dual_adapter.cpp}

<!-- ========================================================================= -->
\section aos_sec-tips How To Speed Up Your Computation
<!-- ========================================================================= -->

Before the specific tips, we remind you that compiling programs with
debug flags disabled and with optimization flags enabled significantly
reduces the running time.

<OL>

<LI>When the curves to be inserted into an arrangement are
\f$x\f$-monotone and pairwise disjoint in their interior to start
with, then it is more efficient (in running time) and less demanding
(in traits-class functionality) to use the non-intersecting
insertion-functions instead of the general ones; e.g., `insert()`.

<LI>When the curves to be inserted into an arrangement are segments that
are pairwise disjoint in their interior, it is more efficient to use
the traits class `Arr_non_caching_segment_traits_2` rather than
the default one (`Arr_segment_traits_2`).

If the segments may intersect each other, the default traits class
`Arr_segment_traits_2` can be safely used with the somehow limited
number type `Quotient<MP_float>`.

On rare occasions the traits class `Arr_non_caching_segment_traits_2`
exhibits slightly better performance than the default one
<<<<<<< HEAD
(`Arr_segment_traits_2`
even when the segments intersect each other, due to the small overhead
of the latter (optimized) traits class. (For example, when the so
called \leda rational kernel is used).

<LI>Prior knowledge of the combinatorial structure of the arrangement can
be used to accelerate operations that insert \f$ x\f$-monotone curves,
whose interior is disjoint from existing edges and vertices of the
arrangement. The specialized insertion functions, i.e.,
`insert_in_face_interior()`, `insert_from_left_vertex()`,
`insert_from_right_vertex()`, and `insert_at_vertices()`
can be used according to the available information. These functions
hardly involve any geometric operations, if at all. They accept
topologically related parameters, and use them to operate directly on
the \dcel records, thus saving algebraic operations, which are
especially expensive when high-degree curves are involved.
=======
(`Arr_segment_traits_2` even when the segments intersect each other,
due to the small overhead of the latter (optimized) traits class. (For
example, when the so-called \leda rational kernel is used.)

<LI>Prior knowledge of the combinatorial structure of the arrangement
can be used to accelerate operations that insert \f$x\f$-monotone
curves, whose interior is disjoint from existing edges and vertices of
the arrangement. The specialized insertion functions, i.e.,
`Arrangement_on_surface_2::insert_in_face_interior()`,
`Arrangement_on_surface_2::insert_from_left_vertex()`,
`Arrangement_on_surface_2::insert_from_right_vertex()`, and
`Arrangement_on_surface_2::insert_at_vertices()` can be used according
to the available information. These functions hardly involve any
geometric operations, if at all. They accept topologically related
parameters, and use them to operate directly on the \dcel records,
thus saving algebraic operations, which are especially expensive when
high-degree curves are involved.
>>>>>>> ce463735

A polygon, represented by a list of segments along its boundary, can
be inserted into an empty arrangement as follows. First, one segment
is inserted using
`Arrangement_on_surface_2::insert_in_face_interior()` into the
unbounded face. Then, a segment with a common end point is inserted
using either `Arrangement_on_surface_2::insert_from_left_vertex()` or
`Arrangement_on_surface_2::insert_from_right_vertex()`, and so on with
the rest of the segments except for the last, which is inserted using
`Arrangement_on_surface_2::insert_at_vertices()`, as both endpoints of
which are the mapping of known vertices.

<LI>The main trade-off among point-location strategies is between
time and storage. Using the naive or walk strategies, for example,
takes more query time but does not require preprocessing or
maintenance of auxiliary structures and saves storage space.

<LI>If point-location queries are not performed frequently, but other
modifying functions, such as removing, splitting, or merging edges
are, then using a point-location strategy that does not require the
maintenance of auxiliary structures, such as the naive or walk
strategies, is preferable.

<LI>There is a trade-off between two modes of the trapezoidal RIC
strategy that enables the user to choose whether preprocessing should
be performed or not. If preprocessing is not used, the creation of the
structure is faster. However, for some input sequences the structure
might be unbalanced and therefore queries and updates might take
longer, especially, if many removal and split operations are
performed.

<LI>When the curves to be inserted into an arrangement are available
in advance (as opposed to supplied on-line), it is advised to use the
more efficient aggregate (sweep-based) insertion over the incremental
insertion; e.g., \link insert<Traits,Dcel,InputIterator>()
`insert(arr, first, last)`\endlink.

<LI>The various traits classes should be instantiated with an exact
number type to ensure robustness when the input of the operations to
be carried out might be degenerate. Inexact number types can be used
at the user's own risk.

<LI>Maintaining short bit-lengths of coordinate representations may
drastically decrease the time consumption of arithmetic operations on
the coordinates. This can be achieved by caching certain information
or normalization (of rational numbers). However, both solutions should
be used cautiously, as the former may lead to an undue space
consumption, and indiscriminate normalization may considerably slow
down the overall process.

<LI>Geometric functions (e.g., traits methods) dominate the time
consumption of most operations. Thus, calls to such function should be
avoided or at least their number should be decreased, perhaps at the
expense of increased combinatorial-function calls or increased space
consumption. For example, repetition of geometric-function calls could
be avoided by storing the results obtained by the first call, and
reusing them when needed.
</OL>

<!-- ========================================================================= -->
\section aos_sec-design Design and Implementation History
<!-- ========================================================================= -->

The code of this package is the result of a long development process.
Initially (and until version 3.1), the code was spread among several
components, namely, `Topological_map`, `Planar_map_2`,
`Planar_map_with_intersections_2` and `Arrangement_2`, that were
developed by Ester Ezra, Eyal Flato, Efi Fogel, Dan Halperin, Iddo
Hanniel, Idit Haran, Shai Hirsch, Eugene Lipovetsky, Oren Nechushtan,
Sigal Raab, Ron Wein, Baruch Zukerman, and Tali Zvi.

In version 3.2, as part of the ACS project, the packages have gone
through a major re-design, resulting in an improved and unified
<em>2D Arrangements</em> package.
The code of the new package was restructured and developed by
Efi Fogel, Idit Haran, Ron Wein, and Baruch Zukerman. This
version included for the first time a new geometry-traits
class that handles circular and linear curves, and is based
on the circular kernel. The circular kernel was developed
by Monique Teillaud, Sylvain Pion, and Julien Hazebrouck.

Version 3.3 features arrangements of unbounded curves for the first
time. The design and development of this feature required yet another
restructuring of the entire package. All this was done by Eric
Berberich, Efi Fogel, Dan Halperin, Ophir Setter, and Ron
Wein. Michael Hemmer helped tuning up parts of the geometry-traits
concept related to unbounded curves.

Version 3.7 introduced a geometry-traits class
that handles planar algebraic curves of arbitrary degree.
It was developed by Eric Berberich and Michael Kerber.

Version 3.9 introduced a new geometry-traits class that handles
rational arcs. It was developed by Oren Salzman and Michael Hemmer.
It replaced an old traits, which handled the same family of
curves, developed by Ron Wein.

Version 4.1 introduces a revised implementation of the point location class
via a randomized incremental construction of the trapezoidal map.
The old class was implemented by Oren Nechushtan, while the revamp
was done by Michal Kleinbort and Michael Hemmer. The new class adds support
for unbounded curves and can now guarantee logarithmic query time in all
cases.

*/
} /* namespace CGAL */<|MERGE_RESOLUTION|>--- conflicted
+++ resolved
@@ -1147,24 +1147,6 @@
 redundant. We therefore remove these vertices by merging their
 incident edges and go back to the arrangement depicted in (a).
 \cgalFigureEnd
-<<<<<<< HEAD
-
-In the following example program we show how the edge-manipulation
-functions can be used. The program works in three
-steps, as demonstrated in \cgalFigureRef{arr_figex_3}. Note that
-here we still stick to integer coordinates, but as we work on a
-larger scale we use an unbounded integer number-type (in this
-case, the `Gmpz` type taken from the \gmp library)
-instead of the built-in `int` type.\cgalFootnote{As a rule of thumb, one can use a bounded integer type for representing line segments whose coordinates are bounded by \f$ \lfloor\sqrt[3]{M}\rfloor\f$, where \f$ M\f$ is the maximal representable integer value. This guarantees that no overflows occur in the computations carried out by the traits class, hence all traits-class predicates always return correct results.}
-In case the \gmp library is not installed (as indicated by
-the `CGAL_USE_GMP` flag defined in `CGAL/basic.h`), we
-use `MP_Float`, a number-type included in \cgal's support
-library that is capable of storing floating-point numbers with
-unbounded mantissa. We also use the standard %Cartesian
-kernel of \cgal as our kernel. This is recommended when the
-kernel is instantiated with a more complex number type, as we
-demonstrate in other examples in this chapter.
-=======
 <!-- ------------------------------------------------------------------------- -->
 
 The following example program shows how the edge-manipulation
@@ -1176,7 +1158,6 @@
 as the original halfedge (the first parameter of the function) and is
 directed towards the split point. Thus, it is easy to identify the
 vertices \f$u_1\f$ and \f$u_2\f$ associated with the split points.
->>>>>>> ce463735
 
 \cgalExample{Arrangement_on_surface_2/edge_manipulation.cpp}
 
@@ -3988,81 +3969,6 @@
 
 </DL>
 
-<<<<<<< HEAD
-In the rest of this section we review the traits classes
-included in the public distribution of \cgal, that handle line
-segments, polylines, conic arcs, rational functions, and arcs of
-B&eacute;zier and algebraic curves.
-The last subsection overviews
-decorators for geometric traits classes distributed with \cgal,
-which extend other geometric traits-class by attaching auxiliary
-data with the geometric objects.
-
-\subsection arr_ssectr_segs Traits Classes for Line Segments and Linear Objects
-
-The `Arr_segment_traits_2<Kernel>` class used so far in most
-example programs in this chapter is a model of the concepts
-`ArrangementTraits_2`, `ArrangementLandmarkTraits_2`,
-and `ArrangementDirectionalXMonotoneTraits_2`; the later
-enables Boolean set operations. It is parameterized by a
-geometric kernel and uses the `Kernel::Point_2` type as it
-point type. However, neither the `Curve_2` nor the
-`X_monotone_curve_2` types are identical to the
-`Kernel::Segment_2` type. A kernel segment is typically
-represented by its two endpoints, and these may have a large bit-size
-representation, if the segment is intersected and split several
-times (in comparison with the representation of its original
-endpoints). The large representation may significantly slow down the
-various traits-class operations involving such a segment. In contrast,
-the `Arr_segment_traits_2` represents a segment using
-its supporting line and the two endpoints, such that most computations
-are performed on the supporting line, which never changes as the
-segment is split. It also caches some additional information with
-the segment to speed up various predicates.
-An `X_monotone_curve_2` object can still be constructed from two
-endpoints or from a kernel segment. Moreover, an
-`X_monotone_curve_2` instance can also be casted or assigned to a
-`Kernel::Segment_2` object. The two types are thus fully
-convertible to one another.
-
-The `Arr_segment_traits_2<Kernel>` class is very efficient for
-maintaining arrangements of a large number of intersecting line
-segments, especially if it is instantiated with the appropriate
-geometric kernel. Using `Exact_predicates_exact_constructions_kernel`
-as the kernel type, which is the default, is generally a good choice;
-the coordinates of the segment endpoints are represented as exact
-rational numbers, and this ensures the robustness and correctness of
-any computation.\cgalFootnote{Many of the example programs in the rest
-of the chapter include a header file named `arr_rational_nt.h`, which
-defines a type named `Number_type` as either `Gmpq` or
-`Quotient<MP_Float>`, depending on whether \gmp is installed or not.}
-
-An instance of the `Arr_segment_traits_2<Kernel>` class
-template can be very efficient for constructing arrangements induced
-by line segments with a large number of intersections. Efficiency is
-affected by the substituted geometric kernel. Using
-`Cartesian<Gmpq>` as the kernel type is in general not a
-bad choice; the coordinates of the segment endpoints are represented
-as multi-precision rational-numbers, and this ensures the correctness
-of all computations regardless of the input. Computations on
-multi-precision number types, such as `Gmpq`, typically
-take longer than computations on machine-precision
-floating-point. However, in almost all cases it is possible to
-expedite the computation using numerical filtering; see
-`Kernel_2` and `Kernel_3`. If the input set of line segments do
-not have degeneracies; namely, no two segments in the set share a
-common endpoint, and no three segments intersect at a common point, or
-at least, degeneracies exist but their number is relatively small,
-then filtered computation incurs only negligible overhead compared to
-floating-point arithmetic, which is error-prone. Indeed, in almost all
-examples and applications given in this manual, a predefined filtered
-kernel is used to instantiate the line-segment traits class, namely
-`Exact_predicates_exact_constructions_kernel`. Furthermore, this kernel
-is used as a default kernel in case the user did not provide one.
-
-\cgalFigureBegin{arr_figpredef_kernels,fan_grids.png,Europe.png}
-(a) An arrangement of \f$ 104\f$ line segments from the input file `fan_grids.dat`. (b) An arrangement of more than \f$ 3000\f$ interior disjoint line segments, defined in the input file `Europe.dat`.
-=======
 Similarly, the concept `ArrangementIdentifiedHorizontalTraits_2`
 requires the following predicate:
 
@@ -4181,7 +4087,6 @@
 (a) An arrangement of \f$104\f$ line segments from the input file
 `fan_grids.dat`. (b) An arrangement of more than \f$3000\f$ interior
 disjoint line segments, defined in the input file `Europe.dat`.
->>>>>>> ce463735
 \cgalFigureEnd
 <!-- ------------------------------------------------------------------------- -->
 
@@ -4809,17 +4714,11 @@
 these types, solving quadratic equations, and extracting the real
 roots of polynomials with integer coefficients. The use of the
 `CORE_algebraic_number_traits` class, which is included in the
-<<<<<<< HEAD
-arrangement package. It relies on the exact number types
-implemented in the \core library and performs exact
-computations on the number types it defines.
-=======
 arrangement package, is highly recommended. The traits class-template
 relies on the multi-precision number types implemented in the \core
 library and performs exact computations on the number types it
 defines.
 
->>>>>>> ce463735
 </UL>
 
 The instantiation of the conic traits class-template is slightly more
@@ -6816,27 +6715,6 @@
 and defines a simple textual input/output format.
 \cgalAdvancedEnd
 
-<<<<<<< HEAD
-\section arr_secbgl Adapting to Boost Graphs
-
-\boost\cgalFootnote{See also \boost's homepage at: <TT>www.boost.org</TT>.}
-is a collection of portable \cpp libraries that extend the Standard Template Library (\stl). The \boost Graph Library (\bgl), which one of the libraries in the collection, offers an
-extensive set of generic graph algorithms parameterized through templates.
-As our arrangements are embedded as planar graphs, it is only
-natural to extend the underlying data structure with the interface that the
-\bgl expects, and gain the ability to perform the operations that the \bgl supports, such as shortest-path computation. This section describes how apply
-the graph algorithms implemented in the \bgl to `Arrangement_2` instances.
-
-An instance of `Arrangement_2` is adapted to a \boost graph through the
-provision of a set of free functions that operate on the arrangement features
-and conform with the relevant BGL concepts. Besides the straightforward
-adaptation, which associates a vertex with each \dcel vertex and an edge
-with each \dcel halfedge, the package also offer a <I>dual</I> adaptor, which
-associates a graph vertex with each \dcel face, such that two vertices are
-connected, iff there is a \dcel halfedge that connects the two corresponding
-faces.
-
-=======
 <!-- ========================================================================= -->
 \section aos_sec-bgl Adapting to Boost Graphs
 <!-- ========================================================================= -->
@@ -6864,78 +6742,10 @@
 corresponding faces.
 
 <!-- ------------------------------------------------------------------------- -->
->>>>>>> ce463735
 \subsection arr_ssecbgl_primal The Primal Arrangement Representation
 <!-- ------------------------------------------------------------------------- -->
 
 Arrangement instances are adapted to \boost graphs by specializing the
-<<<<<<< HEAD
-\link BGLArgtGT `boost:graph_traits` \endlink template for `Arrangement_2` instances. The
-graph-traits states the graph concepts that the arrangement class models
-(see below) and defines the types required by these concepts.
-
-In this specialization the `Arrangement_2` vertices correspond to the
-graph vertices, where two vertices are adjacent if there is at least one
-halfedge connecting them. More precisely, `Arrangement_2::Vertex_handle`
-is the graph-vertex type, while `Arrangement_2::Halfedge_handle` is the
-graph-edge type. As halfedges are directed, we consider the graph to be
-directed as well. Moreover, as several interior-disjoint \f$ x\f$-monotone curves
-(say circular arcs) may share two common endpoints, inducing an arrangement
-with two vertices that are connected with several edges, we allow parallel
-edges in our \boost graph.
-
-Given an `Arrangement_2` instance, we can efficiently traverse its
-vertices and halfedges. Thus, the arrangement graph is a model of the concepts
-`VertexListGraph` and `EdgeListGraph` introduced by the \bgl.
-At the same time, we use an iterator adapter of the circulator over the
-halfedges incident to a vertex (`Halfedge_around_vertex_circulator` - see
-Section \ref arr_sssectr_vertex), so it is possible to go over the ingoing
-and outgoing edges of a vertex in linear time. Thus, our arrangement graph
-is a model of the concept `BidirectionalGraph` (this concept refines
-`IncidenceGraph`, which requires only the traversal of outgoing edges).
-
-It is important to notice that the vertex descriptors we use are
-`Vertex_handle` objects and <I>not</I> vertex indices. However, in order
-to gain more efficiency in most \bgl algorithm, it is better to have them
-indexed \f$ 0, 1, \ldots, (n-1)\f$, where \f$ n\f$ is the number of vertices. We
-therefore introduce the `Arr_vertex_index_map<Arrangement>` class-template,
-which maintains a mapping of vertex handles to indices, as required by the
-\bgl. An instance of this class must be attached to a valid arrangement
-vertex when it is created. It uses the notification mechanism (see
-Section \ref arr_secnotif) to automatically maintain the mapping of vertices
-to indices, even when new vertices are inserted into the arrangement or
-existing vertices are removed.
-
-In most algorithm provided by the \bgl, the output is given by
-<I>property maps</I>, such that each map entry corresponds to a vertex.
-For example, when we compute the shortest paths from a given source vertex
-\f$ s\f$ to all other vertices we can obtain a map of distances and a map of
-predecessors - namely for each \f$ v\f$ vertex we have its distance from \f$ s\f$
-and a descriptor of the vertex that precedes \f$ v\f$ in the shortest path from \f$ s\f$.
-
-If the vertex descriptors are simply indices, boost supplies tools to
-easily represent property maps using vectors.
-`Arr_vertex_index_map<Arrangement>` class allows create such
-indices, and together with `boost::vector_property_map<Type, IndexMap>`
-allows for an efficient mapping of `Vertex_handle` objects to
-properties of type `Type`. Note however that unlike the
-`Arr_vertex_index_map` class, the vertex property-map class is not
-kept synchronized with the number of vertices in the arrangement, so it
-should not be reused in calls to \bgl functions in case the arrangement
-is modified in between these calls.
-
-\cgalFigureBegin{arr_figex_bgl,ex_bgl.png}
-An arrangement of 7 line segments, as constructed by `bgl_primal_adapter.cpp` and `bgl_dual_adapter.cpp`. The breadth-first visit times for the arrangement faces, starting from the unbounded face \f$ f_0\f$, are shown is brackets.
-\cgalFigureEnd
-
-In the following example we construct an arrangement of 7 line segments,
-as shown in \cgalFigureRef{arr_figex_bgl},
-then use Dijkstra's shortest-paths algorithm from the \bgl to compute
-the graph distance of all vertices from the leftmost vertex in the
-arrangement \f$ v_0\f$. Note the usage of the `boost::vector_property_map<Type, IndexMap>` and
-the `Arr_vertex_property_map` classes. The latter one, instantiated by
-the type `double` is used to map vertices to their distances from \f$ v_0\f$.
-=======
 \link BGLArgtGT `boost::graph_traits` \endlink template for
 `Arrangement_2` instances. The graph-traits states the graph concepts
 that the arrangement class models (see below) and defines the types
@@ -7057,7 +6867,6 @@
 that attaches a number of type `Number_type` (which is a type of
 unlimited precision) to each vertex. The number represents the sum of
 squared distances of the vertex from \f$v_0\f$.
->>>>>>> ce463735
 
 \cgalExample{Arrangement_on_surface_2/bgl_primal_adapter.cpp}
 
@@ -7074,21 +6883,6 @@
 where `Dual<Arrangement_2>` is a template specialization that gives a
 dual interpretation to an arrangement instance.
 
-<<<<<<< HEAD
-In dual representation, `Arrangement_2::Face_handle`
-is the graph-vertex type, while `Arrangement_2::Halfedge_handle` is the
-graph-edge type. We treat the graph edges as directed, such that a halfedge
-`e` is directed from \f$ f_1\f$, which is its incident face, to \f$ f_2\f$, which
-is the incident face of its twin halfedge. As two arrangement faces may
-share more than a single edge on their boundary, we allow parallel
-edges in our \boost graph. As is the case in the primal graph, the dual
-arrangement graph is also a model of the concepts `VertexListGraph`,
-`EdgeListGraph` and `BidirectionalGraph` (thus also of
-`IncidenceGraph`).
-
-Since we use `Face_handle` objects as the vertex descriptors, we define
-the `Arr_face_index_map<Arrangement>` class-template, which maintains an
-=======
 In a dual representation, \link Arrangement_on_surface_2::Face_handle
 `Face_handle`\endlink is the graph-vertex type, while \link
 Arrangement_on_surface_2::Halfedge_handle `Halfedge_handle`\endlink is
@@ -7104,7 +6898,6 @@
 Since we use \link Arrangement_on_surface_2::Face_handle
 `Face_handle`\endlink objects as the vertex descriptors, we define the
 `Arr_face_index_map<Arrangement>` class-template, which maintains an
->>>>>>> ce463735
 efficient mapping of face handles to indices.
 
 The next example demonstrates how a property map can be used to update
@@ -7198,24 +6991,6 @@
 
 On rare occasions the traits class `Arr_non_caching_segment_traits_2`
 exhibits slightly better performance than the default one
-<<<<<<< HEAD
-(`Arr_segment_traits_2`
-even when the segments intersect each other, due to the small overhead
-of the latter (optimized) traits class. (For example, when the so
-called \leda rational kernel is used).
-
-<LI>Prior knowledge of the combinatorial structure of the arrangement can
-be used to accelerate operations that insert \f$ x\f$-monotone curves,
-whose interior is disjoint from existing edges and vertices of the
-arrangement. The specialized insertion functions, i.e.,
-`insert_in_face_interior()`, `insert_from_left_vertex()`,
-`insert_from_right_vertex()`, and `insert_at_vertices()`
-can be used according to the available information. These functions
-hardly involve any geometric operations, if at all. They accept
-topologically related parameters, and use them to operate directly on
-the \dcel records, thus saving algebraic operations, which are
-especially expensive when high-degree curves are involved.
-=======
 (`Arr_segment_traits_2` even when the segments intersect each other,
 due to the small overhead of the latter (optimized) traits class. (For
 example, when the so-called \leda rational kernel is used.)
@@ -7233,7 +7008,6 @@
 parameters, and use them to operate directly on the \dcel records,
 thus saving algebraic operations, which are especially expensive when
 high-degree curves are involved.
->>>>>>> ce463735
 
 A polygon, represented by a list of segments along its boundary, can
 be inserted into an empty arrangement as follows. First, one segment
