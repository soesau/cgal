namespace CGAL {

/*! \ingroup PkgArrangementOnSurface2TraitsClasses
 *
 * The traits class `Arr_geodesic_arc_on_sphere_traits_2` is a model of the
 * `AosTraits_2` concept. It enables the construction and
 * maintenance of arrangements of arcs of great circles (also known as
 * geodesic arcs) that lie on the sphere (centered at the origin). Almost
 * all operations on arrangements require a kernel that supports exact
 * predicates. Most operations also require a kernel that supports exact
 * constructions. However, all operations on such arrangements can be
 * computed efficiently, since all calculations are performed with
 * rational arithmetic.
 *
 * There is an analogy between this class of arrangements and the class of
 * planar arrangements induced by linear curves (i.e., segments, rays, and
 * lines), as properties of linear curves in the plane often, but not always,
 * hold for geodesic arcs on the sphere. For example, given any two
 * non-antipodal points on the sphere there exists a unique great circle
 * connecting the two points.
 *
 * We use the following parameterization of the unit sphere \f$S =
 * \phi_S(\Phi)\f$: \f$\Phi = [\alpha, 2\pi + \alpha] \times [-\frac{\pi}{2},
 * \frac{\pi}{2}]\f$, \f$\phi_S(x, y) = (\cos y \cos x, \sin y \cos x, \sin
 * x)\f$, where \f$\alpha = \arctan(X, Y)\f$. By default, \f$X = -1, Y = 0\f$,
 * which implies \f$\alpha = \pi\f$, and a default parameterization \f$\Phi =
 * [-\pi, \pi] \times [-\frac{\pi}{2}, \frac{\pi}{2}]\f$. The equator curve,
 * for example, is given by \f$\gamma(t) = (\pi(2t - 1) + \alpha, 0)\f$, for
 * \f$t \in [0,1]\f$.  This parameterization induces two contraction points
 * \f$p_s = (0, 0, -1) = \phi_S(y,-\frac{\pi}{2})\f$ and \f$p_n = (0, 0, 1) =
 * \phi_S(y,\frac{\pi}{2})\f$, referred to as the south and north poles,
 * respectively, and an identification curve \f$\{\phi_S(\pi +
 * \alpha,x)\,|\,-\frac{\pi}{2} \leq v \leq \frac{\pi}{2}\}\f$, as
 * \f$\phi_S(-\pi + \alpha,v) = \phi_S(+\pi + \alpha,v)\f$ for all \f$x\f$
 * (which coincides with the opposite Prime (Greenwich) Meridian when
 * \f$\alpha = \pi\f$).  The elements that substitutes the template parameters
 * `X` and `Y` when `Arr_geodesic_arc_on_sphere_traits_2<Kernel, X, Y>` is
 * instantiated must be integral values that define a not necessarily
 * normalized vector \f$(x,y)\f$ in the \f$xy\f$-plane that bisects the
 * identification curve.

 * \cgalModels{AosTraits_2,AosLandmarkTraits_2,AosApproximateTraits_2,AosSphericalBoundaryTraits_2}
 */
template <typename Kernel, typename X, typename Y>
class Arr_geodesic_arc_on_sphere_traits_2 {
public:
  /*! The `Point_2` class nested within the traits is used to represent a
   * point on a sphere centered at the origin. The point is in fact a
   * not-necessarily normalized 3D direction extended with information that
   * specifies the location of the point pre-image in the parameter space.
   *
   * \cgalModels{Assignable,DefaultConstructible,CopyConstructible}
   */
  class Point_2 {
  public:
<<<<<<< HEAD
    /// \name Enumeration types
    /// @{

    /*! The location type indicates a location in the parameter space.
     */
    enum Location_type {
      /// Internal to the parameter space.
      NO_BOUNDARY_LOC = 0,

      /// The bottom side boundary of the parameter space (the south pole).
      MIN_BOUNDARY_LOC,

      /// The identified left and right side boundaries of the parameter space.
      MID_BOUNDARY_LOC,

      /// The top side boundary of the parameter space (the north pole).
      MAX_BOUNDARY_LOC
=======
    /*! The `Point_2` class nested within the traits is used to represent a
     * point on a sphere centered at the origin. The point is in fact a
     * not-necessarily normalized 3D direction extended with information that
     * specifies the location of the point pre-image in the parameter space.
     *
     * \cgalModels{Assignable,DefaultConstructible,CopyConstructible}
     */
    class Point_2 {
    public:
      /// \name Enumeration types
      /// @{

      /*! The location type indicates a location in the parameter space.
       */
      enum Location_type {
        /// Internal to the parameter space.
        NO_BOUNDARY_LOC = 0,

        /// The bottom side boundary of the parameter space (the south pole).
        MIN_BOUNDARY_LOC,

        /// The identified left and right side boundaries of the parameter space.
        MID_BOUNDARY_LOC,

        /// The top side boundary of the parameter space (the north pole).
        MAX_BOUNDARY_LOC
      };
      /// @}

      /// \name Types
      /// @{
      typedef Kernel::Direction_3 Direction_3;
      /// @}

      /// \name Creation
      /// @{

      /*! constructs a point from a direction and a location.
       * \param[in] dir the direction.
       * \param[in] location indicates the location of the point pre-image
       *            in the parameter space.
       */
      Point_2(const Direction_3& dir, Location_type location);

      /// @}

      /// \name Operations
      /// @{

      /*! sets the location of the point pre-image in the parameter space.
       * \param[in] location the updated location of the point pre-image in
       *            the parameter space.
       */
      void set_location(Location_type location);

      /*! obtains the location of the point.
       * \return the location of the point pre-image in the parameter space.
       */
      Location_type location() const;

      /// @}
    };

    /*! The `X_monotone_curve_2` class nested within the traits is used to
     * represent an \f$x\f$-monotone geodesic arc on the a sphere centered at
     * the origin. The pre-image of an \f$x\f$-monotone geodesic arc does not
     * intersect the identified left and right sides of the boundary of the
     * parameter space.
     *
     * \cgalModels{Assignable,DefaultConstructible,CopyConstructible}
     */
    class X_monotone_curve_2 {
    public:
      /// \name Types
      /// @{
      typedef Arr_geodesic_arc_on_sphere_traits_2<Kernel, X, Y>::Point_2 Point_2;
      /// @}

      /// \name Creation
      /// @{

      /*! constructs an \f$x\f$-monotone geodesic arc.
       * \param[in] source the source point of the arc.
       * \param[in] target the target point of the arc.
       * \param[in] normal the normal of the plane that contains the arc.
       * \param[in] is_vertical is the arc vertical ?
       * \param[in] is_directed_right is the arc directed from left to right?
       * \param[in] is_full is the arc a full great circle?
       * \param[in] is_degenerate is the arc degenerate (single point)?
       * \param[in] is_empty is the arc empty?
       * \pre Both endpoints lie on the given plane.
       */
      X_monotone_curve_2(const Point_2& source,
                         const Point_2& target,
                         const Direction_3& normal,
                         bool is_vertical,
                         bool is_directed_right,
                         bool is_full = false,
                         bool is_degenerate = false,
                         bool is_empty = false);

      /*! construct an \f$x\f$-monotone geodesic arc.
       * \param[in] normal the normal of the plane containing the arc.
       * \param[in] source the source-point direction.
       * \param[in] target the target-point direction.
       * \pre Both endpoints lie on the given plane.
       */
      X_monotone_curve_2(const Point_2& source,
                         const Point_2& target,
                         const Direction_3& normal);

      /*! construct a full great-circle.
       * \param[in] point the endpoint of the full great-circle.
       * \param[in] normal the normal of the plane containing the arc.
       * \pre the point lies on the given plane.
       * \pre the point pre-image lies on the identified left and right sides
       *      of the boundary of the parameter space.
       */
      X_monotone_curve_2(const Point_2& point,
                         const Direction_3& normal);

      /// @}

      /// \name Operations
      /// @{

      /*! sets the source endpoint.
       * \param[in] source the updated source endpoint.
       */
      void set_source(const Point_2& source);

      /*! sets the target endpoint.
       * \param[in] target the updated target endpoint.
       */
      void set_target(const Point_2& target);

      /*! sets the normal of the underlying plane.
       * \param[in] normal the updated normal of the underlying plane.
       */
      void set_normal(const Direction_3& normal);

      /*! sets the flag that indicates whether the arc is vertical.
       * \param[in] flag indicates whether the arc pre-image in the parameter
       *            space is vertical.
       */
      void set_is_vertical(bool flag);

      /*! sets the flag that indicates whether the direction of the arc
       * pre-image in the parameter space is from left to right.
       * \param flag indicates whether the arc pre-image in the parameter
       *             space is from left to right.
       */
      void set_is_directed_right(bool flag);

      /*! sets the flag that indicates whether the arc is a full great circle.
       * \param[in] flag indicates whether the arc is a full great circle.
       */
      void set_is_full(bool flag);

      /*! sets the flag that indicates whether the arc degenerates to a point.
       * \param[in] flag indicates whether the arc degenerates to a point.
       */
      void set_is_degenerate(bool flag);

      /*! sets the flag that indicates whether the arc is empty.
       * \param[in] flag indicates whether the arc is empty.
       */
      void set_is_empty(bool flag);

      /*! obtains the source point.
       */
      const Point_2& source() const;

      /*! obtains the target point.
       */
      const Point_2& target() const;

      /*! obtains the normal to the containing plane.
       */
      const Direction_3& normal() const;

      /*! obtains the (lexicographically) left endpoint direction.
       */
      const Point_2& left() const;

      /*! obtains the (lexicographically) right endpoint.
       */
      const Point_2& right() const;

      /*! determines whether the arc is vertical.
       */
      bool is_vertical() const;

      /*! determines whether the arc is directed lexicographically from left to
       * right.
       */
      bool is_directed_right() const;

      /*! determines whether the arc is a great circle.
       */
      bool is_full() const;

      /*! determines whether the arc is degenerate.
       */
      bool is_degenerate() const;

      /*! determines whether the arc is empty. */
      bool is_empty() const;

      /*! determines whether the arc is a meridian.
       */
      bool is_meridian() const;

      /// @}
>>>>>>> b4a8c00e
    };
    /// @}

    /// \name Types
    /// @{
    typedef Kernel::Direction_3 Direction_3;
    /// @}

    /// \name Creation
    /// @{

    /*! Constructs a point from a direction and a location.
     * \param[in] dir the direction.
     * \param[in] location indicates the location of the point pre-image
     *            in the parameter space.
     */
    Point_2(const Direction_3& dir, Location_type location);

    /// @}

    /// \name Operations
    /// @{

<<<<<<< HEAD
    /*! Set the location of the point pre-image in the parameter space.
     * \param[in] location the updated location of the point pre-image in
     *            the parameter space.
     */
    void set_location(Location_type location);

    /*! Obtain the location of the point.
     * \return the location of the point pre-image in the parameter space.
     */
    Location_type location() const;

    /// @}
  };

  /*! The `X_monotone_curve_2` class nested within the traits is used to
   * represent an \f$x\f$-monotone geodesic arc on the a sphere centered at
   * the origin. The pre-image of an \f$x\f$-monotone geodesic arc does not
   * intersect the identified left and right sides of the boundary of the
   * parameter space.
   *
   * \cgalModels{Assignable,DefaultConstructible,CopyConstructible}
   */
  class X_monotone_curve_2 {
  public:
    /// \name Types
    /// @{
    typedef Arr_geodesic_arc_on_sphere_traits_2<Kernel, X, Y>::Point_2 Point_2;
    /// @}

    /// \name Creation
    /// @{

    /*! Constructs an \f$x\f$-monotone geodesic arc.
     * \param[in] source the source point of the arc.
     * \param[in] target the target point of the arc.
     * \param[in] normal the normal of the plane that contains the arc.
     * \param[in] is_vertical is the arc vertical ?
     * \param[in] is_directed_right is the arc directed from left to right?
     * \param[in] is_full is the arc a full great circle?
     * \param[in] is_degenerate is the arc degenerate (single point)?
     * \param[in] is_empty is the arc empty?
     * \pre Both endpoints lie on the given plane.
     */
    X_monotone_curve_2(const Point_2& source,
                       const Point_2& target,
                       const Direction_3& normal,
                       bool is_vertical,
                       bool is_directed_right,
                       bool is_full = false,
                       bool is_degenerate = false,
                       bool is_empty = false);

    /*! Construct an \f$x\f$-monotone geodesic arc.
     * \param[in] normal the normal of the plane containing the arc.
     * \param[in] source the source-point direction.
     * \param[in] target the target-point direction.
     * \pre Both endpoints lie on the given plane.
     */
    X_monotone_curve_2(const Point_2& source,
                       const Point_2& target,
                       const Direction_3& normal);

    /*! Construct a full great-circle.
     * \param[in] point the endpoint of the full great-circle.
     * \param[in] normal the normal of the plane containing the arc.
     * \pre the point lies on the given plane.
     * \pre the point pre-image lies on the identified left and right sides
     *      of the boundary of the parameter space.
     */
    X_monotone_curve_2(const Point_2& point,
                       const Direction_3& normal);

    /// @}

    /// \name Operations
    /// @{

    /*! Sets the source endpoint.
     * \param[in] source the updated source endpoint.
     */
    void set_source(const Point_2& source);

    /*! Sets the target endpoint.
     * \param[in] target the updated target endpoint.
     */
    void set_target(const Point_2& target);

    /*! Sets the normal of the underlying plane.
     * \param[in] normal the updated normal of the underlying plane.
     */
    void set_normal(const Direction_3& normal);

    /*! Sets the flag that indicates whether the arc is vertical.
     * \param[in] flag indicates whether the arc pre-image in the parameter
     *            space is vertical.
     */
    void set_is_vertical(bool flag);

    /*! Sets the flag that indicates whether the direction of the arc
     * pre-image in the parameter space is from left to right.
     * \param flag indicates whether the arc pre-image in the parameter
     *             space is from left to right.
=======
    /*! Construction functor of a point.
     *
     * \cgalModels{Assignable,CopyConstructible,AdaptableUnaryFunction,AdaptableTernaryFunction}
     */

    /*!
     */
    class Construct_point_2 {
    public:
      /// \name Types
      /// @{
      typedef Arr_geodesic_arc_on_sphere_traits_2<Kernel, X, Y>::Point_2 result_type;
      typedef typename Kernel::FT                                FT;
      typedef typename Kernel::Direction_3                       Direction_3;
      /// @}

      /// \name Operations
      /// @{

      /*! constructs a point on the sphere from three coordinates, which define
       * a (not necessarily normalized) direction.
       * \param[in] x the x coordinate
       * \param[in] y the y coordinate
       * \param[in] z the z coordinate
       */
      Point_2 operator()(const FT& x, const FT& y, const FT& z);

      /*! constructs a point on the sphere from a (not necessarily normalized)
       * direction.
       * \param other the other direction
       */
      Point_2 operator()(const Direction_3& other);

      /// @}
    };

    /*! Construction functor of \f$x\f$-monotone geodesic arcs.
     *
     * \cgalModels{Assignable,CopyConstructible,AdaptableUnaryFunction,AdaptableBinaryFunction,AdaptableTernaryFunction}
     */
    class Construct_x_monotone_curve_2 {
    public:
      /// \name Types
      /// @{
      typedef Arr_geodesic_arc_on_sphere_traits_2<Kernel, X, Y>::Point_2 Point_2;
      typedef Arr_geodesic_arc_on_sphere_traits_2<Kernel, X, Y>::X_monotone_curve_2 result_type;
      typedef Kernel::Direction_3 Direction_3;
      typedef Direction_3 argument_type;
      /// @}

      /// \name Operations
      /// @{

      /*! constructs the minor geodesic arc from two endpoints. The minor arc
       * is the one with the smaller angle among the two geodesic arcs with
       * the given endpoints.
       * 1. Find out whether the arc is x-monotone.
       * 2. If it is x-monotone,
       *    2.1 Find out whether it is vertical, and
       *    2.2 whether the target is larger than the source (directed right).
       *
       * An arc is vertical, iff
       * 1. one of its endpoint direction pierces a pole, or
       * 2. the projections of the endpoint directions onto the xy-plane coincide.
       * \param[in] p the first endpoint.
       * \param[in] q the second endpoint.
       * \pre p and q must not coincide.
       * \pre p and q cannot be antipodal.
       * \pre The constructed minor arc does not intersect the identification
       *      curve in its interior.
       */
      X_monotone_curve_2 operator()(const Point_2& p, const Point_2& q);

      /*! constructs a full great circle from a normal to a plane.
       * Observe that the constructed arc has one endpoint that lies on
       * the identification curve. This point is considered both the source and
       * target (and also the left and right) point of the arc.
       * \param normal the normal to the plane containing the great circle.
       * \pre the plane is not vertical.
       */
      X_monotone_curve_2 operator()(const Direction_3& normal);

      /*! constructs a geodesic arc from two endpoints and a normal to the plane
       * containing the arc. The two endpoints determine the plane. The normal
       * determines the orientation of the plane and the final arc (whether its
       * the minor arc or the major arc). The right-hand rule can be used
       * to select the appropriate normal.
       * \param[in] p the first endpoint.
       * \param[in] q the second endpoint.
       * \param[in] normal the normal to the oriented plane containing the arc.
       * \pre Both endpoints lie on the given oriented plane.
       * \pre The constructed arc does not intersect the identification curve
       *      in its interior.
       */
      X_monotone_curve_2 operator()(const Point_2& p, const Point_2& q,
                                    const Direction_3& normal);

      /// @} /* end of operations */
    };

    /*! Construction functor of geodesic arcs.
     *
     * \cgalModels{Assignable,CopyConstructible,AdaptableUnaryFunction,AdaptableBinaryFunction,AdaptableTernaryFunction}
     */
    class Construct_curve_2 {
    public:
      /// \name Types
      /// @{
      typedef Arr_geodesic_arc_on_sphere_traits_2<Kernel, X, Y>::Point_2 Point_2;
      typedef Arr_geodesic_arc_on_sphere_traits_2<Kernel, X, Y>::Curve_2 result_type;
      typedef Kernel::Direction_3 Direction_3;
      typedef Direction_3 argument_type;
      /// @}

      /// \name Operations
      /// @{

      /*! constructs a full great circle from a normal to a plane.
       * \param normal the normal to the plane containing the great circle.
       */
      X_monotone_curve_2 operator()(const Direction_3& normal);

      /*! constructs the minor geodesic arc from two endpoints. The minor arc
       * is the one with the smaller angle among the two geodesic arcs with
       * the given endpoints.
       * 1. Find out whether the arc is x-monotone.
       * 2. If it is x-monotone,
       *     1. Find out whether it is vertical, and
       *     2. whether the target is larger than the source (directed right).
       *
       * An arc is vertical, iff
       * 1. one of its endpoint direction pierces a pole, or
       * 2. the projections of the endpoint directions onto the xy-plane coincide.
       *
       * \param[in] p the first endpoint.
       * \param[in] q the second endpoint.
       * \pre p and q must not coincide.
       * \pre p and q cannot be antipodal.
       */
      Curve_2 operator()(const Point_2& p, const Point_2& q);

      /*! constructs a geodesic arc from two endpoints and a normal to the plane
       * containing the arc. The two endpoints determine the plane. The normal
       * determines the orientation of the plane and the final arc (whether its
       * the minor arc or the major arc). The right-hand rule can be used
       * to select the appropriate normal.
       * \param[in] p the first endpoint.
       * \param[in] q the second endpoint.
       * \param[in] normal the normal to the oriented plane containing the arc.
       * \pre Both endpoints lie on the given oriented plane.
       */
      Curve_2 operator()(const Point_2& p, const Point_2& q,
                         const Direction_3& normal);
      /// @}
    };

    /*! returns an instance of `Construct_point_2`.
>>>>>>> b4a8c00e
     */
    void set_is_directed_right(bool flag);

<<<<<<< HEAD
    /*! Sets the flag that indicates whether the arc is a full great circle.
     * \param[in] flag indicates whether the arc is a full great circle.
=======
    /*! returns an instance of `Construct_x_monotone_curve_2`.
>>>>>>> b4a8c00e
     */
    void set_is_full(bool flag);

<<<<<<< HEAD
    /*! Sets the flag that indicates whether the arc degenerates to a point.
     * \param[in] flag indicates whether the arc degenerates to a point.
=======
    /*! returns an instance of `Construct_curve_2`.
>>>>>>> b4a8c00e
     */
    void set_is_degenerate(bool flag);

    /*! Sets the flag that indicates whether the arc is empty.
     * \param[in] flag indicates whether the arc is empty.
     */
    void set_is_empty(bool flag);

    /*! Obtains the source point.
     */
    const Point_2& source() const;

    /*! Obtains the target point.
     */
    const Point_2& target() const;

    /*! Obtains the normal to the containing plane.
     */
    const Direction_3& normal() const;

    /*! Obtains the (lexicographically) left endpoint direction.
     */
    const Point_2& left() const;

    /*! Obtains the (lexicographically) right endpoint.
     */
    const Point_2& right() const;

    /*! Determines whether the arc is vertical.
     */
    bool is_vertical() const;

    /*! Determines whether the arc is directed lexicographically from left to
     * right.
     */
    bool is_directed_right() const;

    /*! Determines whether the arc is a great circle.
     */
    bool is_full() const;

    /*! Determines whether the arc is degenerate.
     */
    bool is_degenerate() const;

    /*! Determines whether the arc is empty. */
    bool is_empty() const;

    /*! Determines whether the arc is a meridian.
     */
    bool is_meridian() const;

    /// @}
  };

  /*!
   */
  class Curve_2 {
  public:
    /// \name Types
    /// @{
    typedef Arr_geodesic_arc_on_sphere_traits_2<Kernel, X, Y>::Point_2 Point_2;
    /// @}

    /// \name Creation
    /// @{
    /// @}

    /// \name Operations
    /// @{
    /// @}
  };

  /*! Construction functor of a point.
   *
   * \cgalModels{Assignable,CopyConstructible,AdaptableUnaryFunction,AdaptableTernaryFunction}
   */
  /*!
   */
  class Construct_point_2 {
  public:
    /// \name Types
    /// @{
    typedef Arr_geodesic_arc_on_sphere_traits_2<Kernel, X, Y>::Point_2 result_type;
    typedef typename Kernel::FT                                FT;
    typedef typename Kernel::Direction_3                       Direction_3;
    /// @}

    /// \name Operations
    /// @{

    /*! Construct a point on the sphere from three coordinates, which define
     * a (not necessarily normalized) direction.
     * \param[in] x the x coordinate
     * \param[in] y the y coordinate
     * \param[in] z the z coordinate
     */
    Point_2 operator()(const FT& x, const FT& y, const FT& z);

    /*! Construct a point on the sphere from a (not necessarily normalized)
     * direction.
     * \param other the other direction
     */
    Point_2 operator()(const Direction_3& other);

    /// @}
  };

  /*! Construction functor of \f$x\f$-monotone geodesic arcs.
   *
   * \cgalModels{Assignable,CopyConstructible,AdaptableUnaryFunction,AdaptableBinaryFunction,AdaptableTernaryFunction}
   */
  class Construct_x_monotone_curve_2 {
  public:
    /// \name Types
    /// @{
    typedef Arr_geodesic_arc_on_sphere_traits_2<Kernel, X, Y>::Point_2 Point_2;
    typedef Arr_geodesic_arc_on_sphere_traits_2<Kernel, X, Y>::X_monotone_curve_2 result_type;
    typedef Kernel::Direction_3 Direction_3;
    typedef Direction_3 argument_type;
    /// @}

    /// \name Operations
    /// @{

    /*! Construct the minor geodesic arc from two endpoints. The minor arc
     * is the one with the smaller angle among the two geodesic arcs with
     * the given endpoints.
     * 1. Find out whether the arc is x-monotone.
     * 2. If it is x-monotone,
     *    2.1 Find out whether it is vertical, and
     *    2.2 whether the target is larger than the source (directed right).
     *
     * An arc is vertical, iff
     * 1. one of its endpoint direction pierces a pole, or
     * 2. the projections of the endpoint directions onto the xy-plane coincide.
     * \param[in] p the first endpoint.
     * \param[in] q the second endpoint.
     * \pre p and q must not coincide.
     * \pre p and q cannot be antipodal.
     * \pre The constructed minor arc does not intersect the identification
     *      curve in its interior.
     */
    X_monotone_curve_2 operator()(const Point_2& p, const Point_2& q);

    /*! Construct a full great circle from a normal to a plane.
     * Observe that the constructed arc has one endpoint that lies on
     * the identification curve. This point is considered both the source and
     * target (and also the left and right) point of the arc.
     * \param normal the normal to the plane containing the great circle.
     * \pre the plane is not vertical.
     */
    X_monotone_curve_2 operator()(const Direction_3& normal);

    /*! Construct a geodesic arc from two endpoints and a normal to the plane
     * containing the arc. The two endpoints determine the plane. The normal
     * determines the orientation of the plane and the final arc (whether its
     * the minor arc or the major arc). The right-hand rule can be used
     * to select the appropriate normal.
     * \param[in] p the first endpoint.
     * \param[in] q the second endpoint.
     * \param[in] normal the normal to the oriented plane containing the arc.
     * \pre Both endpoints lie on the given oriented plane.
     * \pre The constructed arc does not intersect the identification curve
     *      in its interior.
     */
    X_monotone_curve_2 operator()(const Point_2& p, const Point_2& q,
                                  const Direction_3& normal);

    /// @} /* end of operations */
  };

  /*! Construction functor of geodesic arcs.
   *
   * \cgalModels{Assignable,CopyConstructible,AdaptableUnaryFunction,AdaptableBinaryFunction,AdaptableTernaryFunction}
   */
  class Construct_curve_2 {
  public:
    /// \name Types
    /// @{
    typedef Arr_geodesic_arc_on_sphere_traits_2<Kernel, X, Y>::Point_2 Point_2;
    typedef Arr_geodesic_arc_on_sphere_traits_2<Kernel, X, Y>::Curve_2 result_type;
    typedef Kernel::Direction_3 Direction_3;
    typedef Direction_3 argument_type;
    /// @}

    /// \name Operations
    /// @{

    /*! Construct a full great circle from a normal to a plane.
     * \param normal the normal to the plane containing the great circle.
     */
    X_monotone_curve_2 operator()(const Direction_3& normal);

    /*! Construct the minor geodesic arc from two endpoints. The minor arc
     * is the one with the smaller angle among the two geodesic arcs with
     * the given endpoints.
     * 1. Find out whether the arc is x-monotone.
     * 2. If it is x-monotone,
     *     1. Find out whether it is vertical, and
     *     2. whether the target is larger than the source (directed right).
     *
     * An arc is vertical, iff
     * 1. one of its endpoint direction pierces a pole, or
     * 2. the projections of the endpoint directions onto the xy-plane coincide.
     *
     * \param[in] p the first endpoint.
     * \param[in] q the second endpoint.
     * \pre p and q must not coincide.
     * \pre p and q cannot be antipodal.
     */
    Curve_2 operator()(const Point_2& p, const Point_2& q);

    /*! Construct a geodesic arc from two endpoints and a normal to the plane
     * containing the arc. The two endpoints determine the plane. The normal
     * determines the orientation of the plane and the final arc (whether its
     * the minor arc or the major arc). The right-hand rule can be used
     * to select the appropriate normal.
     * \param[in] p the first endpoint.
     * \param[in] q the second endpoint.
     * \param[in] normal the normal to the oriented plane containing the arc.
     * \pre Both endpoints lie on the given oriented plane.
     */
    Curve_2 operator()(const Point_2& p, const Point_2& q,
                       const Direction_3& normal);
    /// @}
  };

  /*! Returns an instance of `Construct_point_2`.
   */
  Construct_point_2 construct_point_2_object() const;

  /*! Returns an instance of `Construct_x_monotone_curve_2`.
   */
  Construct_x_monotone_curve_2 construct_x_monotone_curve_2_object() const;

  /*! Returns an instance of `Construct_curve_2`.
   */
  Construct_curve_2 construct_curve_2_object() const;
};

} /* end namespace CGAL */<|MERGE_RESOLUTION|>--- conflicted
+++ resolved
@@ -53,7 +53,6 @@
    */
   class Point_2 {
   public:
-<<<<<<< HEAD
     /// \name Enumeration types
     /// @{
 
@@ -71,223 +70,7 @@
 
       /// The top side boundary of the parameter space (the north pole).
       MAX_BOUNDARY_LOC
-=======
-    /*! The `Point_2` class nested within the traits is used to represent a
-     * point on a sphere centered at the origin. The point is in fact a
-     * not-necessarily normalized 3D direction extended with information that
-     * specifies the location of the point pre-image in the parameter space.
-     *
-     * \cgalModels{Assignable,DefaultConstructible,CopyConstructible}
-     */
-    class Point_2 {
-    public:
-      /// \name Enumeration types
-      /// @{
-
-      /*! The location type indicates a location in the parameter space.
-       */
-      enum Location_type {
-        /// Internal to the parameter space.
-        NO_BOUNDARY_LOC = 0,
-
-        /// The bottom side boundary of the parameter space (the south pole).
-        MIN_BOUNDARY_LOC,
-
-        /// The identified left and right side boundaries of the parameter space.
-        MID_BOUNDARY_LOC,
-
-        /// The top side boundary of the parameter space (the north pole).
-        MAX_BOUNDARY_LOC
-      };
-      /// @}
-
-      /// \name Types
-      /// @{
-      typedef Kernel::Direction_3 Direction_3;
-      /// @}
-
-      /// \name Creation
-      /// @{
-
-      /*! constructs a point from a direction and a location.
-       * \param[in] dir the direction.
-       * \param[in] location indicates the location of the point pre-image
-       *            in the parameter space.
-       */
-      Point_2(const Direction_3& dir, Location_type location);
-
-      /// @}
-
-      /// \name Operations
-      /// @{
-
-      /*! sets the location of the point pre-image in the parameter space.
-       * \param[in] location the updated location of the point pre-image in
-       *            the parameter space.
-       */
-      void set_location(Location_type location);
-
-      /*! obtains the location of the point.
-       * \return the location of the point pre-image in the parameter space.
-       */
-      Location_type location() const;
-
-      /// @}
     };
-
-    /*! The `X_monotone_curve_2` class nested within the traits is used to
-     * represent an \f$x\f$-monotone geodesic arc on the a sphere centered at
-     * the origin. The pre-image of an \f$x\f$-monotone geodesic arc does not
-     * intersect the identified left and right sides of the boundary of the
-     * parameter space.
-     *
-     * \cgalModels{Assignable,DefaultConstructible,CopyConstructible}
-     */
-    class X_monotone_curve_2 {
-    public:
-      /// \name Types
-      /// @{
-      typedef Arr_geodesic_arc_on_sphere_traits_2<Kernel, X, Y>::Point_2 Point_2;
-      /// @}
-
-      /// \name Creation
-      /// @{
-
-      /*! constructs an \f$x\f$-monotone geodesic arc.
-       * \param[in] source the source point of the arc.
-       * \param[in] target the target point of the arc.
-       * \param[in] normal the normal of the plane that contains the arc.
-       * \param[in] is_vertical is the arc vertical ?
-       * \param[in] is_directed_right is the arc directed from left to right?
-       * \param[in] is_full is the arc a full great circle?
-       * \param[in] is_degenerate is the arc degenerate (single point)?
-       * \param[in] is_empty is the arc empty?
-       * \pre Both endpoints lie on the given plane.
-       */
-      X_monotone_curve_2(const Point_2& source,
-                         const Point_2& target,
-                         const Direction_3& normal,
-                         bool is_vertical,
-                         bool is_directed_right,
-                         bool is_full = false,
-                         bool is_degenerate = false,
-                         bool is_empty = false);
-
-      /*! construct an \f$x\f$-monotone geodesic arc.
-       * \param[in] normal the normal of the plane containing the arc.
-       * \param[in] source the source-point direction.
-       * \param[in] target the target-point direction.
-       * \pre Both endpoints lie on the given plane.
-       */
-      X_monotone_curve_2(const Point_2& source,
-                         const Point_2& target,
-                         const Direction_3& normal);
-
-      /*! construct a full great-circle.
-       * \param[in] point the endpoint of the full great-circle.
-       * \param[in] normal the normal of the plane containing the arc.
-       * \pre the point lies on the given plane.
-       * \pre the point pre-image lies on the identified left and right sides
-       *      of the boundary of the parameter space.
-       */
-      X_monotone_curve_2(const Point_2& point,
-                         const Direction_3& normal);
-
-      /// @}
-
-      /// \name Operations
-      /// @{
-
-      /*! sets the source endpoint.
-       * \param[in] source the updated source endpoint.
-       */
-      void set_source(const Point_2& source);
-
-      /*! sets the target endpoint.
-       * \param[in] target the updated target endpoint.
-       */
-      void set_target(const Point_2& target);
-
-      /*! sets the normal of the underlying plane.
-       * \param[in] normal the updated normal of the underlying plane.
-       */
-      void set_normal(const Direction_3& normal);
-
-      /*! sets the flag that indicates whether the arc is vertical.
-       * \param[in] flag indicates whether the arc pre-image in the parameter
-       *            space is vertical.
-       */
-      void set_is_vertical(bool flag);
-
-      /*! sets the flag that indicates whether the direction of the arc
-       * pre-image in the parameter space is from left to right.
-       * \param flag indicates whether the arc pre-image in the parameter
-       *             space is from left to right.
-       */
-      void set_is_directed_right(bool flag);
-
-      /*! sets the flag that indicates whether the arc is a full great circle.
-       * \param[in] flag indicates whether the arc is a full great circle.
-       */
-      void set_is_full(bool flag);
-
-      /*! sets the flag that indicates whether the arc degenerates to a point.
-       * \param[in] flag indicates whether the arc degenerates to a point.
-       */
-      void set_is_degenerate(bool flag);
-
-      /*! sets the flag that indicates whether the arc is empty.
-       * \param[in] flag indicates whether the arc is empty.
-       */
-      void set_is_empty(bool flag);
-
-      /*! obtains the source point.
-       */
-      const Point_2& source() const;
-
-      /*! obtains the target point.
-       */
-      const Point_2& target() const;
-
-      /*! obtains the normal to the containing plane.
-       */
-      const Direction_3& normal() const;
-
-      /*! obtains the (lexicographically) left endpoint direction.
-       */
-      const Point_2& left() const;
-
-      /*! obtains the (lexicographically) right endpoint.
-       */
-      const Point_2& right() const;
-
-      /*! determines whether the arc is vertical.
-       */
-      bool is_vertical() const;
-
-      /*! determines whether the arc is directed lexicographically from left to
-       * right.
-       */
-      bool is_directed_right() const;
-
-      /*! determines whether the arc is a great circle.
-       */
-      bool is_full() const;
-
-      /*! determines whether the arc is degenerate.
-       */
-      bool is_degenerate() const;
-
-      /*! determines whether the arc is empty. */
-      bool is_empty() const;
-
-      /*! determines whether the arc is a meridian.
-       */
-      bool is_meridian() const;
-
-      /// @}
->>>>>>> b4a8c00e
-    };
     /// @}
 
     /// \name Types
@@ -298,7 +81,7 @@
     /// \name Creation
     /// @{
 
-    /*! Constructs a point from a direction and a location.
+    /*! constructs a point from a direction and a location.
      * \param[in] dir the direction.
      * \param[in] location indicates the location of the point pre-image
      *            in the parameter space.
@@ -310,14 +93,13 @@
     /// \name Operations
     /// @{
 
-<<<<<<< HEAD
-    /*! Set the location of the point pre-image in the parameter space.
+    /*! sets the location of the point pre-image in the parameter space.
      * \param[in] location the updated location of the point pre-image in
      *            the parameter space.
      */
     void set_location(Location_type location);
 
-    /*! Obtain the location of the point.
+     /*! obtains the location of the point.
      * \return the location of the point pre-image in the parameter space.
      */
     Location_type location() const;
@@ -343,7 +125,7 @@
     /// \name Creation
     /// @{
 
-    /*! Constructs an \f$x\f$-monotone geodesic arc.
+    /*! constructs an \f$x\f$-monotone geodesic arc.
      * \param[in] source the source point of the arc.
      * \param[in] target the target point of the arc.
      * \param[in] normal the normal of the plane that contains the arc.
@@ -352,6 +134,7 @@
      * \param[in] is_full is the arc a full great circle?
      * \param[in] is_degenerate is the arc degenerate (single point)?
      * \param[in] is_empty is the arc empty?
+     *
      * \pre Both endpoints lie on the given plane.
      */
     X_monotone_curve_2(const Point_2& source,
@@ -363,19 +146,21 @@
                        bool is_degenerate = false,
                        bool is_empty = false);
 
-    /*! Construct an \f$x\f$-monotone geodesic arc.
+    /*! constructs an \f$x\f$-monotone geodesic arc.
      * \param[in] normal the normal of the plane containing the arc.
      * \param[in] source the source-point direction.
      * \param[in] target the target-point direction.
+     *
      * \pre Both endpoints lie on the given plane.
      */
     X_monotone_curve_2(const Point_2& source,
                        const Point_2& target,
                        const Direction_3& normal);
 
-    /*! Construct a full great-circle.
+    /*! constructs a full great-circle.
      * \param[in] point the endpoint of the full great-circle.
      * \param[in] normal the normal of the plane containing the arc.
+     *
      * \pre the point lies on the given plane.
      * \pre the point pre-image lies on the identified left and right sides
      *      of the boundary of the parameter space.
@@ -388,233 +173,66 @@
     /// \name Operations
     /// @{
 
-    /*! Sets the source endpoint.
+    /*! sets the source endpoint.
      * \param[in] source the updated source endpoint.
      */
     void set_source(const Point_2& source);
 
-    /*! Sets the target endpoint.
+    /*! sets the target endpoint.
      * \param[in] target the updated target endpoint.
      */
     void set_target(const Point_2& target);
 
-    /*! Sets the normal of the underlying plane.
+    /*! sets the normal of the underlying plane.
      * \param[in] normal the updated normal of the underlying plane.
      */
     void set_normal(const Direction_3& normal);
 
-    /*! Sets the flag that indicates whether the arc is vertical.
+    /*! sets the flag that indicates whether the arc is vertical.
      * \param[in] flag indicates whether the arc pre-image in the parameter
      *            space is vertical.
      */
     void set_is_vertical(bool flag);
 
-    /*! Sets the flag that indicates whether the direction of the arc
+    /*! sets the flag that indicates whether the direction of the arc
      * pre-image in the parameter space is from left to right.
      * \param flag indicates whether the arc pre-image in the parameter
      *             space is from left to right.
-=======
-    /*! Construction functor of a point.
-     *
-     * \cgalModels{Assignable,CopyConstructible,AdaptableUnaryFunction,AdaptableTernaryFunction}
-     */
-
-    /*!
-     */
-    class Construct_point_2 {
-    public:
-      /// \name Types
-      /// @{
-      typedef Arr_geodesic_arc_on_sphere_traits_2<Kernel, X, Y>::Point_2 result_type;
-      typedef typename Kernel::FT                                FT;
-      typedef typename Kernel::Direction_3                       Direction_3;
-      /// @}
-
-      /// \name Operations
-      /// @{
-
-      /*! constructs a point on the sphere from three coordinates, which define
-       * a (not necessarily normalized) direction.
-       * \param[in] x the x coordinate
-       * \param[in] y the y coordinate
-       * \param[in] z the z coordinate
-       */
-      Point_2 operator()(const FT& x, const FT& y, const FT& z);
-
-      /*! constructs a point on the sphere from a (not necessarily normalized)
-       * direction.
-       * \param other the other direction
-       */
-      Point_2 operator()(const Direction_3& other);
-
-      /// @}
-    };
-
-    /*! Construction functor of \f$x\f$-monotone geodesic arcs.
-     *
-     * \cgalModels{Assignable,CopyConstructible,AdaptableUnaryFunction,AdaptableBinaryFunction,AdaptableTernaryFunction}
-     */
-    class Construct_x_monotone_curve_2 {
-    public:
-      /// \name Types
-      /// @{
-      typedef Arr_geodesic_arc_on_sphere_traits_2<Kernel, X, Y>::Point_2 Point_2;
-      typedef Arr_geodesic_arc_on_sphere_traits_2<Kernel, X, Y>::X_monotone_curve_2 result_type;
-      typedef Kernel::Direction_3 Direction_3;
-      typedef Direction_3 argument_type;
-      /// @}
-
-      /// \name Operations
-      /// @{
-
-      /*! constructs the minor geodesic arc from two endpoints. The minor arc
-       * is the one with the smaller angle among the two geodesic arcs with
-       * the given endpoints.
-       * 1. Find out whether the arc is x-monotone.
-       * 2. If it is x-monotone,
-       *    2.1 Find out whether it is vertical, and
-       *    2.2 whether the target is larger than the source (directed right).
-       *
-       * An arc is vertical, iff
-       * 1. one of its endpoint direction pierces a pole, or
-       * 2. the projections of the endpoint directions onto the xy-plane coincide.
-       * \param[in] p the first endpoint.
-       * \param[in] q the second endpoint.
-       * \pre p and q must not coincide.
-       * \pre p and q cannot be antipodal.
-       * \pre The constructed minor arc does not intersect the identification
-       *      curve in its interior.
-       */
-      X_monotone_curve_2 operator()(const Point_2& p, const Point_2& q);
-
-      /*! constructs a full great circle from a normal to a plane.
-       * Observe that the constructed arc has one endpoint that lies on
-       * the identification curve. This point is considered both the source and
-       * target (and also the left and right) point of the arc.
-       * \param normal the normal to the plane containing the great circle.
-       * \pre the plane is not vertical.
-       */
-      X_monotone_curve_2 operator()(const Direction_3& normal);
-
-      /*! constructs a geodesic arc from two endpoints and a normal to the plane
-       * containing the arc. The two endpoints determine the plane. The normal
-       * determines the orientation of the plane and the final arc (whether its
-       * the minor arc or the major arc). The right-hand rule can be used
-       * to select the appropriate normal.
-       * \param[in] p the first endpoint.
-       * \param[in] q the second endpoint.
-       * \param[in] normal the normal to the oriented plane containing the arc.
-       * \pre Both endpoints lie on the given oriented plane.
-       * \pre The constructed arc does not intersect the identification curve
-       *      in its interior.
-       */
-      X_monotone_curve_2 operator()(const Point_2& p, const Point_2& q,
-                                    const Direction_3& normal);
-
-      /// @} /* end of operations */
-    };
-
-    /*! Construction functor of geodesic arcs.
-     *
-     * \cgalModels{Assignable,CopyConstructible,AdaptableUnaryFunction,AdaptableBinaryFunction,AdaptableTernaryFunction}
-     */
-    class Construct_curve_2 {
-    public:
-      /// \name Types
-      /// @{
-      typedef Arr_geodesic_arc_on_sphere_traits_2<Kernel, X, Y>::Point_2 Point_2;
-      typedef Arr_geodesic_arc_on_sphere_traits_2<Kernel, X, Y>::Curve_2 result_type;
-      typedef Kernel::Direction_3 Direction_3;
-      typedef Direction_3 argument_type;
-      /// @}
-
-      /// \name Operations
-      /// @{
-
-      /*! constructs a full great circle from a normal to a plane.
-       * \param normal the normal to the plane containing the great circle.
-       */
-      X_monotone_curve_2 operator()(const Direction_3& normal);
-
-      /*! constructs the minor geodesic arc from two endpoints. The minor arc
-       * is the one with the smaller angle among the two geodesic arcs with
-       * the given endpoints.
-       * 1. Find out whether the arc is x-monotone.
-       * 2. If it is x-monotone,
-       *     1. Find out whether it is vertical, and
-       *     2. whether the target is larger than the source (directed right).
-       *
-       * An arc is vertical, iff
-       * 1. one of its endpoint direction pierces a pole, or
-       * 2. the projections of the endpoint directions onto the xy-plane coincide.
-       *
-       * \param[in] p the first endpoint.
-       * \param[in] q the second endpoint.
-       * \pre p and q must not coincide.
-       * \pre p and q cannot be antipodal.
-       */
-      Curve_2 operator()(const Point_2& p, const Point_2& q);
-
-      /*! constructs a geodesic arc from two endpoints and a normal to the plane
-       * containing the arc. The two endpoints determine the plane. The normal
-       * determines the orientation of the plane and the final arc (whether its
-       * the minor arc or the major arc). The right-hand rule can be used
-       * to select the appropriate normal.
-       * \param[in] p the first endpoint.
-       * \param[in] q the second endpoint.
-       * \param[in] normal the normal to the oriented plane containing the arc.
-       * \pre Both endpoints lie on the given oriented plane.
-       */
-      Curve_2 operator()(const Point_2& p, const Point_2& q,
-                         const Direction_3& normal);
-      /// @}
-    };
-
-    /*! returns an instance of `Construct_point_2`.
->>>>>>> b4a8c00e
      */
     void set_is_directed_right(bool flag);
 
-<<<<<<< HEAD
-    /*! Sets the flag that indicates whether the arc is a full great circle.
+    /*! sets the flag that indicates whether the arc is a full great circle.
      * \param[in] flag indicates whether the arc is a full great circle.
-=======
-    /*! returns an instance of `Construct_x_monotone_curve_2`.
->>>>>>> b4a8c00e
      */
     void set_is_full(bool flag);
 
-<<<<<<< HEAD
-    /*! Sets the flag that indicates whether the arc degenerates to a point.
+    /*! sets the flag that indicates whether the arc degenerates to a point.
      * \param[in] flag indicates whether the arc degenerates to a point.
-=======
-    /*! returns an instance of `Construct_curve_2`.
->>>>>>> b4a8c00e
      */
     void set_is_degenerate(bool flag);
 
-    /*! Sets the flag that indicates whether the arc is empty.
+    /*! sets the flag that indicates whether the arc is empty.
      * \param[in] flag indicates whether the arc is empty.
      */
     void set_is_empty(bool flag);
 
-    /*! Obtains the source point.
+    /*! obtains the source point.
      */
     const Point_2& source() const;
 
-    /*! Obtains the target point.
+    /*! obtains the target point.
      */
     const Point_2& target() const;
 
-    /*! Obtains the normal to the containing plane.
+    /*! obtains the normal to the containing plane.
      */
     const Direction_3& normal() const;
 
-    /*! Obtains the (lexicographically) left endpoint direction.
+    /*! obtains the (lexicographically) left endpoint direction.
      */
     const Point_2& left() const;
 
-    /*! Obtains the (lexicographically) right endpoint.
+    /*! obtains the (lexicographically) right endpoint.
      */
     const Point_2& right() const;
 
@@ -622,23 +240,22 @@
      */
     bool is_vertical() const;
 
-    /*! Determines whether the arc is directed lexicographically from left to
-     * right.
+    /*! determines whether the arc is directed lexicographically from left to right.
      */
     bool is_directed_right() const;
 
-    /*! Determines whether the arc is a great circle.
+    /*! determines whether the arc is a great circle.
      */
     bool is_full() const;
 
-    /*! Determines whether the arc is degenerate.
+    /*! determines whether the arc is degenerate.
      */
     bool is_degenerate() const;
 
-    /*! Determines whether the arc is empty. */
+    /*! determines whether the arc is empty. */
     bool is_empty() const;
 
-    /*! Determines whether the arc is a meridian.
+    /*! determines whether the arc is a meridian.
      */
     bool is_meridian() const;
 
@@ -681,7 +298,7 @@
     /// \name Operations
     /// @{
 
-    /*! Construct a point on the sphere from three coordinates, which define
+    /*! constructs a point on the sphere from three coordinates, which define
      * a (not necessarily normalized) direction.
      * \param[in] x the x coordinate
      * \param[in] y the y coordinate
@@ -689,7 +306,7 @@
      */
     Point_2 operator()(const FT& x, const FT& y, const FT& z);
 
-    /*! Construct a point on the sphere from a (not necessarily normalized)
+    /*! constructs a point on the sphere from a (not necessarily normalized)
      * direction.
      * \param other the other direction
      */
@@ -715,17 +332,17 @@
     /// \name Operations
     /// @{
 
-    /*! Construct the minor geodesic arc from two endpoints. The minor arc
+    /*! constructs the minor geodesic arc from two endpoints. The minor arc
      * is the one with the smaller angle among the two geodesic arcs with
      * the given endpoints.
-     * 1. Find out whether the arc is x-monotone.
-     * 2. If it is x-monotone,
+     * 1. Find out whether the arc is \f$x\f$-monotone.
+     * 2. If it is \f$x\f$-monotone,
      *    2.1 Find out whether it is vertical, and
      *    2.2 whether the target is larger than the source (directed right).
      *
      * An arc is vertical, iff
      * 1. one of its endpoint direction pierces a pole, or
-     * 2. the projections of the endpoint directions onto the xy-plane coincide.
+     * 2. the projections of the endpoint directions onto the \f$xy\f$-plane coincide.
      * \param[in] p the first endpoint.
      * \param[in] q the second endpoint.
      * \pre p and q must not coincide.
@@ -735,7 +352,7 @@
      */
     X_monotone_curve_2 operator()(const Point_2& p, const Point_2& q);
 
-    /*! Construct a full great circle from a normal to a plane.
+    /*! constructs a full great circle from a normal to a plane.
      * Observe that the constructed arc has one endpoint that lies on
      * the identification curve. This point is considered both the source and
      * target (and also the left and right) point of the arc.
@@ -744,7 +361,7 @@
      */
     X_monotone_curve_2 operator()(const Direction_3& normal);
 
-    /*! Construct a geodesic arc from two endpoints and a normal to the plane
+    /*! constructs a geodesic arc from two endpoints and a normal to the plane
      * containing the arc. The two endpoints determine the plane. The normal
      * determines the orientation of the plane and the final arc (whether its
      * the minor arc or the major arc). The right-hand rule can be used
@@ -779,22 +396,22 @@
     /// \name Operations
     /// @{
 
-    /*! Construct a full great circle from a normal to a plane.
+    /*! constructs a full great circle from a normal to a plane.
      * \param normal the normal to the plane containing the great circle.
      */
     X_monotone_curve_2 operator()(const Direction_3& normal);
 
-    /*! Construct the minor geodesic arc from two endpoints. The minor arc
+    /*! constructs the minor geodesic arc from two endpoints. The minor arc
      * is the one with the smaller angle among the two geodesic arcs with
      * the given endpoints.
-     * 1. Find out whether the arc is x-monotone.
-     * 2. If it is x-monotone,
+     * 1. Find out whether the arc is \f$x\f$-monotone.
+     * 2. If it is \f$x\f$-monotone,
      *     1. Find out whether it is vertical, and
      *     2. whether the target is larger than the source (directed right).
      *
      * An arc is vertical, iff
      * 1. one of its endpoint direction pierces a pole, or
-     * 2. the projections of the endpoint directions onto the xy-plane coincide.
+     * 2. the projections of the endpoint directions onto the \f$xy\f$-plane coincide.
      *
      * \param[in] p the first endpoint.
      * \param[in] q the second endpoint.
@@ -803,7 +420,7 @@
      */
     Curve_2 operator()(const Point_2& p, const Point_2& q);
 
-    /*! Construct a geodesic arc from two endpoints and a normal to the plane
+    /*! constructs a geodesic arc from two endpoints and a normal to the plane
      * containing the arc. The two endpoints determine the plane. The normal
      * determines the orientation of the plane and the final arc (whether its
      * the minor arc or the major arc). The right-hand rule can be used
@@ -811,6 +428,7 @@
      * \param[in] p the first endpoint.
      * \param[in] q the second endpoint.
      * \param[in] normal the normal to the oriented plane containing the arc.
+     *
      * \pre Both endpoints lie on the given oriented plane.
      */
     Curve_2 operator()(const Point_2& p, const Point_2& q,
@@ -818,15 +436,15 @@
     /// @}
   };
 
-  /*! Returns an instance of `Construct_point_2`.
+  /*! returns an instance of `Construct_point_2`.
    */
   Construct_point_2 construct_point_2_object() const;
 
-  /*! Returns an instance of `Construct_x_monotone_curve_2`.
+  /*! returns an instance of `Construct_x_monotone_curve_2`.
    */
   Construct_x_monotone_curve_2 construct_x_monotone_curve_2_object() const;
 
-  /*! Returns an instance of `Construct_curve_2`.
+  /*! returns an instance of `Construct_curve_2`.
    */
   Construct_curve_2 construct_curve_2_object() const;
 };
