namespace CGAL {

<<<<<<< HEAD
/*!
  \ingroup PkgArrangementOnSurface2Ref

  \anchor arr_refarr

  An object `arr` of the class `Arrangement_2` represents the
  planar subdivision induced by a set of \f$ x\f$-monotone curves and isolated
  points into maximally connected cells. The arrangement is represented as
  a doubly-connected edge-list (\dcel) such that each \dcel vertex
  is associated with a point of the plane and each edge is
  associated with an \f$ x\f$-monotone curve whose interior is disjoint from all
  other edges and vertices. Recall that an arrangement
  edge is always comprised of a pair of twin \dcel halfedges.

  The `Arrangement_2` template has two parameters:
  <UL>
  <LI>The `Traits` template-parameter should be instantiated with
  a model of the `ArrangementBasicTraits_2` concept. The traits
  class defines the types of \f$ x\f$-monotone curves and two-dimensional
  points, namely `ArrangementBasicTraits_2::X_monotone_curve_2` and `ArrangementBasicTraits_2::Point_2`,
  respectively, and supports basic geometric predicates on them.
  <LI>The `Dcel` template-parameter should be instantiated with
  a class that is a model of the `ArrangementDcel` concept. The
  value of this parameter is by default
  `Arr_default_dcel<Traits>`.
  </UL>
  The available traits classes and \dcel classes are described below.

  \sa `ArrangementDcel`
  \sa `Arr_default_dcel<Traits>`
  \sa `ArrangementBasicTraits_2`
  \sa `CGAL::overlay()`
  \sa `CGAL::is_valid()`

  Insertion Functions

  \sa `PkgArrangementOnSurface2Insert`
  \sa `CGAL::insert_non_intersecting_curve()`
  \sa `CGAL::insert_non_intersecting_curves()`
  \sa `CGAL::insert_point()`

  Removal functions

  \sa `CGAL::remove_edge()`
  \sa `CGAL::remove_vertex()`

  Input/output functions

  \sa `PkgArrangementOnSurface2Read`
  \sa `PkgArrangementOnSurface2Write`

*/
template< typename Traits, typename Dcel >
class Arrangement_2 {
=======
/*! \ingroup PkgArrangementOnSurface2Ref
 *
 * \anchor arr_refarr
 *
 * An object `arr` of the class `Arrangement_2` represents the planar
 * subdivision induced by a set of \f$ x\f$-monotone curves and isolated points
 * into maximally connected cells. The arrangement is represented as a
 * doubly-connected edge-list (\dcel) such that each \dcel vertex is associated
 * with a point of the plane and each edge is associated with an \f$
 * x\f$-monotone curve whose interior is disjoint from all other edges and
 * vertices. Recall that an arrangement edge is always comprised of a pair of
 * twin <span class="textsc">Dcel</span> halfedges.
 *
 * The `Arrangement_2` template has two parameters:
 * <UL>
 * <LI>The `Traits` template-parameter should be instantiated with
 * a model of the `ArrangementBasicTraits_2` concept. The traits
 * class defines the types of \f$ x\f$-monotone curves and two-dimensional
 * points, namely `ArrangementBasicTraits_2::X_monotone_curve_2` and
 * `ArrangementBasicTraits_2::Point_2`,
 *   respectively, and supports basic geometric predicates on them.
 * <LI>The `Dcel` template-parameter should be instantiated with
 * a class that is a model of the `ArrangementDcel` concept. The
 * value of this parameter is by default
 * `Arr_default_dcel<Traits>`.
 * </UL>
 *
 * The available traits classes and \dcel classes are
 * described below.
 *
 * \sa `ArrangementDcel`
 * \sa `Arr_default_dcel<Traits>`
 * \sa `ArrangementBasicTraits_2`
 * \sa `CGAL::overlay()`
 * \sa `CGAL::is_valid()`
 *
 * Insertion Functions
 *
 * \sa `PkgArrangementOnSurface2Insert`
 * \sa `CGAL::insert_non_intersecting_curve()`
 * \sa `CGAL::insert_non_intersecting_curves()`
 * \sa `CGAL::insert_point()`
 *
 * Removal functions
 *
 * \sa `CGAL::remove_edge()`
 * \sa `CGAL::remove_vertex()`
 *
 * Input/output functions
 *
 * \sa `PkgArrangementOnSurface2Read`
 * \sa `PkgArrangementOnSurface2Write`
 */
template <typename Traits, typename Dcel>
class Arrangement_2 : public Arrangement_on_surface_2<Traits, typename Default_planar_topology<Traits, Dcel>::Traits> {
>>>>>>> ce463735
public:
  /// \name Types
  /// @{

<<<<<<< HEAD
  /*!
    a private type used as an abbreviation of the `Arrangement_2` type hereafter.
  */
  typedef Arrangement_2<Traits_2,Dcel> Self;

  /*!
    the traits class in use.
  */
  typedef Traits Traits_2;

  /*!
    the \dcel representation of the arrangement.
  */
  typedef unspecified_type Dcel;

  /*!
    the point type, as defined by the traits class.
  */
  typedef typename Traits_2::Point_2 Point_2;

  /*!
    the \f$ x\f$-monotone curve type, as defined by the traits class.
  */
  typedef typename Traits_2::X_monotone_curve_2 X_monotone_curve_2;

  /*!
    the size type (equivalent to `size_t`).
  */
  typedef typename Dcel::Size Size;

  /*!
    \ingroup PkgArrangementOnSurface2DCEL
    An object \f$ v\f$ of the class `Vertex` represents an arrangement vertex,
    that is - a \f$ 0\f$-dimensional cell, associated with a point on the plane.
  */
  class Vertex : public Dcel::Vertex {
  public:

    /// \name Creation
    /// @{

    /*!
      default constructor.
    */
    Vertex();

    /// @}

    /// \name Access Functions
    /// All non-const methods listed below also have `const` counterparts
    /// that return constant handles, iterators or circulators:
    /// @{

    /*!
      checks whether the vertex lies at infinity and not associated with
      a point with bounded coordinates.
    */
    bool is_at_open_boundary() const;

    /*!
      checks whether the vertex is isolated (i.e., has no incident edges).
    */
    bool is_isolated() const;

    /*!
      returns the number of edges incident to `v`.
    */
    Size degree() const;

    /*!
      returns a circulator circulator that allows going over the halfedges
      incident to `v` (that have `v` as their target).
      The edges are traversed in a clockwise direction around `v`.
      \pre `v` is <I>not</I> an isolated vertex.
    */
    Halfedge_around_vertex_circulator incident_halfedges();

    /*!
      returns a handle to the face that contains `v` in its interior.
      \pre `v` is an isolated vertex.
    */
    Face_handle face();

    /*!
      returns the point associated with the vertex.
      \pre `v` is not a vertex at infinity.
    */
    const typename Traits::Point_2& point() const;

    /*!
      returns the placement of the \f$ x\f$-coordinate in the parameter space,
      that is, either the left boundary-side, the interior, or the right
      boundary-side.
    */
    Arr_parameter_space parameter_space_in_x () const;

    /*!
      returns the placement of the \f$ y\f$-coordinate in the parameter space,
      that is, either the bottom boundary-side, the interior, or the top
      boundary-side.
    */
    Arr_parameter_space parameter_space_in_y () const;

    /// @}

  }; /* end Vertex */

  /*!
    \ingroup PkgArrangementOnSurface2DCEL
    An object \f$ e\f$ of the class `Halfedge` represents a halfedge in the
    arrangement. A halfedge is directed from its <I>source</I> vertex
    to its <I>target</I> vertex, and has an <I>incident face</I> lying to
    its left. Each halfedge has a <I>twin</I> halfedge directed in the
    opposite direction, where the pair of twin halfedges form together
    an arrangement edge, that is - a \f$ 1\f$-dimensional cell, associated
    with planar \f$ x\f$-monotone curve.

    Halfedges are stored in doubly-connected lists and form chains. These
    chains define the inner and outer boundaries of connected components.

  */
  class Halfedge : public Dcel::Halfedge {
  public:

    /// \name Creation
    /// @{

    /*!
      default constructor.
    */
    Halfedge();

    /// @}

    /// \name Access Functions
    /// All non-const methods listed below also have `const` counterparts
    /// that return constant handles, iterators or circulators:
    /// @{

    /*!
      returns whether the halfedge is fictitious (i.e., connects two vertices at
      infinity and is not associated with a valid curve).
    */
    bool is_fictitious () const;

    /*!
      returns a handle for the source vertex of `e`.
    */
    Vertex_handle source();

    /*!
      returns a handle for the target vertex of `e`.
    */
    Vertex_handle target();

    /*!
      returns the direction of the halfedge: `ARR_LEFT_TO_RIGHT` if
      `e`'s source vertex is lexicographically smaller than it
      target (so the halfedge is directed from left to right), and
      `ARR_RIGHT_TO_LEFT` if it is lexicographically larger than
      the target (so the halfedge is directed from right to left).
    */
    Arr_halfedge_direction direction() const;

    /*!
      returns the face that `e` is incident to (The face lies to
      the left of `e`).
    */
    Face_handle face();

    /*!
      returns the twin halfedge.
    */
    Halfedge_handle twin();

    /*!
      returns `e`'s predecessor in the connected component it belongs to.
    */
    Halfedge_handle prev();

    /*!
      returns `e`'s successor in the connected component it belongs to.
    */
    Halfedge_handle next();

    /*!
      returns a circulator that allows traversing the halfedges of the
      connected component boundary (CCB) that contains `e`.
      The circulator is initialized to point to `e`.
    */
    Ccb_halfedge_circulator ccb();

    /*!
      returns the \f$ x\f$-monotone curve associated with `e`.
      \pre `e` is not a fictitious halfedge.
    */
    const typename Traits::X_monotone_curve_2& curve() const;

    /// @}

  }; /* end Halfedge */

  /*!
    \ingroup PkgArrangementOnSurface2DCEL

    An object of the class `Face` represents an arrangement face,
    namely, a \f$ 2\f$-dimensional arrangement cell. An arrangement that supports
    only bounded curves contains exactly one <I>unbounded</I> face, and a
    number of bounded faces. An arrangement that supports also unbounded
    curves has one or more unbounded faces. Such an arrangement has also
    exactly one fictitious face, which does not correspond to a real
    two-dimensional cell of the arrangement (and thus it is ignored in
    counting the number of faces of the arrangement.)
    Each bounded face has an outer boundary comprising a halfedge chain
    winding in counterclockwise orientation around it. Each unbounded face of
    an arrangement that has a fictitious face also has a boundary comprising
    a counterclockwise halfedge-chain. The edges on the boundary of a face
    incident to the fictitious face are fictitious, as they do not correspond
    to real curves. A face may also contain holes, which are defined by
    clockwise-oriented halfedge chains, and isolated vertices.
  */
  class Face : public Dcel::Face {
  public:

    /// \name Creation
    /// @{

    /*!
      default constructor.
    */
    Face();

    /// @}

    /// \name Access Functions
    /// All non-const methods listed below also have `const` counterparts
    /// that return constant handles, iterators or circulators:
    /// @{

    /*!
      returns a Boolean indicating whether this is the fictitious face,
      which contain the entire arrangement (and does not have an outer CCB).
      An arrangement that supports only bounded curves does not have a
      fictitious face at all.
    */
    bool is_fictitious () const;
=======
  //! the geometry traits class.
  typedef Traits                                  Geometry_traits;
>>>>>>> ce463735

  //! The topology traits.
  typedef typename Default_planar_topology<Geometry_traits, Dcel>::Traits
    Topology_traits;

  //! The base arrangement on surface type.
  typedef Arrangement_on_surface_2<Geometry_traits, Topology_traits>
    Base;

  /// @}

  /// \name Types inherited from the base Arrangement_on_surface_2
  /// @{

  typedef typename Base::Point_2                  Point_2;
  typedef typename Base::X_monotone_curve_2       X_monotone_curve_2;
  typedef typename Base::Curve_2                  Curve_2;
  typedef typename Base::Size                     Size;

  typedef typename Base::Vertex                   Vertex;
  typedef typename Base::Halfedge                 Halfedge;
  typedef typename Base::Face                     Face;

  typedef typename Base::Vertex_handle            Vertex_handle;
  typedef typename Base::Halfedge_handle          Halfedge_handle;
  typedef typename Base::Face_handle              Face_handle;
  typedef typename Base::Vertex_iterator          Vertex_iterator;
  typedef typename Base::Halfedge_iterator        Halfedge_iterator;
  typedef typename Base::Edge_iterator            Edge_iterator;
  typedef typename Base::Face_iterator            Face_iterator;
  typedef typename Base::Unbounded_face_iterator  Unbounded_face_iterator;
  typedef typename Base::Halfedge_around_vertex_circulator
    Halfedge_around_vertex_circulator;
  typedef typename Base::Ccb_halfedge_circulator  Ccb_halfedge_circulator;
  typedef typename Base::Hole_iterator            Hole_iterator;
  typedef typename Base::Isolated_vertex_iterator Isolated_vertex_iterator;

  typedef typename Base::Vertex_handle            Vertex_const_handle;
  typedef typename Base::Halfedge_handle          Halfedge_const_handle;
  typedef typename Base::Face_handle              Face_const_handle;
  typedef typename Base::Vertex_iterator          Vertex_const_iterator;
  typedef typename Base::Halfedge_iterator        Halfedge_const_iterator;
  typedef typename Base::Edge_iterator            Edge_const_iterator;
  typedef typename Base::Face_iterator            Face_const_iterator;
  typedef typename Base::Unbounded_face_iterator  Unbounded_face_const_iterator;
  typedef typename Base::Halfedge_around_vertex_circulator
    Halfedge_around_const_vertex_circulator;
  typedef typename Base::Ccb_halfedge_circulator  Ccb_halfedge_const_circulator;
  typedef typename Base::Hole_iterator            Hole_const_iterator;
  typedef typename Base::Isolated_vertex_iterator Isolated_vertex_const_iterator;

  /// @}

  /// \name Creation
  /// @{

  /*! constructs an empty arrangement containing one unbounded face,
   * which corresponds to the entire plane.
   */
  Arrangement_2<Traits, Dcel>();

  /*! copy constructor. */
  Arrangement_2<Traits, Dcel>(const Arrangement_2<Traits, Dcel>& other);

  /*! constructs an empty arrangement that uses the given `traits`
   * instance for performing the geometric predicates.
   */
  Arrangement_2<Traits, Dcel>(const Traits* traits);

  /// @}

  /// \name Assignment Methods
  /// @{

  /*! assignment operator. */
  Arrangement_2<Traits, Dcel>& operator=(other);

  /*! assigns the contents of another arrangement. */
  void assign(const Arrangement_2<Traits, Dcel>& other);

  /*! clears the arrangement. */
  void clear();

  /// @}

  /// \name Access Functions
  /// @{

  /*! obtains the traits object used by the arrangement instance.
   * A `const` version is also available.
   */
  Traits* traits();

  /// @}
}; /* end Arrangement_2 */
} /* end namespace CGAL */

namespace CGAL {

/*! \ingroup PkgArrangementOnSurface2Insert insert The function `%insert`
 * inserts one or more curves or \f$ x\f$-monotone curves into a given
 * arrangement, where no restrictions are imposed on the inserted curves. If an
 * inserted curve is not \f$ x\f$-monotone curve, it is subdivided into \f$
 * x\f$-monotone subcurves (and perhaps isolated points), which are inserted
 * into the arrangement.
 *
 * \cgalHeading{Requirements}
 *
 * <UL>
 * <LI>If the curve is \f$ x\f$-monotone curve then The instantiated
 *   `Traits` class must model the `ArrangementXMonotoneTraits_2`
 *   concept. In case that the curve is not \f$ x\f$-monotone then the
 *   instantiated `Traits` class must model the
 *   `ArrangementTraits_2` concept. That is, it should define the
 *   `Curve_2` type, and support its subdivision into \f$ x\f$-monotone
 *   subcurves (and perhaps isolated points).
 * <LI>The point-location object `pl`, must model the
 *   `ArrangementPointLocation_2` concept.
 * </UL>
 */

/// @{

/*! Inserts the given curve `c` into the arrangement `arr`.
 * `c` is subdivided into \f$ x\f$-monotone subcurves (and perhaps isolated
 * points). Each subcurve is in turn inserted into the arrangement by locating
 * its left endpoint and computing its zone until reaching the right endpoint.
 *
 * The given point-location object `pl` is used to locate the left
 * endpoints of the \f$ x\f$-monotone curves. By default, the function uses the
 * "walk along line" point-location strategy  -  namely an instance of
 * the class `Arr_walk_along_line_point_location<Arrangement_2<Traits,Dcel> >`.
 *
 * \pre If provided, `pl` must be attached to the given arrangement `arr`.
 */
template <typename Traits, typename Dcel, typename Curve, typename PointLocation>
void insert(Arrangement_2<Traits,Dcel>& arr, const Curve& c,
            const PointLocation& pl = walk_pl);

/*! Inserts the<I>\f$ x\f$-monotone (only)</I> curve `xc` into the arrangement
 * `arr`. The object `obj`, which wraps a `Vertex_const_handle`, a
 * `Halfedge_const_handle`, or a `Face_const_handle`, represents the location of
 * `xc`'s left endpoint in the arrangement. The zone of `xc` is computed
 * starting from the feature represented by `obj`. As in the case above, the
 * zone computation terminates, when the right endpoint is reached.  Thus,
 * point-location is not required.
 */
template <typename Traits, typename Dcel>
void insert(Arrangement_2<Traits, Dcel>& arr,
            const typename Traits::X_monotone_curve_2& xc,
            typename Arr_point_location_result<Arrangement_2<Traits, Dcel> >::type obj);

/*! Aggregately inserts the curves or \f$ x\f$-monotone curves in the range
 * `[first,last)` into the arrangement `arr` using the sweep-line framework.
 * \param arr the target arrangement.
 * \param first the iterator to the first element in the range of curves.
 * \param last the past-the-end iterator of the range of curves.
 */
template <typename Traits, typename Dcel, class InputIterator>
void insert(Arrangement_2<Traits, Dcel>& arr,
            InputIterator first, InputIterator last);

/// @}

/*! \ingroup PkgArrangementOnSurface2Funcs
 *
 * Inserts a given \f$ x\f$-monotone curve into a given arrangement, where the
 * interior of the given curve is disjoint from all existing arrangement
 * vertices and edges. Under this assumption, it is possible to locate the
 * endpoints of the given curve in the arrangement, and use one of the
 * specialized insertion member-functions of the arrangement according to the
 * results. The insertion operations creates a single new edge, that is, two
 * twin halfedges, and the function returns a handle for the one directed
 * lexicographically in increasing order (from left to right).
 *
 * A given point-location object is used for answering the two point-location
 * queries on the given curve endpoints. By default, the function uses the "walk
 * along line" point-location strategy - namely, an instance of the class
 * `Arr_walk_along_line_point_location<Arrangement_2<Traits,Dcel> >`.
 *
 * \pre If provided, `pl` must be attached to the given arrangement `arr`.
 *
 * \cgalHeading{Requirements}
 *
 * <UL>
 * <LI>The instantiated `Traits` class must model the restricted
 * `ArrangementBasicTraits_2` concept, as no intersections are computed.
 * <LI>The point-location object `pl` must model the
 * `ArrangementPointLocation_2` concept.
 * </UL>
 */
template <typename Traits, typename Dcel,typename PointLocation>
typename Arrangement_2<Traits,Dcel>::Halfedge_handle
insert_non_intersecting_curve(Arrangement_2<Traits,Dcel>& arr,
                              const typename Traits::X_monotone_curve_2& xc,
                              const PointLocation& pl = walk_pl);

/*! \ingroup PkgArrangementOnSurface2Funcs
 *
 * Inserts a set of \f$ x\f$-monotone curves in a given range into a given
 * arrangement. The insertion is performed in an aggregated manner, using the
 * sweep-line algorithm. The input curves should be pairwise disjoint in their
 * interior and pairwise interior-disjoint from all existing arrangement
 * vertices and edges.
 *
 * \cgalHeading{Requirements}
 *
 * <UL>
 * <LI>The instantiated `Traits` class must model the
 * `ArrangementBasicTraits_2` concept, as no intersections are computed.
 * <LI>`InputIterator::value_type` must be `Traits::X_monotone_curve_2`
 * </UL>
 */
template <typename Traits, typename Dcel, InputIterator>
void insert_non_intersecting_curves(Arrangement_2<Traits,Dcel>& arr,
                                    InputIterator first, InputIterator last);

/*! \ingroup PkgArrangementOnSurface2Funcs
 *
 * Inserts a given point into a given arrangement.  It uses a given
 * point-location object to locate the given point in the given arrangement. If
 * the point conincides with an existing vertex, there is nothing left to do; if
 * it lies on an edge, the edge is split at the point. Otherwise, the point is
 * contained inside a face, and is inserted as an isolated vertex inside this
 * face.  By default, the function uses the "walk along line" point-location
 * strategy - namely, an instance of the class
 * `Arr_walk_along_line_point_location<Arrangement_2<Traits,Dcel> >`.  In either
 * case, the function returns a handle for the vertex associated with the point.
 *
 * \pre If provided, `pl` must be attached to the given arrangement `arr`.
 *
 * \cgalHeading{Requirements}
 *
 * <UL>
 * <LI>The instantiated `Traits` class must model the
 * `ArrangementXMonotoneTraits_2` concept. Not all expressions listed
 * by this concept are required. In fact the traits class must model the
 * `ArrangementBasicTraits_2` concept, and support the splitting functionality.
 * <LI>The point-location object `pl`, must model the
 * `ArrangementPointLocation_2` concept.
 * </UL>
 */
template<typename Traits, typename Dcel, typename PointLocation>
typename Arrangement_2<Traits,Dcel>::Vertex_handle
insert_point(Arrangement_2<Traits,Dcel>& arr,
             const typename Traits::Point_2& p,
             const PointLocation& pl = walk_pl);

/*! \ingroup PkgArrangementOnSurface2Funcs
 *
 * Checks the validity of a given arrangement.
 *
 * Invokes the member function `arr.is_valid()` to verify the topological
 * correctness of the arrangement. Then it performs additional validity
 * tests. It checks that all \f$ x\f$-monotone curves associated with
 * arrangement edges are pairwise disjoint in their interior. Then it makes sure
 * that all holes and all isolated vertices are located within the proper
 * arrangement faces. Note that the test carried out by this function may take a
 * considerable amount of time; it is recommended to be used only for debugging
 * purposes.
 *
 * \cgalHeading{Requirements}
 *
 * The instantiated traits class must model the concept
 * `ArranagmentXMonotoneTraits_2`.
 */
template<typename Traits, typename Dcel>
bool is_valid(const Arrangement_2<Traits, Dcel>& arr);

/*! \ingroup PkgArrangementOnSurface2Funcs
 *
 * Removes an edge given by one of the twin halfedges that forms it, from a
 * given arrangement. Once the edge is removed, if the vertices associated with
 * its endpoints become isolated, they are removed as well. The call
 * `remove_edge(arr, e)` is equivalent to the call `arr.remove_edge (e, true,
 * true)`. However, this free function requires that `Traits` be a model of the
 * refined concept `ArrangementXMonotoneTraits_2`, which requires merge
 * operations on \f$ x\f$-monotone curves. If one of the end-vertices of the
 * given edge becomes redundant after the edge is removed (see `remove_vertex()`
 * for the definition of a redundant vertex), it is removed, and its incident
 * edges are merged.  If the edge-removal operation causes two faces to merge,
 * the merged face is returned. Otherwise, the face to which the edge was
 * incident before the removal is returned.
 *
 * \cgalHeading{Requirements}
 *
 * <UL>
 * <LI>The instantiated traits class must model the concept
 * `ArrangementXMonotoneTraits_2`.
 * </UL>
 */
template <typename Traits, typename Dcel>
typename Arrangement_2<Traits,Dcel>::Face_handle
remove_edge(Arrangement_2<Traits,Dcel>& arr,
            typename Arrangement_2<Traits,Dcel>::Halfedge_handle e);

/*! \ingroup PkgArrangementOnSurface2Funcs
 *
 * Attempts to removed a given vertex from a given arrangement. The vertex can
 * be removed if it is either an isolated vertex, (and has no incident edge,) or
 * if it is a <I>redundant</I> vertex. That is, it has exactly two incident
 * edges, whose associated curves can be merged to form a single \f$
 * x\f$-monotone curve.  The function returns a boolean value that indicates
 * whether it succeeded removing the vertex from the arrangement.
 *
 * \cgalHeading{Requirements}
 *
 * <UL>
 * <LI>The instantiated `Traits` class must model the
 * `ArrangementXMonotoneTraits_2` concept. Not all expressions listed
 * by this concept are required. In fact the traits class must model the
 * `ArrangementBasicTraits_2` concept and support the merging functionality.
 * </UL>
 */
template <typename Traits, typename Dcel>
bool remove_vertex(Arrangement_2<Traits,Dcel>& arr,
                   typename Arrangement_2<Traits,Dcel>::Vertex_handle v);

/*! \ingroup PkgArrangementOnSurface2Funcs
 *
 * Compute the zone of the given \f$ x\f$-monotone curve in the existing
 * arrangement. Meaning, it output the arrangement's vertices, edges and faces
 * that the \f$ x\f$-monotone curve intersects. The order of the objects is the
 * order that they are discovered when traversing the \f$ x\f$-monotone curve
 * from left to right.
 *
 * A given point-location object is used for answering point-location queries
 * during the insertion process. By default, the function uses the "walk along
 * line" point-location strategy - namely an instance of the class
 * `Arr_walk_along_line_point_location<Arrangement_2<Traits,Dcel> >`.
 *
 * Compute the zone of the given \f$ x\f$-monotone curve `c` in the arrangement
 * `arr`.
 *
 * \pre If provided, `pl` must be attached to the given arrangement `arr`.
 *
 * \cgalHeading{Requirements}
 *
 * <UL>
 * <LI>The instantiated `GeomTraits` class must model the
 * `ArrangementXMonotoneTraits_2` concept.
 * <LI>The point-location object `pl`, must model the
 * `ArrangementPointLocation_2` concept.
 * </UL>
 */
template <typename Traits, typename Dcel,
          typename OutputIterator, typename PointLocation>
OutputIterator zone(Arrangement_2<Traits, Dcel>& arr,
                    const typename Traits::X_monotone_curve_2& c,
                    OutputIterator oi, const PointLocation& pl);

} /* namespace CGAL */<|MERGE_RESOLUTION|>--- conflicted
+++ resolved
@@ -1,61 +1,5 @@
 namespace CGAL {
 
-<<<<<<< HEAD
-/*!
-  \ingroup PkgArrangementOnSurface2Ref
-
-  \anchor arr_refarr
-
-  An object `arr` of the class `Arrangement_2` represents the
-  planar subdivision induced by a set of \f$ x\f$-monotone curves and isolated
-  points into maximally connected cells. The arrangement is represented as
-  a doubly-connected edge-list (\dcel) such that each \dcel vertex
-  is associated with a point of the plane and each edge is
-  associated with an \f$ x\f$-monotone curve whose interior is disjoint from all
-  other edges and vertices. Recall that an arrangement
-  edge is always comprised of a pair of twin \dcel halfedges.
-
-  The `Arrangement_2` template has two parameters:
-  <UL>
-  <LI>The `Traits` template-parameter should be instantiated with
-  a model of the `ArrangementBasicTraits_2` concept. The traits
-  class defines the types of \f$ x\f$-monotone curves and two-dimensional
-  points, namely `ArrangementBasicTraits_2::X_monotone_curve_2` and `ArrangementBasicTraits_2::Point_2`,
-  respectively, and supports basic geometric predicates on them.
-  <LI>The `Dcel` template-parameter should be instantiated with
-  a class that is a model of the `ArrangementDcel` concept. The
-  value of this parameter is by default
-  `Arr_default_dcel<Traits>`.
-  </UL>
-  The available traits classes and \dcel classes are described below.
-
-  \sa `ArrangementDcel`
-  \sa `Arr_default_dcel<Traits>`
-  \sa `ArrangementBasicTraits_2`
-  \sa `CGAL::overlay()`
-  \sa `CGAL::is_valid()`
-
-  Insertion Functions
-
-  \sa `PkgArrangementOnSurface2Insert`
-  \sa `CGAL::insert_non_intersecting_curve()`
-  \sa `CGAL::insert_non_intersecting_curves()`
-  \sa `CGAL::insert_point()`
-
-  Removal functions
-
-  \sa `CGAL::remove_edge()`
-  \sa `CGAL::remove_vertex()`
-
-  Input/output functions
-
-  \sa `PkgArrangementOnSurface2Read`
-  \sa `PkgArrangementOnSurface2Write`
-
-*/
-template< typename Traits, typename Dcel >
-class Arrangement_2 {
-=======
 /*! \ingroup PkgArrangementOnSurface2Ref
  *
  * \anchor arr_refarr
@@ -111,262 +55,12 @@
  */
 template <typename Traits, typename Dcel>
 class Arrangement_2 : public Arrangement_on_surface_2<Traits, typename Default_planar_topology<Traits, Dcel>::Traits> {
->>>>>>> ce463735
 public:
   /// \name Types
   /// @{
 
-<<<<<<< HEAD
-  /*!
-    a private type used as an abbreviation of the `Arrangement_2` type hereafter.
-  */
-  typedef Arrangement_2<Traits_2,Dcel> Self;
-
-  /*!
-    the traits class in use.
-  */
-  typedef Traits Traits_2;
-
-  /*!
-    the \dcel representation of the arrangement.
-  */
-  typedef unspecified_type Dcel;
-
-  /*!
-    the point type, as defined by the traits class.
-  */
-  typedef typename Traits_2::Point_2 Point_2;
-
-  /*!
-    the \f$ x\f$-monotone curve type, as defined by the traits class.
-  */
-  typedef typename Traits_2::X_monotone_curve_2 X_monotone_curve_2;
-
-  /*!
-    the size type (equivalent to `size_t`).
-  */
-  typedef typename Dcel::Size Size;
-
-  /*!
-    \ingroup PkgArrangementOnSurface2DCEL
-    An object \f$ v\f$ of the class `Vertex` represents an arrangement vertex,
-    that is - a \f$ 0\f$-dimensional cell, associated with a point on the plane.
-  */
-  class Vertex : public Dcel::Vertex {
-  public:
-
-    /// \name Creation
-    /// @{
-
-    /*!
-      default constructor.
-    */
-    Vertex();
-
-    /// @}
-
-    /// \name Access Functions
-    /// All non-const methods listed below also have `const` counterparts
-    /// that return constant handles, iterators or circulators:
-    /// @{
-
-    /*!
-      checks whether the vertex lies at infinity and not associated with
-      a point with bounded coordinates.
-    */
-    bool is_at_open_boundary() const;
-
-    /*!
-      checks whether the vertex is isolated (i.e., has no incident edges).
-    */
-    bool is_isolated() const;
-
-    /*!
-      returns the number of edges incident to `v`.
-    */
-    Size degree() const;
-
-    /*!
-      returns a circulator circulator that allows going over the halfedges
-      incident to `v` (that have `v` as their target).
-      The edges are traversed in a clockwise direction around `v`.
-      \pre `v` is <I>not</I> an isolated vertex.
-    */
-    Halfedge_around_vertex_circulator incident_halfedges();
-
-    /*!
-      returns a handle to the face that contains `v` in its interior.
-      \pre `v` is an isolated vertex.
-    */
-    Face_handle face();
-
-    /*!
-      returns the point associated with the vertex.
-      \pre `v` is not a vertex at infinity.
-    */
-    const typename Traits::Point_2& point() const;
-
-    /*!
-      returns the placement of the \f$ x\f$-coordinate in the parameter space,
-      that is, either the left boundary-side, the interior, or the right
-      boundary-side.
-    */
-    Arr_parameter_space parameter_space_in_x () const;
-
-    /*!
-      returns the placement of the \f$ y\f$-coordinate in the parameter space,
-      that is, either the bottom boundary-side, the interior, or the top
-      boundary-side.
-    */
-    Arr_parameter_space parameter_space_in_y () const;
-
-    /// @}
-
-  }; /* end Vertex */
-
-  /*!
-    \ingroup PkgArrangementOnSurface2DCEL
-    An object \f$ e\f$ of the class `Halfedge` represents a halfedge in the
-    arrangement. A halfedge is directed from its <I>source</I> vertex
-    to its <I>target</I> vertex, and has an <I>incident face</I> lying to
-    its left. Each halfedge has a <I>twin</I> halfedge directed in the
-    opposite direction, where the pair of twin halfedges form together
-    an arrangement edge, that is - a \f$ 1\f$-dimensional cell, associated
-    with planar \f$ x\f$-monotone curve.
-
-    Halfedges are stored in doubly-connected lists and form chains. These
-    chains define the inner and outer boundaries of connected components.
-
-  */
-  class Halfedge : public Dcel::Halfedge {
-  public:
-
-    /// \name Creation
-    /// @{
-
-    /*!
-      default constructor.
-    */
-    Halfedge();
-
-    /// @}
-
-    /// \name Access Functions
-    /// All non-const methods listed below also have `const` counterparts
-    /// that return constant handles, iterators or circulators:
-    /// @{
-
-    /*!
-      returns whether the halfedge is fictitious (i.e., connects two vertices at
-      infinity and is not associated with a valid curve).
-    */
-    bool is_fictitious () const;
-
-    /*!
-      returns a handle for the source vertex of `e`.
-    */
-    Vertex_handle source();
-
-    /*!
-      returns a handle for the target vertex of `e`.
-    */
-    Vertex_handle target();
-
-    /*!
-      returns the direction of the halfedge: `ARR_LEFT_TO_RIGHT` if
-      `e`'s source vertex is lexicographically smaller than it
-      target (so the halfedge is directed from left to right), and
-      `ARR_RIGHT_TO_LEFT` if it is lexicographically larger than
-      the target (so the halfedge is directed from right to left).
-    */
-    Arr_halfedge_direction direction() const;
-
-    /*!
-      returns the face that `e` is incident to (The face lies to
-      the left of `e`).
-    */
-    Face_handle face();
-
-    /*!
-      returns the twin halfedge.
-    */
-    Halfedge_handle twin();
-
-    /*!
-      returns `e`'s predecessor in the connected component it belongs to.
-    */
-    Halfedge_handle prev();
-
-    /*!
-      returns `e`'s successor in the connected component it belongs to.
-    */
-    Halfedge_handle next();
-
-    /*!
-      returns a circulator that allows traversing the halfedges of the
-      connected component boundary (CCB) that contains `e`.
-      The circulator is initialized to point to `e`.
-    */
-    Ccb_halfedge_circulator ccb();
-
-    /*!
-      returns the \f$ x\f$-monotone curve associated with `e`.
-      \pre `e` is not a fictitious halfedge.
-    */
-    const typename Traits::X_monotone_curve_2& curve() const;
-
-    /// @}
-
-  }; /* end Halfedge */
-
-  /*!
-    \ingroup PkgArrangementOnSurface2DCEL
-
-    An object of the class `Face` represents an arrangement face,
-    namely, a \f$ 2\f$-dimensional arrangement cell. An arrangement that supports
-    only bounded curves contains exactly one <I>unbounded</I> face, and a
-    number of bounded faces. An arrangement that supports also unbounded
-    curves has one or more unbounded faces. Such an arrangement has also
-    exactly one fictitious face, which does not correspond to a real
-    two-dimensional cell of the arrangement (and thus it is ignored in
-    counting the number of faces of the arrangement.)
-    Each bounded face has an outer boundary comprising a halfedge chain
-    winding in counterclockwise orientation around it. Each unbounded face of
-    an arrangement that has a fictitious face also has a boundary comprising
-    a counterclockwise halfedge-chain. The edges on the boundary of a face
-    incident to the fictitious face are fictitious, as they do not correspond
-    to real curves. A face may also contain holes, which are defined by
-    clockwise-oriented halfedge chains, and isolated vertices.
-  */
-  class Face : public Dcel::Face {
-  public:
-
-    /// \name Creation
-    /// @{
-
-    /*!
-      default constructor.
-    */
-    Face();
-
-    /// @}
-
-    /// \name Access Functions
-    /// All non-const methods listed below also have `const` counterparts
-    /// that return constant handles, iterators or circulators:
-    /// @{
-
-    /*!
-      returns a Boolean indicating whether this is the fictitious face,
-      which contain the entire arrangement (and does not have an outer CCB).
-      An arrangement that supports only bounded curves does not have a
-      fictitious face at all.
-    */
-    bool is_fictitious () const;
-=======
   //! the geometry traits class.
   typedef Traits                                  Geometry_traits;
->>>>>>> ce463735
 
   //! The topology traits.
   typedef typename Default_planar_topology<Geometry_traits, Dcel>::Traits
