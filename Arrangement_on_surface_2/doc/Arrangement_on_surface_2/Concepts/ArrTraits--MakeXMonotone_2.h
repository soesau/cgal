namespace ArrTraits {

/*! \ingroup PkgArrangementOnSurface2ConceptsFunctionObjects
 * \cgalConcept
 *
 * \cgalRefines Functor
 *
 * \cgalHasModel ArrangementTraits_2::Make_x_monotone_2
 */
class MakeXMonotone_2 {
public:

<<<<<<< HEAD
  /// \name Operations
  /// A model of this concept must provide:
  /// @{

  /*! subdivides the input curve `c` into \f$x\f$-monotone subcurves and
   * isolated points, and inserts the results into a container through the given
   * output iterator. The value type of `OutputIterator` is `CGAL::Object`,
   * where each `Object` wraps either an `ArrTraits::X_monotone_curve_2` object
   * or a `ArrTraits::Point_2` object. The operator returns a past-the-end
   * iterator for the output sequence.
   */
  template <typename OutputIterator>
  OutputIterator operator()( ArrTraits::Curve_2 c, OutputIterator oi);

  /// @}
=======
/// \name Operations
/// A model of this concept must provide:
/// @{

/*! subdivides the input curve `c` into \f$ x\f$-monotone subcurves and
 * isolated points, and inserts the results into a range begining at the
 * given output iterator `oi`. The type `OutputIterator` dereferences a
 * `boost::variant` that wraps either an `ArrTraits::Point_2` object or an
 * `ArrTraits::X_monotone_curve_2` object. The operator returns a past-the-end
 * iterator for the output sequence.
 */
template <typename OutputIterator>
OutputIterator operator()(ArrTraits::Curve_2 c,
                          OutputIterator oi);

/// @}
>>>>>>> d94f015a

}; /* end ArrTraits::MakeXMonotone_2 */

}<|MERGE_RESOLUTION|>--- conflicted
+++ resolved
@@ -9,42 +9,21 @@
  */
 class MakeXMonotone_2 {
 public:
-
-<<<<<<< HEAD
   /// \name Operations
   /// A model of this concept must provide:
   /// @{
 
   /*! subdivides the input curve `c` into \f$x\f$-monotone subcurves and
-   * isolated points, and inserts the results into a container through the given
-   * output iterator. The value type of `OutputIterator` is `CGAL::Object`,
-   * where each `Object` wraps either an `ArrTraits::X_monotone_curve_2` object
-   * or a `ArrTraits::Point_2` object. The operator returns a past-the-end
+   * isolated points, and inserts the results into a range begining at the given
+   * output iterator `oi`. The type `OutputIterator` dereferences a
+   * `boost::variant` that wraps either an `ArrTraits::Point_2` object or an
+   * `ArrTraits::X_monotone_curve_2` object. The operator returns a past-the-end
    * iterator for the output sequence.
    */
   template <typename OutputIterator>
-  OutputIterator operator()( ArrTraits::Curve_2 c, OutputIterator oi);
+  OutputIterator operator()(ArrTraits::Curve_2 c, OutputIterator oi);
 
   /// @}
-=======
-/// \name Operations
-/// A model of this concept must provide:
-/// @{
-
-/*! subdivides the input curve `c` into \f$ x\f$-monotone subcurves and
- * isolated points, and inserts the results into a range begining at the
- * given output iterator `oi`. The type `OutputIterator` dereferences a
- * `boost::variant` that wraps either an `ArrTraits::Point_2` object or an
- * `ArrTraits::X_monotone_curve_2` object. The operator returns a past-the-end
- * iterator for the output sequence.
- */
-template <typename OutputIterator>
-OutputIterator operator()(ArrTraits::Curve_2 c,
-                          OutputIterator oi);
-
-/// @}
->>>>>>> d94f015a
-
 }; /* end ArrTraits::MakeXMonotone_2 */
 
 }