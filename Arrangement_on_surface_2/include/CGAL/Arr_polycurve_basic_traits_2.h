--- conflicted
+++ resolved
@@ -2614,26 +2614,6 @@
     std::size_t i = locate(cv, q);
     if (i == INVALID_INDEX) return INVALID_INDEX;
 
-<<<<<<< HEAD
-    typename Subcurve_traits_2::Equal_2 equal =
-      subcurve_traits_2()->equal_2_object();
-    typename Subcurve_traits_2::Compare_endpoints_xy_2 cmp_seg_endpts =
-      subcurve_traits_2()->compare_endpoints_xy_2_object();
-    typename Subcurve_traits_2::Compare_x_2 comp_x =
-      subcurve_traits_2()->compare_x_2_object();
-    typename Subcurve_traits_2::Is_vertical_2 is_vert =
-      subcurve_traits_2()->is_vertical_2_object();
-    typename Subcurve_traits_2::Construct_max_vertex_2 get_max_v =
-      subcurve_traits_2()->construct_max_vertex_2_object();
-    typename Subcurve_traits_2::Construct_min_vertex_2 get_min_v =
-      subcurve_traits_2()->construct_min_vertex_2_object();
-
-    Comparison_result direction = cmp_seg_endpts(cv[i]);
-
-    if ((!is_vert(cv[0]) && (comp_x(get_min_v(cv[i]), q) == EQUAL)) ||
-        (is_vert(cv[0]) && equal(get_min_v(cv[i]), q))){
-      // q is the left endpoint of the i-th subcurve:
-=======
     auto equal = subcurve_traits_2()->equal_2_object();
     auto cmp_endpts = subcurve_traits_2()->compare_endpoints_xy_2_object();
     auto cmp_x = subcurve_traits_2()->compare_x_2_object();
@@ -2645,8 +2625,7 @@
 
     if ((! is_vert(cv[0]) && (cmp_x(get_min_v(cv[i]), q) == EQUAL)) ||
         (is_vert(cv[0]) && equal(get_min_v(cv[i]), q))) {
-      // q is the left endpoint of the i'th subcurve:
->>>>>>> 5050ba04
+      // q is the left endpoint of the i-th subcurve:
       if (to_right) return i;
       else {
         // to_left
@@ -2661,18 +2640,10 @@
       }
     }
 
-<<<<<<< HEAD
-    if ((!is_vert(cv[0]) && (comp_x(get_max_v(cv[i]), q) == EQUAL)) ||
-        (is_vert(cv[0]) && equal(get_max_v(cv[i]), q)))
-    {
-      // q is the right endpoint of the i-th subcurve:
-      if (!to_right) return i;
-=======
     if ((! is_vert(cv[0]) && (cmp_x(get_max_v(cv[i]), q) == EQUAL)) ||
         (is_vert(cv[0]) && equal(get_max_v(cv[i]), q))) {
-      // q is the right endpoint of the i'th subcurve:
+      // q is the right endpoint of the i-th subcurve:
       if (! to_right) return i;
->>>>>>> 5050ba04
       else {
         if (direction == SMALLER) {
           if (i == (cv.number_of_subcurves() - 1)) return INVALID_INDEX;
