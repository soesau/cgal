--- conflicted
+++ resolved
@@ -519,13 +519,8 @@
      *           that wraps Point_2 or X_monotone_curve_2 objects.
      * \return the output iterator.
      */
-<<<<<<< HEAD
     template<typename OutputIterator>
     OutputIterator operator()(const Curve_2& cv, OutputIterator oi) const
-=======
-    template <typename OutputIterator>
-    OutputIterator operator()(const Curve_2 & cv, OutputIterator oi) const
->>>>>>> d94f015a
     {
       if (! m_enabled) return m_object(cv, oi);
       std::cout << "make_x_monotone" << std::endl
