--- conflicted
+++ resolved
@@ -30,16 +30,12 @@
 namespace CGAL {
 
 /*! \class
-<<<<<<< HEAD
- * A model of the AosTraits_2 concept that counts the methods invoked.
-=======
  * A metadata traits-class decorator for the arrangement package. It traces the
  * invocations of traits-class functors. It is parameterized with another traits
  * class and inherits from it. For each traits method it prints out its input
  * parameters and its output result.
  *
  * It models all the concepts that the original traits models.
->>>>>>> b4a8c00e
  */
 template <typename BaseTraits>
 class Arr_tracing_traits_2 : public BaseTraits {
