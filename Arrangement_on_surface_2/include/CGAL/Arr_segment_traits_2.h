--- conflicted
+++ resolved
@@ -551,7 +551,6 @@
    */
   class Make_x_monotone_2 {
   public:
-<<<<<<< HEAD
     /*! Subdivide a given curve into x-monotone subcurves and insert them into
      * a given output iterator. As segments are always x_monotone a single
      * object is inserted.
@@ -559,15 +558,7 @@
      * \param oi the output iterator for the result. Its dereference type is a
      *           variant that wraps a \c Point_2 or an \c X_monotone_curve_2
      *           objects.
-     * \return The past-the-end output iterator.
-=======
-    /*! Cut the given curve into x-monotone subcurves and insert them into the
-     * given output iterator. As segments are always x_monotone, only one
-     * object will be contained in the iterator.
-     * \param cv the curve.
-     * \param oi the output iterator, whose value-type is variant<....
-     * \return the past-the-end iterator.
->>>>>>> 963cc5d9
+     * \return the past-the-end output iterator.
      */
     template <typename OutputIterator>
     OutputIterator operator()(const Curve_2& cv, OutputIterator oi) const
