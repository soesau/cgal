// Copyright (c) 2006,2007,2009,2010,2011 Tel-Aviv University (Israel).
// All rights reserved.
//
// This file is part of CGAL (www.cgal.org).
//
// $URL$
// $Id$
// SPDX-License-Identifier: GPL-3.0-or-later OR LicenseRef-Commercial
//
// Author(s): Ron Wein          <wein@post.tau.ac.il>
//            Efi Fogel         <efif@post.tau.ac.il>
//            Waqar Khan        <wkhan@mpi-inf.mpg.de>

#ifndef CGAL_ARR_SEGMENT_TRAITS_2_H
#define CGAL_ARR_SEGMENT_TRAITS_2_H

#include <CGAL/license/Arrangement_on_surface_2.h>

#include <CGAL/disable_warnings.h>

/*! \file
 * The segment traits-class for the arrangement package.
 */

#include <fstream>

#include <boost/variant.hpp>

#include <CGAL/tags.h>
#include <CGAL/intersections.h>
#include <CGAL/Arr_tags.h>
#include <CGAL/Arr_geometry_traits/Segment_assertions.h>
#include <CGAL/Exact_predicates_exact_constructions_kernel.h>
#include <CGAL/Arr_enums.h>

namespace CGAL {

template <typename Kernel_ = Exact_predicates_exact_constructions_kernel>
class Arr_segment_2;

/*! \class A traits class for maintaining an arrangement of segments, avoiding
 * cascading of computations as much as possible.
 *
 * The class is derived from the parameterized kernel to extend the traits
 * with all the types and operations supported by the kernel. This makes it
 * possible to use the traits class for data structures that extend the
 * Arrangement_2 type and require objects and operations supported by the
 * kernel, but not defined in this derived class.
 */
template <typename Kernel_ = Exact_predicates_exact_constructions_kernel>
class Arr_segment_traits_2 : public Kernel_ {
  friend class Arr_segment_2<Kernel_>;

public:
  typedef Kernel_                         Kernel;
  typedef typename Kernel::FT             FT;

  typedef typename Algebraic_structure_traits<FT>::Is_exact
                                          Has_exact_division;

  // Category tags:
  typedef Tag_true                        Has_left_category;
  typedef Tag_true                        Has_merge_category;
  typedef Tag_false                       Has_do_intersect_category;

  typedef Arr_oblivious_side_tag          Left_side_category;
  typedef Arr_oblivious_side_tag          Bottom_side_category;
  typedef Arr_oblivious_side_tag          Top_side_category;
  typedef Arr_oblivious_side_tag          Right_side_category;

  typedef typename Kernel::Line_2         Line_2;
  typedef CGAL::Segment_assertions<Arr_segment_traits_2<Kernel> >
                                          Segment_assertions;

  /*! \class Representation of a segment with cached data.
   */
  class _Segment_cached_2 {
  public:
    typedef typename Kernel::Line_2                Line_2;
    typedef typename Kernel::Segment_2             Segment_2;
    typedef typename Kernel::Point_2               Point_2;

  protected:
    Line_2 m_l;               // The line that supports the segment.
    Point_2 m_ps;             // The source point of the segment.
    Point_2 m_pt;             // The target point of the segment.
    bool m_is_pt_max;         // Is the target (lexicographically) larger
                              // than the source.
    bool m_is_vert;           // Is this a vertical segment.
    bool m_is_degen;          // Is the segment degenerate (a single point).

  public:
    /*! Default constructor. */
    _Segment_cached_2() : m_is_vert(false), m_is_degen(true) {}

    /*! Constructor from a segment.
     * \param seg The segment.
     * \pre The segment is not degenerate.
     */
    _Segment_cached_2(const Segment_2& seg)
    {
      Kernel kernel;
      auto construct_vertex = kernel.construct_vertex_2_object();

      m_ps = construct_vertex(seg, 0);
      m_pt = construct_vertex(seg, 1);

      Comparison_result res = kernel.compare_xy_2_object()(m_ps, m_pt);
      m_is_degen = (res == EQUAL);
      m_is_pt_max = (res == SMALLER);

      CGAL_precondition_msg (! m_is_degen,
                             "Cannot construct a degenerate segment.");

      m_l = kernel.construct_line_2_object()(seg);
      m_is_vert = kernel.is_vertical_2_object()(seg);
    }

    /*! Construct a segment from two end-points.
     * \param source The source point.
     * \param target The target point.
     * \param The two points must not be equal.
     */
    _Segment_cached_2(const Point_2& source, const Point_2& target) :
      m_ps(source),
      m_pt(target)
    {
      Kernel kernel;

      Comparison_result res = kernel.compare_xy_2_object()(m_ps, m_pt);
      m_is_degen = (res == EQUAL);
      m_is_pt_max = (res == SMALLER);

      CGAL_precondition_msg(! m_is_degen,
                            "Cannot construct a degenerate segment.");

      m_l = kernel.construct_line_2_object()(source, target);
      m_is_vert = kernel.is_vertical_2_object()(m_l);
    }

    /*! Construct a segment from two end-points on a supporting line.
     * \param supp_line The supporting line.
     * \param source The source point.
     * \param target The target point.
     * \pre The two endpoints are not the same and both lie on the given line.
     */
    _Segment_cached_2(const Line_2& supp_line,
                      const Point_2& source, const Point_2& target) :
      m_l(supp_line),
      m_ps(source),
      m_pt(target)
    {
      Kernel kernel;

      CGAL_precondition
        (Segment_assertions::_assert_is_point_on(source, m_l,
                                                 Has_exact_division()) &&
         Segment_assertions::_assert_is_point_on(target, m_l,
                                                 Has_exact_division()));

      m_is_vert = kernel.is_vertical_2_object()(m_l);

      Comparison_result res = kernel.compare_xy_2_object()(m_ps, m_pt);
      m_is_degen = (res == EQUAL);
      m_is_pt_max = (res == SMALLER);

      CGAL_precondition_msg(! m_is_degen,
                            "Cannot construct a degenerate segment.");
    }

    /*! Assignment operator.
     * \param seg the source segment to copy from
     * \pre The segment is not degenerate.
     */
    const _Segment_cached_2& operator=(const Segment_2& seg)
    {
      Kernel kernel;
      auto construct_vertex = kernel.construct_vertex_2_object();

      m_ps = construct_vertex(seg, 0);
      m_pt = construct_vertex(seg, 1);

      Comparison_result res = kernel.compare_xy_2_object()(m_ps, m_pt);
      m_is_degen = (res == EQUAL);
      m_is_pt_max = (res == SMALLER);

      CGAL_precondition_msg(! m_is_degen,
                            "Cannot construct a degenerate segment.");

      m_l = kernel.construct_line_2_object()(seg);
      m_is_vert = kernel.is_vertical_2_object()(seg);

      return (*this);
    }

    /*! Obtain the (lexicographically) left endpoint.
     */
    const Point_2& left() const { return (m_is_pt_max ? m_ps : m_pt); }

    /*! Set the (lexicographically) left endpoint.
     * \param p The point to set.
     * \pre p lies on the supporting line to the left of the right endpoint.
     */
    void set_left(const Point_2& p)
    {
      CGAL_precondition(! m_is_degen);
      CGAL_precondition_code(Kernel kernel);
      CGAL_precondition
        (Segment_assertions::_assert_is_point_on(p, m_l, Has_exact_division()) &&
         (kernel.compare_xy_2_object()(p, right()) == SMALLER));

      if (m_is_pt_max) m_ps = p;
      else m_pt = p;
    }

    /*! Obtain the (lexicographically) right endpoint.
     */
    const Point_2& right() const { return (m_is_pt_max ? m_pt : m_ps); }

    /*! Set the (lexicographically) right endpoint.
     * \param p The point to set.
     * \pre p lies on the supporting line to the right of the left endpoint.
     */
    void set_right(const Point_2& p)
    {
      CGAL_precondition(! m_is_degen);
      CGAL_precondition_code(Kernel kernel);
      CGAL_precondition
        (Segment_assertions::_assert_is_point_on(p, m_l, Has_exact_division()) &&
         (kernel.compare_xy_2_object()(p, left()) == LARGER));

      if (m_is_pt_max) m_pt = p;
      else m_ps = p;
    }

    /*! Obtain the supporting line.
     */
    const Line_2& line() const
    {
      CGAL_precondition(! m_is_degen);
      return m_l;
    }

    /*! Determine whether the curve is vertical.
     */
    bool is_vertical() const
    {
      CGAL_precondition(! m_is_degen);
      return m_is_vert;
    }

    /*! Determine whether the curve is directed lexicographic from left to right
     */
    bool is_directed_right() const { return (m_is_pt_max); }

    /*! Determine whether the given point is in the x-range of the segment.
     * \param p The query point.
     * \return (true) is in the x-range of the segment; (false) if it is not.
     */
    bool is_in_x_range(const Point_2& p) const
    {
      Kernel kernel;
      typename Kernel_::Compare_x_2 compare_x = kernel.compare_x_2_object();
      const Comparison_result res1 = compare_x(p, left());

      if (res1 == SMALLER) return false;
      else if (res1 == EQUAL) return true;

      const Comparison_result res2 = compare_x(p, right());
      return (res2 != LARGER);
    }

    /*! Determine whether the given point is in the y-range of the segment.
     * \param p The query point.
     * \return (true) is in the y-range of the segment; (false) if it is not.
     */
    bool is_in_y_range(const Point_2& p) const
    {
      Kernel kernel;
      typename Kernel_::Compare_y_2 compare_y = kernel.compare_y_2_object();
      const Comparison_result res1 = compare_y(p, left());

      if (res1 == SMALLER) return false;
      else if (res1 == EQUAL) return true;

      const Comparison_result res2 = compare_y(p, right());
      return (res2 != LARGER);
    }
  };

public:
  // Traits objects
  typedef typename Kernel::Point_2        Point_2;
  typedef Arr_segment_2<Kernel>           X_monotone_curve_2;
  typedef Arr_segment_2<Kernel>           Curve_2;
  typedef unsigned int                    Multiplicity;

public:
  /*! Default constructor. */
  Arr_segment_traits_2() {}

  /// \name Basic functor definitions.
  //@{

  class Compare_x_2 {
  protected:
    typedef Arr_segment_traits_2<Kernel>        Traits;

    /*! The traits (in case it has state) */
    const Traits& m_traits;

    /*! Constructor
     * \param traits the traits (in case it has state)
     */
    Compare_x_2(const Traits& traits) : m_traits(traits) {}

    friend class Arr_segment_traits_2<Kernel>;

  public:
    /*! Compare the x-coordinates of two points.
     * \param p1 The first point.
     * \param p2 The second point.
     * \return LARGER if x(p1) > x(p2);
     *         SMALLER if x(p1) < x(p2);
     *         EQUAL if x(p1) = x(p2).
     */
    Comparison_result operator()(const Point_2& p1, const Point_2& p2) const
    {
      const Kernel& kernel = m_traits;
      return (kernel.compare_x_2_object()(p1, p2));
    }
  };

  /*! Obtain a Compare_x_2 functor object. */
  Compare_x_2 compare_x_2_object() const { return Compare_x_2(*this); }

  class Compare_xy_2 {
  protected:
    typedef Arr_segment_traits_2<Kernel>        Traits;

    /*! The traits (in case it has state) */
    const Traits& m_traits;

    /*! Constructor
     * \param traits the traits (in case it has state)
     */
    Compare_xy_2(const Traits& traits) : m_traits(traits) {}

    friend class Arr_segment_traits_2<Kernel>;

  public:
    /*! Compare two points lexicographically: by x, then by y.
     * \param p1 The first point.
     * \param p2 The second point.
     * \return LARGER if x(p1) > x(p2), or if x(p1) = x(p2) and y(p1) > y(p2);
     *         SMALLER if x(p1) < x(p2), or if x(p1) = x(p2) and y(p1) < y(p2);
     *         EQUAL if the two points are equal.
     */
    Comparison_result operator()(const Point_2& p1, const Point_2& p2) const
    {
      const Kernel& kernel = m_traits;
      return (kernel.compare_xy_2_object()(p1, p2));
    }
  };

  /*! Obtain a Compare_xy_2 functor object. */
  Compare_xy_2 compare_xy_2_object() const { return Compare_xy_2(*this); }

  class Construct_min_vertex_2 {
  public:
    /*! Obtain the left endpoint of the x-monotone curve (segment).
     * \param cv The curve.
     * \return The left endpoint.
     */
    const Point_2& operator()(const X_monotone_curve_2& cv) const
    { return (cv.left()); }
  };

  /*! Obtain a Construct_min_vertex_2 functor object. */
  Construct_min_vertex_2 construct_min_vertex_2_object() const
  { return Construct_min_vertex_2(); }

  class Construct_max_vertex_2 {
  public:
    /*! Obtain the right endpoint of the x-monotone curve (segment).
     * \param cv The curve.
     * \return The right endpoint.
     */
    const Point_2& operator()(const X_monotone_curve_2& cv) const
    { return (cv.right()); }
  };

  /*! Obtain a Construct_max_vertex_2 functor object. */
  Construct_max_vertex_2 construct_max_vertex_2_object() const
  { return Construct_max_vertex_2(); }

  class Is_vertical_2 {
  public:
    /*! Check whether the given x-monotone curve is a vertical segment.
     * \param cv The curve.
     * \return (true) if the curve is a vertical segment; (false) otherwise.
     */
    bool operator()(const X_monotone_curve_2& cv) const
    { return (cv.is_vertical()); }
  };

  /*! Obtain an Is_vertical_2 functor object. */
  Is_vertical_2 is_vertical_2_object () const { return Is_vertical_2(); }

  class Compare_y_at_x_2 {
  protected:
    typedef Arr_segment_traits_2<Kernel>        Traits;

    /*! The traits (in case it has state) */
    const Traits& m_traits;

    /*! Constructor
     * \param traits the traits (in case it has state)
     */
    Compare_y_at_x_2(const Traits& traits) : m_traits(traits) {}

    friend class Arr_segment_traits_2<Kernel>;

  public:
    /*! Return the location of the given point with respect to the input curve.
     * \param cv The curve.
     * \param p The point.
     * \pre p is in the x-range of cv.
     * \return SMALLER if y(p) < cv(x(p)), i.e. the point is below the curve;
     *         LARGER if y(p) > cv(x(p)), i.e. the point is above the curve;
     *         EQUAL if p lies on the curve.
     */
    Comparison_result operator()(const Point_2& p,
                                 const X_monotone_curve_2& cv) const
    {
      CGAL_precondition(cv.is_in_x_range(p));

      const Kernel& kernel = m_traits;

      if (! cv.is_vertical()) {
        // Compare p with the segment's supporting line.
<<<<<<< HEAD
        CGAL_assertion( kernel.compare_x_2_object()(cv.left(), cv.right()) == SMALLER );
=======
        CGAL_assertion_code(auto cmp_x = kernel.compare_x_2_object());
        CGAL_assertion(cmp_x(cv.left(), cv.right()) == SMALLER);
>>>>>>> 66bf0829
        return kernel.orientation_2_object()(cv.left(), cv.right(), p);
      }

      // Compare with the vertical segment's end-points.
      typename Kernel::Compare_y_2 compare_y = kernel.compare_y_2_object();
      Comparison_result res1 = compare_y(p, cv.left());
      Comparison_result res2 = compare_y(p, cv.right());
      return (res1 == res2) ? res1 : EQUAL;
    }
  };

  /*! Obtain a Compare_y_at_x_2 functor object. */
  Compare_y_at_x_2 compare_y_at_x_2_object() const
  { return Compare_y_at_x_2(*this); }

  class Compare_y_at_x_left_2 {
  protected:
    typedef Arr_segment_traits_2<Kernel>        Traits;

    /*! The traits (in case it has state) */
    const Traits& m_traits;

    /*! Constructor
     * \param traits the traits (in case it has state)
     */
    Compare_y_at_x_left_2(const Traits& traits) : m_traits(traits) {}

    friend class Arr_segment_traits_2<Kernel>;

  public:
    /*! Compare the y value of two x-monotone curves immediately to the left
     * of their intersection point.
     * \param cv1 The first curve.
     * \param cv2 The second curve.
     * \param p The intersection point.
     * \pre The point p lies on both curves, and both of them must be also be
     *      defined (lexicographically) to its left.
     * \return The relative position of cv1 with respect to cv2 immediately to
     *         the left of p: SMALLER, LARGER or EQUAL.
     */
    Comparison_result operator()(const X_monotone_curve_2& cv1,
                                 const X_monotone_curve_2& cv2,
                                 const Point_2& CGAL_assertion_code(p)) const
    {
      const Kernel& kernel = m_traits;

      // Make sure that p lies on both curves, and that both are defined to its
      // left (so their left endpoint is lexicographically smaller than p).
      CGAL_precondition_code(auto compare_xy = kernel.compare_xy_2_object());

      CGAL_precondition((m_traits.compare_y_at_x_2_object()(p, cv1) == EQUAL) &&
                        (m_traits.compare_y_at_x_2_object()(p, cv2) == EQUAL));

      CGAL_precondition(compare_xy(cv1.left(), p) == SMALLER &&
                        compare_xy(cv2.left(), p) == SMALLER);

      // Compare the slopes of the two segments to determine their relative
      // position immediately to the left of q.
      // Notice we use the supporting lines in order to compare the slopes,
      // and that we swap the order of the curves in order to obtain the
      // correct result to the left of p.
      return (kernel.compare_slope_2_object()(cv2.line(), cv1.line()));
    }
  };

  /*! Obtain a Compare_y_at_x_left_2 functor object. */
  Compare_y_at_x_left_2 compare_y_at_x_left_2_object() const
  { return Compare_y_at_x_left_2(*this); }

  class Compare_y_at_x_right_2 {
  protected:
    typedef Arr_segment_traits_2<Kernel>        Traits;

    /*! The traits (in case it has state) */
    const Traits& m_traits;

    /*! Constructor
     * \param traits the traits (in case it has state)
     */
    Compare_y_at_x_right_2(const Traits& traits) : m_traits(traits) {}

    friend class Arr_segment_traits_2<Kernel>;

  public:
    /*! Compare the y value of two x-monotone curves immediately to the right
     * of their intersection point.
     * \param cv1 The first curve.
     * \param cv2 The second curve.
     * \param p The intersection point.
     * \pre The point p lies on both curves, and both of them must be also be
     *      defined (lexicographically) to its right.
     * \return The relative position of cv1 with respect to cv2 immediately to
     *         the right of p: SMALLER, LARGER or EQUAL.
     */
    Comparison_result operator()(const X_monotone_curve_2& cv1,
                                 const X_monotone_curve_2& cv2,
                                 const Point_2& CGAL_assertion_code(p)) const
    {
      const Kernel& kernel = m_traits;

      // Make sure that p lies on both curves, and that both are defined to its
      // right (so their right endpoint is lexicographically larger than p).
      CGAL_precondition_code(auto compare_xy = kernel.compare_xy_2_object());

      CGAL_precondition((m_traits.compare_y_at_x_2_object()(p, cv1) == EQUAL) &&
                        (m_traits.compare_y_at_x_2_object()(p, cv2) == EQUAL));

      CGAL_precondition(compare_xy(cv1.right(), p) == LARGER &&
                        compare_xy(cv2.right(), p) == LARGER);

      // Compare the slopes of the two segments to determine their relative
      // position immediately to the left of q.
      // Notice we use the supporting lines in order to compare the slopes.
      return (kernel.compare_slope_2_object()(cv1.line(), cv2.line()));
    }
  };

  /*! Obtain a Compare_y_at_x_right_2 functor object. */
  Compare_y_at_x_right_2 compare_y_at_x_right_2_object() const
  { return Compare_y_at_x_right_2(*this); }

  class Equal_2 {
  protected:
    typedef Arr_segment_traits_2<Kernel>        Traits;

    /*! The traits (in case it has state) */
    const Traits& m_traits;

    /*! Constructor
     * \param traits the traits (in case it has state)
     */
    Equal_2(const Traits& traits) : m_traits(traits) {}

    friend class Arr_segment_traits_2<Kernel>;

  public:
    /*! Check whether the two x-monotone curves are the same (have the same
     * graph).
     * \param cv1 The first curve.
     * \param cv2 The second curve.
     * \return (true) if the two curves are the same; (false) otherwise.
     */
    bool operator()(const X_monotone_curve_2& cv1,
                    const X_monotone_curve_2& cv2) const
    {
      const Kernel& kernel = m_traits;
      typename Kernel::Equal_2  equal = kernel.equal_2_object();

      return (equal(cv1.left(), cv2.left()) &&
              equal(cv1.right(), cv2.right()));
    }

    /*! Determine whether the two points are the same.
     * \param p1 The first point.
     * \param p2 The second point.
     * \return (true) if the two point are the same; (false) otherwise.
     */
    bool operator()(const Point_2& p1, const Point_2& p2) const
    {
      const Kernel& kernel = m_traits;
      return (kernel.equal_2_object()(p1, p2));
    }
  };

  /*! Obtain an Equal_2 functor object. */
  Equal_2 equal_2_object() const { return Equal_2(*this); }
  //@}

  /// \name Functor definitions for supporting intersections.
  //@{

  class Make_x_monotone_2 {
  public:
    /*! Cut the given curve into x-monotone subcurves and insert them into the
     * given output iterator. As segments are always x_monotone, only one
     * object will be contained in the iterator.
     * \param cv The curve.
     * \param oi The output iterator, whose value-type is variant<....
     * \return The past-the-end iterator.
     */
    template <typename OutputIterator>
    OutputIterator operator()(const Curve_2& cv, OutputIterator oi) const
    {
      // Wrap the segment with an object.
      *oi++ = make_object(cv);
      return oi;
    }
  };

  /*! Obtain a Make_x_monotone_2 functor object. */
  Make_x_monotone_2 make_x_monotone_2_object() const
  { return Make_x_monotone_2(); }

  class Split_2 {
  protected:
    typedef Arr_segment_traits_2<Kernel>        Traits;

    /*! The traits (in case it has state) */
    const Traits& m_traits;

    /*! Constructor
     * \param traits the traits (in case it has state)
     */
    Split_2(const Traits& traits) : m_traits(traits) {}

    friend class Arr_segment_traits_2<Kernel>;

  public:
    /*! Split a given x-monotone curve at a given point into two sub-curves.
     * \param cv The curve to split
     * \param p The split point.
     * \param c1 Output: The left resulting subcurve (p is its right endpoint).
     * \param c2 Output: The right resulting subcurve (p is its left endpoint).
     * \pre p lies on cv but is not one of its end-points.
     */
    void operator()(const X_monotone_curve_2& cv, const Point_2& p,
                    X_monotone_curve_2& c1, X_monotone_curve_2& c2) const
    {
      // Make sure that p lies on the interior of the curve.
      CGAL_precondition_code(const Kernel& kernel = m_traits;
                             auto compare_xy = kernel.compare_xy_2_object());

      CGAL_precondition((m_traits.compare_y_at_x_2_object()(p, cv) == EQUAL) &&
                        compare_xy(cv.left(), p) == SMALLER &&
                        compare_xy(cv.right(), p) == LARGER);

      // Perform the split.
      c1 = cv;
      c1.set_right(p);

      c2 = cv;
      c2.set_left(p);
    }
  };

  /*! Obtain a Split_2 functor object. */
  Split_2 split_2_object() const { return Split_2(*this); }

  class Intersect_2 {
  protected:
    typedef Arr_segment_traits_2<Kernel>        Traits;

    /*! The traits (in case it has state) */
    const Traits& m_traits;

    /*! Constructor
     * \param traits the traits (in case it has state)
     */
    Intersect_2(const Traits& traits) : m_traits(traits) {}

    friend class Arr_segment_traits_2<Kernel>;

  public:
    /*! Find the intersections of the two given curves and insert them into the
     * given output iterator. As two segments may intersect only once, only a
     * single intersection will be contained in the iterator.
     * \param cv1 The first curve.
     * \param cv2 The second curve.
     * \param oi The output iterator.
     * \return The past-the-end iterator.
     */
    template <typename OutputIterator>
    OutputIterator operator()(const X_monotone_curve_2& cv1,
                              const X_monotone_curve_2& cv2,
                              OutputIterator oi) const
    {
      typedef std::pair<Point_2, Multiplicity>          Intersection_point;
      typedef boost::variant<Intersection_point, X_monotone_curve_2>
                                                        Intersection_result;

      // Intersect the two supporting lines.
      const Kernel& kernel = m_traits;
      auto res = kernel.intersect_2_object()(cv1.line(), cv2.line());

      // The supporting line are parallel lines and do not intersect:
      if (! res) return oi;

      // Check if we have a single intersection point.
<<<<<<< HEAD
      const Point_2  *ip = object_cast<Point_2> (&obj);

=======
      const Point_2* ip = boost::get<Point_2>(&*res);
>>>>>>> 66bf0829
      if (ip != nullptr) {
        // Check if the intersection point ip lies on both segments.
        const bool ip_on_cv1 = cv1.is_vertical() ?
          cv1.is_in_y_range(*ip) : cv1.is_in_x_range(*ip);

        if (ip_on_cv1) {
          const bool ip_on_cv2 = cv2.is_vertical() ?
            cv2.is_in_y_range(*ip) : cv2.is_in_x_range(*ip);

          if (ip_on_cv2) {
            // Create a pair representing the point with its multiplicity,
            // which is always 1 for line segments.
            Intersection_point ip_mult(*ip, 1);
            *oi++ = Intersection_result(ip_mult);
          }
        }
        return oi;
      }

      // In this case, the two supporting lines overlap.
      // The overlapping segment is therefore [p_l,p_r], where p_l is the
      // rightmost of the two left endpoints and p_r is the leftmost of the
      // two right endpoints.
      auto compare_xy = kernel.compare_xy_2_object();
      Point_2 p_l = (compare_xy(cv1.left(), cv2.left()) == SMALLER) ?
        cv2.left() : cv1.left();
      Point_2 p_r = (compare_xy(cv1.right(), cv2.right()) == SMALLER) ?
        cv1.right() : cv2.right();

      // Examine the resulting segment.
      const Comparison_result cmp_res = compare_xy(p_l, p_r);

      if (cmp_res == SMALLER) {
        // We have discovered an overlapping segment:
        if (cv1.is_directed_right() == cv2.is_directed_right()) {
          // cv1 and cv2 have the same directions, maintain this direction
          // in the overlap segment
          if (cv1.is_directed_right()) {
            X_monotone_curve_2 overlap_seg(cv1.line(), p_l, p_r);
            *oi++ = Intersection_result(overlap_seg);
            return oi;
          }
          X_monotone_curve_2 overlap_seg(cv1.line(), p_r, p_l);
          *oi++ = Intersection_result(overlap_seg);
          return oi;
        }
        // cv1 and cv2 have opposite directions, the overlap segment
        // will be directed from left to right
        X_monotone_curve_2 overlap_seg(cv1.line(), p_l, p_r);
        *oi++ = Intersection_result(overlap_seg);
        return oi;
      }
      if (cmp_res == EQUAL) {
        // The two segment have the same supporting line, but they just share
        // a common endpoint. Thus we have an intersection point, but we leave
        // the multiplicity of this point undefined.
        Intersection_point ip_mult(p_r, 0);
        *oi++ = Intersection_result(ip_mult);
        return oi;
      }

      return oi;
    }
  };

  /*! Obtain an Intersect_2 functor object. */
  Intersect_2 intersect_2_object() const { return Intersect_2(*this); }

  class Are_mergeable_2 {
  protected:
    typedef Arr_segment_traits_2<Kernel>        Traits;

    /*! The traits (in case it has state) */
    const Traits& m_traits;

    /*! Constructor
     * \param traits the traits (in case it has state)
     */
    Are_mergeable_2(const Traits& traits) : m_traits(traits) {}

    friend class Arr_segment_traits_2<Kernel>;

  public:
    /*! Check whether it is possible to merge two given x-monotone curves.
     * \param cv1 The first curve.
     * \param cv2 The second curve.
     * \return (true) if the two curves are mergeable, that is, if they are
     *         supported by the same line; (false) otherwise.
     * \pre cv1 and cv2 share a common endpoint.
     */
    bool operator()(const X_monotone_curve_2& cv1,
                    const X_monotone_curve_2& cv2) const
    {
      const Kernel& kernel = m_traits;
      typename Kernel::Equal_2 equal = kernel.equal_2_object();
      if (! equal(cv1.right(), cv2.left()) &&
          ! equal(cv2.right(), cv1.left()))
        return false;

      // Check whether the two curves have the same supporting line.
      return (equal(cv1.line(), cv2.line()) ||
              equal(cv1.line(),
                    kernel.construct_opposite_line_2_object()(cv2.line())));
    }
  };

  /*! Obtain an Are_mergeable_2 functor object. */
  Are_mergeable_2 are_mergeable_2_object() const
  { return Are_mergeable_2(*this); }

  /*! \class Merge_2
   * A functor that merges two x-monotone arcs into one.
   */
  class Merge_2 {
  protected:
    typedef Arr_segment_traits_2<Kernel>        Traits;

    /*! The traits (in case it has state) */
    const Traits& m_traits;

    /*! Constructor
     * \param traits the traits (in case it has state)
     */
    Merge_2(const Traits& traits) : m_traits(traits) {}

    friend class Arr_segment_traits_2<Kernel>;

  public:
    /*! Merge two given x-monotone curves into a single curve (segment).
     * \param cv1 The first curve.
     * \param cv2 The second curve.
     * \param c Output: The merged curve.
     * \pre The two curves are mergeable.
     */
    void operator()(const X_monotone_curve_2& cv1,
                    const X_monotone_curve_2& cv2,
                    X_monotone_curve_2& c) const
    {
      CGAL_precondition(m_traits.are_mergeable_2_object()(cv1, cv2));

      const Kernel& kernel = m_traits;
      auto equal = kernel.equal_2_object();

      // Check which curve extends to the right of the other.
      if (equal(cv1.right(), cv2.left())) {
        // cv2 extends cv1 to the right.
        c = cv1;
        c.set_right(cv2.right());
        return;
      }

      CGAL_precondition(equal(cv2.right(), cv1.left()));

      // cv1 extends cv2 to the right.
      c = cv2;
      c.set_right(cv1.right());
    }
  };

  /*! Obtain a Merge_2 functor object. */
  Merge_2 merge_2_object() const { return Merge_2(*this); }
  //@}

  /// \name Functor definitions for the landmarks point-location strategy.
  //@{
  typedef double                          Approximate_number_type;

  class Approximate_2 {
  public:
    /*! Obtain an approximation of a point coordinate.
     * \param p The exact point.
     * \param i The coordinate index (either 0 or 1).
     * \pre i is either 0 or 1.
     * \return An approximation of p's x-coordinate (if i == 0), or an
     *         approximation of p's y-coordinate (if i == 1).
     */
    Approximate_number_type operator()(const Point_2& p, int i) const
    {
      CGAL_precondition((i == 0) || (i == 1));
      return (i == 0) ? (CGAL::to_double(p.x())) : (CGAL::to_double(p.y()));
    }
  };

  /*! Obtain an Approximate_2 functor object. */
  Approximate_2 approximate_2_object() const { return Approximate_2(); }

  class Construct_x_monotone_curve_2 {
  public:
    /*! Obtain an x-monotone curve connecting the two given endpoints.
     * \param p The first point.
     * \param q The second point.
     * \pre p and q must not be the same.
     * \return A segment connecting p and q.
     */
    X_monotone_curve_2 operator()(const Point_2& p, const Point_2& q) const
    { return (X_monotone_curve_2(p, q)); }
  };

  /*! Obtain a Construct_x_monotone_curve_2 functor object. */
  Construct_x_monotone_curve_2 construct_x_monotone_curve_2_object() const
  { return Construct_x_monotone_curve_2(); }
  //@}

  /// \name Functor definitions for the Boolean set-operation traits.
  //@{

  class Trim_2 {
   protected:
    typedef Arr_segment_traits_2<Kernel>        Traits;

    /*! The traits (in case it has state). */
    const Traits& m_traits;

    /*! Constructor
     * \param traits the traits (in case it has state)
     */
    Trim_2(const Traits& traits) : m_traits(traits) {}

    friend class Arr_segment_traits_2<Kernel>;

    /*! Obtain a trimmed version of a line.
     * \param xseg The x-monotone segment.
     * \param src the new start endpoint.
     * \param tgt the new end endpoint.
     * \return The trimmed x-monotone segment.
     * \pre src != tgt
     * \pre both points must lie on segment
     */
  public:
    X_monotone_curve_2 operator()(const X_monotone_curve_2& xcv,
                                  const Point_2& src,
                                  const Point_2& tgt)const
    {
      CGAL_precondition_code(Equal_2 equal = m_traits.equal_2_object());
      CGAL_precondition_code(Compare_y_at_x_2 compare_y_at_x =
                             m_traits.compare_y_at_x_2_object());
      Compare_x_2 compare_x_2 = m_traits.compare_x_2_object();

      // check whether source and taget are two distinct points and they lie
      // on the line.
      CGAL_precondition(!equal(src, tgt));
      CGAL_precondition(compare_y_at_x(src, xcv) == EQUAL);
      CGAL_precondition(compare_y_at_x(tgt, xcv) == EQUAL);

      // exchange src and tgt IF they do not conform with the direction
      X_monotone_curve_2 trimmed_segment;
      if (xcv.is_directed_right() && compare_x_2(src, tgt) == LARGER)
        trimmed_segment = X_monotone_curve_2(tgt, src);
      else if (! xcv.is_directed_right() && (compare_x_2(src, tgt) == SMALLER))
        trimmed_segment = X_monotone_curve_2(tgt, src);
      else trimmed_segment = X_monotone_curve_2(src, tgt);
      return trimmed_segment;
    }
  };

  /*! Obtain a Trim_2 functor object */
  Trim_2 trim_2_object() const { return Trim_2(*this); }

  class Compare_endpoints_xy_2 {
  public:
    /*! Compare the endpoints of an $x$-monotone curve lexicographically.
     * (assuming the curve has a designated source and target points).
     * \param cv The curve.
     * \return SMALLER if the curve is directed right;
     *         LARGER if the curve is directed left.
     */
    Comparison_result operator()(const X_monotone_curve_2& cv) const
    { return (cv.is_directed_right()) ? (SMALLER) : (LARGER); }
  };

  /*! Obtain a Compare_endpoints_xy_2 functor object. */
  Compare_endpoints_xy_2 compare_endpoints_xy_2_object() const
  { return Compare_endpoints_xy_2(); }

  class Construct_opposite_2 {
  public:
    /*! Construct an opposite x-monotone (with swapped source and target).
     * \param cv The curve.
     * \return The opposite curve.
     */
    X_monotone_curve_2 operator()(const X_monotone_curve_2& cv) const
    { return (cv.flip()); }
  };

  /*! Obtain a Construct_opposite_2 functor object. */
  Construct_opposite_2 construct_opposite_2_object() const
  { return Construct_opposite_2(); }
  //@}
};

/*! \class A representation of a segment, as used by the Arr_segment_traits_2
 * traits-class.
 */
template <typename Kernel_>
class Arr_segment_2 :
    public Arr_segment_traits_2<Kernel_>::_Segment_cached_2
{
  typedef Kernel_                                                  Kernel;
  typedef typename Arr_segment_traits_2<Kernel>::_Segment_cached_2 Base;
  typedef typename Kernel::Segment_2                               Segment_2;
  typedef typename Kernel::Point_2                                 Point_2;
  typedef typename Kernel::Line_2                                  Line_2;

public:
  /*! Default constructor. */
  Arr_segment_2() : Base() {}

  /*! Constructor from a "kernel" segment.
   * \param seg The segment.
   * \pre The segment is not degenerate.
   */
  Arr_segment_2(const Segment_2& seg) : Base(seg) {}

  /*! Construct a segment from two end-points.
   * \param source The source point.
   * \param target The target point.
   * \pre The two points are not the same.
   */
  Arr_segment_2(const Point_2& source, const Point_2& target) :
    Base(source, target)
  {}

  /*! Construct a segment from a line and two end-points.
   * \param line The supporting line.
   * \param source The source point.
   * \param target The target point.
   * \pre Both source and target must be on the supporting line.
   * \pre The two points are not the same.
   */
  Arr_segment_2(const Line_2& line,
                const Point_2& source, const Point_2& target) :
    Base(line,source, target)
  {}

  /*! Cast to a segment.
   */
  operator Segment_2() const
  {
    Kernel kernel;
    Segment_2 seg = kernel.construct_segment_2_object()(this->m_ps, this->m_pt);
    return seg;
  }

  /*! Create a bounding box for the segment.
   */
  Bbox_2 bbox() const
  {
    Kernel kernel;
    Segment_2 seg = kernel.construct_segment_2_object()(this->m_ps, this->m_pt);
    return (kernel.construct_bbox_2_object()(seg));
  }

  /*! Obtain the segment source.
   */
  const Point_2& source() const { return (this->m_ps); }

  /*! Obtain the segment target.
   */
  const Point_2& target() const { return (this->m_pt); }

  /*! Flip the segment (swap its source and target).
   */
  Arr_segment_2 flip() const
  {
    Arr_segment_2 opp;
    opp.m_l = this->m_l;
    opp.m_ps = this->m_pt;
    opp.m_pt = this->m_ps;
    opp.m_is_pt_max = !(this->m_is_pt_max);
    opp.m_is_vert = this->m_is_vert;
    opp.m_is_degen = this->m_is_degen;

    return opp;
  }
};

/*! Exporter for the segment class used by the traits-class.
 */
template <typename Kernel, typename OutputStream>
OutputStream& operator<<(OutputStream& os, const Arr_segment_2<Kernel>& seg)
{
  os << static_cast<typename Kernel::Segment_2>(seg);
  return (os);
}

/*! Importer for the segment class used by the traits-class.
 */
template <typename Kernel, typename InputStream>
InputStream& operator>>(InputStream& is, Arr_segment_2<Kernel>& seg)
{
  typename Kernel::Segment_2   kernel_seg;
  is >> kernel_seg;
  seg = kernel_seg;
  return is;
}

} //namespace CGAL

#include <CGAL/enable_warnings.h>

#endif<|MERGE_RESOLUTION|>--- conflicted
+++ resolved
@@ -439,12 +439,8 @@
 
       if (! cv.is_vertical()) {
         // Compare p with the segment's supporting line.
-<<<<<<< HEAD
-        CGAL_assertion( kernel.compare_x_2_object()(cv.left(), cv.right()) == SMALLER );
-=======
         CGAL_assertion_code(auto cmp_x = kernel.compare_x_2_object());
         CGAL_assertion(cmp_x(cv.left(), cv.right()) == SMALLER);
->>>>>>> 66bf0829
         return kernel.orientation_2_object()(cv.left(), cv.right(), p);
       }
 
@@ -723,12 +719,7 @@
       if (! res) return oi;
 
       // Check if we have a single intersection point.
-<<<<<<< HEAD
-      const Point_2  *ip = object_cast<Point_2> (&obj);
-
-=======
       const Point_2* ip = boost::get<Point_2>(&*res);
->>>>>>> 66bf0829
       if (ip != nullptr) {
         // Check if the intersection point ip lies on both segments.
         const bool ip_on_cv1 = cv1.is_vertical() ?
