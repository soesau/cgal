// Copyright (c) 2007,2009,2010,2011 Tel-Aviv University (Israel).
// All rights reserved.
//
// This file is part of CGAL (www.cgal.org).
// You can redistribute it and/or modify it under the terms of the GNU
// General Public License as published by the Free Software Foundation,
// either version 3 of the License, or (at your option) any later version.
//
// Licensees holding a valid commercial license may use this file in
// accordance with the commercial license agreement provided with the software.
//
// This file is provided AS IS with NO WARRANTY OF ANY KIND, INCLUDING THE
// WARRANTY OF DESIGN, MERCHANTABILITY AND FITNESS FOR A PARTICULAR PURPOSE.
//
// $URL$
// $Id$
<<<<<<< HEAD
// SPDX-License-Identifier: GPL-3.0+
// 
=======
//
>>>>>>> 308ff657
//
// Author(s): Efi Fogel         <efif@post.tau.ac.il>
//            Eric Berberich    <ericb@post.tau.ac.il>

#ifndef CGAL_ARR_TAGS_H
#define CGAL_ARR_TAGS_H

#include <CGAL/license/Arrangement_on_surface_2.h>


#include <CGAL/config.h>
#include <boost/type_traits.hpp>
#include <boost/mpl/bool.hpp>
#include <boost/mpl/if.hpp>
#include <boost/mpl/and.hpp>
#include <boost/mpl/or.hpp>
#include <boost/mpl/not.hpp>
#include <boost/mpl/logical.hpp>
#include <boost/mpl/has_xxx.hpp>

/*! \file
 * Definition of the tags for the arrangement package.
 */

namespace CGAL {

struct Arr_boundary_side_tag {};
struct Arr_oblivious_side_tag : public virtual Arr_boundary_side_tag {};
struct Arr_non_oblivious_side_tag : public virtual Arr_boundary_side_tag {};
struct Arr_open_side_tag : public virtual Arr_non_oblivious_side_tag {};
struct Arr_closed_side_tag : public virtual Arr_non_oblivious_side_tag {};
struct Arr_contracted_side_tag : public virtual Arr_non_oblivious_side_tag {};
struct Arr_identified_side_tag : public virtual Arr_non_oblivious_side_tag {};

BOOST_MPL_HAS_XXX_TRAIT_DEF(Left_side_category)
BOOST_MPL_HAS_XXX_TRAIT_DEF(Bottom_side_category)
BOOST_MPL_HAS_XXX_TRAIT_DEF(Top_side_category)
BOOST_MPL_HAS_XXX_TRAIT_DEF(Right_side_category)

namespace internal {

//! type to provide left side tag (is oblivious if not existing)
template < class Traits_, bool B >
struct Get_left_side_category {};

template < class Traits_ >
struct Get_left_side_category< Traits_, true > {
  typedef typename Traits_::Left_side_category Category;
};

template < class Traits_ >
struct Get_left_side_category< Traits_, false > {
  typedef Arr_oblivious_side_tag Category;
};

template < class Traits_ >
struct Arr_complete_left_side_category {
public:
  typedef Traits_ Traits;

  typedef typename
  Get_left_side_category< Traits, has_Left_side_category< Traits >::value >::Category Category;
};

template < class GeometryTraits_2, bool b >
struct Validate_left_side_category {};

template < class GeometryTraits_2 >
struct Validate_left_side_category< GeometryTraits_2, true > {
  template <typename T>
  void missing__Left_side_category() {}
};

template < class GeometryTraits_2 >
struct Validate_left_side_category< GeometryTraits_2, false > {
  template <typename T>
  void missing__Left_side_category()
  {
    T
      missing__Left_side_category__assuming__Arr_oblivious_side_tag__instead;
  }
};


//! type to provide bottom side tag (is oblivious if not existing)
template < class Traits_, bool B >
struct Get_bottom_side_category {
};

template < class Traits_ >
struct Get_bottom_side_category< Traits_, true > {
  typedef typename Traits_::Bottom_side_category Category;
};

template < class Traits_ >
struct Get_bottom_side_category< Traits_, false > {
  typedef Arr_oblivious_side_tag Category;
};

template < class Traits_ >
struct Arr_complete_bottom_side_category {

public:

  typedef Traits_ Traits;

  typedef typename
  Get_bottom_side_category< Traits, has_Bottom_side_category< Traits >::value >::Category
  Category;
};

template < class GeometryTraits_2, bool b >
struct Validate_bottom_side_category {};

template < class GeometryTraits_2 >
struct Validate_bottom_side_category< GeometryTraits_2, true > {
  template <typename T>
  void missing__Bottom_side_category() {}
};

template < class GeometryTraits_2 >
struct Validate_bottom_side_category< GeometryTraits_2, false > {
  template <typename T>
  void missing__Bottom_side_category()
  {
    T
      missing__Bottom_side_category__assuming__Arr_oblivious_side_tag__instead;
  }
};


//! type to provide top side tag (is oblivious if not existing)
template < class Traits_, bool B >
struct Get_top_side_category {
};

template < class Traits_ >
struct Get_top_side_category< Traits_, true > {
  typedef typename Traits_::Top_side_category Category;
};

template < class Traits_ >
struct Get_top_side_category< Traits_, false > {
  typedef Arr_oblivious_side_tag Category;
};

template < class Traits_ >
struct Arr_complete_top_side_category {

public:

  typedef Traits_ Traits;

  typedef typename
  Get_top_side_category< Traits, has_Top_side_category< Traits >::value >::Category Category;
};

template < class GeometryTraits_2, bool b >
struct Validate_top_side_category {};

template < class GeometryTraits_2 >
struct Validate_top_side_category< GeometryTraits_2, true > {
  template <typename T>
  void missing__Top_side_category() {}
};

template < class GeometryTraits_2 >
struct Validate_top_side_category< GeometryTraits_2, false > {
  template <typename T>
  void missing__Top_side_category()
  {
    T missing__Top_side_category__assuming__Arr_oblivious_side_tag__instead;
  }
};


//! type to provide right side tag (is oblivious if not existing)
template < class Traits_, bool B >
struct Get_right_side_category {
};

template < class Traits_ >
struct Get_right_side_category< Traits_, true > {
  typedef typename Traits_::Right_side_category Category;
};

template < class Traits_ >
struct Get_right_side_category< Traits_, false > {
  typedef Arr_oblivious_side_tag Category;
};

template < class Traits_ >
struct Arr_complete_right_side_category {

public:

  typedef Traits_ Traits;

  typedef typename
  Get_right_side_category< Traits, has_Right_side_category< Traits >::value >::Category
  Category;
};

template < class GeometryTraits_2, bool b >
struct Validate_right_side_category {};

template < class GeometryTraits_2 >
struct Validate_right_side_category< GeometryTraits_2, true > {
  template <typename T>
  void missing__Right_side_category() {}
};

template < class GeometryTraits_2 >
struct Validate_right_side_category< GeometryTraits_2, false > {
  template <typename T>
  void missing__Right_side_category()
  {
    T
      missing__Right_side_category__assuming__Arr_oblivious_side_tag__instead;
  }
};

} // namespace internal

struct Arr_boundary_cond_tag{};
struct Arr_all_sides_oblivious_tag : public virtual Arr_boundary_cond_tag{};
struct Arr_not_all_sides_oblivious_tag : public virtual Arr_boundary_cond_tag{};

struct Arr_has_identified_side_tag :
    public virtual Arr_not_all_sides_oblivious_tag{};
struct Arr_has_contracted_side_tag :
    public virtual Arr_not_all_sides_oblivious_tag{};
struct Arr_has_closed_side_tag :
    public virtual Arr_not_all_sides_oblivious_tag{};
struct Arr_has_open_side_tag :
    public virtual Arr_not_all_sides_oblivious_tag{};

struct Arr_all_sides_open_tag : public virtual Arr_not_all_sides_oblivious_tag{};

struct Arr_all_sides_non_open_tag {};
struct Arr_not_all_sides_non_open_tag {};

/*!\brief Struct to determine whether all side tags are "oblivious"
 */
template < class ArrLeftSideCategory, class ArrBottomSideCategory,
           class ArrTopSideCategory, class ArrRightSideCategory >
struct Arr_are_all_sides_oblivious_tag {

public:

  //! This instance's first template parameter
  typedef ArrLeftSideCategory   Left_side_category;

  //! This instance's second template parameter
  typedef ArrBottomSideCategory Bottom_side_category;

  //! This instance's third template parameter
  typedef ArrTopSideCategory    Top_side_category;

  //! This instance's fourth template parameter
  typedef ArrRightSideCategory  Right_side_category;

private:

  typedef boost::mpl::bool_< true > true_;
  typedef boost::mpl::bool_< false > false_;

  typedef boost::mpl::if_<
       boost::is_same< Left_side_category, Arr_oblivious_side_tag >,
       true_, false_ >
  Left_oblivious;

  typedef boost::mpl::if_<
       boost::is_same< Bottom_side_category, Arr_oblivious_side_tag >,
       true_, false_ >
  Bottom_oblivious;

  typedef boost::mpl::if_<
       boost::is_same< Top_side_category, Arr_oblivious_side_tag >,
       true_, false_ >
  Top_oblivious;

  typedef boost::mpl::if_<
       boost::is_same< Right_side_category, Arr_oblivious_side_tag >,
       true_, false_ >
  Right_oblivious;

public:

  /*!\brief
   * boolean tag that is Arr_all_sides_oblivious_tag if all sides are
   * oblivious, otherwise Arr_not_all_sides_oblivious_tag
   */
  typedef typename boost::mpl::if_<
                           boost::mpl::and_< Left_oblivious, Bottom_oblivious,
                                             Top_oblivious, Right_oblivious >,
                           Arr_all_sides_oblivious_tag,
                           Arr_not_all_sides_oblivious_tag >::type result;

};

/*!\brief Struct to determine whether all side tags are "non-open"
 */
template < class ArrLeftSideCategory, class ArrBottomSideCategory,
           class ArrTopSideCategory, class ArrRightSideCategory >
struct Arr_are_all_sides_non_open_tag {

public:

  //! This instance's first template parameter
  typedef ArrLeftSideCategory   Left_side_category;

  //! This instance's second template parameter
  typedef ArrBottomSideCategory Bottom_side_category;

  //! This instance's third template parameter
  typedef ArrTopSideCategory    Top_side_category;

  //! This instance's fourth template parameter
  typedef ArrRightSideCategory  Right_side_category;

private:

  typedef boost::mpl::bool_< true > true_;
  typedef boost::mpl::bool_< false > false_;

  typedef boost::mpl::if_<
       boost::is_same< Left_side_category, Arr_open_side_tag >,
       true_, false_ >
  Left_open;

  typedef boost::mpl::if_<
       boost::is_same< Bottom_side_category, Arr_open_side_tag >,
       true_, false_ >
  Bottom_open;

  typedef boost::mpl::if_<
       boost::is_same< Top_side_category, Arr_open_side_tag >,
       true_, false_ >
  Top_open;

  typedef boost::mpl::if_<
       boost::is_same< Right_side_category, Arr_open_side_tag >,
       true_, false_ >
  Right_open;

public:

  /*!\brief
   * boolean tag that is Arr_all_sides_non_open_tag if all sides are non-open,
   * otherwise Arr_not_all_sides_non_open_tag
   */
  typedef typename boost::mpl::if_<
      boost::mpl::and_< boost::mpl::not_< Left_open >,
                        boost::mpl::not_< Bottom_open >,
                        boost::mpl::not_< Top_open >,
                        boost::mpl::not_< Right_open > >,
      Arr_all_sides_non_open_tag,
      Arr_not_all_sides_non_open_tag >::type result;
};


/*!\brief Struct to check consistent tagging of identifications
 */
template < class ArrLeftSideCategory, class ArrBottomSideCategory,
           class ArrTopSideCategory, class ArrRightSideCategory >
struct Arr_sane_identified_tagging {

public:

  //! This instance's first template parameter
  typedef ArrLeftSideCategory   Left_side_category;

  //! This instance's second template parameter
  typedef ArrBottomSideCategory Bottom_side_category;

  //! This instance's third template parameter
  typedef ArrTopSideCategory    Top_side_category;

  //! This instance's fourth template parameter
  typedef ArrRightSideCategory  Right_side_category;

private:

  typedef boost::mpl::bool_< true > true_;
  typedef boost::mpl::bool_< false > false_;

  typedef boost::mpl::if_<
       boost::is_same< Left_side_category, Arr_identified_side_tag >,
       true_, false_ >
  Left_identified;

  typedef boost::mpl::if_<
       boost::is_same< Bottom_side_category, Arr_identified_side_tag >,
       true_, false_ >
  Bottom_identified;

  typedef boost::mpl::if_<
       boost::is_same< Top_side_category, Arr_identified_side_tag >,
       true_, false_ >
  Top_identified;

  typedef boost::mpl::if_<
       boost::is_same< Right_side_category, Arr_identified_side_tag >,
       true_, false_ >
  Right_identified;

  typedef boost::mpl::and_< Left_identified, Right_identified > LR_identified;

  typedef boost::mpl::and_< Bottom_identified, Top_identified > BT_identified;

  typedef boost::mpl::and_< boost::mpl::not_< Left_identified>,
                            boost::mpl::not_< Right_identified > >
  LR_non_identified;

  typedef boost::mpl::and_< boost::mpl::not_< Bottom_identified >,
                            boost::mpl::not_< Top_identified > >
  BT_non_identified;

  typedef boost::mpl::or_< LR_identified, LR_non_identified > LR_ok;
  typedef boost::mpl::or_< BT_identified, BT_non_identified > BT_ok;

public:

  /*!\brief
   * boolean tag that is bool_<true> if opposite sides are either
   * both identified or both non-identified,
   * otherwise bool_<false>
   */
  typedef boost::mpl::and_< LR_ok, BT_ok > result;

};

/*! Checks whether one of two boundary sides are identified
 * Observe that if one side is identified, the opposite side must be identified
 * as well. Thus:
 * (i)  When Arr_has_identified_sides is used to check whether two opposite
 *      sides are identified, the check for the second side is redundant.
 * (ii) When Arr_has_identified_sides is used to check whether two non-opposite
 *      sides are identified, the check applies to all four sides.
 */
template <class ArrSideOneCategory, class ArrSideTwoCategory>
struct Arr_has_identified_sides {
public:
  //! This instance's first template parameter
  typedef ArrSideOneCategory       Side_one_category;

  //! This instance's second template parameter
  typedef ArrSideTwoCategory       Side_two_category;

private:
  typedef boost::mpl::bool_<true> true_;
  typedef boost::mpl::bool_<false> false_;

  typedef boost::mpl::if_<
    boost::is_same<Side_one_category, Arr_identified_side_tag>,
    true_, false_>
  Side_one_identified;

  typedef boost::mpl::if_<
    boost::is_same<Side_two_category, Arr_identified_side_tag>,
    true_, false_>
  Side_two_identified;

public:
  /*!\brief
   * boolean tag that is bool_<true> if one side is identified,
   * otherwise bool_<false>
   */
  typedef boost::mpl::or_<Side_one_identified, Side_two_identified> result;
};

/*! Checks whether one of two boundary sides are contracted
 */
template <class ArrSideOneCategory, class ArrSideTwoCategory>
struct Arr_has_contracted_sides_two {
public:
  //! This instance's first template parameter
  typedef ArrSideOneCategory       Side_one_category;

  //! This instance's second template parameter
  typedef ArrSideTwoCategory       Side_two_category;

private:
  typedef boost::mpl::bool_<true> true_;
  typedef boost::mpl::bool_<false> false_;

  typedef boost::mpl::if_<
       boost::is_same<Side_one_category, Arr_contracted_side_tag>,
       true_, false_>
  Side_one_contracted;

  typedef boost::mpl::if_<
       boost::is_same<Side_two_category, Arr_contracted_side_tag>,
       true_, false_>
  Side_two_contracted;

public:
  /*!\brief
   * boolean tag that is bool_<true> if one side is identified,
   * otherwise bool_<false>
   */
  typedef boost::mpl::or_<Side_one_contracted, Side_two_contracted> result;
};

/*! Checks whether one of two boundary sides are closed
 */
template <class ArrSideOneCategory, class ArrSideTwoCategory>
struct Arr_has_closed_sides_two {
public:
  //! This instance's first template parameter
  typedef ArrSideOneCategory       Side_one_category;

  //! This instance's second template parameter
  typedef ArrSideTwoCategory       Side_two_category;

private:
  typedef boost::mpl::bool_<true> true_;
  typedef boost::mpl::bool_<false> false_;

  typedef boost::mpl::if_<
       boost::is_same<Side_one_category, Arr_closed_side_tag>,
       true_, false_>
  Side_one_closed;

  typedef boost::mpl::if_<
       boost::is_same<Side_two_category, Arr_closed_side_tag>,
       true_, false_>
  Side_two_closed;

public:
  /*!\brief
   * boolean tag that is bool_<true> if one side is identified,
   * otherwise bool_<false>
   */
  typedef boost::mpl::or_<Side_one_closed, Side_two_closed> result;
};

/*! Checks whether one of two boundary sides are open
 */
template <class ArrSideOneCategory, class ArrSideTwoCategory>
struct Arr_has_open_sides_two {
public:
  //! This instance's first template parameter
  typedef ArrSideOneCategory       Side_one_category;

  //! This instance's second template parameter
  typedef ArrSideTwoCategory       Side_two_category;

private:
  typedef boost::mpl::bool_<true> true_;
  typedef boost::mpl::bool_<false> false_;

  typedef boost::mpl::if_<
       boost::is_same<Side_one_category, Arr_open_side_tag>,
       true_, false_>
  Side_one_open;

  typedef boost::mpl::if_<
       boost::is_same<Side_two_category, Arr_open_side_tag>,
       true_, false_>
  Side_two_open;

public:
  /*!\brief
   * boolean tag that is bool_<true> if one side is identified,
   * otherwise bool_<false>
   */
  typedef boost::mpl::or_<Side_one_open, Side_two_open> result;
};

/*! Categorizes two boundary sides:
 * If one side is identified           => Arr_has_identified_side_tag
 * Otherwise if one side is contracted => Arr_has_contracted_side_tag
 * Otherwise if one side is closed     => Arr_has_closed_side_tag
 * Otherwise if one side is open       => Arr_has_open_side_tag
 * Otherwise                           => Arr_all_sides_oblivious_tag
 */
template < class ArrSideOneCategory, class ArrSideTwoCategory>
struct Arr_two_sides_category {
public:
  //! This instance's first template parameter
  typedef ArrSideOneCategory       Side_one_category;

  //! This instance's second template parameter
  typedef ArrSideTwoCategory       Side_two_category;

private:
  // One of the two sides is identified
  typedef typename Arr_has_identified_sides<Side_one_category,
                                            Side_two_category>::result
    Is_identified;

  // One of the two sides is contracted
  typedef typename Arr_has_contracted_sides_two<Side_one_category,
                                                Side_two_category>::result
    Is_contracted;

  // One of the two sides is closed
  typedef typename Arr_has_closed_sides_two<Side_one_category,
                                            Side_two_category>::result
    Is_closed;

  // One of the two sides is open
  typedef typename Arr_has_open_sides_two<Side_one_category,
                                          Side_two_category>::result
    Is_open;

public:
  typedef typename boost::mpl::if_<Is_identified, Arr_has_identified_side_tag,
    typename boost::mpl::if_<Is_contracted, Arr_has_contracted_side_tag,
      typename boost::mpl::if_<Is_closed, Arr_has_closed_side_tag,
        typename boost::mpl::if_<Is_open, Arr_has_open_side_tag,
          Arr_all_sides_oblivious_tag>::type>::type>::type>::type
    result;
};

/*! Categorizes all sides:
 * If one side is identified           => Arr_has_identified_side_tag
 * Otherwise if one side is contracted => Arr_has_contracted_side_tag
 * Otherwise if one side is closed     => Arr_has_closed_side_tag
 * Otherwise if one side is open       => Arr_has_open_side_tag
 * Otherwise (all sides oblivious)     => Arr_all_sides_oblivious_tag
 */
template < class ArrSideOneCategory, class ArrSideTwoCategory>
struct Arr_all_sides_category {
public:
};

} // namespace CGAL

#endif<|MERGE_RESOLUTION|>--- conflicted
+++ resolved
@@ -14,12 +14,8 @@
 //
 // $URL$
 // $Id$
-<<<<<<< HEAD
 // SPDX-License-Identifier: GPL-3.0+
-// 
-=======
 //
->>>>>>> 308ff657
 //
 // Author(s): Efi Fogel         <efif@post.tau.ac.il>
 //            Eric Berberich    <ericb@post.tau.ac.il>
