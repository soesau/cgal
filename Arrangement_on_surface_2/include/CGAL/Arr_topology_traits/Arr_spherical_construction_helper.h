--- conflicted
+++ resolved
@@ -14,7 +14,7 @@
 //
 // $URL$
 // $Id$
-// 
+//
 //
 // Author(s)     : Ron Wein <wein@post.tau.ac.il>
 //                 Efi Fogel <efif@post.tau.ac.il>
@@ -37,7 +37,7 @@
  * for bounded curves in the plane.
  */
 template <typename Traits_, typename Arrangement_, typename Event_,
-          typename Subcurve_> 
+          typename Subcurve_>
 class Arr_spherical_construction_helper {
 public:
   typedef Traits_                                         Traits_2;
@@ -54,7 +54,7 @@
   typedef typename Arrangement_2::Vertex_handle           Vertex_handle;
   typedef typename Arrangement_2::Halfedge_handle         Halfedge_handle;
   typedef typename Arrangement_2::Face_handle             Face_handle;
-  
+
   typedef typename Subcurve::Halfedge_indices_list        Indices_list;
   typedef Unique_hash_map<Halfedge_handle, Indices_list>  Halfedge_indices_map;
 
@@ -117,13 +117,9 @@
   Indices_list& halfedge_indices_list() { return m_subcurves_at_nf; }
 
   /*! A notification invoked before the given event it deallocated. */
-<<<<<<< HEAD
-  void before_deallocate_event(Event* ) { return; }
-=======
   void before_deallocate_event(Event* /* event */) {}
->>>>>>> e822dc56
-  //@} 
-  
+  //@}
+
   /*! Set the map that maps each halfedge to the list of subcurve indices
    * that "see" the halfedge from below.
    */
@@ -190,7 +186,7 @@
     // incident to an event with boundary conditions.
     CGAL_assertion((event->number_of_left_curves() == 1) &&
                    (event->number_of_right_curves() == 0));
-    const X_monotone_curve_2& xc = 
+    const X_monotone_curve_2& xc =
       (*(event->left_curves_begin()))->last_curve();
 
     DVertex* dv = m_top_traits->north_pole();
@@ -204,7 +200,7 @@
       if (!dprev) return;
       Halfedge_handle prev = Halfedge_handle(dprev);
       event->set_halfedge_handle(prev);
-          
+
       // Associate the indices of all subcurves that "see" the top boundary
       // (from below) with the halfedge that (clockwise) succeeds the
       // predecessor of the curve to be inserted around the north pole. The
@@ -214,7 +210,7 @@
       splice_indices_list(prev->next());
       return;
     }
-      
+
     // We do not have a vertex that corresponds to the north pole.
     // Create one.
     Vertex_handle v =
