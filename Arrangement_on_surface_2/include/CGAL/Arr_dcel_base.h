// Copyright (c) 2005,2006,2007,2008,2009,2010,2011 Tel-Aviv University (Israel).
// All rights reserved.
//
// This file is part of CGAL (www.cgal.org).
//
// $URL$
// $Id$
// SPDX-License-Identifier: GPL-3.0-or-later OR LicenseRef-Commercial
//
//
// Author(s)     : Ron Wein <wein@post.tau.ac.il>
//                 (based on old version by: Iddo Hanniel and Oren Nechushtan)

#ifndef CGAL_ARR_DCEL_BASE_H
#define CGAL_ARR_DCEL_BASE_H

#include <CGAL/license/Arrangement_on_surface_2.h>

#include <CGAL/disable_warnings.h>

/*! \file
 * The definition of the base DCEL class for planar arrangements and its
 * peripheral records.
 */

#include <CGAL/basic.h>
#include <CGAL/Arr_enums.h>
#include <list>
#include <map>
#include <CGAL/N_step_adaptor_derived.h>
#include <CGAL/In_place_list.h>
#include <CGAL/function_objects.h>
#include <CGAL/Iterator_project.h>
#include <CGAL/Arrangement_2/Arrangement_2_iterators.h>
#include <CGAL/assertions.h>

#include <boost/pool/pool_alloc.hpp>

namespace CGAL {

inline void* _clean_pointer(const void* p)
{
  CGAL_static_assertion(sizeof(void*) == sizeof(size_t));
  const size_t  mask = ~1;
  const size_t  val = (reinterpret_cast<size_t>(p) & mask);

  return (reinterpret_cast<void*>(val));
}

inline void* _set_lsb(const void* p)
{
  const size_t  mask = 1;
  const size_t  val = (reinterpret_cast<size_t>(p) | mask);
  return (reinterpret_cast<void*>( val));
}

inline bool _is_lsb_set(const void* p)
{
  const size_t  mask = 1;
  const size_t  val = reinterpret_cast<size_t>(p);
  return ((val & mask) != 0);
}

/*! \class
 * Base vertex class.
 */
template <typename Point_> class Arr_vertex_base {
public:
  typedef Point_       Point;

  /*! \struct
   * An auxiliary structure for rebinding the vertex with a new point class.
   */
  template<typename PNT> struct rebind { typedef Arr_vertex_base<PNT> other; };

protected:
  void* p_inc;  // An incident halfedge pointing at the vertex,
                // or the isolated vertex information (in case it is
                // isolated). The LSB of the pointer indicates whether
                // the vertex is isolated.
  Point* p_pt;  // The point associated with the vertex.
  char pss[2];  // The x and y parameter spaces (condensed in two bytes).

public:
  /*! Default constructor. */
  Arr_vertex_base() :
    p_inc(nullptr),
    p_pt(nullptr)
  { pss[0] = pss[1] = static_cast<char>(CGAL::ARR_INTERIOR); }

  /*! Destructor. */
  virtual ~Arr_vertex_base() {}

  // Access/modification for pointer squatting
  void* inc() const { return p_inc; }
  void set_inc(void * inc) const
  { const_cast<Arr_vertex_base&>(*this).p_inc = inc; }

  /*! Check if the point pointer is nullptr. */
  bool has_null_point() const { return (p_pt == nullptr); }

  /*! Obtain the point (const version). */
  const Point& point() const
  {
    CGAL_assertion(p_pt != nullptr);
    return (*p_pt);
  }

  /*! Obtain the point (non-const version). */
  Point& point()
  {
    CGAL_assertion(p_pt != nullptr);
    return (*p_pt);
  }

  /*! Set the point (may be a nullptr point). */
  void set_point(Point* p) { p_pt = p; }

  /*! Obtain the boundary type in x. */
  Arr_parameter_space parameter_space_in_x() const
  { return (Arr_parameter_space(pss[0])); }

  /*! Obtain the boundary type in y. */
  Arr_parameter_space parameter_space_in_y() const
  { return (Arr_parameter_space(pss[1])); }

  /*! Set the boundary conditions of the vertex. */
  void set_boundary(Arr_parameter_space ps_x, Arr_parameter_space ps_y)
  {
    pss[0] = static_cast<char>(ps_x);
    pss[1] = static_cast<char>(ps_y);
    return;
  }

  /*! Assign from another vertex. */
  virtual void assign(const Arr_vertex_base<Point>& v)
  {
    p_pt = v.p_pt;
    pss[0] = v.pss[0];
    pss[1] = v.pss[1];
  }
};

/*! \class
 * Base halfedge class.
 */
template <typename X_monotone_curve_> class Arr_halfedge_base {
public:
  typedef X_monotone_curve_  X_monotone_curve;

  /*! \struct
   * An auxiliary structure for rebinding the halfedge with a new curve class.
   */
  template<typename XCV>
  struct rebind { typedef Arr_halfedge_base<XCV> other; };

protected:
  void* p_opp;  // The opposite halfedge.
  void* p_prev; // The previous halfedge in the component boundary.
  void* p_next; // The next halfedge in the component boundary.

  void* p_v;    // The incident vertex (the target of the halfedge).
                // The LSB of this pointer is used to store the
                // direction of the halfedge.
  void* p_comp; // The component this halfedge belongs to: the incident
                // face for outer CCBs and the inner CCB information for
                // inner CCBs. The LSB of the pointer indicates whether
                // the halfedge lies on the boundary of an inner CCB.

  X_monotone_curve* p_cv; // The associated x-monotone curve.

public:
  /*! Default constructor */
  Arr_halfedge_base() :
    p_opp(nullptr),
    p_prev(nullptr),
    p_next(nullptr),
    p_v(nullptr),
    p_comp(nullptr),
    p_cv(nullptr)
  {}

  /*! Destructor. */
  virtual ~Arr_halfedge_base() {}

  /*! Check if the curve pointer is nullptr. */
  bool has_null_curve() const { return (p_cv == nullptr); }

  /*! Obtain the x-monotone curve (const version). */
  const X_monotone_curve& curve() const
  {
    CGAL_precondition(p_cv != nullptr);
    return (*p_cv);
  }

  /*! Obtain the x-monotone curve (non-const version). */
  X_monotone_curve& curve()
  {
    CGAL_precondition(p_cv != nullptr);
    return (*p_cv);
  }

  /*! Set the x-monotone curve. */
  void set_curve(X_monotone_curve* c)
  {
    p_cv = c;

    // Set the curve for the opposite halfedge as well.
    Arr_halfedge_base<X_monotone_curve>* opp =
      reinterpret_cast<Arr_halfedge_base<X_monotone_curve>* >(p_opp);

    opp->p_cv = c;
  }

  /*! Assign from another halfedge. */
  virtual void assign(const Arr_halfedge_base<X_monotone_curve>& he)
  { p_cv = he.p_cv; }
};

/*!
 * Base face class.
 */
class Arr_face_base
{
public:
  typedef std::list<void*>                      Outer_ccbs_container;
  typedef Outer_ccbs_container::iterator        Outer_ccb_iterator;
  typedef Outer_ccbs_container::const_iterator  Outer_ccb_const_iterator;

  typedef std::list<void*>                      Inner_ccbs_container;
  typedef Inner_ccbs_container::iterator        Inner_ccb_iterator;
  typedef Inner_ccbs_container::const_iterator  Inner_ccb_const_iterator;

  typedef std::list<void*>                      Isolated_vertices_container;
  typedef Isolated_vertices_container::iterator Isolated_vertex_iterator;
  typedef Isolated_vertices_container::const_iterator
                                                Isolated_vertex_const_iterator;

protected:
  enum {
    IS_UNBOUNDED = 1,
    IS_FICTITIOUS = 2
  };

  int                          flags;      // Face flags.
  Outer_ccbs_container         outer_ccbs; // The outer CCBs of the faces.
  Inner_ccbs_container         inner_ccbs; // The inner CCBs of the face.
  Isolated_vertices_container  iso_verts;  // The isolated vertices inside
                                           // the face.
public:
  /*! Default constructor. */
  Arr_face_base() : flags(0) {}

  /*! Destructor. */
  virtual ~Arr_face_base() {}

  /*! Check if the face is unbounded. */
  bool is_unbounded() const { return ((flags & IS_UNBOUNDED) != 0); }

  /*! Set the face as bounded or unbounded. */
  void set_unbounded(bool unbounded)
  { flags = (unbounded) ? (flags | IS_UNBOUNDED) : (flags & ~IS_UNBOUNDED); }

  /*! Check if the face is fictitious. */
  bool is_fictitious() const { return ((flags & IS_FICTITIOUS) != 0); }

  /*! Set the face as fictitious or valid. */
  void set_fictitious(bool fictitious)
  { flags = (fictitious) ? (flags | IS_FICTITIOUS) : (flags & ~IS_FICTITIOUS); }

  /*! Assign from another face. */
  virtual void assign(const Arr_face_base& f) { flags = f.flags; }
};

// Forward declarations:
template <class V, class H, class F> class Arr_vertex;
template <class V, class H, class F> class Arr_halfedge;
template <class V, class H, class F> class Arr_face;
template <class V, class H, class F> class Arr_outer_ccb;
template <class V, class H, class F> class Arr_inner_ccb;
template <class V, class H, class F> class Arr_isolated_vertex;

/*! \class
 * The default arrangement DCEL vertex class.
 */
template <class V, class H, class F>
class Arr_vertex : public V, public In_place_list_base<Arr_vertex<V,H,F> >
{
public:

  typedef V                           Base;
  typedef Arr_vertex<V,H,F>           Vertex;
  typedef Arr_halfedge<V,H,F>         Halfedge;
  typedef Arr_isolated_vertex<V,H,F>  Isolated_vertex;

  /*! Default constructor. */
  Arr_vertex() {}

  /*! Check if the vertex is isolated. */
  bool is_isolated() const
  {
    // Note that we use the LSB of the p_inc pointer as a Boolean flag.
    return (_is_lsb_set(this->p_inc));
  }

  /*! Obtain an incident halfedge (const version). */
  const Halfedge* halfedge() const
  {
    CGAL_precondition(! is_isolated());
    return (reinterpret_cast<const Halfedge*>(this->p_inc));
  }

  /*! Obtain an incident halfedge (non-const version). */
  Halfedge* halfedge()
  {
    CGAL_precondition(! is_isolated());
    return (reinterpret_cast<Halfedge*>(this->p_inc));
  }

  /*! Set an incident halfedge (for non-isolated vertices). */
  void set_halfedge(Halfedge* he)
  {
    // Set the halfedge pointer and reset the LSB.
    this->p_inc = he;
  }

  /*! Obtain the isolated vertex information (const version). */
  const Isolated_vertex* isolated_vertex() const
  {
    CGAL_precondition(is_isolated());
    return (reinterpret_cast<const Isolated_vertex*>(_clean_pointer
                                                     (this->p_inc)));
  }

  /*! Obtain the isolated vertex information (non-const version). */
  Isolated_vertex* isolated_vertex()
  {
    CGAL_precondition(is_isolated());
    return (reinterpret_cast<Isolated_vertex*>(_clean_pointer(this->p_inc)));
  }

  /*! Set the isolated vertex information. */
  void set_isolated_vertex(Isolated_vertex* iv)
  {
    // Set the isolated vertex-information pointer and set its LSB.
    this->p_inc = _set_lsb(iv);
  }
};

/*! \class
 * The default arrangement DCEL halfedge class.
 */
template <class V, class H, class F>
class Arr_halfedge : public H,
                     public In_place_list_base<Arr_halfedge<V,H,F> >
{
public:
  typedef H                     Base;
  typedef Arr_vertex<V,H,F>     Vertex;
  typedef Arr_halfedge<V,H,F>   Halfedge;
  typedef Arr_face<V,H,F>       Face;
  typedef Arr_outer_ccb<V,H,F>  Outer_ccb;
  typedef Arr_inner_ccb<V,H,F>  Inner_ccb;

  /*! Default constructor. */
  Arr_halfedge() {}

  /*! Obtain the opposite halfedge (const version). */
  const Halfedge* opposite () const
  { return (reinterpret_cast<const Halfedge*>(this->p_opp)); }

  /*! Obtain the opposite halfedge (non-const version). */
  Halfedge* opposite() { return (reinterpret_cast<Halfedge*>(this->p_opp)); }

  /*! Sets the opposite halfedge. */
  void set_opposite(Halfedge* he) { this->p_opp = he; }

  /*! Obtain the direction of the halfedge. */
  Arr_halfedge_direction direction() const
  {
    // Note that we use the LSB of the p_v pointer as a Boolean flag.
    if (_is_lsb_set(this->p_v)) return (ARR_LEFT_TO_RIGHT);
    else return (ARR_RIGHT_TO_LEFT);
  }

  /*! Set the direction of the edge (and of its opposite halfedge). */
  void set_direction(Arr_halfedge_direction dir)
  {
    Halfedge* opp = reinterpret_cast<Halfedge*>(this->p_opp);

    if (dir == ARR_LEFT_TO_RIGHT) {
      this->p_v = _set_lsb(this->p_v);
      opp->p_v = _clean_pointer(opp->p_v);
    }
    else {
      this->p_v = _clean_pointer(this->p_v);
      opp->p_v = _set_lsb(opp->p_v);
    }
  }

  /*! Obtain the previous halfedge along the chain (const version). */
  const Halfedge* prev() const
  { return (reinterpret_cast<const Halfedge*>(this->p_prev)); }

  /*! Obtain the previous halfedge along the chain (const version). */
  Halfedge* prev() { return (reinterpret_cast<Halfedge*>(this->p_prev)); }

  /*! Set the previous halfedge along the chain. */
  void set_prev(Halfedge* he)
  {
    this->p_prev = he;
    he->p_next = this;
  }

  /*! Obtain the next halfedge along the chain (const version). */
  const Halfedge* next() const
  { return (reinterpret_cast<const Halfedge*>(this->p_next)); }

  /*! Obtain the next halfedge along the chain (const version). */
  Halfedge* next() { return (reinterpret_cast<Halfedge*>(this->p_next)); }

  /*! Set the next halfedge along the chain. */
  void set_next(Halfedge* he)
  {
    this->p_next = he;
    he->p_prev = this;
  }

  /*! Obtain the target vertex (const version). */
  const Vertex* vertex() const
  { return (reinterpret_cast<const Vertex*>(_clean_pointer(this->p_v))); }

  /*! Obtain the target vertex (non-const version). */
  Vertex* vertex()
  { return (reinterpret_cast<Vertex*>(_clean_pointer(this->p_v))); }

  /*! Set the target vertex. */
  void set_vertex(Vertex* v)
  {
    // Set the vertex pointer, preserving the content of the LSB.
    if (_is_lsb_set(this->p_v)) this->p_v = _set_lsb(v);
    else this->p_v = v;
  }

  /*! Check whether the halfedge lies on the boundary of an outer CCB. */
  bool is_on_outer_ccb() const { return (!_is_lsb_set(this->p_comp)); }

  /*! Obtain an incident outer CCB (const version).
   * \pre The edge does not lie on an inner CCB.
   */
  const Outer_ccb* outer_ccb() const
  {
    CGAL_precondition(! is_on_inner_ccb());
    return (reinterpret_cast<const Outer_ccb*>(this->p_comp));
  }

  /*! Obtain an incident outer CCB (non-const version).
   * \pre The edge does not lie on an inner CCB.
   */
  Outer_ccb* outer_ccb()
  {
    CGAL_precondition(! is_on_inner_ccb());
    return (reinterpret_cast<Outer_ccb*>(this->p_comp));
  }

  /*! Set the incident outer CCB. */
  void set_outer_ccb(Outer_ccb *oc)
  {
    // Set the component pointer and reset its LSB.
    this->p_comp = oc;
  }

  /*! Check whether the halfedge lies on the boundary of an inner CCB. */
  bool is_on_inner_ccb() const { return (_is_lsb_set(this->p_comp)); }

  /*! Obtain an incident inner CCB (const version).
   * \pre The edge lies on an inner CCB.
   */
  const Inner_ccb* inner_ccb() const
  {
    CGAL_precondition(is_on_inner_ccb());

    const Inner_ccb* out = reinterpret_cast<const Inner_ccb*>(_clean_pointer(this->p_comp));
    if (out->is_valid())
      return out;

    // else reduce path and get valid iccb
    const Inner_ccb* valid = out->next();
    while (!valid->is_valid())
      valid = valid->next();
    const_cast<Inner_ccb*>(out)->set_next(const_cast<Inner_ccb*>(valid));
    const_cast<Halfedge*>(this)->set_inner_ccb(valid);
    return valid;
  }

  /*! Obtain an incident inner CCB (non-const version).
   * \pre The edge lies on an inner CCB.
   */
  Inner_ccb* inner_ccb()
  {
    CGAL_precondition(is_on_inner_ccb());

    Inner_ccb* out = reinterpret_cast<Inner_ccb*>(_clean_pointer(this->p_comp));
    if (out->is_valid())
      return out;

    // else reduce path and get valid iccb
    Inner_ccb* valid = out->next();
    while (!valid->is_valid())
      valid = valid->next();
    out->set_next(valid);
    set_inner_ccb(valid);
    return valid;
  }

  Inner_ccb* inner_ccb_no_redirect()
  {
    CGAL_precondition(is_on_inner_ccb());
    return reinterpret_cast<Inner_ccb*>(_clean_pointer(this->p_comp));
  }

  /*! Set the incident inner CCB. */
  void set_inner_ccb(const Inner_ccb *ic)
  {
    // Set the component pointer and set its LSB.
    this->p_comp = _set_lsb(ic);
  }
};

/*! \class
 * The default arrangement DCEL face class.
 */
template <class V, class H, class F>
class Arr_face : public F,
                 public In_place_list_base<Arr_face<V,H,F> >
{
public:
  typedef F                            Base;
  typedef Arr_vertex<V,H,F>            Vertex;
  typedef Arr_halfedge<V,H,F>          Halfedge;
  typedef Arr_face<V,H,F>              Face;
  typedef Arr_outer_ccb<V,H,F>         Outer_ccb;
  typedef Arr_inner_ccb<V,H,F>         Inner_ccb;
  typedef Arr_isolated_vertex<V,H,F>   Isolated_vertex;

  typedef Inner_ccb                    Hole;

private:
  typedef Cast_function_object<void*, Halfedge*> _Ccb_to_halfedge_cast;
  // typedef Cast_function_object<const void*, const Halfedge*>
  //                                             _Const_ccb_to_halfedge_cast;
  typedef _Ccb_to_halfedge_cast                  _Const_ccb_to_halfedge_cast;

public:

  /*! Default constructor. */
  Arr_face()
  {}

  // Definition of the outer CCB iterators:
  typedef Iterator_project<typename F::Outer_ccb_iterator,
                           _Ccb_to_halfedge_cast>   Outer_ccb_iterator;

  typedef Iterator_project<typename F::Outer_ccb_const_iterator,
                           _Const_ccb_to_halfedge_cast>
                                                    Outer_ccb_const_iterator;

  /*! Obtain the number of outer CCBs the face has. */
  size_t number_of_outer_ccbs() const { return (this->outer_ccbs.size()); }

  /*! Obtain an iterator for the first outer CCB of the face. */
  Outer_ccb_iterator outer_ccbs_begin() { return (this->outer_ccbs.begin()); }

  /*! Obtain a past-the-end iterator for the outer CCBs inside the face. */
  Outer_ccb_iterator outer_ccbs_end() { return (this->outer_ccbs.end()); }

  /*! Obtain an const iterator for the first outer CCB inside the face. */
  Outer_ccb_const_iterator outer_ccbs_begin() const
  { return (this->outer_ccbs.begin()); }

  /*! Obtain a const past-the-end iterator for the outer CCBs inside the face. */
  Outer_ccb_const_iterator outer_ccbs_end() const
  { return (this->outer_ccbs.end()); }

  /*! Add an outer CCB to the face. */
  void add_outer_ccb(Outer_ccb *oc, Halfedge *h)
  { oc->set_iterator(this->outer_ccbs.insert(this->outer_ccbs.end(), h)); }

  /*! Erase an outer CCB of the face. */
  void erase_outer_ccb(Outer_ccb *oc)
  { this->outer_ccbs.erase(oc->iterator().current_iterator()); }

  // Definition of the inner CCB iterators:
  typedef Iterator_project<typename F::Inner_ccb_iterator,
                           _Ccb_to_halfedge_cast>   Inner_ccb_iterator;

  typedef Iterator_project<typename F::Inner_ccb_const_iterator,
                           _Const_ccb_to_halfedge_cast>
                                                    Inner_ccb_const_iterator;

  typedef Inner_ccb_iterator                        Hole_iterator;
  typedef Inner_ccb_const_iterator                  Hole_const_iterator;

  /*! Obtain the number of inner CCBs the face has. */
  size_t number_of_inner_ccbs() const { return (this->inner_ccbs.size()); }

  /*! Obtain an iterator for the first inner CCB of the face. */
  Inner_ccb_iterator inner_ccbs_begin() { return (this->inner_ccbs.begin()); }

  /*! Obtain a past-the-end iterator for the inner CCBs inside the face. */
  Inner_ccb_iterator inner_ccbs_end() { return (this->inner_ccbs.end()); }

  /*! Obtain an const iterator for the first inner CCB inside the face. */
  Inner_ccb_const_iterator inner_ccbs_begin() const
  { return (this->inner_ccbs.begin()); }

  /*! Obtain a const past-the-end iterator for the inner CCBs inside the face. */
  Inner_ccb_const_iterator inner_ccbs_end() const
  { return (this->inner_ccbs.end()); }

  /*! Add an inner CCB to the face. */
  void add_inner_ccb(Inner_ccb* ic, Halfedge* h)
  { ic->set_iterator(this->inner_ccbs.insert(this->inner_ccbs.end(), h)); }

  /*! Erase an inner CCB of the face. */
  void erase_inner_ccb(Inner_ccb* ic)
  { this->inner_ccbs.erase(ic->iterator().current_iterator()); }

  /*! Move all inner CCBs (holes) from the face to another. */
  Inner_ccb_iterator splice_inner_ccbs(Arr_face& other)
  {
    const bool was_empty = this->inner_ccbs.empty();
    typename Base::Inner_ccbs_container::iterator previous =
      this->inner_ccbs.end();
    if (!was_empty) --previous;
    this->inner_ccbs.splice(this->inner_ccbs.end(), other.inner_ccbs);
    if (was_empty) previous = this->inner_ccbs.begin();
    else ++previous;
    for (typename Base::Inner_ccbs_container::iterator it = previous;
         it != this->inner_ccbs.end(); ++it)
    {
      Inner_ccb* ccb = static_cast<Halfedge*>(*it)->inner_ccb();
      ccb->set_iterator(it);
      ccb->set_face(this);
    }
    return previous;
  }

  // Backward compatibility:
  size_t number_of_holes() const { return number_of_inner_ccbs(); }
  Hole_iterator holes_begin() { return inner_ccbs_begin(); }
  Hole_iterator holes_end() { return inner_ccbs_end(); }
  Hole_const_iterator holes_begin() const { return inner_ccbs_begin(); }
  Hole_const_iterator holes_end() const { return inner_ccbs_end(); }

  // Definition of the isloated vertices iterators:
  typedef I_Dereference_iterator<
    typename F::Isolated_vertex_iterator,
    Vertex,
    typename F::Isolated_vertex_iterator::difference_type,
    typename F::Isolated_vertex_iterator::iterator_category>
                                              Isolated_vertex_iterator;

  typedef I_Dereference_const_iterator<
    typename F::Isolated_vertex_const_iterator,
    typename F::Isolated_vertex_iterator,
    Vertex,
    typename F::Isolated_vertex_iterator::difference_type,
    typename F::Isolated_vertex_iterator::iterator_category>
                                              Isolated_vertex_const_iterator;

  /*! Obtain the number of isloated vertices inside the face. */
  size_t number_of_isolated_vertices() const
  { return (this->iso_verts.size()); }

  /*! Obtain an iterator for the first isloated vertex inside the face. */
  Isolated_vertex_iterator isolated_vertices_begin()
  { return (this->iso_verts.begin()); }

  /*! Obtain a past-the-end iterator for the isloated vertices inside the face. */
  Isolated_vertex_iterator isolated_vertices_end()
  { return (this->iso_verts.end()); }

  /*! Obtain an const iterator for the first isloated vertex inside the face. */
  Isolated_vertex_const_iterator isolated_vertices_begin() const
  { return (this->iso_verts.begin()); }

  /*! Obtain a const past-the-end iterator for the isloated vertices inside the
   * face. */
  Isolated_vertex_const_iterator isolated_vertices_end() const
  { return (this->iso_verts.end()); }

  /*! Add an isloated vertex inside the face. */
  void add_isolated_vertex(Isolated_vertex *iv, Vertex* v)
  { iv->set_iterator(this->iso_verts.insert(this->iso_verts.end(), v)); }

  /*! Erase an isloated vertex from the face. */
  void erase_isolated_vertex(Isolated_vertex *iv)
  { this->iso_verts.erase(iv->iterator().current_iterator()); }

  /*! Move all isolated vertices from the face to another. */
  Isolated_vertex_iterator splice_isolated_vertices(Arr_face& other)
  {
    const bool was_empty = this->iso_verts.empty();
    typename Base::Isolated_vertices_container::iterator previous =
      this->iso_verts.end();
    if (!was_empty) --previous;
    this->iso_verts.splice(this->iso_verts.end(), other.iso_verts);
    if (was_empty) previous = this->iso_verts.begin();
    else ++previous;
    for (typename Base::Isolated_vertices_container::iterator it = previous;
         it != this->iso_verts.end(); ++it)
    {
      Isolated_vertex* iv = static_cast<Vertex*>(*it)->isolated_vertex();
      iv->set_iterator(it);
      iv->set_face(this);
    }
    return previous;
  }
};

/*! \class
 * Representation of an outer CCB.
 */
template <class V, class H, class F>
class Arr_outer_ccb : public In_place_list_base<Arr_outer_ccb<V,H,F> > {
public:
  typedef Arr_outer_ccb<V,H,F>               Self;
  typedef Arr_halfedge<V,H,F>                Halfedge;
  typedef Arr_face<V,H,F>                    Face;
  typedef typename Face::Outer_ccb_iterator  Outer_ccb_iterator;

private:
  Face* p_f;                  // The face the contains the CCB in its interior.
  Outer_ccb_iterator  iter;   // The outer CCB identifier.
  bool iter_is_not_singular;

public:
  /*! Default constructor. */
  Arr_outer_ccb() : p_f(nullptr), iter_is_not_singular(false) {}

  /*! Copy constructor. */
  Arr_outer_ccb(const Arr_outer_ccb& other) :
    p_f(other.p_f), iter_is_not_singular(other.iter_is_not_singular)
  { if (other.iter_is_not_singular) iter = other.iter; }

<<<<<<< HEAD
  void* for_compact_container() const { return static_cast<void*>(p_f); }
  void for_compact_container(void* ptr) { p_f = static_cast<Face*>(ptr); }

  /*! Obtain a halfedge along the component (const version). */
=======
  /*! Get a halfedge along the component (const version). */
>>>>>>> c1d2fe37
  const Halfedge* halfedge() const { return (*iter); }

  /*! Obtain a halfedge along the component (non-const version). */
  Halfedge* halfedge() { return (*iter); }

  /*! Set a representative halfedge for the component. */
  void set_halfedge(Halfedge* he) { *iter = he; }

  /*! Obtain the incident face (const version). */
  const Face* face() const { return (p_f); }

  /*! Obtain the incident face (non-const version). */
  Face* face() { return (p_f); }

  /*! Set the incident face. */
  void set_face(Face* f) { p_f = f; }

  /*! Obtain the iterator (const version). */
  Outer_ccb_iterator iterator() const
  {
    CGAL_assertion(iter_is_not_singular);
    return (iter);
  }

  /*! Obtain the iterator (non-const version). */
  Outer_ccb_iterator iterator()
  {
    CGAL_assertion(iter_is_not_singular);
    return (iter);
  }

  /*! Set the outer CCB iterator. */
  void set_iterator(Outer_ccb_iterator it)
  {
    iter = it;
    iter_is_not_singular = true;
  }
};

/*! \class
 * Representation of an inner CCB.
 */
template <class V, class H, class F>
class Arr_inner_ccb : public In_place_list_base<Arr_inner_ccb<V,H,F> >
{
public:
  typedef Arr_inner_ccb<V,H,F>               Self;
  typedef Arr_halfedge<V,H,F>                Halfedge;
  typedef Arr_face<V,H,F>                    Face;
  typedef typename Face::Inner_ccb_iterator  Inner_ccb_iterator;

private:
  union
  {
    Face* f;                  // The face the contains the CCB in its interior.
    Arr_inner_ccb* icc;       // next inner CCB in chain to valid icc
  } f_or_icc;
  Inner_ccb_iterator  iter;   // The inner CCB identifier.
  enum
  {
    ITER_IS_SINGULAR,     // singular = default iterator, not initialized
    ITER_IS_NOT_SINGULAR, // not singular = iterator was assigned and is valid
    INVALID               // invalid = the inner CCB is invalid and
                          //           only links to another inner CCB
                          //           in chain to valid CCB
  } status;

public:
  /*! Default constructor. */
  Arr_inner_ccb() : status(ITER_IS_SINGULAR) { f_or_icc.f = nullptr; }

  /*! Copy constructor. */
  Arr_inner_ccb(const Arr_inner_ccb& other) :
    f_or_icc(other.f_or_icc), status(other.status)
  { if (other.status == ITER_IS_NOT_SINGULAR) iter = other.iter; }

  /*! Obtain a halfedge along the component (const version). */
  const Halfedge* halfedge() const
  {
    CGAL_assertion(is_valid());
    return (*iter);
  }

  /*! Obtain a halfedge along the component (non-const version). */
  Halfedge* halfedge()
  {
    CGAL_assertion(is_valid());
    return (*iter);
  }

  /*! Set a representative halfedge for the component. */
  void set_halfedge(Halfedge *he)
  {
    CGAL_assertion(is_valid());
    *iter = he;
  }

  /*! Obtain the incident face (const version). */
  const Face* face() const
  {
    CGAL_assertion(status != INVALID);
    return f_or_icc.f;
  }

  /*! Obtain the incident face (non-const version). */
  Face* face()
  {
    CGAL_assertion(status != INVALID);
    return f_or_icc.f;
  }

  /*! Set the incident face. */
  void set_face(Face* f)
  {
    CGAL_assertion(status != INVALID);
    f_or_icc.f = f;
  }

  /*! Obtain the iterator (const version). */
  Inner_ccb_iterator iterator() const
  {
    CGAL_assertion(status == ITER_IS_NOT_SINGULAR);
    return (iter);
  }

  /*! Obtain the iterator (non-const version). */
  Inner_ccb_iterator iterator()
  {
    CGAL_assertion(status == ITER_IS_NOT_SINGULAR);
    return (iter);
  }

  /*! Set the inner CCB iterator. */
  void set_iterator(Inner_ccb_iterator it)
  {
    CGAL_assertion(is_valid());
    iter = it;
    status = ITER_IS_NOT_SINGULAR;
  }

  /*! Check validity */
  bool is_valid() const { return (status != INVALID); }

  /*! Obtain the next CCB to primary chain. */
  Arr_inner_ccb* next() const
  {
    CGAL_assertion(status == INVALID);
    return f_or_icc.icc;
  }

  /*! Set the next CCB to primary chain. */
  void set_next(Arr_inner_ccb* next)
  {
    status = INVALID;
    f_or_icc.icc = next;
  }

};

/*! \class
 * Representation of an isolated vertex.
 */
template <class V, class H, class F>
class Arr_isolated_vertex :
public In_place_list_base<Arr_isolated_vertex<V,H,F> > {
public:
  typedef Arr_isolated_vertex<V,H,F>                Self;
  typedef Arr_face<V,H,F>                           Face;
  typedef typename Face::Isolated_vertex_iterator   Isolated_vertex_iterator;

private:
  Face* p_f;                             // The containing face.
  Isolated_vertex_iterator   iv_it;     // The isolated vertex identifier.
  bool iter_is_not_singular;

public:
  /*! Default constructor. */
  Arr_isolated_vertex() : p_f(nullptr), iter_is_not_singular(false) {}

  /*! Copy constructor. */
  Arr_isolated_vertex(const Arr_isolated_vertex& other) :
    p_f(other.p_f), iter_is_not_singular(other.iter_is_not_singular)
  { if (other.iter_is_not_singular) iv_it = other.iv_it; }

<<<<<<< HEAD
  void* for_compact_container() const { return static_cast<void*>(p_f); }
  void for_compact_container(void* ptr) { p_f = static_cast<Face*>(ptr); }

  /*! Obtain the containing face (const version). */
=======
  /*! Get the containing face (const version). */
>>>>>>> c1d2fe37
  const Face* face() const { return (p_f); }

  /*! Obtain the containing face (non-const version). */
  Face* face() { return (p_f); }

  /*! Set the incident face, the one that contains the isolated vertex. */
  void set_face(Face* f) { p_f = f; }

  /*! Obtain the isolated vertex iterator (const version). */
  Isolated_vertex_iterator iterator() const
  {
    CGAL_assertion(iter_is_not_singular);
    return (iv_it);
  }

  /*! Obtain the isolated vertex iterator (non-const version). */
  Isolated_vertex_iterator iterator()
  {
    CGAL_assertion(iter_is_not_singular);
    return (iv_it);
  }

  /*! Set the isolated vertex iterator. */
  void set_iterator(Isolated_vertex_iterator iv)
  {
    iv_it = iv;
    iter_is_not_singular = true;
  }
};

/*! \class
 * The arrangement DCEL class.
 */
template <class V, class H, class F,
          class Allocator = boost::fast_pool_allocator<int> >
class Arr_dcel_base {
public:
  // Define the vertex, halfedge and face types.
  typedef Arr_dcel_base<V,H,F>        Self;
  typedef Arr_vertex<V,H,F>           Vertex;
  typedef Arr_halfedge<V,H,F>         Halfedge;
  typedef Arr_face<V,H,F>             Face;
  typedef Arr_outer_ccb<V,H,F>        Outer_ccb;
  typedef Arr_inner_ccb<V,H,F>        Inner_ccb;
  typedef Arr_isolated_vertex<V,H,F>  Isolated_vertex;

  typedef Inner_ccb                   Hole;

protected:
  // The vetices, halfedges and faces are stored in three in-place lists.
  typedef In_place_list<Vertex, false>           Vertex_list;
  typedef In_place_list<Halfedge, false>         Halfedge_list;
  typedef In_place_list<Face, false>             Face_list;
  typedef In_place_list<Outer_ccb, false>        Outer_ccb_list;
  typedef In_place_list<Inner_ccb, false>        Inner_ccb_list;
  typedef In_place_list<Isolated_vertex, false>  Iso_vert_list;

    typedef std::allocator_traits<Allocator> Allocator_traits;
    typedef typename Allocator_traits::template rebind_alloc<Vertex>          Vertex_allocator;
    typedef typename Allocator_traits::template rebind_alloc<Halfedge>        Halfedge_allocator;
    typedef typename Allocator_traits::template rebind_alloc<Face>            Face_allocator;
    typedef typename Allocator_traits::template rebind_alloc<Outer_ccb>       Outer_ccb_allocator;
    typedef typename Allocator_traits::template rebind_alloc<Inner_ccb>       Inner_ccb_allocator;
    typedef typename Allocator_traits::template rebind_alloc<Isolated_vertex> Iso_vert_allocator;

public:
  typedef typename Halfedge_list::size_type              Size;
  typedef typename Halfedge_list::size_type              size_type;
  typedef typename Halfedge_list::difference_type        difference_type;
  typedef typename Halfedge_list::difference_type        Difference;
  typedef std::bidirectional_iterator_tag                iterator_category;

protected:

  Vertex_list         vertices;             // The vertices container.
  Halfedge_list       halfedges;            // The halfedges container.
  Face_list           faces;                // The faces container.
  Outer_ccb_list      out_ccbs;             // The outer CCBs.
  Inner_ccb_list      in_ccbs;              // The inner CCBs.
  Iso_vert_list       iso_verts;            // The isolated vertices.

  Vertex_allocator    vertex_alloc;         // An allocator for vertices.
  Halfedge_allocator  halfedge_alloc;       // An allocator for halfedges.
  Face_allocator      face_alloc;           // An allocator for faces.
  Outer_ccb_allocator out_ccb_alloc;        // An allocator for outer CCBs.
  Inner_ccb_allocator in_ccb_alloc;         // An allocator for inner CCBs.
  Iso_vert_allocator  iso_vert_alloc;       // Allocator for isolated vertices.

public:
  // Definitions of iterators.
  typedef typename Vertex_list::iterator              Vertex_iterator;
  typedef typename Halfedge_list::iterator            Halfedge_iterator;
  typedef typename Face_list::iterator                Face_iterator;
  typedef CGAL::N_step_adaptor_derived<Halfedge_iterator, 2>
                                                      Edge_iterator;
  typedef typename Inner_ccb_list::iterator           Inner_ccb_iterator;

  // Definitions of const iterators.
  typedef typename Vertex_list::const_iterator        Vertex_const_iterator;
  typedef typename Halfedge_list::const_iterator      Halfedge_const_iterator;
  typedef typename Face_list::const_iterator          Face_const_iterator;
  typedef CGAL::N_step_adaptor_derived<Halfedge_const_iterator, 2>
                                                      Edge_const_iterator;

private:
  // Copy constructor - not supported.
  Arr_dcel_base(const Self&);

  // Assignment operator - not supported.
  Self& operator=(const Self&);

public:
  /// \name Construction and destruction.
  //@{
  /*! Default constructor. */
  Arr_dcel_base() {}

  /*! Destructor. */
  ~Arr_dcel_base() { delete_all(); }
  //@}

  /// \name The DCEL size.
  //@{
  /*! Obtain the number of DCEL vertices. */
  Size size_of_vertices() const { return (vertices.size()); }

  /*! Obtain the number of DCEL halfedges (twice the number of edges). */
  Size size_of_halfedges() const { return (halfedges.size()); }

  /*! Obtain the number of DCEL faces. */
  Size size_of_faces() const { return (faces.size()); }

  /*! Obtain the number of outer CCBs. */
  Size size_of_outer_ccbs() const { return (out_ccbs.size()); }

  /*! Obtain the number of inner CCBs. */
  Size size_of_inner_ccbs() const { return (in_ccbs.size()); }

  /*! Obtain the number of isolated vertices. */
  Size size_of_isolated_vertices() const { return (iso_verts.size()); }
  //@}

  /// \name Obtaining iterators.
  //@{
  Vertex_iterator   vertices_begin()  { return vertices.begin(); }
  Vertex_iterator   vertices_end()    { return vertices.end(); }
  Iterator_range<Prevent_deref<Vertex_iterator> >
  vertex_handles()
  {
    return make_prevent_deref_range(vertices_begin(), vertices_end());
  }
  Halfedge_iterator halfedges_begin() { return halfedges.begin();}
  Halfedge_iterator halfedges_end()   { return halfedges.end(); }
  Iterator_range<Prevent_deref<Halfedge_iterator> >
  halfedge_handles()
  {
    return make_prevent_deref_range(halfedges_begin(), halfedges_end());
  }
  Face_iterator     faces_begin()     { return faces.begin(); }
  Face_iterator     faces_end()       { return faces.end(); }
  Iterator_range<Prevent_deref<Face_iterator> >
  face_handles()
  {
    return make_prevent_deref_range(faces_begin(), faces_end());
  }
  Edge_iterator     edges_begin()     { return halfedges.begin(); }
  Edge_iterator     edges_end()       { return halfedges.end(); }
  Iterator_range<Prevent_deref<Edge_iterator> >
  edge_handles()
  {
    return make_prevent_deref_range(edges_begin(), edges_end());
  }

  Inner_ccb_iterator inner_ccbs_begin() { return in_ccbs.begin(); }
  Inner_ccb_iterator inner_ccbs_end()   { return in_ccbs.end(); }
  //@}

  /// \name Obtaining constant iterators.
  //@{
  Vertex_const_iterator   vertices_begin() const { return vertices.begin(); }
  Vertex_const_iterator   vertices_end() const { return vertices.end(); }
  Iterator_range<Prevent_deref<Vertex_const_iterator> >
  vertex_handles() const
  {
    return make_prevent_deref_range(vertices_begin(), vertices_end());
  }
  Halfedge_const_iterator halfedges_begin() const { return halfedges.begin(); }
  Halfedge_const_iterator halfedges_end() const { return halfedges.end(); }
  Iterator_range<Prevent_deref<Halfedge_const_iterator> >
  halfedge_handles() const
  {
    return make_prevent_deref_range(halfedges_begin(), halfedges_end());
  }
  Face_const_iterator     faces_begin() const { return faces.begin(); }
  Face_const_iterator     faces_end() const { return faces.end(); }
  Iterator_range<Prevent_deref<Face_const_iterator> >
  face_handles() const
  {
    return make_prevent_deref_range(faces_begin(), faces_end());
  }
  Edge_const_iterator     edges_begin() const { return halfedges.begin(); }
  Edge_const_iterator     edges_end() const { return halfedges.end(); }
  Iterator_range<Prevent_deref<Edge_const_iterator> >
  edge_handles() const
  {
    return make_prevent_deref_range(edges_begin(), edges_end());
  }
  //@}

  // \name Creation of new DCEL features.
  //@{
  /*! Create a new vertex. */
  Vertex* new_vertex()
  {
    Vertex* v = vertex_alloc.allocate(1);
    std::allocator_traits<Vertex_allocator>::construct(vertex_alloc,v);
    vertices.push_back(*v);
    return v;
  }

  /*! Create a new pair of opposite halfedges. */
  Halfedge* new_edge()
  {
    // Create two new halfedges.
    Halfedge* h1 = _new_halfedge();
    Halfedge* h2 = _new_halfedge();

    // Pair them together.
    h1->set_opposite(h2);
    h2->set_opposite(h1);

    return (h1);
  }

  /*! Create a new face. */
  Face* new_face()
  {
    Face* f = face_alloc.allocate(1);
    std::allocator_traits<Face_allocator>::construct(face_alloc, f);
    faces.push_back (*f);
    return(f);
  }

  /*! Create a new outer CCB. */
  Outer_ccb* new_outer_ccb()
  {
    Outer_ccb* oc = out_ccb_alloc.allocate(1);
    std::allocator_traits<Outer_ccb_allocator>::construct(out_ccb_alloc, oc);
    out_ccbs.push_back(*oc);
    return (oc);
  }

  /*! Create a new inner CCB. */
  Inner_ccb* new_inner_ccb()
  {
    Inner_ccb* ic = in_ccb_alloc.allocate(1);
    std::allocator_traits<Inner_ccb_allocator>::construct(in_ccb_alloc, ic);
    in_ccbs.push_back(*ic);
    return (ic);
  }

  /*! Create a new isolated vertex. */
  Isolated_vertex* new_isolated_vertex()
  {
    Isolated_vertex* iv = iso_vert_alloc.allocate(1);
    std::allocator_traits<Iso_vert_allocator>::construct(iso_vert_alloc, iv);
    iso_verts.push_back(*iv);
    return (iv);
  }
  //@}

  /// \name Deletion of DCEL features.
  //@{
  /*! Delete an existing vertex. */
  void delete_vertex(Vertex* v)
  {
    vertices.erase(v);
    std::allocator_traits<Vertex_allocator>::destroy(vertex_alloc, v);
    vertex_alloc.deallocate(v,1);
  }

  /*! Delete an existing pair of opposite halfedges. */
  void delete_edge(Halfedge *h)
  {
    Halfedge* h_opp = h->opposite();
    _delete_halfedge(h);
    _delete_halfedge(h_opp);
  }

  /*! Delete an existing face. */
  void delete_face(Face* f)
  {
    faces.erase(f);
    std::allocator_traits<Face_allocator>::destroy(face_alloc, f);
    face_alloc.deallocate(f, 1);
  }

  /*! Delete an existing outer CCB. */
  void delete_outer_ccb(Outer_ccb* oc)
  {
    out_ccbs.erase(oc);
    std::allocator_traits<Outer_ccb_allocator>::destroy(out_ccb_alloc, oc);
    out_ccb_alloc.deallocate(oc, 1);
  }

  /*! Delete an existing inner CCB. */
  void delete_inner_ccb(Inner_ccb* ic)
  {
    in_ccbs.erase(ic);
    std::allocator_traits<Inner_ccb_allocator>::destroy(in_ccb_alloc, ic);
    in_ccb_alloc.deallocate(ic, 1);
  }

  /*! Delete an existing isolated vertex. */
  void delete_isolated_vertex(Isolated_vertex* iv)
  {
    iso_verts.erase(iv);
    std::allocator_traits<Iso_vert_allocator>::destroy(iso_vert_alloc, iv);
    iso_vert_alloc.deallocate(iv, 1);
  }

  /*! Delete all DCEL features. */
  void delete_all()
  {
    // Free all vertices.
    Vertex_iterator vit = vertices.begin(), v_curr;
    while (vit != vertices.end()) {
      v_curr = vit;
      ++vit;
      delete_vertex(&(*v_curr));
    }

    // Free all halfedges.
    Halfedge_iterator  hit = halfedges.begin(), h_curr;
    while (hit != halfedges.end()) {
      h_curr = hit;
      ++hit;
      _delete_halfedge(&(*h_curr));
    }

    // Free all faces.
    Face_iterator fit = faces.begin(), f_curr;
    while (fit != faces.end()) {
      f_curr = fit;
      ++fit;
      delete_face(&(*f_curr));
    }

    // Free all outer CCBs.
    typename Outer_ccb_list::iterator ocit = out_ccbs.begin(), oc_curr;
    while (ocit != out_ccbs.end()) {
      oc_curr = ocit;
      ++ocit;
      delete_outer_ccb(&(*oc_curr));
    }

    // Free all inner CCBs.
    typename Inner_ccb_list::iterator icit = in_ccbs.begin(), ic_curr;
    while (icit != in_ccbs.end()) {
      ic_curr = icit;
      ++icit;
      delete_inner_ccb(&(*ic_curr));
    }

    // Free all isolated vertices.
    typename Iso_vert_list::iterator ivit = iso_verts.begin(), iv_curr;
    while (ivit != iso_verts.end()) {
      iv_curr = ivit;
      ++ivit;
      delete_isolated_vertex(&(*iv_curr));
    }
  }
  //@}

  /*! Assign our DCEL the contents of another DCEL.
   */
  void assign(const Self& dcel)
  {
    // Clear the current contents of the DCEL.
    delete_all();

    // Create duplicated of the DCEL features and map the features of the
    // given DCEL to their corresponding duplicates.
    typedef std::map<const Vertex*, Vertex*>                    Vertex_map;
    typedef std::map<const Halfedge*, Halfedge*>                Halfedge_map;
    typedef std::map<const Face*, Face*>                        Face_map;
    typedef std::map<const Outer_ccb*, Outer_ccb*>              Outer_ccb_map;
    typedef std::map<const Inner_ccb*, Inner_ccb*>              Inner_ccb_map;
    typedef std::map<const Isolated_vertex*, Isolated_vertex*>  Iso_vert_map;

    Vertex_map v_map;
    Vertex_const_iterator vit;
    Vertex* dup_v;

    for (vit = dcel.vertices_begin(); vit != dcel.vertices_end(); ++vit) {
      dup_v = new_vertex();
      dup_v->assign(*vit);
      v_map.insert(typename Vertex_map::value_type(&(*vit), dup_v));
    }

    Halfedge_map he_map;
    Halfedge_const_iterator hit;
    Halfedge* dup_h;

    for (hit = dcel.halfedges_begin(); hit != dcel.halfedges_end(); ++hit) {
      dup_h = _new_halfedge();
      dup_h->assign(*hit);
      he_map.insert(typename Halfedge_map::value_type(&(*hit), dup_h));
    }

    Face_map f_map;
    Face_const_iterator fit;
    Face* dup_f;

    for (fit = dcel.faces_begin(); fit != dcel.faces_end(); ++fit) {
      dup_f = new_face();
      dup_f->assign(*fit);
      f_map.insert(typename Face_map::value_type(&(*fit), dup_f));
    }

    Outer_ccb_map oc_map;
    typename Outer_ccb_list::const_iterator ocit;
    Outer_ccb* dup_oc;

    for (ocit = dcel.out_ccbs.begin(); ocit != dcel.out_ccbs.end(); ++ocit) {
      dup_oc = new_outer_ccb();
      oc_map.insert(typename Outer_ccb_map::value_type(&(*ocit), dup_oc));
    }

    Inner_ccb_map ic_map;
    typename Inner_ccb_list::const_iterator icit;
    Inner_ccb* dup_ic;

    for (icit = dcel.in_ccbs.begin(); icit != dcel.in_ccbs.end(); ++icit) {
      dup_ic = new_inner_ccb();
      ic_map.insert(typename Inner_ccb_map::value_type(&(*icit), dup_ic));
    }

    Iso_vert_map iv_map;
    typename Iso_vert_list::const_iterator ivit;
    Isolated_vertex* dup_iv;

    for (ivit = dcel.iso_verts.begin(); ivit != dcel.iso_verts.end(); ++ivit) {
      dup_iv = new_isolated_vertex();
      iv_map.insert(typename Iso_vert_map::value_type(&(*ivit), dup_iv));
    }

    // Update the vertex records.
    const Vertex* v;
    const Halfedge* h;
    const Face* f;
    const Outer_ccb* oc;
    const Inner_ccb* ic;
    const Isolated_vertex* iv;

    for (vit = dcel.vertices_begin(); vit != dcel.vertices_end(); ++vit) {
      v = &(*vit);
      dup_v = (v_map.find(v))->second;

      if (v->is_isolated()) {
        // Isolated vertex - set its information.
        iv = v->isolated_vertex();
        dup_iv = (iv_map.find(iv))->second;

        dup_v->set_isolated_vertex(dup_iv);
      }
      else {
        // Regular vertex - set its incident halfedge.
        h = v->halfedge();
        dup_h = (he_map.find(h))->second;

        dup_v->set_halfedge(dup_h);
      }
    }

    // Update the halfedge records.
    const Halfedge* opp;
    const Halfedge* prev;
    const Halfedge* next;
    Halfedge* dup_opp;
    Halfedge* dup_prev;
    Halfedge* dup_next;

    for (hit = dcel.halfedges_begin(); hit != dcel.halfedges_end(); ++hit) {
      h = &(*hit);
      v = h->vertex();
      opp = h->opposite();
      prev = h->prev();
      next = h->next();

      dup_h = (he_map.find(h))->second;
      dup_v = (v_map.find(v))->second;
      dup_opp = (he_map.find(opp))->second;
      dup_prev = (he_map.find(prev))->second;
      dup_next = (he_map.find(next))->second;

      dup_h->set_vertex(dup_v);
      dup_h->set_opposite(dup_opp);
      dup_h->set_prev(dup_prev);
      dup_h->set_next(dup_next);
      dup_h->set_direction(h->direction());

      if (h->is_on_inner_ccb()) {
        // The halfedge lies on an inner CCB - set its inner CCB record.
        ic = h->inner_ccb();
        dup_ic = (ic_map.find(ic))->second;
        dup_h->set_inner_ccb(dup_ic);
      }
      else {
        // The halfedge lies on an outer CCB - set its outer CCB record.
        oc = h->outer_ccb();
        dup_oc = (oc_map.find(oc))->second;
        dup_h->set_outer_ccb(dup_oc);
      }
    }

    // Update the face records, along with the CCB records and isolated vertex
    // records.
    typename Face::Outer_ccb_const_iterator out_ccb_it;
    typename Face::Inner_ccb_const_iterator in_ccb_it;
    typename Face::Isolated_vertex_const_iterator iso_vert_it;
    const Halfedge* hccb;
    const Vertex* iso_vert;
    Halfedge* dup_hccb;
    Vertex* dup_iso_vert;

    for (fit = dcel.faces_begin(); fit != dcel.faces_end(); ++fit) {
      f = &(*fit);
      dup_f = (f_map.find(f))->second;
      dup_f->set_unbounded(f->is_unbounded());
      dup_f->set_fictitious(f->is_fictitious());

      // Assign the outer CCBs of the face.
      for (out_ccb_it = f->outer_ccbs_begin();
           out_ccb_it != f->outer_ccbs_end(); ++out_ccb_it)
      {
        hccb = *out_ccb_it;

        dup_hccb = (he_map.find(hccb))->second;
        dup_oc = dup_hccb->outer_ccb();

        dup_oc->set_face(dup_f);
        dup_f->add_outer_ccb(dup_oc, dup_hccb);
      }

      // Assign the inner CCBs of the face.
      for (in_ccb_it = f->inner_ccbs_begin();
           in_ccb_it != f->inner_ccbs_end(); ++in_ccb_it)
      {
        hccb = *in_ccb_it;

        dup_hccb = (he_map.find(hccb))->second;
        dup_ic = dup_hccb->inner_ccb();

        dup_ic->set_face(dup_f);
        dup_f->add_inner_ccb(dup_ic, dup_hccb);
      }

      // Assign the isolated vertices.
      for (iso_vert_it = f->isolated_vertices_begin();
           iso_vert_it != f->isolated_vertices_end(); ++iso_vert_it)
      {
        iso_vert = &(*iso_vert_it);

        dup_iso_vert = (v_map.find(iso_vert))->second;
        dup_iv = dup_iso_vert->isolated_vertex();

        dup_iv->set_face(dup_f);
        dup_f->add_isolated_vertex(dup_iv, dup_iso_vert);
      }
    }
  }

protected:
  /*! Create a new halfedge. */
  Halfedge* _new_halfedge()
  {
    Halfedge* h = halfedge_alloc.allocate(1);
    std::allocator_traits<Halfedge_allocator>::construct(halfedge_alloc, h);
    halfedges.push_back(*h);
    return (h);
  }

  /*! Delete an existing halfedge. */
  void _delete_halfedge(Halfedge* h)
  {
    halfedges.erase(h);
    std::allocator_traits<Halfedge_allocator>::destroy(halfedge_alloc,h);
    halfedge_alloc.deallocate(h, 1);
  }
};

} //namespace CGAL

#include <CGAL/enable_warnings.h>

#endif<|MERGE_RESOLUTION|>--- conflicted
+++ resolved
@@ -744,14 +744,7 @@
     p_f(other.p_f), iter_is_not_singular(other.iter_is_not_singular)
   { if (other.iter_is_not_singular) iter = other.iter; }
 
-<<<<<<< HEAD
-  void* for_compact_container() const { return static_cast<void*>(p_f); }
-  void for_compact_container(void* ptr) { p_f = static_cast<Face*>(ptr); }
-
   /*! Obtain a halfedge along the component (const version). */
-=======
-  /*! Get a halfedge along the component (const version). */
->>>>>>> c1d2fe37
   const Halfedge* halfedge() const { return (*iter); }
 
   /*! Obtain a halfedge along the component (non-const version). */
@@ -936,14 +929,7 @@
     p_f(other.p_f), iter_is_not_singular(other.iter_is_not_singular)
   { if (other.iter_is_not_singular) iv_it = other.iv_it; }
 
-<<<<<<< HEAD
-  void* for_compact_container() const { return static_cast<void*>(p_f); }
-  void for_compact_container(void* ptr) { p_f = static_cast<Face*>(ptr); }
-
   /*! Obtain the containing face (const version). */
-=======
-  /*! Get the containing face (const version). */
->>>>>>> c1d2fe37
   const Face* face() const { return (p_f); }
 
   /*! Obtain the containing face (non-const version). */
