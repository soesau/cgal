--- conflicted
+++ resolved
@@ -960,14 +960,9 @@
         CGAL_CKvA_2_GRAB_CK_FUNCTOR_FOR_ARC(Compare_x_on_boundary_2,
                                             compare_x_on_boundary_2)
         // compare with NULL, in order to avoid a performance warning with VC++
-<<<<<<< HEAD
         CGAL_precondition(Kernel_arc_2_equals_Arc_2 ||
                           dynamic_cast< const Kernel_arc_2* >(this) != NULL);
-        return compare_x_at_limit_2(
-=======
-        CGAL_precondition(dynamic_cast< const Kernel_arc_2* >(this) != NULL);
         return compare_x_on_boundary_2(
->>>>>>> 308ff657
                 p, *dynamic_cast< const Kernel_arc_2* >(this), ce
         );
     }
@@ -991,18 +986,11 @@
             CGAL::Arr_curve_end ce1,
             const Kernel_arc_2& cv2, CGAL::Arr_curve_end ce2) const {
 
-<<<<<<< HEAD
-        CGAL_CKvA_2_GRAB_CK_FUNCTOR_FOR_ARC(Compare_x_at_limit_2,
-                                            compare_x_at_limit_2)
         CGAL_precondition(Kernel_arc_2_equals_Arc_2 ||
                           dynamic_cast< const Kernel_arc_2* >(this) != NULL);
-        return compare_x_at_limit_2(
-=======
         CGAL_CKvA_2_GRAB_CK_FUNCTOR_FOR_ARC(Compare_x_on_boundary_2,
                                             compare_x_on_boundary_2)
-        CGAL_precondition(dynamic_cast< const Kernel_arc_2* >(this) != NULL);
         return compare_x_on_boundary_2(
->>>>>>> 308ff657
                 *dynamic_cast< const Kernel_arc_2* >(this), ce1, cv2, ce2
         );
     }
@@ -1025,18 +1013,11 @@
             const Point_2& p
     ) const {
 
-<<<<<<< HEAD
-        CGAL_CKvA_2_GRAB_CK_FUNCTOR_FOR_ARC(Compare_x_near_limit_2,
-                                            compare_x_near_limit_2)
+        CGAL_CKvA_2_GRAB_CK_FUNCTOR_FOR_ARC(Compare_x_near_boundary_2,
+                                            compare_x_near_boundary_2)
         CGAL_precondition(Kernel_arc_2_equals_Arc_2 ||
                           dynamic_cast< const Kernel_arc_2* >(this) != NULL);
-        return compare_x_near_limit_2(
-=======
-        CGAL_CKvA_2_GRAB_CK_FUNCTOR_FOR_ARC(Compare_x_near_boundary_2,
-                                            compare_x_near_boundary_2)
-        CGAL_precondition(dynamic_cast< const Kernel_arc_2* >(this) != NULL);
         return compare_x_near_boundary_2(
->>>>>>> 308ff657
                 p, *dynamic_cast< const Kernel_arc_2* >(this), ce
         );
     }
@@ -1058,18 +1039,11 @@
     CGAL::Comparison_result compare_x_near_boundary(const Kernel_arc_2& cv2,
                                                  CGAL::Arr_curve_end ce) const {
 
-<<<<<<< HEAD
-        CGAL_CKvA_2_GRAB_CK_FUNCTOR_FOR_ARC(Compare_x_near_limit_2,
-                                            compare_x_near_limit_2)
+        CGAL_CKvA_2_GRAB_CK_FUNCTOR_FOR_ARC(Compare_x_near_boundary_2,
+                                            compare_x_near_boundary_2)
         CGAL_precondition(Kernel_arc_2_equals_Arc_2 ||
                           dynamic_cast< const Kernel_arc_2* >(this) != NULL);
-        return compare_x_near_limit_2(*dynamic_cast< const Kernel_arc_2* >(this), cv2, ce);
-=======
-        CGAL_CKvA_2_GRAB_CK_FUNCTOR_FOR_ARC(Compare_x_near_boundary_2,
-                                            compare_x_near_boundary_2)
-        CGAL_precondition(dynamic_cast< const Kernel_arc_2* >(this) != NULL);
         return compare_x_near_boundary_2(*dynamic_cast< const Kernel_arc_2* >(this), cv2, ce);
->>>>>>> 308ff657
     }
 
     /*!\brief
