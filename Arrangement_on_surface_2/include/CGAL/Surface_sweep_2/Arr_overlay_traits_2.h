// Copyright (c) 2006,2007,2008,2009,2010,2011 Tel-Aviv University (Israel).
// All rights reserved.
//
// This file is part of CGAL (www.cgal.org).
//
// $URL$
// $Id$
// SPDX-License-Identifier: GPL-3.0-or-later OR LicenseRef-Commercial
//
//
// Author(s)     : Baruch Zukerman <baruchzu@post.tau.ac.il>
//                 Ron Wein <wein@post.tau.ac.il>
//                 Efi Fogel <efif@post.tau.ac.il>

#ifndef CGAL_ARR_OVERLAY_TRAITS_2_H
#define CGAL_ARR_OVERLAY_TRAITS_2_H

#include <CGAL/license/Arrangement_on_surface_2.h>

/*! \file
 *
 * Defintion of the Arr_overlay_traits_2 class-template.
 */

#include <boost/variant.hpp>
#include <boost/optional.hpp>

#include <CGAL/Arr_tags.h>
#include <CGAL/Object.h>

namespace CGAL {

/*! \class
 *
 * A meta-traits class that stores a red or a blue halfedge handle with every
 * x-monotone curve, and a red or blue vertex handle with each point. This
 * information is used to speed up the overlay of a red arrangement and a blue
 * arrangement one on top of the other.
 */
template <typename GeometryTraits_2, typename ArrangementRed_2,
          typename ArrangementBlue_2>
class Arr_overlay_traits_2 {
public:
  typedef GeometryTraits_2                              Geometry_traits_2;
  typedef ArrangementRed_2                              Arrangement_red_2;
  typedef ArrangementBlue_2                             Arrangement_blue_2;

private:
  typedef Geometry_traits_2                             Gt2;
  typedef Arrangement_red_2                             Ar2;
  typedef Arrangement_blue_2                            Ab2;

public:
  typedef typename Ar2::Face_const_handle               Face_handle_red;
  typedef typename Ab2::Face_const_handle               Face_handle_blue;

  typedef typename Ar2::Halfedge_const_handle           Halfedge_handle_red;
  typedef typename Ab2::Halfedge_const_handle           Halfedge_handle_blue;

  typedef typename Ar2::Vertex_const_handle             Vertex_handle_red;
  typedef typename Ab2::Vertex_const_handle             Vertex_handle_blue;

  typedef typename Gt2::X_monotone_curve_2          Base_x_monotone_curve_2;
  typedef typename Gt2::Point_2                     Base_point_2;
  typedef typename Gt2::Multiplicity                Multiplicity;

  typedef typename Gt2::Compare_x_2                 Base_compare_x_2;
  typedef typename Gt2::Compare_xy_2                Base_compare_xy_2;
  typedef typename Gt2::Construct_min_vertex_2      Base_construct_min_vertex_2;
  typedef typename Gt2::Construct_max_vertex_2      Base_construct_max_vertex_2;
  typedef typename Gt2::Is_vertical_2               Base_is_vertical_2;
  typedef typename Gt2::Compare_y_at_x_2            Base_compare_y_at_x_2;
  typedef typename Gt2::Compare_y_at_x_right_2      Base_compare_y_at_x_right_2;
  typedef typename Gt2::Intersect_2                 Base_intersect_2;
  typedef typename Gt2::Split_2                     Base_split_2;
  typedef typename Gt2::Equal_2                     Base_equal_2;

  typedef typename Gt2::Has_do_intersect_category   Has_do_intersect_category;

  typedef typename internal::Arr_complete_left_side_category<Gt2>::Category
                                                        Left_side_category;
  typedef typename internal::Arr_complete_bottom_side_category<Gt2>::Category
                                                        Bottom_side_category;
  typedef typename internal::Arr_complete_top_side_category<Gt2>::Category
                                                        Top_side_category;
  typedef typename internal::Arr_complete_right_side_category<Gt2>::Category
                                                        Right_side_category;

  /* Overlay is implemented as sweep-line visitor. The sweep-line algorithm
   * never uses Compare_y_at_x_left_2, and it never performs merging of curves.
   * Thus, AreMergeable_2 and Merge_2 are not needed either.
   */
  typedef Tag_false                                 Has_left_category;
  typedef Tag_false                                 Has_merge_category;

  // The color of a feature.
  enum Color {
    RED,          // From the "red" arrangement.
    BLUE,         // From the "blue" arrangement.
    RB_OVERLAP    // Red-blue overlap.
  };

  typedef boost::variant<Halfedge_handle_red, Vertex_handle_red,
                         Face_handle_red>           Cell_handle_red;
  typedef boost::optional<Cell_handle_red>          Optional_cell_red;

  typedef boost::variant<Halfedge_handle_blue, Vertex_handle_blue,
                         Face_handle_blue>          Cell_handle_blue;
  typedef boost::optional<Cell_handle_blue>         Optional_cell_blue;

  template <typename Handle_red>
  Optional_cell_red make_optional_cell_red(Handle_red handle_red)
  { return boost::make_optional(Cell_handle_red(handle_red)); }

  template <typename Handle_blue>
  Optional_cell_red make_optional_cell_blue(Handle_blue handle_blue)
  { return boost::make_optional(Cell_handle_blue(handle_blue)); }

private:
  const Gt2* m_base_traits;        // The base traits object.

public:
  /*! Default constructor. */
  Arr_overlay_traits_2() {}

  /*! Constructor from a base traits class. */
  Arr_overlay_traits_2(const Gt2& base_tr) : m_base_traits(&base_tr) {}

  const Gt2* base_traits() const { return m_base_traits; }

  /*! \class
   * Nested extension of the x-monotone curve type.
   */
  class Ex_x_monotone_curve_2 {
  public:
    typedef Base_x_monotone_curve_2             Base;

  protected:
    Base m_base_xcv;                              // The base curve.
    Halfedge_handle_red m_red_halfedge_handle;    // The red halfedge.
    Halfedge_handle_blue m_blue_halfedge_handle;  // The blue halfedge.

  public:
    /*! Default constructor. */
    Ex_x_monotone_curve_2() :
      m_base_xcv(),
      m_red_halfedge_handle(),
      m_blue_halfedge_handle()
    {}

    /*! Constructor from a curve. */
    Ex_x_monotone_curve_2(const Base& xcv) :
      m_base_xcv(xcv),
      m_red_halfedge_handle(),
      m_blue_halfedge_handle()
    {}

    /*! Constructor from a curve and halfedge handles. */
    Ex_x_monotone_curve_2(const Base& xcv,
                          Halfedge_handle_red  he_r,
                          Halfedge_handle_blue he_b) :
      m_base_xcv(xcv),
      m_red_halfedge_handle(he_r),
      m_blue_halfedge_handle(he_b)
    {
      CGAL_precondition((he_r == Halfedge_handle_red()) ||
                        (he_r->direction() == ARR_RIGHT_TO_LEFT));
      CGAL_precondition((he_b == Halfedge_handle_blue()) ||
                        (he_b->direction() == ARR_RIGHT_TO_LEFT));
    }

    /*! Get the base curve (const version). */
    const Base& base() const { return m_base_xcv; }

    /*! Get the base curve (non-const version). */
    Base& base() { return m_base_xcv; }

    /*! Casting to a base curve (const version). */
    operator const Base&() const { return m_base_xcv; }

    /*! Casting to a base curve (const version). */
    operator Base&() { return m_base_xcv; }

    /*! Get the red halfedge handle. */
    Halfedge_handle_red red_halfedge_handle() const
    { return m_red_halfedge_handle; }

    /*! Get the blue halfedge handle. */
    Halfedge_handle_blue blue_halfedge_handle() const
    { return m_blue_halfedge_handle; }

    /*! Set the red halfedge handle. */
    void set_red_halfedge_handle(Halfedge_handle_red he_r)
    {
      CGAL_precondition((he_r == Halfedge_handle_red()) ||
                        (he_r->direction() == ARR_RIGHT_TO_LEFT));

      m_red_halfedge_handle = he_r;
    }

    /*! Set the blue halfedge handle. */
    void set_blue_halfedge_handle(Halfedge_handle_blue he_b)
    {
      CGAL_precondition((he_b == Halfedge_handle_blue()) ||
                        (he_b->direction() == ARR_RIGHT_TO_LEFT));

      m_blue_halfedge_handle = he_b;
    }

    /*! Get the color of the subcurve. */
    Color color() const
    {
      Halfedge_handle_red null_red_he;
      Halfedge_handle_blue null_blue_he;

      if ((m_red_halfedge_handle != null_red_he) &&
          (m_blue_halfedge_handle == null_blue_he))
        return RED;

      if ((m_blue_halfedge_handle != null_blue_he) &&
          (m_red_halfedge_handle == null_red_he))
        return BLUE;

      // Overlap, return the RB_OVERLAP color:
      CGAL_assertion((m_red_halfedge_handle != null_red_he) &&
                     (m_blue_halfedge_handle != null_blue_he));
      return RB_OVERLAP;
    }
  }; // nested class Ex_x_monotone_curve_2 - END

  typedef Ex_x_monotone_curve_2                     X_monotone_curve_2;

  // For debugging purposes:
  friend std::ostream& operator<<(std::ostream& os,
                                  const X_monotone_curve_2& xcv)
  {
    os << xcv.base();
    return os;
  }

  /*! \class
   * Nested extension of the point type.
   */
  class Ex_point_2 {
  public:
    typedef Base_point_2                        Base;

  protected:
    Base m_base_pt;                     // The base point.
    Optional_cell_red m_red_cell;       // The "red" object.
    Optional_cell_blue m_blue_cell;     // The "blue" object.

  public:
    /*! Default constructor. */
    Ex_point_2() :
      m_base_pt(),
      m_red_cell(),
      m_blue_cell()
    {}

    /*! Constructor from a base point. */
    Ex_point_2(const Base& pt) :
      m_base_pt(pt),
      m_red_cell(),
      m_blue_cell()
    {}

    /*! Constructor from a base point with red and blue objects. */
    Ex_point_2(const Base& pt, const Optional_cell_red& cell_red,
               const Optional_cell_blue& cell_blue) :
      m_base_pt(pt),
      m_red_cell(cell_red),
      m_blue_cell(cell_blue)
    {}

    /*! Get the base point (const version). */
    const Base& base() const { return m_base_pt; }

    /*! Get the base point (non-const version). */
    Base& base() { return m_base_pt; }

    /*! Casting to a base point (const version). */
    operator const Base&() const { return m_base_pt; }

    /*! Casting to a base point (non-const version). */
    operator Base&() { return m_base_pt; }

    /*! Get the red object. */
    const Optional_cell_red& red_cell() const { return m_red_cell; }

    /*! Get the blue object. */
    const Optional_cell_blue& blue_cell() const { return m_blue_cell; }

    /*! Check if the red object is empty. */
    bool is_red_cell_empty() const { return !m_red_cell; }

    /*! Check if the blue object is empty. */
    bool is_blue_cell_empty() const { return !m_blue_cell; }

    /*! Set the red object. */
    void set_red_cell(const Optional_cell_red& cell_red)
    { m_red_cell = cell_red; }

    /*! Set the blue object. */
    void set_blue_cell(const Optional_cell_blue& cell_blue)
    { m_blue_cell = cell_blue; }

    /*! Obtain the red cell handle or nullptr if it doesn't exist. */
    const Cell_handle_red* red_cell_handle() const
    { return m_red_cell ? &(*m_red_cell) : nullptr; }

    /*! Obtain the blue cell handle or nullptr if it doesn't exist. */
    const Cell_handle_blue* blue_cell_handle() const
    { return m_blue_cell ? &(*m_blue_cell) : nullptr; }

    /*! Obtain the red vertex handle or nullptr if it doesn't exist. */
    const Vertex_handle_red* red_vertex_handle() const
    {
      return m_red_cell ? boost::get<Vertex_handle_red>(&(*m_red_cell)) : nullptr;
    }

    /*! Obtain the blue vertex handle or nullptr if it doesn't exist. */
    const Vertex_handle_blue* blue_vertex_handle() const
    {
      return
        m_blue_cell ? boost::get<Vertex_handle_blue>(&(*m_blue_cell)) : nullptr;
    }
  };

  typedef Ex_point_2                                Point_2;

  // For debugging purposes:
  friend std::ostream& operator<<(std::ostream& os, const Point_2& pt)
  {
    os << pt.base();
    // os << ", red? " << pt.is_red_cell_empty() << ", blue? "
    //    << pt.is_blue_cell_empty();
    return os;
  }

  class Parameter_space_in_x_2;
  class Parameter_space_in_y_2;

  /*! A functor that computes intersections between x-monotone curves. */
  class Intersect_2 {
  protected:
    //! The base traits.
    const Arr_overlay_traits_2& m_traits;

    /*! Constructor.
     * The constructor is declared protected to allow only the functor
     * obtaining function, which is a member of the nesting class,
     * constructing it.
     */
    Intersect_2(const Arr_overlay_traits_2& traits) : m_traits(traits) {}

    //! Allow its functor obtaining function calling the protected constructor.
    friend class Arr_overlay_traits_2<Gt2, Ar2, Ab2>;

  public:
    template <typename OutputIterator>
    OutputIterator operator()(const X_monotone_curve_2& xcv1,
                              const X_monotone_curve_2& xcv2,
                              OutputIterator oi)
    {
      typedef std::pair<Point_2, Multiplicity>          Intersection_point;
      typedef boost::variant<Intersection_point, X_monotone_curve_2>
                                                        Intersection_result;
      typedef std::pair<Base_point_2, Multiplicity>     Intersection_base_point;
      typedef boost::variant<Intersection_base_point, Base_x_monotone_curve_2>
                                                        Intersection_base_result;

      // In case the curves originate from the same arrangement, they are
      // obviously interior-disjoint.
      if (xcv1.color() == xcv2.color()) return oi;

      if ((xcv1.color() == RB_OVERLAP) || (xcv2.color() == RB_OVERLAP))
        return oi;

      // Compute the intersection points between the curves. Note that if
      // xcv1 and xcv2 are subcruves of x-monotone curves that had intersected
      // before the current point on the status line, we may get a filter
      // failure if we send the subcurve whose left endpoint is to the left
      // of the other curve - this is because their previously computed
      // intersection point p may be equal to the this left endpoint. As many
      // traits classes start by computing the intersection between the
      // supporting curves and then check whether the result is in the x-range
      // of both subcurves, this will result in a filter failure. However, if
      // we send xcv1 first, then p is obviusly not in its x-range and there is
      // no filter failure.
      //
      //              / xcv1
      //             /
      //            /
      //       ----+--
      //          /
      //         /
      //      p +------------- xcv2
      //              ^
      //              |
      //              status line
      //
      // Note that we do not bother with curves whose left ends are open,
      // since such curved did not intersect before.

      bool send_xcv1_first = true;

      auto ps_x_op = m_traits.parameter_space_in_x_2_object();
      auto ps_y_op = m_traits.parameter_space_in_y_2_object();
      Arr_parameter_space bx1 = ps_x_op(xcv1, ARR_MIN_END);
      Arr_parameter_space by1 = ps_y_op(xcv1, ARR_MIN_END);
      Arr_parameter_space bx2 = ps_x_op(xcv2, ARR_MIN_END);
      Arr_parameter_space by2 = ps_y_op(xcv2, ARR_MIN_END);

      const Gt2* m_base_tr = m_traits.base_traits();

      if ((bx1 == ARR_INTERIOR) && (by1 == ARR_INTERIOR) &&
          (bx2 == ARR_INTERIOR) && (by2 == ARR_INTERIOR))
      {
        send_xcv1_first =
          (m_base_tr->compare_xy_2_object()
           (m_base_tr->construct_min_vertex_2_object()(xcv1.base()),
            m_base_tr->construct_min_vertex_2_object()(xcv2.base())) == LARGER);
      }

      auto intersector = m_base_tr->intersect_2_object();
      std::vector<Intersection_base_result> xections;
      (send_xcv1_first) ?
        intersector(xcv1.base(), xcv2.base(), std::back_inserter(xections)) :
        intersector(xcv2.base(), xcv1.base(), std::back_inserter(xections));

      // Convert objects that are associated with Base_x_monotone_curve_2 to
      // the exteneded X_monotone_curve_2.
<<<<<<< HEAD
      while (oi != oi_end) {
        base_ipt = object_cast<std::pair<Base_point_2, unsigned int> >(&(*oi));

=======
      for (const auto& xection : xections) {
        const Intersection_base_point* base_ipt =
          boost::get<Intersection_base_point>(&xection);
>>>>>>> 66bf0829
        if (base_ipt != nullptr) {
          // We have a red-blue intersection point, so we attach the
          // intersecting red and blue halfedges to it.
          Optional_cell_red red_cell;
          Optional_cell_blue blue_cell;

          if (xcv1.color() == RED) {
            CGAL_assertion(xcv2.color() == BLUE);
            red_cell =
              boost::make_optional(Cell_handle_red(xcv1.red_halfedge_handle()));
            blue_cell =
              boost::make_optional(Cell_handle_blue(xcv2.blue_halfedge_handle()));
          }
          else {
            CGAL_assertion((xcv2.color() == RED) && (xcv1.color() == BLUE));
            red_cell =
              boost::make_optional(Cell_handle_red(xcv2.red_halfedge_handle()));
            blue_cell =
              boost::make_optional(Cell_handle_blue(xcv1.blue_halfedge_handle()));
          }

          // Create the extended point and add the multiplicity.
          Point_2 ex_point(base_ipt->first, red_cell, blue_cell);
          *oi++ =
            Intersection_result(std::make_pair(ex_point, base_ipt->second));
          continue;
        }
<<<<<<< HEAD
        else {
          overlap_xcv = object_cast<Base_x_monotone_curve_2>(&(*oi));
          CGAL_assertion(overlap_xcv != nullptr);
=======
>>>>>>> 66bf0829

        const Base_x_monotone_curve_2* overlap_xcv =
          boost::get<Base_x_monotone_curve_2>(&xection);
        CGAL_assertion(overlap_xcv != nullptr);

        // We have a red-blue overlap, so we mark the curve accordingly.
        Halfedge_handle_red red_he;
        Halfedge_handle_blue blue_he;

        if (xcv1.color() == RED) {
          red_he = xcv1.red_halfedge_handle();

          // Overlap can occur only between curves from a different color.
          CGAL_assertion(xcv2.color() == BLUE);
          blue_he = xcv2.blue_halfedge_handle();
        }
        else {
          CGAL_assertion((xcv1.color() == BLUE) && (xcv2.color() == RED));

          red_he = xcv2.red_halfedge_handle();
          blue_he = xcv1.blue_halfedge_handle();
        }

        X_monotone_curve_2 cv(*overlap_xcv, red_he, blue_he);
        *oi++ = Intersection_result(cv);
      }

      // Return the past-the-end iterator.
      return oi;
    }
  };

  /*! Obtain an Intersect_2 functor object. */
  Intersect_2 intersect_2_object() const { return Intersect_2(*this); }

  /*! A functor that splits an arc at a point. */
  class Split_2 {
  protected:
    //! The base operator.
    Base_split_2    m_base_split;

    /*! Constructor.
     * The constructor is declared protected to allow only the functor
     * obtaining function, which is a member of the nesting class,
     * constructing it.
     */
    Split_2(const Base_split_2& base) : m_base_split(base) {}

    //! Allow its functor obtaining function calling the protected constructor.
    friend class Arr_overlay_traits_2<Gt2, Ar2, Ab2>;

  public:
    void operator()(const X_monotone_curve_2& xcv, const Point_2& p,
                    X_monotone_curve_2& c1, X_monotone_curve_2& c2)
    {
      // Split the base curve.
      m_base_split(xcv.base(), p.base(), c1.base(), c2.base());

      // Duplicate the halfedge data to the resulting curves.
      c1.set_red_halfedge_handle(xcv.red_halfedge_handle());
      c1.set_blue_halfedge_handle(xcv.blue_halfedge_handle());

      c2.set_red_halfedge_handle(xcv.red_halfedge_handle());
      c2.set_blue_halfedge_handle(xcv.blue_halfedge_handle());
    }
  };

  /*! Obtain a Split_2 functor object. */
  Split_2 split_2_object() const
  { return Split_2(m_base_traits->split_2_object()); }

  /*! A functor that obtains the left endpoint of an x-monotone curve. */
  class Construct_min_vertex_2 {
  protected:
    //! The base operators.
    Base_construct_min_vertex_2  m_base_min_v;
    Base_equal_2                 m_base_equal;

    /*! Constructor.
     * The constructor is declared protected to allow only the functor
     * obtaining function, which is a member of the nesting class,
     * constructing it.
     */
    Construct_min_vertex_2(const Base_construct_min_vertex_2& base_min_v,
                           const Base_equal_2& base_equal) :
      m_base_min_v(base_min_v),
      m_base_equal(base_equal)
    {}

    //! Allow its functor obtaining function calling the protected constructor.
    friend class Arr_overlay_traits_2<Gt2, Ar2, Ab2>;

  public:
    Point_2 operator()(const X_monotone_curve_2& xcv)
    {
      // Create the objects that wrap the arrangement vertex.
      // Note that the halfedges associated with the curves are always
      // directed from right to left, so their target is the smaller end.
      const Base_point_2& base_p = m_base_min_v(xcv.base());
      Optional_cell_red red_cell;
      Optional_cell_blue blue_cell;

      if ((xcv.color() == RED) || (xcv.color() == RB_OVERLAP))
        red_cell =
          (! xcv.red_halfedge_handle()->target()->is_at_open_boundary() &&
           m_base_equal(base_p, xcv.red_halfedge_handle()->target()->point())) ?
          boost::make_optional(Cell_handle_red(xcv.red_halfedge_handle()->target())) :
          boost::make_optional(Cell_handle_red(xcv.red_halfedge_handle()));

      if ((xcv.color() == BLUE) || (xcv.color() == RB_OVERLAP))
        blue_cell =
          (! xcv.blue_halfedge_handle()->target()->is_at_open_boundary() &&
           m_base_equal(base_p, xcv.blue_halfedge_handle()->target()->point())) ?
          boost::make_optional(Cell_handle_blue(xcv.blue_halfedge_handle()->target())) :
          boost::make_optional(Cell_handle_blue(xcv.blue_halfedge_handle()));

      return Point_2(base_p, red_cell, blue_cell);
    }
  };

  /*! Obtain a Construct_min_vertex_2 functor object. */
  Construct_min_vertex_2 construct_min_vertex_2_object() const
  {
    return
      Construct_min_vertex_2(m_base_traits->construct_min_vertex_2_object(),
                             m_base_traits->equal_2_object());
  }

  /*! A functor that obtains the right endpoint of an x-monotone curve. */
  class Construct_max_vertex_2 {
  protected:
    //! The base operators.
    Base_construct_max_vertex_2  m_base_max_v;
    Base_equal_2                 m_base_equal;

    /*! Constructor.
     * The constructor is declared protected to allow only the functor
     * obtaining function, which is a member of the nesting class,
     * constructing it.
     */
    Construct_max_vertex_2(const Base_construct_max_vertex_2& base_max_v,
                           const Base_equal_2& base_equal) :
      m_base_max_v(base_max_v),
      m_base_equal(base_equal)
    {}

    //! Allow its functor obtaining function calling the protected constructor.
    friend class Arr_overlay_traits_2<Gt2, Ar2, Ab2>;

  public:
    Point_2 operator()(const X_monotone_curve_2& xcv) const
    {
      // Create the objects that wrap the arrangement vertex.
      // Note that the halfedges associated with the curves are always
      // directed from right to left, so their target is the smaller end.
      const Base_point_2& base_p = m_base_max_v(xcv.base());
      Optional_cell_red red_cell;
      Optional_cell_blue blue_cell;

      if ((xcv.color() == RED) || (xcv.color() == RB_OVERLAP))
        red_cell =
          (! xcv.red_halfedge_handle()->source()->is_at_open_boundary() &&
           m_base_equal(base_p, xcv.red_halfedge_handle()->source()->point())) ?
          boost::make_optional(Cell_handle_red(xcv.red_halfedge_handle()->source())) :
          boost::make_optional(Cell_handle_red(xcv.red_halfedge_handle()));

      if ((xcv.color() == BLUE) || (xcv.color() == RB_OVERLAP))
        blue_cell =
          (! xcv.blue_halfedge_handle()->source()->is_at_open_boundary() &&
           m_base_equal(base_p, xcv.blue_halfedge_handle()->source()->point())) ?
          boost::make_optional(Cell_handle_blue(xcv.blue_halfedge_handle()->source())) :
          boost::make_optional(Cell_handle_blue(xcv.blue_halfedge_handle()));

      return (Point_2(base_p, red_cell, blue_cell));
    }
  };

  /*! Obtain a Construct_max_vertex_2 functor object. */
  Construct_max_vertex_2 construct_max_vertex_2_object() const
  {
    return
      Construct_max_vertex_2(m_base_traits->construct_max_vertex_2_object(),
                             m_base_traits->equal_2_object());
  }

  /*! A functor that checks whether a given x-monotone curve is vertical. */
  class Is_vertical_2 {
  protected:
    //! The base operator.
    Base_is_vertical_2 m_base_is_vert;

    /*! Constructor.
     * The constructor is declared protected to allow only the functor
     * obtaining function, which is a member of the nesting class,
     * constructing it.
     */
    Is_vertical_2(const Base_is_vertical_2& base) : m_base_is_vert(base) {}

    //! Allow its functor obtaining function calling the protected constructor.
    friend class Arr_overlay_traits_2<Gt2, Ar2, Ab2>;

  public:
    bool operator()(const X_monotone_curve_2& xcv) const
    { return m_base_is_vert(xcv.base()); }
  };

  /*! Obtain a Is_vertical_2 functor object. */
  Is_vertical_2 is_vertical_2_object() const
  { return Is_vertical_2(m_base_traits->is_vertical_2_object()); }

  /*! A functor that checks whether two points and two x-monotone curves are
   * identical.
   */
  class Equal_2 {
  protected:
    //! The base operator.
    Base_equal_2 m_base_equal;

    /*! Constructor.
     * The constructor is declared protected to allow only the functor
     * obtaining function, which is a member of the nesting class,
     * constructing it.
     */
    Equal_2(const Base_equal_2& base) : m_base_equal(base) {}

    //! Allow its functor obtaining function calling the protected constructor.
    friend class Arr_overlay_traits_2<Gt2, Ar2, Ab2>;

  public:
    bool operator()(const Point_2& p1, const Point_2& p2) const
    { return m_base_equal(p1.base(), p2.base()); }

    bool operator()(const X_monotone_curve_2& xcv1,
                    const X_monotone_curve_2& xcv2) const
    { return m_base_equal(xcv1.base(), xcv2.base()); }
  };

  /*! Obtain a Equal_2 functor object. */
  Equal_2 equal_2_object() const
  { return Equal_2(m_base_traits->equal_2_object()); }

  /*! A functor that compares the x-coordinates of two points */
  class Compare_x_2 {
  protected:
    //! The base operator.
    Base_compare_x_2 m_base_cmp_x;

    /*! Constructor.
     * The constructor is declared protected to allow only the functor
     * obtaining function, which is a member of the nesting class,
     * constructing it.
     */
    Compare_x_2(const Base_compare_x_2& base) : m_base_cmp_x(base) {}

    //! Allow its functor obtaining function calling the protected constructor.
    friend class Arr_overlay_traits_2<Gt2, Ar2, Ab2>;

  public:
    Comparison_result operator()(const Point_2& p1, const Point_2& p2) const
    { return m_base_cmp_x(p1.base(), p2.base()); }
  };

  /*! Obtain a Construct_min_vertex_2 functor object. */
  Compare_x_2 compare_x_2_object() const
  { return Compare_x_2(m_base_traits->compare_x_2_object()); }

  /*! A functor that compares two points lexigoraphically: by x, then by y. */
  class Compare_xy_2 {
  protected:
    //! The base operator.
    Base_compare_xy_2 m_base_cmp_xy;

    /*! Constructor.
     * The constructor is declared protected to allow only the functor
     * obtaining function, which is a member of the nesting class,
     * constructing it.
     */
    Compare_xy_2(const Base_compare_xy_2& base) : m_base_cmp_xy(base) {}

    //! Allow its functor obtaining function calling the protected constructor.
    friend class Arr_overlay_traits_2<Gt2, Ar2, Ab2>;

  public:
    Comparison_result operator()(const Point_2& p1, const Point_2& p2) const
    {
      // Check if there wither points represent red or blue vertices.
      const Vertex_handle_red* vr1 = p1.red_vertex_handle();
      const Vertex_handle_red* vr2 = p2.red_vertex_handle();
      const Vertex_handle_blue* vb1 = p1.blue_vertex_handle();
      const Vertex_handle_blue* vb2 = p2.blue_vertex_handle();

      // EFEF: The code below looks strange. I think it should be:
      // if (assign_v1_red && assign_v2_red) return (vr1 == vr2);
      // if (assign_v1_blue && assign_v2_blue) return (vb1 == vb2);
      // return (m_base_cmp_xy (p1.base(), p2.base()));
      // If both points, p1 and p2, belong to the same arrangement, then:
      // - the points are not equal if the corresponding handles are not equal.
      // - if the corresponding handles are equal, the points must be equal
      //   but this holds for any two points.

      if ((vr1 && vb1) || (vr2 && vb2))
        // In case of an overlapping vertex, just perform the comparison.
        return (m_base_cmp_xy(p1.base(), p2.base()));

      // If both points are vertices of the same color, avoid the geometric
      // comparison if they refer to the same vertex.
      if ((vr1 && vr2 && (*vr1 == *vr2)) || (vb1 && vb2 && (*vb1 == *vb2)))
        return (EQUAL);

      return (m_base_cmp_xy(p1.base(), p2.base()));
    }
  };

  /*! Obtain a Construct_min_vertex_2 functor object. */
  Compare_xy_2 compare_xy_2_object() const
  { return (Compare_xy_2(m_base_traits->compare_xy_2_object())); }

  /*! A functor that compares the y-coordinates of a point and an
   * x-monotone curve at the point x-coordinate.
   */
  class Compare_y_at_x_2 {
  protected:
    //! The base operator.
    Base_compare_y_at_x_2 m_base_cmp_y_at_x;

    /*! Constructor.
     * The constructor is declared protected to allow only the functor
     * obtaining function, which is a member of the nesting class,
     * constructing it.
     */
    Compare_y_at_x_2(const Base_compare_y_at_x_2& base) :
        m_base_cmp_y_at_x(base)
    {}

    //! Allow its functor obtaining function calling the protected constructor.
    friend class Arr_overlay_traits_2<Gt2, Ar2, Ab2>;

  public:
    Comparison_result operator()(const Point_2& p,
                                 const X_monotone_curve_2& xcv) const
    { return m_base_cmp_y_at_x(p.base(), xcv.base()); }
  };

  /*! Obtain a Construct_min_vertex_2 functor object. */
  Compare_y_at_x_2 compare_y_at_x_2_object() const
  { return (Compare_y_at_x_2(m_base_traits->compare_y_at_x_2_object())); }

  /*! A functor that compares compares the y-coordinates of two x-monotone
   * curves immediately to the right of their intersection point.
   */
  class Compare_y_at_x_right_2 {
  protected:
    //! The base operator.
    Base_compare_y_at_x_right_2    m_base_cmp_y_at_x_right;

    /*! Constructor.
     * The constructor is declared protected to allow only the functor
     * obtaining function, which is a member of the nesting class,
     * constructing it.
     */
    Compare_y_at_x_right_2(const Base_compare_y_at_x_right_2& base):
      m_base_cmp_y_at_x_right(base)
    {}

    //! Allow its functor obtaining function calling the protected constructor.
    friend class Arr_overlay_traits_2<Gt2, Ar2, Ab2>;

  public:
    Comparison_result operator()(const X_monotone_curve_2& xcv1,
                                 const X_monotone_curve_2& xcv2,
                                 const Point_2& p) const
    { return m_base_cmp_y_at_x_right(xcv1.base(), xcv2.base(), p.base()); }
  };

  /*! Obtain a Construct_min_vertex_2 functor object. */
  Compare_y_at_x_right_2 compare_y_at_x_right_2_object() const
  {
    return
      Compare_y_at_x_right_2(m_base_traits->compare_y_at_x_right_2_object());
  }

  // left-right

  /*! A functor that determines whether an endpoint of an x-monotone curve lies
   * on a boundary of the parameter space along the x axis.
   */
  class Parameter_space_in_x_2 {
  protected:
    //! The base traits.
    const Gt2* m_base;

    /*! Constructor.
     * The constructor is declared protected to allow only the functor
     * obtaining function, which is a member of the nesting class,
     * constructing it.
     */
    Parameter_space_in_x_2(const Gt2* tr) : m_base(tr) {}

    //! Allow its functor obtaining function calling the protected constructor.
    friend class Arr_overlay_traits_2<Gt2, Ar2, Ab2>;

  public:
    Arr_parameter_space operator()(const X_monotone_curve_2& xcv,
                                   Arr_curve_end ce) const
    { return m_base->parameter_space_in_x_2_object()(xcv.base(), ce); }

    Arr_parameter_space operator()(const Point_2& p) const
    { return m_base->parameter_space_in_x_2_object()(p.base()); }

    Arr_parameter_space operator()(const X_monotone_curve_2& xcv) const
    { return m_base->parameter_space_in_x_2_object()(xcv.base()); }
  };

  /*! Obtain an Parameter_space_in_x_2 functor object. */
  Parameter_space_in_x_2 parameter_space_in_x_2_object() const
  { return Parameter_space_in_x_2(m_base_traits); }

  /*! A function object that determines whether an x-monotone curve or a
   * point coincide with the vertical identification curve.
   */
  class Is_on_x_identification_2 {
  protected:
    //! The base traits.
    const Gt2* m_base;

    /*! Constructor.
     * The constructor is declared protected to allow only the functor
     * obtaining function, which is a member of the nesting class,
     * constructing it.
     */
    Is_on_x_identification_2(const Gt2* tr) : m_base(tr) {}

    //! Allow its functor obtaining function calling the protected constructor.
    friend class Arr_overlay_traits_2<Gt2, Ar2, Ab2>;

  public:
    Arr_parameter_space operator()(const Point_2& p) const
    { return m_base->is_on_x_identification_2_object()(p.base()); }

    Arr_parameter_space operator()(const X_monotone_curve_2& xcv) const
    { return m_base->is_on_x_identification_2_object()(xcv.base()); }
  };

  /*! Obtain an Is_on_x_identification_2 functor object. */
  Is_on_x_identification_2 is_on_x_identification_2_object() const
  { return Is_on_x_identification_2(m_base_traits); }

  /*! A functor that compares the y-values of pointss on the
   * boundary of the parameter space.
   */
  class Compare_y_on_boundary_2 {
  protected:
    //! The base traits.
    const Gt2* m_base;

    /*! Constructor.
     * \param base The base traits class. It must be passed, to handle the
     *             case it is not stateless (e.g., it stores data).
     * The constructor is declared protected to allow only the functor
     * obtaining function, which is a member of the nesting class,
     * constructing it.
     */
    Compare_y_on_boundary_2(const Gt2* base) : m_base(base) {}

    //! Allow its functor obtaining function calling the protected constructor.
    friend class Arr_overlay_traits_2<Gt2, Ar2, Ab2>;

  public:
    Comparison_result operator()(const Point_2& pt1, const Point_2& pt2) const
    { return m_base->compare_y_on_boundary_2_object()(pt1.base(), pt2.base()); }
  };

  /*! Obtain a Compare_y_on_boundary_2 functor. */
  Compare_y_on_boundary_2 compare_y_on_boundary_2_object() const
  { return Compare_y_on_boundary_2(m_base_traits); }

  /*! A functor that compares the y-coordinates of curve ends near the
   * boundary of the parameter space.
   */
  class Compare_y_near_boundary_2 {
  protected:
    //! The base traits.
    const Gt2* m_base;

    /*! Constructor.
     * \param base The base traits class. It must be passed, to handle the
     *             case it is not stateless (e.g., it stores data).
     * The constructor is declared protected to allow only the functor
     * obtaining function, which is a member of the nesting class,
     * constructing it.
     */
    Compare_y_near_boundary_2(const Gt2* base) : m_base(base) {}

    //! Allow its functor obtaining function calling the protected constructor.
    friend class Arr_overlay_traits_2<Gt2, Ar2, Ab2>;

  public:
    Comparison_result operator()(const X_monotone_curve_2& xcv1,
                                 const X_monotone_curve_2& xcv2,
                                 Arr_curve_end ce) const
    {
      // If the traits class does not support open curves, we just
      // return EQUAL, as this comparison will not be invoked anyway.
      return m_base->compare_y_near_boundary_2_object()(xcv1.base(),
                                                        xcv2.base(), ce);
    }
  };

  /*! Obtain a Compare_y_near_boundary_2 functor. */
  Compare_y_near_boundary_2 compare_y_near_boundary_2_object() const
  { return Compare_y_near_boundary_2(m_base_traits); }


  // bottom-top

  /*! A functor that determines whether an endpoint of an x-monotone arc lies
   * on a boundary of the parameter space along the y axis.
   */
  class Parameter_space_in_y_2 {
  protected:
    //! The base traits.
    const Gt2* m_base;

    /*! Constructor.
     * The constructor is declared protected to allow only the functor
     * obtaining function, which is a member of the nesting class,
     * constructing it.
     */
    Parameter_space_in_y_2(const Gt2* tr) : m_base(tr) {}

    //! Allow its functor obtaining function calling the protected constructor.
    friend class Arr_overlay_traits_2<Gt2, Ar2, Ab2>;

  public:
    Arr_parameter_space operator()(const X_monotone_curve_2& xcv,
                                   Arr_curve_end ce) const
    { return m_base->parameter_space_in_y_2_object()(xcv.base(), ce); }

    Arr_parameter_space operator()(const Point_2& p) const
    { return m_base->parameter_space_in_y_2_object()(p.base()); }

    Arr_parameter_space operator()(const X_monotone_curve_2& xcv) const
    { return m_base->parameter_space_in_y_2_object()(xcv.base()); }
  };

  /*! Obtain an Parameter_space_in_y_2 functor object. */
  Parameter_space_in_y_2 parameter_space_in_y_2_object() const
  { return Parameter_space_in_y_2(m_base_traits); }

  /*! A function object that determines whether an x-monotone curve or a
   * point coincide with the vertical identification curve.
   */
  class Is_on_y_identification_2 {
  protected:
    //! The base traits.
    const Gt2* m_base;

    /*! Constructor.
     * The constructor is declared protected to allow only the functor
     * obtaining function, which is a member of the nesting class,
     * constructing it.
     */
    Is_on_y_identification_2(const Gt2* tr) : m_base(tr) {}

    //! Allow its functor obtaining function calling the protected constructor.
    friend class Arr_overlay_traits_2<Gt2, Ar2, Ab2>;

  public:
    Arr_parameter_space operator()(const Point_2& p) const
    { return m_base->is_on_y_identification_2_object()(p.base()); }

    Arr_parameter_space operator()(const X_monotone_curve_2& xcv) const
    { return m_base->is_on_y_identification_2_object()(xcv.base()); }
  };

  /*! Obtain an Is_on_y_identification_2 functor object. */
  Is_on_y_identification_2 is_on_y_identification_2_object() const
  { return Is_on_y_identification_2(m_base_traits); }

  /*! A functor that compares the x-limits of curve ends on the
   * boundary of the parameter space.
   */
  class Compare_x_at_limit_2 {
  protected:
    //! The base traits.
    const Gt2* m_base;

    /*! Constructor.
     * \param base The base traits class. It must be passed, to handle the
     *             case it is not stateless (e.g., it stores data).
     * The constructor is declared protected to allow only the functor
     * obtaining function, which is a member of the nesting class,
     * constructing it.
     */
    Compare_x_at_limit_2(const Gt2* base) : m_base(base) {}

    //! Allow its functor obtaining function calling the protected constructor.
    friend class Arr_overlay_traits_2<Gt2, Ar2, Ab2>;

  public:
    Comparison_result operator()(const Point_2& p,
                                 const X_monotone_curve_2& xcv,
                                 Arr_curve_end ce) const
    { return m_base->compare_x_at_limit_2_object()(p.base(), xcv.base(), ce); }

    Comparison_result operator()(const X_monotone_curve_2& xcv1,
                                 Arr_curve_end ce1,
                                 const X_monotone_curve_2& xcv2,
                                 Arr_curve_end ce2) const
    {
      return m_base->compare_x_at_limit_2_object()(xcv1.base(), ce1,
                                                   xcv2.base(), ce2);
    }
  };

  /*! Obtain a Compare_x_at_limit_2 functor. */
  Compare_x_at_limit_2 compare_x_at_limit_2_object() const
  { return Compare_x_at_limit_2(m_base_traits); }

  /*! A functor that compares the x-coordinates of curve ends near the
   * boundary of the parameter space.
   */
  class Compare_x_near_limit_2 {
  protected:
    //! The base traits.
    const Gt2* m_base;

    /*! Constructor.
     * \param base The base traits class. It must be passed, to handle the
     *             case it is not stateless (e.g., it stores data).
     * The constructor is declared protected to allow only the functor
     * obtaining function, which is a member of the nesting class,
     * constructing it.
     */
    Compare_x_near_limit_2(const Gt2* base) : m_base(base) {}

    //! Allow its functor obtaining function calling the protected constructor.
    friend class Arr_overlay_traits_2<Gt2, Ar2, Ab2>;

  public:
    Comparison_result operator()(const X_monotone_curve_2& xcv1,
                                 const X_monotone_curve_2& xcv2,
                                 Arr_curve_end ce) const
    {
      return m_base->compare_x_near_limit_2_object()(xcv1.base(), xcv2.base(),
                                                     ce);
    }
  };

  /*! Obtain a Compare_x_near_limit_2 functor. */
  Compare_x_near_limit_2 compare_x_near_limit_2_object() const
  { return Compare_x_near_limit_2(m_base_traits); }

  /*! A functor that compares the y-values of pointss on the
   * boundary of the parameter space.
   */
  class Compare_x_on_boundary_2 {
  protected:
    //! The base traits.
    const Gt2* m_base;

    /*! Constructor.
     * \param base The base traits class. It must be passed, to handle the
     *             case it is not stateless (e.g., it stores data).
     * The constructor is declared protected to allow only the functor
     * obtaining function, which is a member of the nesting class,
     * constructing it.
     */
    Compare_x_on_boundary_2(const Gt2* base) : m_base(base) {}

    //! Allow its functor obtaining function calling the protected constructor.
    friend class Arr_overlay_traits_2<Gt2, Ar2, Ab2>;

  public:
    Comparison_result operator()(const Point_2& pt1, const Point_2& pt2) const
    { return m_base->compare_x_on_boundary_2_object()(pt1.base(), pt2.base()); }

    Comparison_result operator()(const Point_2& pt,
                                 const X_monotone_curve_2& xcv,
                                 Arr_curve_end ce) const
    {
      return m_base->compare_x_on_boundary_2_object()(pt.base(), xcv.base(),
                                                      ce);
    }

    Comparison_result operator()(const X_monotone_curve_2& xcv1,
                                 Arr_curve_end ce1,
                                 const X_monotone_curve_2& xcv2,
                                 Arr_curve_end ce2) const
    {
      return m_base->compare_x_on_boundary_2_object()(xcv1.base(), ce1,
                                                      xcv2.base(), ce2);
    }
  };

  /*! Obtain a Compare_x_on_boundary_2 functor. */
  Compare_x_on_boundary_2 compare_x_on_boundary_2_object() const
  { return Compare_x_on_boundary_2(m_base_traits); }

  /*! A functor that compares the x-coordinates of curve ends near the
   * boundary of the parameter space.
   */
  class Compare_x_near_boundary_2 {
  protected:
    //! The base traits.
    const Gt2* m_base;

    /*! Constructor.
     * \param base The base traits class. It must be passed, to handle the
     *             case it is not stateless (e.g., it stores data).
     * The constructor is declared protected to allow only the functor
     * obtaining function, which is a member of the nesting class,
     * constructing it.
     */
    Compare_x_near_boundary_2(const Gt2* base) : m_base(base) {}

    //! Allow its functor obtaining function calling the protected constructor.
    friend class Arr_overlay_traits_2<Gt2, Ar2, Ab2>;

  public:
    Comparison_result operator()(const X_monotone_curve_2& xcv1,
                                 const X_monotone_curve_2& xcv2,
                                 Arr_curve_end ce) const
    {
      return m_base->compare_x_near_boundary_2_object()(xcv1.base(),
                                                        xcv2.base(),
                                                        ce);
    }
  };

  /*! Obtain a Compare_x_near_boundary_2 functor. */
  Compare_x_near_boundary_2 compare_x_near_boundary_2_object() const
  { return Compare_x_near_boundary_2(m_base_traits); }
};

} // namespace CGAL

#endif<|MERGE_RESOLUTION|>--- conflicted
+++ resolved
@@ -431,15 +431,9 @@
 
       // Convert objects that are associated with Base_x_monotone_curve_2 to
       // the exteneded X_monotone_curve_2.
-<<<<<<< HEAD
-      while (oi != oi_end) {
-        base_ipt = object_cast<std::pair<Base_point_2, unsigned int> >(&(*oi));
-
-=======
       for (const auto& xection : xections) {
         const Intersection_base_point* base_ipt =
           boost::get<Intersection_base_point>(&xection);
->>>>>>> 66bf0829
         if (base_ipt != nullptr) {
           // We have a red-blue intersection point, so we attach the
           // intersecting red and blue halfedges to it.
@@ -467,12 +461,6 @@
             Intersection_result(std::make_pair(ex_point, base_ipt->second));
           continue;
         }
-<<<<<<< HEAD
-        else {
-          overlap_xcv = object_cast<Base_x_monotone_curve_2>(&(*oi));
-          CGAL_assertion(overlap_xcv != nullptr);
-=======
->>>>>>> 66bf0829
 
         const Base_x_monotone_curve_2* overlap_xcv =
           boost::get<Base_x_monotone_curve_2>(&xection);
