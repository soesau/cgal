// Copyright (c) 2006,2007,2009,2010,2011 Tel-Aviv University (Israel).
// All rights reserved.
//
// This file is part of CGAL (www.cgal.org).
//
// $URL$
// $Id$
// SPDX-License-Identifier: GPL-3.0-or-later OR LicenseRef-Commercial
//
//
// Author(s)     : Ron Wein          <wein@post.tau.ac.il>
//               : Waqar Khan        <wkhan@mpi-inf.mpg.de>

#ifndef CGAL_ARR_LINEAR_TRAITS_2_H
#define CGAL_ARR_LINEAR_TRAITS_2_H

#include <CGAL/license/Arrangement_on_surface_2.h>

#include <CGAL/disable_warnings.h>

/*! \file
 * The traits-class for handling linear objects (lines, rays and segments)
 * in the arrangement package.
 */

#include <CGAL/tags.h>
#include <CGAL/intersections.h>
#include <CGAL/Arr_tags.h>
#include <CGAL/Arr_enums.h>
#include <CGAL/Arr_geometry_traits/Segment_assertions.h>
#include <fstream>

namespace CGAL {

template <class Kernel_> class Arr_linear_object_2;

/*! \class
 * A traits class for maintaining an arrangement of linear objects (lines,
 * rays and segments), aoviding cascading of computations as much as possible.
 */
template <class Kernel_>
class Arr_linear_traits_2 : public Kernel_ {
  friend class Arr_linear_object_2<Kernel_>;

public:

  typedef Kernel_                         Kernel;
  typedef typename Kernel::FT             FT;

  typedef typename Algebraic_structure_traits<FT>::Is_exact
                                          Has_exact_division;

  // Category tags:
  typedef Tag_true                        Has_left_category;
  typedef Tag_true                        Has_merge_category;
  typedef Tag_false                       Has_do_intersect_category;

  typedef Arr_open_side_tag               Left_side_category;
  typedef Arr_open_side_tag               Bottom_side_category;
  typedef Arr_open_side_tag               Top_side_category;
  typedef Arr_open_side_tag               Right_side_category;

  typedef typename Kernel::Line_2         Line_2;
  typedef typename Kernel::Ray_2          Ray_2;
  typedef typename Kernel::Segment_2      Segment_2;

  typedef CGAL::Segment_assertions<Arr_linear_traits_2<Kernel> >
                                          Segment_assertions;

  /*!
   * \class Representation of a linear with cached data.
   */
  class _Linear_object_cached_2
  {
  public:
    typedef typename Kernel::Line_2                Line_2;
    typedef typename Kernel::Ray_2                 Ray_2;
    typedef typename Kernel::Segment_2             Segment_2;
    typedef typename Kernel::Point_2               Point_2;

  protected:
    Line_2    l;                // The supporting line.
    Point_2   ps;               // The source point (if exists).
    Point_2   pt;               // The target point (if exists).
    bool      has_source;       // Is the source point valid
                                // (false for a line).
    bool      has_target;       // Is the target point valid
                                // (false for a line and for a ray).
    bool      is_right;         // Is the object directed to the right
                                // (for segments and rays).
    bool      is_vert;          // Is this a vertical object.
    bool      is_horiz;         // Is this a horizontal object.
    bool      has_pos_slope;    // Does the supporting line has a positive
                                // slope (if all three flags is_vert, is_horiz
                                // and has_pos_slope are false, then the line
                                // has a negative slope).
    bool      is_degen;         // Is the object degenerate (a single point).

  public:

    /*! Default constructor. */
    _Linear_object_cached_2() :
      has_source(true),
      has_target(true),
      is_vert(false),
      is_horiz(false),
      has_pos_slope(false),
      is_degen(true)
    {}

    /*! Constructor for segment from two points.
     * \param p1 source point.
     * \param p2 target point.
     * \pre The two points must not be equal.
     */
    _Linear_object_cached_2(const Point_2& source, const Point_2& target) :
      ps(source),
      pt(target),
      has_source(true),
      has_target(true)
    {
      Kernel kernel;

      Comparison_result  res = kernel.compare_xy_2_object()(source, target);
      is_degen = (res == EQUAL);
      is_right = (res == SMALLER);

      CGAL_precondition_msg(! is_degen,
                            "Cannot construct a degenerate segment.");

      l = kernel.construct_line_2_object()(source, target);
      is_vert = kernel.is_vertical_2_object()(l);
      is_horiz = kernel.is_horizontal_2_object()(l);
      has_pos_slope = _has_positive_slope();
    }

    /*! Constructor from a segment.
     * \param seg The segment.
     * \pre The segment is not degenerate.
     */
    _Linear_object_cached_2(const Segment_2& seg)
    {
      Kernel kernel;

      CGAL_assertion_msg(! kernel.is_degenerate_2_object() (seg),
                         "Cannot construct a degenerate segment.");

      typename Kernel_::Construct_vertex_2
        construct_vertex = kernel.construct_vertex_2_object();

      ps = construct_vertex(seg, 0);
      has_source = true;
      pt = construct_vertex(seg, 1);
      has_target = true;

      Comparison_result  res = kernel.compare_xy_2_object()(ps, pt);

      CGAL_assertion(res != EQUAL);
      is_degen = false;
      is_right = (res == SMALLER);

      l = kernel.construct_line_2_object()(seg);
      is_vert = kernel.is_vertical_2_object()(seg);
      is_horiz = kernel.is_horizontal_2_object()(seg);
      has_pos_slope = _has_positive_slope();
    }

    /*!
     * Constructor from a ray.
     * \param ray The ray.
     * \pre The ray is not degenerate.
     */
    _Linear_object_cached_2(const Ray_2& ray)
    {
      Kernel kernel;

      CGAL_assertion_msg(! kernel.is_degenerate_2_object()(ray),
                         "Cannot construct a degenerate ray.");

      typename Kernel_::Construct_point_on_2
        construct_vertex = kernel.construct_point_on_2_object();

      ps = construct_vertex(ray, 0);         // The source point.
      has_source = true;
      pt = construct_vertex(ray, 1);         // Some point on the ray.
      has_target = false;

      Comparison_result  res = kernel.compare_xy_2_object()(ps, pt);
      CGAL_assertion(res != EQUAL);
      is_degen = false;
      is_right = (res == SMALLER);

      l = kernel.construct_line_2_object()(ray);
      is_vert = kernel.is_vertical_2_object()(ray);
      is_horiz = kernel.is_horizontal_2_object()(ray);
      has_pos_slope = _has_positive_slope();
    }

    /*! Constructor from a line.
     * \param ln The line.
     * \pre The line is not degenerate.
     */
    _Linear_object_cached_2(const Line_2& ln) :
      l(ln),
      has_source(false),
      has_target(false)
    {
      Kernel kernel;

      CGAL_assertion_msg(! kernel.is_degenerate_2_object()(ln),
                         "Cannot construct a degenerate line.");

      typename Kernel_::Construct_point_on_2
        construct_vertex = kernel.construct_point_on_2_object();

      ps = construct_vertex(ln, 0);         // Some point on the line.
      has_source = false;
      pt = construct_vertex(ln, 1);         // Some point further on the line.
      has_target = false;

      Comparison_result  res = kernel.compare_xy_2_object()(ps, pt);
      CGAL_assertion(res != EQUAL);
      is_degen = false;
      is_right = (res == SMALLER);

      is_vert = kernel.is_vertical_2_object()(ln);
      is_horiz = kernel.is_horizontal_2_object()(ln);
      has_pos_slope = _has_positive_slope();
    }

    /*! Check whether the x-coordinate of the left point is infinite.
     * \return ARR_LEFT_BOUNDARY if the left point is near the boundary;
     *         ARR_INTERIOR if the x-coordinate is finite.
     */
    Arr_parameter_space left_infinite_in_x() const
    {
      if (is_vert || is_degen) return (ARR_INTERIOR);

      return (is_right) ?
        (has_source ? ARR_INTERIOR : ARR_LEFT_BOUNDARY) :
        (has_target ? ARR_INTERIOR : ARR_LEFT_BOUNDARY);
    }

    /*! Check whether the y-coordinate of the left point is infinite.
     * \return ARR_BOTTOM_BOUNDARY if the left point is at y = -oo;
     *         ARR_INTERIOR if the y-coordinate is finite.
     *         ARR_TOP_BOUNDARY if the left point is at y = +oo;
     */
    Arr_parameter_space left_infinite_in_y() const
    {
      if (is_horiz || is_degen) return ARR_INTERIOR;

      if (is_vert) {
        return (is_right) ?
          (has_source ? ARR_INTERIOR : ARR_BOTTOM_BOUNDARY) :
          (has_target ? ARR_INTERIOR : ARR_BOTTOM_BOUNDARY);
      }

      if ((is_right && has_source) || (! is_right && has_target))
          return ARR_INTERIOR;

      return (has_pos_slope ? ARR_BOTTOM_BOUNDARY : ARR_TOP_BOUNDARY);
    }

    /*! Check whether the left point is finite.
     */
    bool has_left() const
    {
      if (is_right) return (has_source);
      else return (has_target);
    }

    /*! Obtain the (lexicographically) left endpoint.
     * \pre The left point is finite.
     */
    const Point_2& left() const
    {
      CGAL_precondition(has_left());
      return (is_right ? ps : pt);
    }

    /*! Set the (lexicographically) left endpoint.
     * \param p The point to set.
     * \pre p lies on the supporting line to the left of the right endpoint.
     */
    void set_left(const Point_2& p,
                  bool CGAL_assertion_code(check_validity) = true)
    {
      CGAL_precondition(! is_degen);

      CGAL_precondition_code(
        Kernel    kernel;
      );
      CGAL_precondition
        (Segment_assertions::_assert_is_point_on(p, l, Has_exact_division()) &&
         (! check_validity || ! has_right() ||
          kernel.compare_xy_2_object()(p, right()) == SMALLER));

      if (is_right) {
        ps = p;
        has_source = true;
      }
      else {
        pt = p;
        has_target = true;
      }
    }

    /*! Set the (lexicographically) left endpoint as infinite.
     */
    void set_left()
    {
      CGAL_precondition(! is_degen);

      if (is_right) has_source = false;
      else has_target = false;
    }

    /*! Check whether the x-coordinate of the right point is infinite.
     * \return ARR_RIGHT_BOUNDARY if the right point is near the boundary;
     *         ARR_INTERIOR if the x-coordinate is finite.
     */
    Arr_parameter_space right_infinite_in_x() const
    {
      if (is_vert || is_degen) return ARR_INTERIOR;

      return (is_right) ?
        (has_target ? ARR_INTERIOR : ARR_RIGHT_BOUNDARY) :
        (has_source ? ARR_INTERIOR : ARR_RIGHT_BOUNDARY);
    }

    /*! Check whether the y-coordinate of the right point is infinite.
     * \return ARR_BOTTOM_BOUNDARY if the right point is at y = -oo;
     *         ARR_INTERIOR if the y-coordinate is finite.
     *         ARR_TOP_BOUNDARY if the right point is at y = +oo;
     */
    Arr_parameter_space right_infinite_in_y() const
    {
      if (is_horiz || is_degen) return ARR_INTERIOR;

      if (is_vert) {
        return (is_right) ?
          (has_target ? ARR_INTERIOR : ARR_TOP_BOUNDARY) :
          (has_source ? ARR_INTERIOR : ARR_TOP_BOUNDARY);
      }

      if ((is_right && has_target) || (! is_right && has_source))
          return ARR_INTERIOR;

      return (has_pos_slope ? ARR_TOP_BOUNDARY : ARR_BOTTOM_BOUNDARY);
    }

    /*! Check whether the right point is finite.
     */
    bool has_right() const
    {
      if (is_right) return (has_target);
      else return (has_source);
    }

    /*! Obtain the (lexicographically) right endpoint.
     * \pre The right endpoint is finite.
     */
    const Point_2& right() const
    {
      CGAL_precondition(has_right());
      return (is_right ? pt : ps);
    }

    /*! Set the (lexicographically) right endpoint.
     * \param p The point to set.
     * \pre p lies on the supporting line to the right of the left endpoint.
     */
    void set_right(const Point_2& p,
                   bool CGAL_assertion_code(check_validity) = true)
    {
      CGAL_precondition(! is_degen);
      CGAL_precondition_code(Kernel kernel;);
      CGAL_precondition
        (Segment_assertions::_assert_is_point_on(p, l, Has_exact_division()) &&
         (! check_validity || ! has_left() ||
          kernel.compare_xy_2_object() (p, left()) == LARGER));

      if (is_right) {
        pt = p;
        has_target = true;
      }
      else {
        ps = p;
        has_source = true;
      }
    }

    /*! Set the (lexicographically) right endpoint as infinite.
     */
    void set_right()
    {
      CGAL_precondition(! is_degen);

      if (is_right) has_target = false;
      else has_source = false;
    }

    /*! Obtain the supporting line.
     */
    const Line_2& supp_line() const
    {
      CGAL_precondition(! is_degen);
      return (l);
    }

    /*! Check whether the curve is vertical.
     */
    bool is_vertical() const
    {
      CGAL_precondition(! is_degen);
      return (is_vert);
    }

    /*! Check whether the curve is degenerate.
     */
    bool is_degenerate() const { return (is_degen); }

    /*! Check whether the curve is directed lexicographic from left to right
     */
    bool is_directed_right() const { return (is_right); }

    /*! Check whether the given point is in the x-range of the object.
     * \param p The query point.
     * \return (true) is in the x-range of the segment; (false) if it is not.
     */
    bool is_in_x_range(const Point_2& p) const
    {
      Kernel                          kernel;
      typename Kernel_::Compare_x_2   compare_x = kernel.compare_x_2_object();
      Comparison_result               res1;

      if (left_infinite_in_x() == ARR_INTERIOR) {
        // Compare with some point on the curve.
        if (left_infinite_in_y() != ARR_INTERIOR) res1 = compare_x(p, ps);
        else res1 = compare_x(p, left());
      }
      else {
        // p is obviously to the right.
        res1 = LARGER;
      }

      if (res1 == SMALLER) return (false);
      else if (res1 == EQUAL) return (true);

      Comparison_result               res2;

      if (right_infinite_in_x() == ARR_INTERIOR) {
        // Compare with some point on the curve.
        if (right_infinite_in_y() != ARR_INTERIOR) res2 = compare_x(p, ps);
        else res2 = compare_x(p, right());
      }
      else {
        // p is obviously to the right.
        res2 = SMALLER;
      }

      return (res2 != LARGER);
    }

    /*!
     * Check whether the given point is in the y-range of the object.
     * \param p The query point.
     * \pre The object is vertical.
     * \return (true) is in the y-range of the segment; (false) if it is not.
     */
    bool is_in_y_range(const Point_2& p) const
    {
      CGAL_precondition(is_vertical());

      Kernel                          kernel;
      typename Kernel_::Compare_y_2   compare_y = kernel.compare_y_2_object();
      Arr_parameter_space             inf = left_infinite_in_y();
      Comparison_result               res1;

      CGAL_assertion(inf != ARR_TOP_BOUNDARY);
      if (inf == ARR_INTERIOR) res1 = compare_y(p, left());
      else res1 = LARGER;           // p is obviously above.

      if (res1 == SMALLER) return (false);
      else if (res1 == EQUAL) return (true);

      Comparison_result               res2;

      inf = right_infinite_in_y();
      CGAL_assertion (inf != ARR_BOTTOM_BOUNDARY);
      if (inf == ARR_INTERIOR) res2 = compare_y(p, right());
      else res2 = SMALLER;          // p is obviously below.

      return (res2 != LARGER);
    }

  private:
    /*! Determine if the supporting line has a positive slope.
     */
    bool _has_positive_slope() const
    {
      if (is_vert) return (true);
      if (is_horiz) return (false);

      // Construct a horizontal line and compare its slope the that of l.
      Kernel kernel;
      Line_2 l_horiz = kernel.construct_line_2_object()(Point_2(0, 0),
                                                        Point_2(1, 0));

      return (kernel.compare_slope_2_object()(l, l_horiz) == LARGER);
    }
  };

public:
  // Traits objects
  typedef typename Kernel::Point_2              Point_2;
  typedef Arr_linear_object_2<Kernel>           X_monotone_curve_2;
  typedef Arr_linear_object_2<Kernel>           Curve_2;
  typedef unsigned int                          Multiplicity;

public:
  /*! Default constructor. */
  Arr_linear_traits_2() {}

  /// \name Basic functor definitions.
  //@{

  /*! A functor that compares the x-coordinates of two points */
  class Compare_x_2 {
  protected:
    typedef Arr_linear_traits_2<Kernel> Traits;

    /*! The traits (in case it has state) */
    const Traits* m_traits;

    /*! Constructor
     * \param traits the traits (in case it has state)
     * The constructor is declared private to allow only the functor
     * obtaining function, which is a member of the nesting class,
     * constructing it.
     */
    Compare_x_2(const Traits * traits) : m_traits(traits) {}

    //! Allow its functor obtaining function calling the private constructor.
    friend class Arr_linear_traits_2<Kernel>;

  public:
    /*! Compare the x-coordinates of two points.
     * \param p1 The first point.
     * \param p2 The second point.
     * \return LARGER if x(p1) > x(p2);
     *         SMALLER if x(p1) < x(p2);
     *         EQUAL if x(p1) = x(p2).
     */
    Comparison_result operator()(const Point_2& p1, const Point_2& p2) const
    {
      const Kernel * kernel = m_traits;
      return (kernel->compare_x_2_object()(p1, p2));
    }
  };

  /*! Obtain a Compare_x_2 functor. */
  Compare_x_2 compare_x_2_object() const { return Compare_x_2(this); }

  /*! A functor that compares the he endpoints of an $x$-monotone curve. */
  class Compare_endpoints_xy_2{
  public:
    /*! Compare the endpoints of an $x$-monotone curve lexicographically.
     * (assuming the curve has a designated source and target points).
     * \param cv The curve.
     * \return SMALLER if the curve is directed right;
     *         LARGER if the curve is directed left.
     */
     Comparison_result operator() (const X_monotone_curve_2& xcv) const
    { return (xcv.is_directed_right()) ? (SMALLER) : (LARGER); }
  };

  Compare_endpoints_xy_2 compare_endpoints_xy_2_object() const
  {
    return Compare_endpoints_xy_2();
  }

  class Trim_2{
  protected:
    typedef Arr_linear_traits_2<Kernel> Traits;

    /*! The traits (in case it has state) */
    const Traits* m_traits;

    /*! Constructor
     * \param traits the traits (in case it has state)
     * The constructor is declared private to allow only the functor
     * obtaining function, which is a member of the nesting class,
     * constructing it.
     */
    Trim_2(const Traits * traits) : m_traits(traits) {}

    //! Allow its functor obtaining function calling the private constructor.
    friend class Arr_linear_traits_2<Kernel>;

  public:
    X_monotone_curve_2 operator()( const X_monotone_curve_2 xcv,
                                   const Point_2 src,
                                   const Point_2 tgt )
    {
      /*
       * "Line_segment, line, and ray" will become line segments
       * when trimmed.
      */
      Equal_2 equal = Equal_2();
      Compare_y_at_x_2 compare_y_at_x = m_traits->compare_y_at_x_2_object();

      //preconditions
      //check if source and taget are two distinct points and they lie on the line.
      CGAL_precondition(!equal(src, tgt));
      CGAL_precondition(compare_y_at_x(src, xcv) == EQUAL);
      CGAL_precondition(compare_y_at_x(tgt, xcv) == EQUAL);

      //create trimmed line_segment
      X_monotone_curve_2 trimmed_segment;

      if( xcv.is_directed_right() && tgt.x() < src.x() )
        trimmed_segment = Segment_2(tgt, src);


      else if( !xcv.is_directed_right() && tgt.x() > src.x())
        trimmed_segment = Segment_2(tgt, src);

      else
        trimmed_segment = Segment_2(src, tgt);

      return trimmed_segment;
    }

  };

  Trim_2 trim_2_object() const
  {
    return Trim_2(this);
  }


  class Construct_opposite_2{
  protected:
    typedef Arr_linear_traits_2<Kernel> Traits;

    /*! The traits (in case it has state) */
    const Traits* m_traits;

    /*! Constructor
     * \param traits the traits (in case it has state)
     * The constructor is declared private to allow only the functor
     * obtaining function, which is a member of the nesting class,
     * constructing it.
     */
    Construct_opposite_2(const Traits * traits) : m_traits(traits) {}

    //! Allow its functor obtaining function calling the private constructor.
    friend class Arr_linear_traits_2<Kernel>;

  public:

    X_monotone_curve_2 operator()(const X_monotone_curve_2& xcv)const
    {
      CGAL_precondition (! xcv.is_degenerate());

      X_monotone_curve_2 opp_xcv;

      if( xcv.is_segment() )
      {
        opp_xcv = Segment_2(xcv.target(), xcv.source());
      }

      if( xcv.is_line() )
      {
        opp_xcv = Line_2(xcv.get_pt(), xcv.get_ps());
      }

      if( xcv.is_ray() )
      {
        Point_2 opp_tgt = Point_2( -(xcv.get_pt().x()), -(xcv.get_pt().y()));
        opp_xcv = Ray_2( xcv.source(),  opp_tgt);
      }

      return opp_xcv;

    }

  };

  /*! Get a Construct_opposite_2 functor object. */
  Construct_opposite_2 construct_opposite_2_object() const
  {
    return Construct_opposite_2(this);
  }

  /*! A functor that compares the x-coordinates of two points */
  class Compare_xy_2 {
  public:
    /*! Compare two points lexigoraphically: by x, then by y.
     * \param p1 The first point.
     * \param p2 The second point.
     * \return LARGER if x(p1) > x(p2), or if x(p1) = x(p2) and y(p1) > y(p2);
     *         SMALLER if x(p1) < x(p2), or if x(p1) = x(p2) and y(p1) < y(p2);
     *         EQUAL if the two points are equal.
     */
    Comparison_result operator()(const Point_2& p1, const Point_2& p2) const
    {
      Kernel    kernel;
      return (kernel.compare_xy_2_object()(p1, p2));
    }
  };

  /*! Obtain a Compare_xy_2 functor object. */
  Compare_xy_2 compare_xy_2_object() const { return Compare_xy_2(); }

  /*! A functor that obtains the left endpoint of a segment or a ray. */
  class Construct_min_vertex_2 {
  public:
    /*! Get the left endpoint of the x-monotone curve (segment).
     * \param cv The curve.
     * \pre The left end of cv is a valid (bounded) point.
     * \return The left endpoint.
     */
    const Point_2& operator()(const X_monotone_curve_2& cv) const
    {
      CGAL_precondition(! cv.is_degenerate());
      CGAL_precondition(cv.has_left());

      return (cv.left());
    }
  };

  /*! Obtain a Construct_min_vertex_2 functor object. */
  Construct_min_vertex_2 construct_min_vertex_2_object() const
  { return Construct_min_vertex_2(); }

  /*! A functor that obtains the right endpoint of a segment or a ray. */
  class Construct_max_vertex_2 {
  public:
    /*! Get the right endpoint of the x-monotone curve (segment).
     * \param cv The curve.
     * \pre The right end of cv is a valid (bounded) point.
     * \return The right endpoint.
     */
    const Point_2& operator()(const X_monotone_curve_2& cv) const
    {
      CGAL_precondition(! cv.is_degenerate());
      CGAL_precondition(cv.has_right());
      return (cv.right());
    }
  };

  /*! Obtain a Construct_max_vertex_2 functor object. */
  Construct_max_vertex_2 construct_max_vertex_2_object() const
  { return Construct_max_vertex_2(); }

  /*! A functor that checks whether a given linear curve is vertical. */
  class Is_vertical_2 {
  public:
    /*! Check whether the given x-monotone curve is a vertical segment.
     * \param cv The curve.
     * \return (true) if the curve is a vertical segment; (false) otherwise.
     */
    bool operator()(const X_monotone_curve_2& cv) const
    {
      CGAL_precondition(! cv.is_degenerate());
      return (cv.is_vertical());
    }
  };

  /*! Obtain an Is_vertical_2 functor object. */
  Is_vertical_2 is_vertical_2_object() const { return Is_vertical_2(); }

  /*! A functor that compares the y-coordinates of a point and a line at
   * the point x-coordinate
   */
  class Compare_y_at_x_2 {
  protected:
    typedef Arr_linear_traits_2<Kernel> Traits;

    /*! The traits (in case it has state) */
    const Traits* m_traits;

    /*! Constructor
     * \param traits the traits (in case it has state)
     * The constructor is declared private to allow only the functor
     * obtaining function, which is a member of the nesting class,
     * constructing it.
     */
    Compare_y_at_x_2(const Traits * traits) : m_traits(traits) {}

    //! Allow its functor obtaining function calling the private constructor.
    friend class Arr_linear_traits_2<Kernel>;

  public:
    /*! Return the location of the given point with respect to the input curve.
     * \param cv The curve.
     * \param p The point.
     * \pre p is in the x-range of cv.
     * \return SMALLER if y(p) < cv(x(p)), i.e. the point is below the curve;
     *         LARGER if y(p) > cv(x(p)), i.e. the point is above the curve;
     *         EQUAL if p lies on the curve.
     */
    Comparison_result operator() (const Point_2& p,
                                  const X_monotone_curve_2& cv) const
    {
      CGAL_precondition(! cv.is_degenerate());
      CGAL_precondition(cv.is_in_x_range (p));

      const Kernel* kernel = m_traits;
      if (! cv.is_vertical())
        // Compare p with the segment's supporting line.
        return (kernel->compare_y_at_x_2_object()(p, cv.supp_line()));

      // Compare with the vertical segment's end-points.
      typename Kernel::Compare_y_2 compare_y = kernel->compare_y_2_object();
      const Comparison_result res1 =
        cv.has_left() ? compare_y(p, cv.left()) : LARGER;
      const Comparison_result res2 =
        cv.has_right() ? compare_y(p, cv.right()) : SMALLER;

      return (res1 == res2) ? res1 : EQUAL;
    }
  };

  /*! Obtain a Compare_y_at_x_2 functor object. */
  Compare_y_at_x_2 compare_y_at_x_2_object() const
  { return Compare_y_at_x_2(this); }

  /*! A functor that compares compares the y-coordinates of two linear
   * curves immediately to the left of their intersection point.
   */
  class Compare_y_at_x_left_2 {
  public:
    /*!
     * Compare the y value of two x-monotone curves immediately to the left
     * of their intersection point.
     * \param cv1 The first curve.
     * \param cv2 The second curve.
     * \param p The intersection point.
     * \pre The point p lies on both curves, and both of them must be also be
     *      defined (lexicographically) to its left.
     * \return The relative position of cv1 with respect to cv2 immdiately to
     *         the left of p: SMALLER, LARGER or EQUAL.
     */
    Comparison_result operator()(const X_monotone_curve_2& cv1,
                                 const X_monotone_curve_2& cv2,
                                 const Point_2& CGAL_precondition_code(p)) const
    {
      CGAL_precondition(! cv1.is_degenerate());
      CGAL_precondition(! cv2.is_degenerate());

      Kernel                        kernel;

      // Make sure that p lies on both curves, and that both are defined to its
      // left (so their left endpoint is lexicographically smaller than p).
      CGAL_precondition_code (
        typename Kernel::Compare_xy_2 compare_xy = kernel.compare_xy_2_object();
      );

      CGAL_precondition
        (Segment_assertions::_assert_is_point_on(p, cv1,
                                                 Has_exact_division()) &&
         Segment_assertions::_assert_is_point_on(p, cv2, Has_exact_division()));

      CGAL_precondition((! cv1.has_left() ||
                         compare_xy(cv1.left(), p) == SMALLER) &&
                        (! cv2.has_left() ||
                         compare_xy(cv2.left(), p) == SMALLER));

      // Compare the slopes of the two segments to determine thir relative
      // position immediately to the left of q.
      // Notice we use the supporting lines in order to compare the slopes,
      // and that we swap the order of the curves in order to obtain the
      // correct result to the left of p.
      return (kernel.compare_slope_2_object()(cv2.supp_line(),
                                              cv1.supp_line()));
    }
  };

  /*! Obtain a Compare_y_at_x_left_2 functor object. */
  Compare_y_at_x_left_2 compare_y_at_x_left_2_object() const
  { return Compare_y_at_x_left_2(); }

  /*! A functor that compares compares the y-coordinates of two linear
   * curves immediately to the right of their intersection point.
   */
  class Compare_y_at_x_right_2 {
  public:
    /*!
     * Compare the y value of two x-monotone curves immediately to the right
     * of their intersection point.
     * \param cv1 The first curve.
     * \param cv2 The second curve.
     * \param p The intersection point.
     * \pre The point p lies on both curves, and both of them must be also be
     *      defined (lexicographically) to its right.
     * \return The relative position of cv1 with respect to cv2 immdiately to
     *         the right of p: SMALLER, LARGER or EQUAL.
     */
    Comparison_result operator()(const X_monotone_curve_2& cv1,
                                 const X_monotone_curve_2& cv2,
                                 const Point_2& CGAL_precondition_code(p)) const
    {
      CGAL_precondition(! cv1.is_degenerate());
      CGAL_precondition(! cv2.is_degenerate());

      Kernel                        kernel;

      // Make sure that p lies on both curves, and that both are defined to its
      // right (so their right endpoint is lexicographically larger than p).
      CGAL_precondition_code (
        typename Kernel::Compare_xy_2 compare_xy = kernel.compare_xy_2_object();
      );

      CGAL_precondition
        (Segment_assertions::_assert_is_point_on (p, cv1,
                                                  Has_exact_division()) &&
         Segment_assertions::_assert_is_point_on (p, cv2,
                                                  Has_exact_division()));

      CGAL_precondition((! cv1.has_right() ||
                          compare_xy(cv1.right(), p) == LARGER) &&
                         (! cv2.has_right() ||
                          compare_xy(cv2.right(), p) == LARGER));

      // Compare the slopes of the two segments to determine thir relative
      // position immediately to the left of q.
      // Notice we use the supporting lines in order to compare the slopes.
      return (kernel.compare_slope_2_object()(cv1.supp_line(),
                                              cv2.supp_line()));
    }
  };

  /*! Obtain a Compare_y_at_x_right_2 functor object. */
  Compare_y_at_x_right_2 compare_y_at_x_right_2_object() const
  { return Compare_y_at_x_right_2(); }

  /*! A functor that checks whether two points and two linear curves are
   * identical.
   */
  class Equal_2 {
  public:
    /*!
     * Check whether the two x-monotone curves are the same (have the same
     * graph).
     * \param cv1 The first curve.
     * \param cv2 The second curve.
     * \return (true) if the two curves are the same; (false) otherwise.
     */
    bool operator()(const X_monotone_curve_2& cv1,
                    const X_monotone_curve_2& cv2) const
    {
      CGAL_precondition(! cv1.is_degenerate());
      CGAL_precondition(! cv2.is_degenerate());

      Kernel                    kernel;
      typename Kernel::Equal_2  equal = kernel.equal_2_object();

      // Check that the two supporting lines are the same.
      if (! equal(cv1.supp_line(), cv2.supp_line()) &&
          ! equal(cv1.supp_line(),
                  kernel.construct_opposite_line_2_object()(cv2.supp_line())))
      { return (false); }

      // Check that either the two left endpoints are at infinity, or they
      // are bounded and equal.
      if ((cv1.has_left() != cv2.has_left()) ||
          (cv1.has_left() && ! equal (cv1.left(), cv2.left())))
      { return (false); }

      // Check that either the two right endpoints are at infinity, or they
      // are bounded and equal.
      return ((cv1.has_right() == cv2.has_right()) &&
              (! cv1.has_right() || equal (cv1.right(), cv2.right())));
    }

    /*!
     * Check whether the two points are the same.
     * \param p1 The first point.
     * \param p2 The second point.
     * \return (true) if the two point are the same; (false) otherwise.
     */
    bool operator()(const Point_2& p1, const Point_2& p2) const
    {
      Kernel    kernel;
      return (kernel.equal_2_object()(p1, p2));
    }
  };

  /*! Obtain an Equal_2 functor object. */
  Equal_2 equal_2_object() const { return Equal_2(); }
  //@}

  /// \name Functor definitions to handle boundaries
  //@{

  /*! A function object that obtains the parameter space of a geometric
   * entity along the x-axis
   */
  class Parameter_space_in_x_2 {
  public:
    /*! Obtains the parameter space at the end of a line along the x-axis.
     * \param xcv the line
     * \param ce the line end indicator:
     *     ARR_MIN_END - the minimal end of xc or
     *     ARR_MAX_END - the maximal end of xc
     * \return the parameter space at the ce end of the line xcv.
     *   ARR_LEFT_BOUNDARY  - the line approaches the identification arc from
     *                        the right at the line left end.
     *   ARR_INTERIOR       - the line does not approache the identification arc.
     *   ARR_RIGHT_BOUNDARY - the line approaches the identification arc from
     *                        the left at the line right end.
     */
    Arr_parameter_space operator()(const X_monotone_curve_2 & xcv,
                                   Arr_curve_end ce) const
    {
      CGAL_precondition(! xcv.is_degenerate());
      return (ce == ARR_MIN_END) ?
        xcv.left_infinite_in_x() : xcv.right_infinite_in_x();
    }

    /*! Obtains the parameter space at a point along the x-axis.
     * \param p the point.
     * \return the parameter space at p.
     */
    Arr_parameter_space operator()(const Point_2 ) const
    { return ARR_INTERIOR; }
  };

  /*! Obtain a Parameter_space_in_x_2 function object */
  Parameter_space_in_x_2 parameter_space_in_x_2_object() const
  { return Parameter_space_in_x_2(); }

  /*! A function object that obtains the parameter space of a geometric
   * entity along the y-axis
   */
  class Parameter_space_in_y_2 {
  public:
    /*! Obtains the parameter space at the end of a line along the y-axis .
     * Note that if the line end coincides with a pole, then unless the line
     * coincides with the identification arc, the line end is considered to
     * be approaching the boundary, but not on the boundary.
     * If the line coincides with the identification arc, it is assumed to
     * be smaller than any other object.
     * \param xcv the line
     * \param ce the line end indicator:
     *     ARR_MIN_END - the minimal end of xc or
     *     ARR_MAX_END - the maximal end of xc
     * \return the parameter space at the ce end of the line xcv.
     *   ARR_BOTTOM_BOUNDARY  - the line approaches the south pole at the line
     *                          left end.
     *   ARR_INTERIOR         - the line does not approache a contraction point.
     *   ARR_TOP_BOUNDARY     - the line approaches the north pole at the line
     *                          right end.
     */
    Arr_parameter_space operator()(const X_monotone_curve_2 & xcv,
                                   Arr_curve_end ce) const
    {
      CGAL_precondition(! xcv.is_degenerate());

      return (ce == ARR_MIN_END) ?
        xcv.left_infinite_in_y() : xcv.right_infinite_in_y();
    }

    /*! Obtains the parameter space at a point along the y-axis.
     * \param p the point.
     * \return the parameter space at p.
     */
    Arr_parameter_space operator()(const Point_2 /* p */) const
    { return ARR_INTERIOR; }
  };

  /*! Obtain a Parameter_space_in_y_2 function object */
  Parameter_space_in_y_2 parameter_space_in_y_2_object() const
  { return Parameter_space_in_y_2(); }

  /*! A function object that compares the x-limits of arc ends on the
   * boundary of the parameter space
   */
  class Compare_x_on_boundary_2 {
  protected:
    typedef Arr_linear_traits_2<Kernel> Traits;

    /*! The traits (in case it has state) */
    const Traits* m_traits;

    /*! Constructor
     * \param traits the traits (in case it has state)
     * The constructor is declared private to allow only the functor
     * obtaining function, which is a member of the nesting class,
     * constructing it.
     */
    Compare_x_on_boundary_2(const Traits* traits) : m_traits(traits) {}

    //! Allow its functor obtaining function calling the private constructor.
    friend class Arr_linear_traits_2<Kernel>;

  public:
    /*! Compare the x-limit of a vertical line at a point with the x-limit of
     * a line end on the boundary at y = +/- oo.
     * \param p the point direction.
     * \param xcv the line, the endpoint of which is compared.
     * \param ce the line-end indicator -
     *            ARR_MIN_END - the minimal end of xc or
     *            ARR_MAX_END - the maximal end of xc.
     * \return the comparison result:
     *         SMALLER - x(p) < x(xc, ce);
     *         EQUAL   - x(p) = x(xc, ce);
     *         LARGER  - x(p) > x(xc, ce).
     * \pre p lies in the interior of the parameter space.
     * \pre the ce end of the line xcv lies on a boundary, implying
     *      that xcv1 is vertical.
     */
    Comparison_result operator()(const Point_2 & p,
                                 const X_monotone_curve_2 & xcv,
                                 Arr_curve_end ) const
    {
      CGAL_precondition(! xcv.is_degenerate());
      CGAL_precondition(xcv.is_vertical());

      const Kernel* kernel = m_traits;
      return (kernel->compare_x_at_y_2_object()(p, xcv.supp_line()));
    }

    /*! Compare the x-limits of 2 arcs ends on the boundary of the
     * parameter space at y = +/- oo.
     * \param xcv1 the first arc.
     * \param ce1 the first arc end indicator -
     *            ARR_MIN_END - the minimal end of xcv1 or
     *            ARR_MAX_END - the maximal end of xcv1.
     * \param xcv2 the second arc.
     * \param ce2 the second arc end indicator -
     *            ARR_MIN_END - the minimal end of xcv2 or
     *            ARR_MAX_END - the maximal end of xcv2.
     * \return the second comparison result:
     *         SMALLER - x(xcv1, ce1) < x(xcv2, ce2);
     *         EQUAL   - x(xcv1, ce1) = x(xcv2, ce2);
     *         LARGER  - x(xcv1, ce1) > x(xcv2, ce2).
     * \pre the ce1 end of the line xcv1 lies on a boundary, implying
     *      that xcv1 is vertical.
     * \pre the ce2 end of the line xcv2 lies on a boundary, implying
     *      that xcv2 is vertical.
     */
    Comparison_result operator()(const X_monotone_curve_2 & xcv1,
                                 Arr_curve_end /* ce1 */,
                                 const X_monotone_curve_2 & xcv2,
                                 Arr_curve_end /*! ce2 */) const
    {
      CGAL_precondition(! xcv1.is_degenerate());
      CGAL_precondition(! xcv2.is_degenerate());
      CGAL_precondition(xcv1.is_vertical());
      CGAL_precondition(xcv2.is_vertical());

      const Kernel* kernel = m_traits;
      const Point_2 p = kernel->construct_point_2_object()(ORIGIN);
      return (kernel->compare_x_at_y_2_object()(p, xcv1.supp_line(),
                                                xcv2.supp_line()));
    }
  };

  /*! Obtain a Compare_x_on_boundary_2 function object */
  Compare_x_on_boundary_2 compare_x_on_boundary_2_object() const
  { return Compare_x_on_boundary_2(this); }

  /*! A function object that compares the x-coordinates of arc ends near the
   * boundary of the parameter space
   */
  class Compare_x_near_boundary_2 {
  public:

    /*! Compare the x-coordinates of 2 arcs ends near the boundary of the
     * parameter space at y = +/- oo.
     * \param xcv1 the first arc.
     * \param ce1 the first arc end indicator -
     *            ARR_MIN_END - the minimal end of xcv1 or
     *            ARR_MAX_END - the maximal end of xcv1.
     * \param xcv2 the second arc.
     * \param ce2 the second arc end indicator -
     *            ARR_MIN_END - the minimal end of xcv2 or
     *            ARR_MAX_END - the maximal end of xcv2.
     * \return the second comparison result:
     *         SMALLER - x(xcv1, ce1) < x(xcv2, ce2);
     *         EQUAL   - x(xcv1, ce1) = x(xcv2, ce2);
     *         LARGER  - x(xcv1, ce1) > x(xcv2, ce2).
     * \pre the ce end of the line xcv1 lies on a boundary, implying
     *      that xcv1 is vertical.
     * \pre the ce end of the line xcv2 lies on a boundary, implying
     *      that xcv2 is vertical.
     * \pre the the $x$-coordinates of xcv1 and xcv2 at their ce ends are
     *      equal, implying that the curves overlap!
     */
    Comparison_result
    operator()(const X_monotone_curve_2& CGAL_precondition_code(xcv1),
               const X_monotone_curve_2& CGAL_precondition_code(xcv2),
               Arr_curve_end /*! ce2 */) const
    {
      CGAL_precondition(! xcv1.is_degenerate());
      CGAL_precondition(! xcv2.is_degenerate());
      CGAL_precondition(xcv1.is_vertical());
      CGAL_precondition(xcv2.is_vertical());
      return EQUAL;
    }
  };

  /*! Obtain a Compare_x_near_boundary_2 function object */
  Compare_x_near_boundary_2 compare_x_near_boundary_2_object() const
  { return Compare_x_near_boundary_2(); }

  /*! A function object that compares the y-limits of arc ends on the
   * boundary of the parameter space.
   */
  class Compare_y_near_boundary_2 {
  protected:
    typedef Arr_linear_traits_2<Kernel> Traits;

    /*! The traits (in case it has state) */
    const Traits* m_traits;

    /*! Constructor
     * \param traits the traits (in case it has state)
     * The constructor is declared private to allow only the functor
     * obtaining function, which is a member of the nesting class,
     * constructing it.
     */
    Compare_y_near_boundary_2(const Traits* traits) : m_traits(traits) {}

    //! Allow its functor obtaining function calling the private constructor.
    friend class Arr_linear_traits_2<Kernel>;

  public:
    /*! Compare the y-limits of 2 lines at their ends on the boundary
     * of the parameter space at x = +/- oo.
     * \param xcv1 the first arc.
     * \param xcv2 the second arc.
     * \param ce the line end indicator.
     * \return the second comparison result.
     * \pre the ce ends of the lines xcv1 and xcv2 lie either on the left
     * boundary or on the right boundary of the parameter space.
     */
    Comparison_result operator()(const X_monotone_curve_2 & xcv1,
                                 const X_monotone_curve_2 & xcv2,
                                 Arr_curve_end ce) const
    {
      // Make sure both curves are defined at x = -oo (or at x = +oo).
      CGAL_precondition(! xcv1.is_degenerate());
      CGAL_precondition(! xcv2.is_degenerate());
      CGAL_precondition((ce == ARR_MIN_END &&
                         xcv1.left_infinite_in_x() == ARR_LEFT_BOUNDARY &&
                         xcv2.left_infinite_in_x() == ARR_LEFT_BOUNDARY) ||
                        (ce == ARR_MAX_END &&
                         xcv1.right_infinite_in_x() == ARR_RIGHT_BOUNDARY &&
                         xcv2.right_infinite_in_x() == ARR_RIGHT_BOUNDARY));

      // Compare the slopes of the two supporting lines.
      const Kernel* kernel = m_traits;
      const Comparison_result res_slopes =
        kernel->compare_slope_2_object()(xcv1.supp_line(), xcv2.supp_line());

      if (res_slopes == EQUAL) {
        // In case the two supporting line are parallel, compare their
        // relative position at x = 0, which is the same as their position
        // at infinity.
        const Point_2 p = kernel->construct_point_2_object()(ORIGIN);
        return (kernel->compare_y_at_x_2_object()(p, xcv1.supp_line(),
                                                  xcv2.supp_line()));
      }

      // Flip the slope result if we compare at x = -oo:
      return (ce == ARR_MIN_END) ? CGAL::opposite(res_slopes) : res_slopes;
    }
  };


  /*! Obtain a Compare_y_limit_on_boundary_2 function object */
  Compare_y_near_boundary_2 compare_y_near_boundary_2_object() const
  { return Compare_y_near_boundary_2(this); }

  //@}

  /// \name Functor definitions for supporting intersections.
  //@{

  class Make_x_monotone_2 {
  public:
    /*!
     * Cut the given curve into x-monotone subcurves and insert them into the
     * given output iterator. As segments are always x_monotone, only one
     * object will be contained in the iterator.
     * \param cv The curve.
     * \param oi The output iterator, whose value-type is Object. The output
     *           object is a wrapper of an X_monotone_curve_2 which is
     *           essentially the same as the input curve.
     * \return The past-the-end iterator.
     */
    template <typename OutputIterator>
    OutputIterator operator()(const Curve_2& cv, OutputIterator oi) const
    {
      // Wrap the curve with an object.
      *oi++ = make_object(cv);
      return (oi);
    }
  };

  /*! Obtain a Make_x_monotone_2 functor object. */
  Make_x_monotone_2 make_x_monotone_2_object() const
  { return Make_x_monotone_2(); }

  class Split_2 {
  public:
    /*!
     * Split a given x-monotone curve at a given point into two sub-curves.
     * \param cv The curve to split
     * \param p The split point.
     * \param c1 Output: The left resulting subcurve (p is its right endpoint).
     * \param c2 Output: The right resulting subcurve (p is its left endpoint).
     * \pre p lies on cv but is not one of its end-points.
     */
    void operator() (const X_monotone_curve_2& cv, const Point_2& p,
                     X_monotone_curve_2& c1, X_monotone_curve_2& c2) const
    {
      CGAL_precondition(! cv.is_degenerate());

      // Make sure that p lies on the interior of the curve.
      CGAL_precondition_code (
        Kernel                        kernel;
        typename Kernel::Compare_xy_2 compare_xy = kernel.compare_xy_2_object();
      );

      CGAL_precondition
        (Segment_assertions::_assert_is_point_on (p, cv,
                                                  Has_exact_division()) &&
         (! cv.has_left() || compare_xy(cv.left(), p) == SMALLER) &&
         (! cv.has_right() || compare_xy(cv.right(), p) == LARGER));

      // Perform the split.
      c1 = cv;
      c1.set_right (p);

      c2 = cv;
      c2.set_left (p);

      return;
    }
  };

  /*! Obtain a Split_2 functor object. */
  Split_2 split_2_object() const { return Split_2(); }

  class Intersect_2 {
  public:
    /*!
     * Find the intersections of the two given curves and insert them into the
     * given output iterator. As two segments may itersect only once, only a
     * single intersection will be contained in the iterator.
     * \param cv1 The first curve.
     * \param cv2 The second curve.
     * \param oi The output iterator.
     * \return The past-the-end iterator.
     */
    template<class OutputIterator>
    OutputIterator operator() (const X_monotone_curve_2& cv1,
                               const X_monotone_curve_2& cv2,
                               OutputIterator oi) const
    {
      CGAL_precondition(! cv1.is_degenerate());
      CGAL_precondition(! cv2.is_degenerate());

      // Intersect the two supporting lines.
      Kernel       kernel;
      CGAL::Object obj = kernel.intersect_2_object()(cv1.supp_line(),
                                                     cv2.supp_line());

      if (obj.is_empty()) {
        // The supporting line are parallel lines and do not intersect:
        return (oi);
      }

      // Check whether we have a single intersection point.
      const Point_2* ip = object_cast<Point_2> (&obj);

<<<<<<< HEAD
      if (ip != NULL) {
=======
      if (ip != nullptr)
      {
>>>>>>> f0c82986
        // Check whether the intersection point ip lies on both segments.
        const bool    ip_on_cv1 = cv1.is_vertical() ? cv1.is_in_y_range(*ip) :
                                                      cv1.is_in_x_range(*ip);

        if (ip_on_cv1) {
          const bool  ip_on_cv2 = cv2.is_vertical() ? cv2.is_in_y_range(*ip) :
                                                      cv2.is_in_x_range(*ip);

          if (ip_on_cv2) {
            // Create a pair representing the point with its multiplicity,
            // which is always 1 for line segments.
            std::pair<Point_2,Multiplicity> ip_mult(*ip, 1);
            *oi++ = make_object(ip_mult);
          }
        }
        return (oi);
      }

      // In this case, the two supporting lines overlap.
      // We start with the entire cv1 curve as the overlapping subcurve,
      // then clip it to form the true overlapping curve.
      typename Kernel::Compare_xy_2  compare_xy = kernel.compare_xy_2_object();
      X_monotone_curve_2             ovlp = cv1;

      if (cv2.has_left()) {
        // If the left endpoint of cv2 is to the right of cv1's left endpoint,
        // clip the overlapping subcurve.
        if (! cv1.has_left()) {
          ovlp.set_left (cv2.left(), false);
        }
        else {
          if (compare_xy (cv1.left(), cv2.left()) == SMALLER)
            ovlp.set_left (cv2.left(), false);
        }
      }

      if (cv2.has_right()) {
        // If the right endpoint of cv2 is to the left of cv1's right endpoint,
        // clip the overlapping subcurve.
        if (! cv1.has_right()) {
          ovlp.set_right(cv2.right(), false);
        }
        else {
          if (compare_xy (cv1.right(), cv2.right()) == LARGER)
            ovlp.set_right(cv2.right(), false);
        }
      }

      // Examine the resulting subcurve.
      Comparison_result        res = SMALLER;

      if (ovlp.has_left() && ovlp.has_right())
        res = compare_xy (ovlp.left(), ovlp.right());

      if (res == SMALLER) {
        // We have discovered a true overlapping subcurve:
        *oi++ = make_object(ovlp);
      }
      else if (res == EQUAL) {
        // The two objects have the same supporting line, but they just share
        // a common endpoint. Thus we have an intersection point, but we leave
        // the multiplicity of this point undefined.
        std::pair<Point_2,Multiplicity>   ip_mult (ovlp.left(), 0);
        *oi++ = make_object(ip_mult);
      }

      return (oi);
    }
  };

  /*! Obtain an Intersect_2 functor object. */
  Intersect_2 intersect_2_object() const { return Intersect_2(); }

  class Are_mergeable_2 {
  public:
    /*!
     * Check whether it is possible to merge two given x-monotone curves.
     * \param cv1 The first curve.
     * \param cv2 The second curve.
     * \return (true) if the two curves are mergeable - if they are supported
     *         by the same line and share a common endpoint; (false) otherwise.
     */
    bool operator() (const X_monotone_curve_2& cv1,
                     const X_monotone_curve_2& cv2) const
    {
      CGAL_precondition(! cv1.is_degenerate());
      CGAL_precondition(! cv2.is_degenerate());

      Kernel                    kernel;
      typename Kernel::Equal_2  equal = kernel.equal_2_object();

      // Check whether the two curves have the same supporting line.
      if (! equal (cv1.supp_line(), cv2.supp_line()) &&
          ! equal (cv1.supp_line(),
                   kernel.construct_opposite_line_2_object()(cv2.supp_line())))
        return (false);

      // Check whether the left endpoint of one curve is the right endpoint of the
      // other.
      return ((cv1.has_right() && cv2.has_left() &&
               equal (cv1.right(), cv2.left())) ||
              (cv2.has_right() && cv1.has_left() &&
               equal (cv2.right(), cv1.left())));
    }
  };

  /*! Obtain an Are_mergeable_2 functor object. */
  Are_mergeable_2 are_mergeable_2_object() const { return Are_mergeable_2(); }

  /*! \class Merge_2
   * A functor that merges two x-monotone arcs into one.
   */
  class Merge_2 {
  protected:
    typedef Arr_linear_traits_2<Kernel> Traits;

    /*! The traits (in case it has state) */
    const Traits* m_traits;

    /*! Constructor
     * \param traits the traits (in case it has state)
     */
    Merge_2(const Traits* traits) : m_traits(traits) {}

    friend class Arr_linear_traits_2<Kernel>;

  public:
    /*!
     * Merge two given x-monotone curves into a single curve (segment).
     * \param cv1 The first curve.
     * \param cv2 The second curve.
     * \param c Output: The merged curve.
     * \pre The two curves are mergeable.
     */
    void operator() (const X_monotone_curve_2& cv1,
                     const X_monotone_curve_2& cv2,
                     X_monotone_curve_2& c) const
    {
      CGAL_precondition(m_traits->are_mergeable_2_object()(cv2, cv1));

      CGAL_precondition(!cv1.is_degenerate());
      CGAL_precondition(!cv2.is_degenerate());

      Equal_2 equal = m_traits->equal_2_object();

      // Check which curve extends to the right of the other.
      if (cv1.has_right() && cv2.has_left() &&
          equal(cv1.right(), cv2.left()))
      {
        // cv2 extends cv1 to the right.
        c = cv1;

        if (cv2.has_right())
          c.set_right(cv2.right());
        else
          c.set_right();      // Unbounded endpoint.
      }
      else {
        CGAL_precondition(cv2.has_right() && cv1.has_left() &&
                          equal(cv2.right(), cv1.left()));

        // cv1 extends cv2 to the right.
        c = cv2;

        if (cv1.has_right())
          c.set_right(cv1.right());
        else
          c.set_right();      // Unbounded endpoint.
      }
    }
  };

  /*! Obtain a Merge_2 functor object. */
  Merge_2 merge_2_object() const { return Merge_2(this); }
  //@}

  /// \name Functor definitions for the landmarks point-location strategy.
  //@{
  typedef double                          Approximate_number_type;

  class Approximate_2 {
  public:

    /*!
     * Return an approximation of a point coordinate.
     * \param p The exact point.
     * \param i The coordinate index (either 0 or 1).
     * \pre i is either 0 or 1.
     * \return An approximation of p's x-coordinate (if i == 0), or an
     *         approximation of p's y-coordinate (if i == 1).
     */
    Approximate_number_type operator() (const Point_2& p,
                                        int i) const
    {
      CGAL_precondition(i == 0 || i == 1);

      if (i == 0)
        return (CGAL::to_double(p.x()));
      else
        return (CGAL::to_double(p.y()));
    }
  };

  /*! Obtain an Approximate_2 functor object. */
  Approximate_2 approximate_2_object() const { return Approximate_2(); }

  class Construct_x_monotone_curve_2 {
  public:
    /*!
     * Return an x-monotone curve connecting the two given endpoints.
     * \param p The first point.
     * \param q The second point.
     * \pre p and q must not be the same.
     * \return A segment connecting p and q.
     */
    X_monotone_curve_2 operator()(const Point_2& p, const Point_2& q) const
    {
      Kernel kernel;
      Segment_2 seg = kernel.construct_segment_2_object() (p, q);
      return (X_monotone_curve_2(seg));
    }
  };

  /*! Obtain a Construct_x_monotone_curve_2 functor object. */
  Construct_x_monotone_curve_2 construct_x_monotone_curve_2_object() const
  { return Construct_x_monotone_curve_2(); }
  //@}
};

/*!
 * \class A representation of a segment, as used by the Arr_segment_traits_2
 * traits-class.
 */
template <typename Kernel_>
class Arr_linear_object_2 :
    public Arr_linear_traits_2<Kernel_>::_Linear_object_cached_2
{
  typedef typename Arr_linear_traits_2<Kernel_>::_Linear_object_cached_2
                                                            Base;

public:
  typedef Kernel_                                           Kernel;

  typedef typename Kernel::Point_2                          Point_2;
  typedef typename Kernel::Segment_2                        Segment_2;
  typedef typename Kernel::Ray_2                            Ray_2;
  typedef typename Kernel::Line_2                           Line_2;

public:
  /*! Default constructor. */
  Arr_linear_object_2() : Base() {}

  /*! Constructor from two points.
   * \param s The source point.
   * \param t The target point.
   * \pre The two points must not be the same.
   */
  Arr_linear_object_2(const Point_2& s, const Point_2& t) : Base(s, t) {}

  /*! Constructor from a segment.
   * \param seg The segment.
   * \pre The segment is not degenerate.
   */
  Arr_linear_object_2(const Segment_2& seg) : Base(seg) {}

  /*! Constructor from a ray.
   * \param ray The segment.
   * \pre The ray is not degenerate.
   */
  Arr_linear_object_2(const Ray_2& ray) : Base(ray) {}

  /*! Constructor from a line.
   * \param line The line.
   * \pre The line is not degenerate.
   */
  Arr_linear_object_2(const Line_2& line) : Base(line) {}

  /*! Check whether the object is actually a segment.
   */
  bool is_segment() const
  { return (! this->is_degen && this->has_source && this->has_target); }

  /*! Cast to a segment.
   * \pre The linear object is really a segment.
   */
  Segment_2 segment() const
  {
    CGAL_precondition(is_segment());

    Kernel     kernel;
    Segment_2  seg = kernel.construct_segment_2_object() (this->ps, this->pt);
    return seg;
  }

  /*! Check whether the object is actually a ray.
   */
  bool is_ray() const
  { return (! this->is_degen && (this->has_source != this->has_target)); }

  /*! Cast to a ray.
   * \pre The linear object is really a ray.
   */
  Ray_2 ray() const
  {
    CGAL_precondition(is_ray());

    Kernel     kernel;
    Ray_2      ray = (this->has_source) ?
      kernel.construct_ray_2_object() (this->ps, this->l) :
      kernel.construct_ray_2_object()
        (this->pt, kernel.construct_opposite_line_2_object()(this->l));
    return ray;
  }

  /*! Check whether the object is actually a line.
   */
  bool is_line() const
  { return (! this->is_degen && ! this->has_source && ! this->has_target); }

  /*! Cast to a line.
   * \pre The linear object is really a line.
   */
  Line_2 line() const
  {
    CGAL_precondition(is_line());
    return (this->l);
  }

  /*! Get the supporting line.
   * \pre The object is not a point.
   */
  const Line_2& supporting_line() const
  {
    CGAL_precondition(! this->is_degen);
    return (this->l);
  }

  /*! Get the source point.
   * \pre The object is a point, a segment or a ray.
   */
  const Point_2& source() const
  {
    CGAL_precondition(! is_line());

    if (this->is_degen)
      return (this->ps);      // For a point.

    if (this->has_source) return (this->ps);    // For a segment or a ray.
    else return (this->pt);                     // For a "flipped" ray.
  }

  /*! Get the target point.
   * \pre The object is a point or a segment.
   */
  const Point_2& target() const
  {
    CGAL_precondition(! is_line() && ! is_ray());
    return (this->pt);
  }

  /*! Create a bounding box for the linear object.
   */
  Bbox_2 bbox() const
  {
    CGAL_precondition(this->is_segment());
    Kernel kernel;
    Segment_2 seg = kernel.construct_segment_2_object() (this->ps, this->pt);
    return (kernel.construct_bbox_2_object() (seg));
  }

  // Introducing casting operators instead from a curve to
  // Kernel::Segment_2, Kernel::Ray_2, and Kernel::Line_2 creates an
  // umbiguity. The compiler will barf on the last one, because there are
  // 2 constructors of Kernel::Line_2: one from Kernel::Segment_2 and one
  // from Kernel::Ray_2. Together with the cast to Kernel::Line_2, the
  // compiler will have 3 equivalent options to choose from.
};

/*! Exporter for the segment class used by the traits-class.
 */
template <typename Kernel, typename OutputStream>
OutputStream& operator<<(OutputStream& os,
                         const Arr_linear_object_2<Kernel>& lobj)
{
  // Print a letter identifying the object type, then the object itself.
  if (lobj.is_segment())
    os << " S " << lobj.segment();
  else if (lobj.is_ray())
    os << " R " << lobj.ray();
  else
    os << " L " << lobj.line();

  return (os);
}

/*! Importer for the segment class used by the traits-class.
 */
template <typename Kernel, typename InputStream>
InputStream& operator>>(InputStream& is, Arr_linear_object_2<Kernel>& lobj)
{
  // Read the object type.
  char c;
  do {
    is >> c;
  } while ((c != 'S' && c != 's') &&
           (c != 'R' && c != 'r') &&
           (c != 'L' && c != 'l'));

  // Read the object accordingly.
  if (c == 'S' || c == 's') {
    typename Kernel::Segment_2 seg;
    is >> seg;
    lobj = seg;
  }
  else if (c == 'R' || c == 'r') {
    typename Kernel::Ray_2 ray;
    is >> ray;
    lobj = ray;
  }
  else {
    typename Kernel::Line_2 line;
    is >> line;
    lobj = line;
  }

  return (is);
}

} //namespace CGAL

#include <CGAL/enable_warnings.h>

#endif<|MERGE_RESOLUTION|>--- conflicted
+++ resolved
@@ -1381,12 +1381,7 @@
       // Check whether we have a single intersection point.
       const Point_2* ip = object_cast<Point_2> (&obj);
 
-<<<<<<< HEAD
-      if (ip != NULL) {
-=======
-      if (ip != nullptr)
-      {
->>>>>>> f0c82986
+      if (ip != nullptr) {
         // Check whether the intersection point ip lies on both segments.
         const bool    ip_on_cv1 = cv1.is_vertical() ? cv1.is_in_y_range(*ip) :
                                                       cv1.is_in_x_range(*ip);
