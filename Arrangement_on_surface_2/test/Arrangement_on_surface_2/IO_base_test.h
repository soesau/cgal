#ifndef CGAL_IO_BASE_TEST_H
#define CGAL_IO_BASE_TEST_H

template <typename T_Geom_traits>
class IO_base_test {
public:
<<<<<<< HEAD
  typedef T_Geom_traits                                 Geom_traits;
  typedef typename Geom_traits::Point_2                 Point_2;
  typedef typename Geom_traits::X_monotone_curve_2      X_monotone_curve_2;
  typedef typename Geom_traits::Curve_2                 Curve_2;

  /*! Constructor */
  IO_base_test(const Geom_traits& traits);

  /*! Destructor */
  virtual ~IO_base_test() {}

  template <typename stream>
  bool read_point(stream& is, Point_2&);

  template <typename stream>
  bool read_xcurve(stream& is, X_monotone_curve_2&);

  template <typename stream>
  bool read_curve(stream& is, Curve_2&);

protected:
  /*! An instance of the traits */
  const Geom_traits& m_geom_traits;
=======
  typedef T_Geom_traits                                 Traits;
  typedef typename Traits::Point_2                      Point_2;
  typedef typename Traits::X_monotone_curve_2           X_monotone_curve_2;
  typedef typename Traits::Curve_2                      Curve_2;

  /*! Constructor */
  IO_base_test(const Traits& traits);

  /*! Destructor */
  virtual ~IO_base_test() {}

  template <typename stream>
  bool read_point(stream& is, Point_2& p);

  template <typename stream>
  bool read_xcurve(stream& is, X_monotone_curve_2& xcv);

  template <typename stream>
  bool read_curve(stream& is, Curve_2& cv);

protected:
  /*! An instance of the traits */
  const Traits& m_traits;
>>>>>>> 0fecc42c
};

/*!
 * Constructor.
 * Accepts test data file name.
 */
template <typename T_Geom_traits>
IO_base_test<T_Geom_traits>::IO_base_test(const T_Geom_traits& geom_traits) :
<<<<<<< HEAD
  m_geom_traits(geom_traits) {}
=======
  m_traits(geom_traits) {}
>>>>>>> 0fecc42c

// Generic implementation
template <typename T_Geom_traits>
template <typename stream>
<<<<<<< HEAD
bool IO_base_test<T_Geom_traits>::
read_point(stream& is, typename T_Geom_traits::Point_2& p)
=======
bool IO_base_test<T_Geom_traits>::read_point(stream& is,
                                             typename Traits::Point_2& p)
>>>>>>> 0fecc42c
{
  typedef T_Geom_traits                                      Traits;
  Basic_number_type x, y;
  is >> x >> y;
<<<<<<< HEAD
  p = typename T_Geom_traits::Point_2(x, y);
=======
  p = typename Traits::Point_2(x, y);
>>>>>>> 0fecc42c
  return true;
}

template <typename T_Geom_traits>
template <typename stream>
bool IO_base_test<T_Geom_traits>::
read_xcurve(stream& is, typename T_Geom_traits::X_monotone_curve_2& xcv)
{
  typedef T_Geom_traits                                      Traits;
  Basic_number_type x1, y1, x2, y2;
  is >> x1 >> y1 >> x2 >> y2;
  CGAL_assertion(!is.bad());
  Point_2 p1(x1, y1);
  Point_2 p2(x2, y2);
<<<<<<< HEAD
  CGAL_assertion(p1 != p2);
  xcv = typename T_Geom_traits::X_monotone_curve_2(p1, p2);
=======
  assert(p1 != p2);
  xcv = typename Traits::X_monotone_curve_2(p1, p2);
>>>>>>> 0fecc42c
  return true;
}

template <typename T_Geom_traits>
template <typename stream>
<<<<<<< HEAD
bool IO_base_test<T_Geom_traits>::read_curve(stream& is,
                                             typename T_Geom_traits::Curve_2& cv)
=======
bool
IO_base_test<T_Geom_traits>::read_curve(stream& is,
                                        typename T_Geom_traits::Curve_2& cv)
>>>>>>> 0fecc42c
{
  typedef T_Geom_traits                                 Traits;
  Basic_number_type x1, y1, x2, y2;
  is >> x1 >> y1 >> x2 >> y2;
  Point_2 p1(x1, y1);
  Point_2 p2(x2, y2);
<<<<<<< HEAD
  CGAL_assertion(p1 != p2);
  cv = typename T_Geom_traits::Curve_2(p1, p2);
=======
  assert(p1 != p2);
  cv = typename Traits::Curve_2(p1, p2);
>>>>>>> 0fecc42c
  return true;
}

// Specialized implementations

// Linear
#if TEST_GEOM_TRAITS == LINEAR_GEOM_TRAITS

template <>
template <typename stream>
bool IO_base_test<Base_geom_traits>::read_xcurve(stream& is,
                                                 X_monotone_curve_2& xcv)
{
  is >> xcv;
  return true;
}

template <>
template <typename stream>
bool IO_base_test<Base_geom_traits>::read_curve(stream& is, Curve_2& cv)
{
  is >> cv;
  return true;
}

// Polyline
#elif (TEST_GEOM_TRAITS == POLYLINE_GEOM_TRAITS) || \
  (TEST_GEOM_TRAITS == NON_CACHING_POLYLINE_GEOM_TRAITS)

template <>
template <typename stream>
bool
<<<<<<< HEAD
IO_base_test<Base_geom_traits>::read_xcurve(stream& is, X_monotone_curve_2& xcv)
=======
IO_base_test<Traits>::read_xcurve(stream& is,
                                  Traits::X_monotone_curve_2& xcv)
>>>>>>> 0fecc42c
{
  unsigned int num_points;
  is >> num_points;
  std::vector<Point_2> points;
  points.clear();
  for (unsigned int j = 0; j < num_points; ++j) {
    Basic_number_type x, y;
    is >> x >> y;
    Point_2 p(x, y);
    points.push_back(p);
  }
  xcv = m_traits.construct_x_monotone_curve_2_object()(points.begin(),
                                                       points.end());
  return true;
}

template <>
template <typename stream>
bool IO_base_test<Base_geom_traits>::read_curve(stream& is, Curve_2& cv)
{
  unsigned int num_points;
  is >> num_points;
  std::vector<Point_2> points;
  points.clear();
  for (unsigned int j = 0; j < num_points; ++j) {
    Basic_number_type x, y;
    is >> x >> y;
    Point_2 p(x, y);
    points.push_back(p);
  }
  cv = m_traits.construct_curve_2_object()(points.begin(), points.end());
  return true;
}

// Circle segment
#elif TEST_GEOM_TRAITS == CIRCLE_SEGMENT_GEOM_TRAITS

template <typename stream>
bool read_ort_point(stream& is, Point_2& p)
{
  bool is_rat;
  typename Point_2::CoordNT ort_x, ort_y;
  Number_type alpha, beta, gamma;
  is >> is_rat;
  if (is_rat) {
    is >> alpha;
    ort_x = Point_2::CoordNT(alpha);
  }
  else {
    is >> alpha >> beta >> gamma;
    ort_x = Point_2::CoordNT(alpha,beta,gamma);
  }
  is >> is_rat;
  if (is_rat) {
    is >> alpha;
    ort_y=Point_2::CoordNT(alpha);
  }
  else {
    is >> alpha >> beta >> gamma;
    ort_y = Point_2::CoordNT(alpha,beta,gamma);
  }
  p = Point_2(ort_x, ort_y);
  return true;
}

/*! Read an x-monotone circle segment curve */
template <>
template <typename stream>
<<<<<<< HEAD
bool IO_base_test<Base_geom_traits>::read_xcurve(stream& is,
                                                 X_monotone_curve_2& xcv)
=======
bool IO_base_test<Traits>::read_xcurve(stream& is, X_monotone_curve_2& xcv)
>>>>>>> 0fecc42c
{
  bool ans = true;
  char type;
  is >> type;
  if ((type == 'z') || (type == 'Z')) {
    Line_2 l;
    Point_2 ps, pt;
    is >> l;
    ans &= read_ort_point(is, ps);
    ans &= read_ort_point(is, pt);
    xcv = X_monotone_curve_2(l, ps, pt);
    return ans;
  }
  else if ((type == 'y') || (type == 'Y')) {
    Rat_point_2 ps, pt;
    is >> ps >> pt;
    xcv = X_monotone_curve_2(ps, pt);
    return true;
  }
  else if ((type == 'x') || (type == 'X')) {
    Circle_2 c;
    Point_2 ps,pt;
    is >> c;
    ans &= read_ort_point(is, ps);
    ans &= read_ort_point(is, pt);
    xcv = X_monotone_curve_2(c, ps, pt, c.orientation());
    return ans;
  }
  // If we reached here, we have an unknown conic type:
  std::cerr << "Illegal circle segment type specification: " << type
            << std::endl;
  return false;
}

/*! Read a general circle segment curve */
template <>
template <typename stream>
bool IO_base_test<Base_geom_traits>::read_curve(stream& is, Curve_2& cv)
{
  bool ans = true;
  char type;
  is >> type;
  if ((type == 'a') || (type == 'A')) {
    Rat_point_2 ps, pt;
    is >> ps >> pt;
    Segment_2 s(ps, pt);
    cv = Curve_2(s);
    return true;
  }
  else if ((type == 'b') || (type == 'B')) {
    Rat_point_2 ps, pt;
    is >> ps >> pt;
    cv = Curve_2(ps, pt);
    return true;
  }
  else if ((type == 'c') || (type == 'C')) {
    Line_2 l;
    Point_2 ps, pt;
    is >> l;
    ans &= read_ort_point(is, ps);
    ans &= read_ort_point(is, pt);
    cv = Curve_2(l, ps, pt);
    return ans;
  }
  else if ((type == 'd') || (type == 'D')) {
    Circle_2 c;
    is >> c;
    cv = Curve_2(c);
    return true;
  }
  else if ((type == 'e') || (type == 'E')) {
    Rat_point_2 p;
    Rat_nt r;
    int orient;
    is >> p >> r >> orient;
    cv = Curve_2(p, r, static_cast<CGAL::Orientation>(orient));
    return true;
  }
  else if ((type == 'f') || (type == 'F')) {
    Circle_2 c;
    Point_2 ps, pt;
    is >> c;
    ans &= read_ort_point(is, ps);
    ans &= read_ort_point(is, pt);
    cv = Curve_2(c, ps, pt);
    return ans;
  }
  else if ((type == 'g') || (type == 'G')) {
    Rat_point_2 p;
    Rat_nt r;
    int orient;
    Point_2 ps, pt;
    is >> p >> r >> orient;
    ans &= read_ort_point(is, ps);
    ans &= read_ort_point(is, pt);
    cv = Curve_2(p,r,static_cast<CGAL::Orientation>(orient), ps, pt);
    return ans;
  }
  else if ((type == 'h') || (type == 'H')) {
    Rat_point_2 ps, pm, pt;
    is >> ps >> pm >> pt;
    cv = Curve_2(ps, pm, pt);
    return true;
  }
  // If we reached here, we have an unknown conic type:
  std::cerr << "Illegal circle segment type specification: " << type
            << std::endl;
  return false;
}

// Conic
<<<<<<< HEAD
#elif TEST_GEOM_TRAITS == CORE_CONIC_GEOM_TRAITS
=======
#elif TEST_TRAITS == CORE_CONIC_TRAITS
>>>>>>> 0fecc42c

// conic traits and rational traits use same number
// type CORE:Expr so this code can be shared

/*! Read a point */

template <>
template <typename stream>
bool IO_base_test<Base_geom_traits>::read_point(stream& is, Point_2& p)
{
  Rational rat_x, rat_y;
  is >> rat_x >> rat_y;
  Basic_number_type x(rat_x), y(rat_y);
  p = Point_2(x, y);
  return true;
}

/*! */
template <typename stream>
bool read_orientation(stream& is, CGAL::Orientation& orient)
{
  int i_orient;
  is >> i_orient;
  orient = (i_orient > 0) ? CGAL::COUNTERCLOCKWISE :
    (i_orient < 0) ? CGAL::CLOCKWISE : CGAL::COLLINEAR;
  return true;
}

/*! */
template <typename stream>
bool read_app_point(stream& is, Point_2& p)
{
  double x, y;
  is >> x >> y;
  p = Point_2(Algebraic(x), Algebraic(y));
  return true;
}

/*! */
template <typename stream>
bool read_orientation_and_end_points(stream& is, CGAL::Orientation& orient,
                                     Point_2& source, Point_2& target)
{
  // Read the orientation.
  if (!read_orientation(is, orient)) return false;

  // Read the end points of the arc and create it.
  if (!read_app_point(is, source)) return false;
  if (!read_app_point(is, target)) return false;
  return true;
}

/*! Read a circle or an ellipse */
template <typename stream>
bool read_ellipse(stream& is, bool& is_circle, Rat_circle& circle,
                  Rational& r, Rational& s,
                  Rational& t, Rational& u, Rational& v, Rational& w)
{
  // Read the ellipse (using the format "a b x0 y0"):
  //              2               2
  //   ( x - x0 )      ( y - y0 )
  //    --------   +   --------   = 1
  //       a              b
  //
  Rational a, b, x0, y0;
  is >> a >> b >> x0 >> y0;

  if (a == b) {
    is_circle = true;
    circle = Rat_circle(Rat_point(x0, y0), a);
  }
  else {
    r = 1/a;
    s = 1/b;
    t = 0;
    u = -2*x0*b;
    v = -2*y0*a;
    w = x0*x0*b + y0*y0*a - a*b;
  }
  return true;
}

/*! */
template <typename stream, typename Curve>
bool read_partial_ellipse(stream& is, Curve& cv)
{
  bool is_circle;               // Is this a circle.
  Rat_circle circle;
  Rational r, s, t, u, v, w;
  if (!read_ellipse(is, is_circle, circle, r, s, t, u, v, w)) return false;
  CGAL::Orientation orient;
  Point_2 source, target;
  if (!read_orientation_and_end_points(is, orient, source, target))  //!!!
    return false;

  // Create the conic (or circular) arc.
  cv = (is_circle) ? Curve(circle, orient, source, target) :
    Curve(r, s, t, u, v, w, orient, source, target);
  return true;
}

/*! */
template <typename stream, typename Curve>
bool read_full_ellipse(stream& is, Curve& cv)
{
  bool is_circle;               // Is this a circle.
  Rat_circle circle;
  Rational r, s, t, u, v, w;
  if (!read_ellipse(is, is_circle, circle, r, s, t, u, v, w))
    return false;

  // Create a full ellipse (or circle).
  cv = (is_circle) ? Curve(circle) : Curve(r, s, t, u, v, w);
  return true;
}

/*! Read a hyperbola */
template <typename stream, typename Curve>
bool read_hyperbola(stream& is, Curve& cv)
{
  // Read the hyperbola (using the format "a b x0 y0"):
  //              2              2
  //    ( x - x0 )     ( y - y0 )
  //     --------   -   --------   = 1
  //       a               b
  //
  Rational a, b, x0, y0;
  is >> a >> b >> x0 >> y0;

  Rational r = b;
  Rational s= -a;
  Rational t = 0;
  Rational u = -2*x0*b;
  Rational v = 2*y0*a;
  Rational w = x0*x0*b - y0*y0*a - a*b;

  CGAL::Orientation orient;
  Point_2 source, target;
  if (!read_orientation_and_end_points(is, orient, source, target)) //!!!
    return false;

  // Create the conic (or circular) arc.
  cv = Curve(r, s, t, u, v, w, orient, source, target);
  return true;
}

/*! Read a hyperbola */
template <typename stream, typename Curve>
bool read_parabola(stream& is, Curve& cv)
{
  // Read the parabola (using the format "c x0 y0"):
  //
  //          2
  //  (x - x0) = 4c*(y - y0)
  //
  Rational c, x0, y0;
  is >> c >> x0 >> y0;

  Rational r = 1;
  Rational s = 0;
  Rational t = 0;
  Rational u = -2*x0;
  Rational v = -4*c;
  Rational w = x0*x0 + 4*c*y0;

  CGAL::Orientation orient;
  Point_2 source, target;
  if (!read_orientation_and_end_points(is, orient, source, target))
    return false;

  // Create the conic (or circular) arc.
  cv = Curve(r, s, t, u, v, w, orient, source, target);
  return true;
}

/*! */
template <typename stream, typename Curve>
bool read_segment(stream& is, Curve& cv)
{

  // Read a segment, given by its endpoints (x1,y1) and (x2,y2);
  Rational x1, y1, x2, y2;
  is >> x1 >> y1 >> x2 >> y2;

  Rat_point source(x1, y1);
  Rat_point target(x2, y2);
  Rat_segment segment(source, target);

  // Create the segment.
  cv = Curve(segment);
  return true;
}

/*! */
template <typename stream, typename Curve>
bool read_general_arc(stream& is, Curve& cv)
{
  // Read a general conic, given by its coefficients <r,s,t,u,v,w>.
  Rational r, s, t, u, v, w;                // The conic coefficients.
  is >> r >> s >> t >> u >> v >> w;
    // Read the orientation.
  int i_orient = 0;
  is >> i_orient;
  CGAL::Orientation orient = (i_orient > 0) ? CGAL::COUNTERCLOCKWISE :
    (i_orient < 0) ? CGAL::CLOCKWISE : CGAL::COLLINEAR;

  // Read the approximated source, along with a general conic
  // <r_1,s_1,t_1,u_1,v_1,w_1> whose intersection with <r,s,t,u,v,w>
  // defines the source.
  Point_2 app_source;
  if (!read_app_point(is, app_source)) return false;
  Rational r1, s1, t1, u1, v1, w1;
  is >> r1 >> s1 >> t1 >> u1 >> v1 >> w1;

  // Read the approximated target, along with a general conic
  // <r_2,s_2,t_2,u_2,v_2,w_2> whose intersection with <r,s,t,u,v,w>
  // defines the target.
  Point_2 app_target;
  if (!read_app_point(is, app_target)) return false;

  Rational r2, s2, t2, u2, v2, w2;
  is >> r2 >> s2 >> t2 >> u2 >> v2 >> w2;

  // Create the conic arc.
  cv = Curve(r, s, t, u, v, w, orient,
              app_source, r1, s1, t1, u1, v1, w1,
              app_target, r2, s2, t2, u2, v2, w2);
  return true;
}

/*! */
template <typename stream, typename Curve>
bool read_general_curve(stream& is, Curve& cv)
{
  Rational r, s, t, u, v, w;                // The conic coefficients.
  // Read a general conic, given by its coefficients <r,s,t,u,v,w>.
  is >> r >> s >> t >> u >> v >> w;
  CGAL::Orientation orient;
  Point_2 source, target;
  if (!read_orientation_and_end_points(is, orient, source, target))
    return false;

  // Create the conic (or circular) arc.
  cv = Curve(r, s, t, u, v, w, orient, source, target);
  return true;
}

/*! Read an x-monotone conic curve */
template <>
template <typename stream>
bool IO_base_test<Base_geom_traits>::read_xcurve(stream& is,
                                                 X_monotone_curve_2& xcv)
{
  Curve_2 tmp_cv;
  if (!read_curve(is, tmp_cv)) return false;
  xcv = X_monotone_curve_2(tmp_cv);
  return true;
}

/*! Read a general conic curve */
template <>
template <typename stream>
bool IO_base_test<Base_geom_traits>::read_curve(stream& is, Curve_2& cv)
{
  // Get the arc type:
  char type;
  is >> type;
<<<<<<< HEAD
  if (type == 'f' || type == 'F')
    return read_full_ellipse(is, cv);
  else if (type == 's' || type == 'S')
    return read_segment(is, cv);
  else if (type == 'i' || type == 'I')
    return read_general_arc(is, cv);
  else if (type == 'c' || type == 'C') {
=======
  if ((type == 'f') || (type == 'F')) return read_full_ellipse(is, cv);
  else if ((type == 's') || (type == 'S')) return read_segment(is, cv);
  else if ((type == 'i') || (type == 'I')) return read_general_arc(is, cv);
  else if ((type == 'c') || (type == 'C')) {
>>>>>>> 0fecc42c
    // Read a general conic, given by its coefficients <r,s,t,u,v,w>.
    Rational r, s, t, u, v, w;
    is >> r >> s >> t >> u >> v >> w;
    // Create a full conic (should work only for ellipses).
    cv = Curve_2(r, s, t, u, v, w);
    return true;
  }
<<<<<<< HEAD
  else if (type == 'e' || type == 'E')
    return read_partial_ellipse(is, cv);
  else if (type == 'h' || type == 'H')
    return read_hyperbola(is, cv);
  else if (type == 'p' || type == 'P')
    return read_parabola(is, cv);
  else if (type == 'a' || type == 'A')
    return read_general_curve(is, cv);
=======
  else if ((type == 'e') || (type == 'E')) return read_partial_ellipse(is, cv);
  else if ((type == 'h') || (type == 'H')) return read_hyperbola(is, cv);
  else if ((type == 'p') || (type == 'P')) return read_parabola(is, cv);
  else if ((type == 'a') || (type == 'A')) return read_general_curve(is, cv);
>>>>>>> 0fecc42c

  // If we reached here, we have an unknown conic type:
  std::cerr << "Illegal conic type specification: " << type << "."
	    << std::endl;
  return false;
}

// Rational arc
#elif TEST_GEOM_TRAITS == RATIONAL_ARC_GEOM_TRAITS
/*! Read a point */

template <>
template <typename stream>
bool IO_base_test<Base_geom_traits>::read_point(stream& is, Point_2& p)
{
  Base_geom_traits::Construct_point_2 construct_point_2 =
    m_geom_traits.construct_point_2_object();

  Rational x, y;
  is >> x >> y ;
  p = construct_point_2(x, y);
  return true;
}

template <typename stream>
bool read_rational_to_real(stream& is, Algebraic_real_1& r)
{
  static Base_geom_traits::Algebraic_kernel_d_1 algebraic_kernel;
  Rational rat;
  is >> rat;
  r = algebraic_kernel.construct_algebraic_real_1_object()(rat);
  return true;
}

template <typename stream>
bool read_coefficients(stream& is, Rat_vector& coeffs)
{
  unsigned int num_coeffs;
  Rational rat;
  is >> num_coeffs;
  coeffs.clear();
  for (unsigned int j = 0; j < num_coeffs; ++j) {
    is >> rat;
    coeffs.push_back(rat);
  }
  return true;
}

/*! Read a xcurve */
template <>
template <typename stream>
<<<<<<< HEAD
bool IO_base_test<Base_geom_traits>::read_xcurve(stream& is,
                                                 X_monotone_curve_2& xcv)
{
  //curve constructor
  const Base_geom_traits::Construct_x_monotone_curve_2
    ctr_x_monotone_curve =
    m_geom_traits.construct_x_monotone_curve_2_object();
=======
bool IO_base_test<Traits>::read_xcurve(stream& is, X_monotone_curve_2& xcv)
{
  //curve constructor
  const Traits::Construct_x_monotone_curve_2
    ctr_x_monotone_curve =
    m_traits.construct_x_monotone_curve_2_object();
>>>>>>> 0fecc42c

  // Get the arc type:
  Rat_vector p_coeffs, q_coeffs;
  Algebraic_real_1 src, trg;
  int dir = 0;
  char type;
  is >> type;
  if ((type == 'a') || (type == 'A')) {
    //Default constructor
    xcv = X_monotone_curve_2();
    return true;
  }
  else if ((type == 'b') || (type == 'B')) {
    //Constructor of a whole polynomial curve
    if (read_coefficients(is,p_coeffs))
      xcv = ctr_x_monotone_curve(p_coeffs.begin(), p_coeffs.end());
    else
      return false;
    return true;
  }
  else if ((type == 'c') || (type == 'C')) {
    //Constructor of a polynomial ray
<<<<<<< HEAD
    if (!read_coefficients(is,p_coeffs))
      return false;
    if (!read_rational_to_real(is,src))
      return false;
=======
    if (!read_coefficients(is,p_coeffs)) return false;
    if (!read_rational_to_real(is,src)) return false;
>>>>>>> 0fecc42c
    is >> dir;
    xcv = ctr_x_monotone_curve(p_coeffs.begin(), p_coeffs.end(),
                               src, (dir == 0 ? false : true));
    return true;
  }
  else if ((type == 'd') || (type == 'D')) {
    //Constructor of a polynomial arc
<<<<<<< HEAD
    if (!read_coefficients(is,p_coeffs))
      return false;
    if (!read_rational_to_real(is,src))
      return false;
    if (!read_rational_to_real(is,trg))
      return false;
    xcv = ctr_x_monotone_curve(p_coeffs.begin(),p_coeffs.end(), src, trg);
=======
    if (!read_coefficients(is,p_coeffs)) return false;
    if (!read_rational_to_real(is,src)) return false;
    if (!read_rational_to_real(is,trg)) return false;
    xcv = ctr_x_monotone_curve(p_coeffs.begin(), p_coeffs.end(), src, trg);
>>>>>>> 0fecc42c
    return true;
  }
  else if ((type == 'e') || (type == 'E')) {
    //Constructor of a whole rational function
    if (!read_coefficients(is,p_coeffs)) return false;
    if (!read_coefficients(is,q_coeffs)) return false;
    xcv = ctr_x_monotone_curve(p_coeffs.begin(), p_coeffs.end(),
                               q_coeffs.begin(), q_coeffs.end());
    return true;
  }
  else if ((type == 'f') || (type == 'F')) {
    //Constructor of a ray of a rational function
<<<<<<< HEAD
    if (!read_coefficients(is,p_coeffs))
      return false;
    if (!read_coefficients(is,q_coeffs))
      return false;
    if (!read_rational_to_real(is,src))
      return false;
    is >> dir;
    xcv =ctr_x_monotone_curve(p_coeffs.begin(),p_coeffs.end(),
                              q_coeffs.begin(),q_coeffs.end(),
=======
    if (!read_coefficients(is,p_coeffs)) return false;
    if (!read_coefficients(is,q_coeffs)) return false;
    if (!read_rational_to_real(is,src)) return false;
    is >> dir;
    xcv =ctr_x_monotone_curve(p_coeffs.begin(), p_coeffs.end(),
                              q_coeffs.begin(), q_coeffs.end(),
>>>>>>> 0fecc42c
                              src, (dir == 0 ? false : true));
    return true;
  }
  else if ((type == 'g') || (type == 'G')) {
    //Constructor of a bounded rational arc
<<<<<<< HEAD
    if (!read_coefficients(is, p_coeffs))
      return false;
    if (!read_coefficients(is, q_coeffs))
      return false;
    if (!read_rational_to_real(is,src))
      return false;
    if (!read_rational_to_real(is,trg))
      return false;

    xcv = ctr_x_monotone_curve( p_coeffs.begin(),p_coeffs.end(),
                                q_coeffs.begin(),q_coeffs.end(),
=======
    if (!read_coefficients(is, p_coeffs)) return false;
    if (!read_coefficients(is, q_coeffs)) return false;
    if (!read_rational_to_real(is,src)) return false;
    if (!read_rational_to_real(is,trg)) return false;

    xcv = ctr_x_monotone_curve( p_coeffs.begin(), p_coeffs.end(),
                                q_coeffs.begin(), q_coeffs.end(),
>>>>>>> 0fecc42c
                                src, trg);
    return true;
  }
  // If we reached here, we have an unknown rational arc type:
  std::cerr << "Illegal rational arc type specification: " << type << "."
            << std::endl;
  return (false);
}

/*! Read a curve */
template <>
template <typename stream>
<<<<<<< HEAD
bool IO_base_test<Base_geom_traits>::read_curve(stream& is, Curve_2& cv)
=======
bool IO_base_test<Traits>::read_curve(stream& is, Curve_2& cv)
>>>>>>> 0fecc42c
{
  //curve constructor
  const Base_geom_traits::Construct_curve_2  construct_curve_2 =
    m_geom_traits.construct_curve_2_object();

  // Get the arc type:
  Rat_vector p_coeffs, q_coeffs;
  Algebraic_real_1 src, trg;
  int dir = 0;
  char type;
  is >> type;
  if ((type == 'a') || (type == 'A')) {
    //Default constructor
    cv = Curve_2();
    return true;
  }
  else if ((type == 'b') || (type == 'B')) {
    //Constructor of a whole polynomial curve
    if (read_coefficients(is,p_coeffs))
      cv = construct_curve_2(p_coeffs.begin(),p_coeffs.end());
    else
      return false;
    return true;
  }
  else if ((type == 'c') || (type == 'C')) {
    //Constructor of a polynomial ray
<<<<<<< HEAD
    if (!read_coefficients(is,p_coeffs))
      return false;
    if (!read_rational_to_real(is,src))
      return false;
=======
    if (!read_coefficients(is,p_coeffs)) return false;
    if (!read_rational_to_real(is,src)) return false;
>>>>>>> 0fecc42c
    is >> dir;
    cv = construct_curve_2(p_coeffs.begin(), p_coeffs.end(), src,
                           (dir == 0 ? false : true));
    return true;
  }
  else if ((type == 'd') || (type == 'D')) {
    //Constructor of a polynomial arc
<<<<<<< HEAD
    if (!read_coefficients(is,p_coeffs))
      return false;
    if (!read_rational_to_real(is,src))
      return false;
    if (!read_rational_to_real(is,trg))
      return false;
    cv = construct_curve_2(p_coeffs.begin(),p_coeffs.end(), src, trg);
=======
    if (!read_coefficients(is,p_coeffs)) return false;
    if (!read_rational_to_real(is,src)) return false;
    if (!read_rational_to_real(is,trg)) return false;
    cv = construct_curve_2(p_coeffs.begin(), p_coeffs.end(), src, trg);
>>>>>>> 0fecc42c
    return true;
  }
  else if ((type == 'e') || (type == 'E')) {
    //Constructor of a whole rational function
    if (!read_coefficients(is,p_coeffs)) return false;
    if (!read_coefficients(is,q_coeffs)) return false;
    cv = construct_curve_2(p_coeffs.begin(), p_coeffs.end(),
                           q_coeffs.begin(), q_coeffs.end());
    return true;
  }
  else if ((type == 'f') || (type == 'F')) {
    //Constructor of a ray of a rational function
<<<<<<< HEAD
    if (!read_coefficients(is,p_coeffs))
      return false;
    if (!read_coefficients(is,q_coeffs))
      return false;
    if (!read_rational_to_real(is,src))
      return false;
    is >> dir;
    cv =construct_curve_2(p_coeffs.begin(),p_coeffs.end(),
                          q_coeffs.begin(),q_coeffs.end(),
=======
    if (!read_coefficients(is, p_coeffs)) return false;
    if (!read_coefficients(is, q_coeffs)) return false;
    if (!read_rational_to_real(is, src)) return false;
    is >> dir;
    cv =construct_curve_2(p_coeffs.begin(), p_coeffs.end(),
                          q_coeffs.begin(), q_coeffs.end(),
>>>>>>> 0fecc42c
                          src, (dir == 0 ? false : true));
    return true;
  }
  else if ((type == 'g') || (type == 'G')) {
    //Constructor of a bounded rational arc
<<<<<<< HEAD
    if (!read_coefficients(is, p_coeffs))
      return false;
    if (!read_coefficients(is, q_coeffs))
      return false;
    if (!read_rational_to_real(is,src))
      return false;
    if (!read_rational_to_real(is,trg))
      return false;
    cv = construct_curve_2(p_coeffs.begin(),p_coeffs.end(),
                           q_coeffs.begin(),q_coeffs.end(),
=======
    if (!read_coefficients(is, p_coeffs)) return false;
    if (!read_coefficients(is, q_coeffs)) return false;
    if (!read_rational_to_real(is,src)) return false;
    if (!read_rational_to_real(is,trg)) return false;
    cv = construct_curve_2(p_coeffs.begin(), p_coeffs.end(),
                           q_coeffs.begin(), q_coeffs.end(),
>>>>>>> 0fecc42c
                           src, trg);
    return true;
  }
  // If we reached here, we have an unknown rational arc type:
  std::cerr << "Illegal rational arc type specification: " << type << "."
            << std::endl;
  return (false);
}

// Bezier
#elif TEST_GEOM_TRAITS == BEZIER_GEOM_TRAITS

template <>
template <typename stream>
bool IO_base_test<Base_geom_traits>::read_point(stream& is, Point_2& p)
{
  Rational rat_x, rat_y;
  is >> rat_x >> rat_y;
  p = Point_2(rat_x, rat_y);
  return true;
}

/*! Read an x-monotone bezier curve */

template <>
template <typename stream>
bool IO_base_test<Base_geom_traits>::read_xcurve(stream& is,
                                                 X_monotone_curve_2& xcv)
{
  std::list<CGAL::Object>                  x_objs;
  std::list<CGAL::Object>::const_iterator  xoit;
  Curve_2 tmp_cv;
  is >> tmp_cv;
  Rational B_psx = Rational(tmp_cv.control_point(0).x());
  Rational B_psy = Rational(tmp_cv.control_point(0).y());
  Rational B_ptx =
    Rational(tmp_cv.control_point(tmp_cv.number_of_control_points()-1).x());
  Rational B_pty =
    Rational(tmp_cv.control_point(tmp_cv.number_of_control_points()-1).y());
  Point_2 B_ps(B_psx, B_psy);
  Point_2 B_pt(B_ptx, B_pty);
  Base_geom_traits::Make_x_monotone_2 make_x_monotone =
    this->m_geom_traits.make_x_monotone_2_object();
  make_x_monotone(tmp_cv, std::front_inserter (x_objs));
  xoit = x_objs.begin();
  if (CGAL::assign(xcv, *xoit))
    return true;
  return false;
}

/*! Read a general bezier curve */
template <>
template <typename stream>
bool IO_base_test<Base_geom_traits>::read_curve(stream& is, Curve_2& cv)
{
  is >> cv;
  return true;
}

// Algebraic
#elif TEST_GEOM_TRAITS == ALGEBRAIC_GEOM_TRAITS

#include <CGAL/IO/io.h>

template <>
template <typename stream>
<<<<<<< HEAD
bool IO_base_test<Base_geom_traits>::read_point(stream& is, Point_2& p) {
  Base_geom_traits traits;
  Base_geom_traits::Construct_point_2 construct_point_2 =
    traits.construct_point_2_object();
=======
bool IO_base_test<Traits>::read_point(stream& is, Point_2& p)
{
  Traits::Construct_point_2 construct_point_2 =
    m_traits.construct_point_2_object();
>>>>>>> 0fecc42c
  char type;
  is >> type;
  switch (type) {
   case 'i': {
     int x = 0, y = 0;
     is >> x >> y;
     p = construct_point_2(x, y);
     break;
    }
   case 'b': {
<<<<<<< HEAD
     Base_geom_traits::Bound x,y;
=======
     Traits::Bound x, y;
>>>>>>> 0fecc42c
     is >> x >> y;
     p=construct_point_2(x, y);
     break;
    }
   case 'c': {
     Base_geom_traits::Coefficient x, y;
     is >> x >> y;
     p = construct_point_2(x, y);
     break;
    }
   case 'a': {
     Base_geom_traits::Algebraic_real_1 x, y;
     is >> x >> y;
     p = construct_point_2(x, y);
     break;
    }
   case 's': {
     Base_geom_traits::Algebraic_real_1 x;
     is >> x;
<<<<<<< HEAD
     Base_geom_traits::X_monotone_curve_2 xcv;
     CGAL::swallow(is, '(');
     CGAL_assertion_code(bool check = )
       read_xcurve(is, xcv);
     CGAL_assertion(check);

     CGAL::swallow(is, ')');
=======
     Traits::X_monotone_curve_2 xcv;
     CGAL::swallow(is,'(');
     bool check = read_xcurve(is, xcv);
     assert(check);

     CGAL::swallow(is,')');
>>>>>>> 0fecc42c
     p = construct_point_2(x, xcv);
     break;
    }
   case 'g': {
     Base_geom_traits::Algebraic_real_1 x;
     is >> x;
<<<<<<< HEAD
     Base_geom_traits::Curve_2 c;
     CGAL_assertion_code(bool check = )
       read_curve(is, c);
     CGAL_assertion(check);
=======
     Traits::Curve_2 c;
     bool check = read_curve(is, c);
     assert(check);
>>>>>>> 0fecc42c
     int arcno = 0;
     is >> arcno;
     p = construct_point_2(x, c, arcno);
     break;
    }
   default: {
     std::cout << "Expected i, b, c, a, s, or g, but got \"" << type << "\""
               << std::endl;
     return false;
   }
  }
  return true;
}

/*! Read a xcurve */
template <>
template <typename stream>
<<<<<<< HEAD
bool IO_base_test<Base_geom_traits>::read_xcurve(stream& is,
                                                 X_monotone_curve_2& xcv)
{
  Base_geom_traits traits;
  Base_geom_traits::Construct_x_monotone_segment_2 construct_segment_2 =
    traits.construct_x_monotone_segment_2_object();
=======
bool IO_base_test<Traits>::read_xcurve(stream& is, X_monotone_curve_2& xcv)
{
  Traits::Construct_x_monotone_segment_2 construct_segment_2 =
    m_traits.construct_x_monotone_segment_2_object();
>>>>>>> 0fecc42c
  char type;
  is >> type;
  switch (type) {
   case '1': {
     Curve_2 cv;
<<<<<<< HEAD
     Point_2 end_left,end_right;
     CGAL_assertion_code(bool check = )
       read_curve(is,cv);
     CGAL_assertion(check);
     CGAL::swallow(is, '(');
     CGAL_assertion_code(check = )
       read_point(is,end_left);
     CGAL_assertion(check);
     CGAL::swallow(is, ')');
     CGAL::swallow(is, '(');
     CGAL_assertion_code(check = )
       read_point(is,end_right);
     CGAL_assertion(check);
     CGAL::swallow(is, ')');
     std::vector<Base_geom_traits::X_monotone_curve_2> xcvs;
=======
     Point_2 end_left, end_right;
     bool check = read_curve(is, cv);
     assert(check);
     CGAL::swallow(is, '(');
     check = read_point(is, end_left);
     assert(check);
     CGAL::swallow(is, ')');
     CGAL::swallow(is, '(');
     check = read_point(is, end_right);
     assert(check);
     CGAL::swallow(is, ')');
     std::vector<Traits::X_monotone_curve_2> xcvs;
>>>>>>> 0fecc42c
     construct_segment_2(cv, end_left, end_right, std::back_inserter(xcvs));
     CGAL_assertion(xcvs.size() == 1);
     xcv = xcvs[0];
     break;
    }
   case '2': {
     Curve_2 cv;
     Point_2 p;
<<<<<<< HEAD
     CGAL_assertion_code(bool check = )
       read_curve(is, cv);
     CGAL_assertion(check);
     CGAL::swallow(is, '(');
     CGAL_assertion_code(check = )
       read_point(is, p);
     CGAL_assertion(check);
=======
     bool check = read_curve(is, cv);
     assert(check);
     CGAL::swallow(is, '(');
     check = read_point(is, p);
     assert(check);
>>>>>>> 0fecc42c
     CGAL::swallow(is, ')');
     std::string site_of_p_string;
     Base_geom_traits::Site_of_point site_of_p;
     is >> site_of_p_string;
     if (site_of_p_string == "MIN_ENDPOINT") {
<<<<<<< HEAD
       site_of_p = Base_geom_traits::MIN_ENDPOINT;
     }
     else if (site_of_p_string == "MAX_ENDPOINT") {
       site_of_p = Base_geom_traits::MAX_ENDPOINT;
=======
       site_of_p=Traits::MIN_ENDPOINT;
     }
     else if (site_of_p_string == "MAX_ENDPOINT") {
       site_of_p = Traits::MAX_ENDPOINT;
     }
     else {
       assert(site_of_p_string == "POINT_IN_INTERIOR");
       site_of_p = Traits::POINT_IN_INTERIOR;
>>>>>>> 0fecc42c
     }
     else {
       CGAL_assertion(site_of_p_string == "POINT_IN_INTERIOR");
       site_of_p = Base_geom_traits::POINT_IN_INTERIOR;
     }
     std::vector<Base_geom_traits::X_monotone_curve_2> xcvs;
     construct_segment_2(cv, p, site_of_p, std::back_inserter(xcvs));
     CGAL_assertion(xcvs.size() == 1);
     xcv = xcvs[0];
     break;
    }
   default: {
     std::cout << "Expected 1 or 2, but got \"" << type << "\"" << std::endl;
     return false;
   }
  }
  return true;
}

/*! Read a curve */
template <>
template <typename stream>
<<<<<<< HEAD
bool IO_base_test<Base_geom_traits>::read_curve(stream& is, Curve_2& cv)
{
  Base_geom_traits traits;
  Base_geom_traits::Polynomial_2 p;
  Base_geom_traits::Construct_curve_2 construct_curve_2 =
    traits.construct_curve_2_object();
=======
bool IO_base_test<Traits>::read_curve(stream& is, Curve_2& cv)
{
  Traits::Polynomial_2 p;
  Traits::Construct_curve_2 construct_curve_2 =
    m_traits.construct_curve_2_object();
>>>>>>> 0fecc42c
  is >> p;
  cv = construct_curve_2(p);
  return true;
}

// Spherical arc
#elif TEST_GEOM_TRAITS == GEODESIC_ARC_ON_SPHERE_GEOM_TRAITS

/*! Read a point */

template <>
template <typename stream>
bool IO_base_test<Base_geom_traits>::read_point(stream& is, Point_2& p)
{
  Basic_number_type x, y, z;
  is >> x >> y >> z;
  p = Point_2(x, y, z);
  return true;
}

/*! Read a xcurve */
template <>
template <typename stream>
bool IO_base_test<Base_geom_traits>::read_xcurve(stream& is,
                                                 X_monotone_curve_2& xcv)
{
  Point_2 p1, p2;
  read_point(is, p1);
  read_point(is, p2);
  CGAL_assertion(p1 != p2);

  unsigned int flag;
  is >> flag;
  if (flag == 1) {
    X_monotone_curve_2::Direction_3 normal;
    is >> normal;
    xcv = X_monotone_curve_2(p1, p2, normal);
  }
  else
    xcv = X_monotone_curve_2(p1, p2);
  return true;
}

/*! Read a curve */
template <>
template <typename stream>
bool IO_base_test<Base_geom_traits>::read_curve(stream& is, Curve_2& cv)
{
  Point_2 p1, p2;
  read_point(is, p1);
  read_point(is, p2);
  CGAL_assertion(p1 != p2);
  unsigned int flag;
  is >> flag;
  if (flag == 1) {
    X_monotone_curve_2::Direction_3 normal;
    is >> normal;
    cv = Curve_2(p1, p2, normal);
  }
  else
    cv = Curve_2(p1, p2);
  return true;
}

// circular line arc
#elif TEST_GEOM_TRAITS == LINE_ARC_GEOM_TRAITS || \
  TEST_GEOM_TRAITS == CIRCULAR_ARC_GEOM_TRAITS || \
  TEST_GEOM_TRAITS == CIRCULAR_LINE_ARC_GEOM_TRAITS

/*! Read an arc point */
<<<<<<< HEAD
template <typename T_Base_geom_traits, typename stream>
bool read_arc_point(stream& is, typename T_Base_geom_traits::Point_2& p)
=======
template <typename T_Geom_traits, typename stream>
bool read_arc_point(stream& is, typename T_Geom_traits::Point_2& p)
>>>>>>> 0fecc42c
{
  typedef T_Geom_traits                                      Traits;
  Basic_number_type x, y;
  is >> x >> y;
  Circular_kernel::Point_2 lp(x, y);
<<<<<<< HEAD
  p = typename T_Base_geom_traits::Point_2(lp);
=======
  p = typename Traits::Point_2(lp);
>>>>>>> 0fecc42c
  return true;
}

bool is_deg_1(char c)
{
  return ((c == 'z') || (c == 'Z') || (c == 'y') || (c == 'Y') ||
          (c == 'x') || (c == 'X') || (c == 'w') || (c == 'W') ||
          (c == 'v') || (c == 'V') || (c == 'l') || (c == 'L'));
}

bool is_deg_2(char c)
{
  return ((c == 'b') || (c == 'B') || (c == 'c') || (c == 'C') ||
          (c == 'd') || (c == 'D') || (c == 'e') || (c == 'E'));
}

#if TEST_GEOM_TRAITS == LINE_ARC_GEOM_TRAITS || \
  TEST_GEOM_TRAITS == CIRCULAR_LINE_ARC_GEOM_TRAITS

template <typename stream>
Circular_kernel::Line_arc_2 read_line(char type, stream& is)
{
  if ((type == 'z') || (type == 'Z')) {
    Circular_kernel::Line_2 l_temp;
    Circular_kernel::Circle_2 c_temp1, c_temp2;
    bool b1, b2;
    is >> l_temp >> c_temp1 >> b1 >> c_temp2 >> b2;
    return Circular_kernel::Line_arc_2(l_temp,c_temp1,b1,c_temp2,b2);
  }
  else if ((type == 'y') || (type == 'Y')) {
    Circular_kernel::Line_2 l_temp, l_temp1, l_temp2;
    is >> l_temp >> l_temp1 >> l_temp2;
    return Circular_kernel::Line_arc_2(l_temp,l_temp1,l_temp2);
  }
  else if ((type == 'x') || (type == 'X')) {
    Circular_kernel::Line_2 l_temp;
    Circular_kernel::Circular_arc_point_2 p0, p1;
    is >> l_temp >> p0 >> p1;
    return Circular_kernel::Line_arc_2(l_temp, p0, p1);
  }
  else if ((type == 'w') || (type == 'W') || (type == 'l') || (type == 'L')) {
    Circular_kernel::Point_2 p0,p1;
    is >> p0 >> p1;
    return Circular_kernel::Line_arc_2(p0, p1);
  }
  else if ((type == 'v') || (type == 'V')) {
    Circular_kernel::Segment_2 seg;
    is >> seg;
    return Circular_kernel::Line_arc_2(seg);
  }
  std::cout << "should never happen Line_arc_2 " << type <<std::endl;
  return Circular_kernel::Line_arc_2(); //should never happen
}
#endif

#if TEST_GEOM_TRAITS == CIRCULAR_ARC_GEOM_TRAITS || \
  TEST_GEOM_TRAITS == CIRCULAR_LINE_ARC_GEOM_TRAITS
template <typename stream>
Circular_kernel::Circular_arc_2 read_arc(char type, stream& is)
{
  if ((type == 'b') || (type == 'B')) {
    Circular_kernel::Circle_2 circle, circle1, circle2;
    bool b1, b2;
    is >> circle >> circle1 >> b1 >> circle2 >> b2;

    return Circular_kernel::Circular_arc_2(circle, circle1, b1, circle2, b2);
  }
  else if ((type == 'c') || (type == 'C')) {
    Circular_kernel::Circle_2 circle;
    Circular_kernel::Circular_arc_point_2 p0, p1;
    is >> circle >> p0 >> p1;
    return Circular_kernel::Circular_arc_2(circle, p0, p1);
  }
  else if ((type == 'd') || (type == 'D')) {
    Circular_kernel::Circle_2 circle;
    Circular_kernel::Line_2 line1, line2;
    bool b1, b2;
    is >> circle >> line1 >> b1 >> line2 >> b2;
    return Circular_kernel::Circular_arc_2(circle, line1, b1, line2, b2);
  }
  else
    CGAL_error_msg("Unrecognized constructor. Should never happen"      \
                   "Circular_arc_2");
  //  else if (type == 'e' || type == 'E')
  //  {
  //    Circular_kernel::Circular_arc_2 arc;
  //    Circular_kernel::Circle_2 circle;
  //    bool b1, b2;
  //    is >> arc >> b1 >> circle >> b2;
  //    return Circular_kernel::Circular_arc_2(arc, b1, circle, b2);
  //  }
  return Circular_kernel::Circular_arc_2(); //should never happen
}
#endif

#if TEST_GEOM_TRAITS == LINE_ARC_GEOM_TRAITS

/*! Read a line arc point */
template <>
template <typename stream>
<<<<<<< HEAD
bool IO_base_test<Base_geom_traits>::read_point(stream& is, Point_2& p)
{
  return read_arc_point<Base_geom_traits, stream>(is, p);
}
=======
bool IO_base_test<Traits>::read_point(stream& is, Point_2& p)
{ return read_arc_point<Traits, stream>(is, p); }
>>>>>>> 0fecc42c

/*! Read an x-monotone line arc curve */
template <>
template <typename stream>
bool IO_base_test<Base_geom_traits>::read_xcurve(stream& is,
                                                 X_monotone_curve_2& xcv)
{
  // Get the arc type:
  char type;
  is >> type;
  if (is_deg_1(type)) {
    xcv = read_line(type, is);
    return true;
  }
  return false;
}

/*! Read a general line arc curve */
template <>
template <typename stream>
bool IO_base_test<Base_geom_traits>::read_curve(stream& is, Curve_2& cv)
{
  // Get the arc type:
  char type;
  is >> type;
  if (is_deg_1(type)) {
    cv = read_line(type, is);
    return true;
  }
  return false;
}

#endif

#if TEST_GEOM_TRAITS == CIRCULAR_ARC_GEOM_TRAITS

/*! Read a circular arc point */
template <>
template <typename stream>
<<<<<<< HEAD
bool IO_base_test<Base_geom_traits>::read_point(stream& is, Point_2& p)
{
  return read_arc_point<Base_geom_traits, stream>(is, p);
}
=======
bool IO_base_test<Traits>::read_point(stream& is, Point_2& p)
{ return read_arc_point<Traits, stream>(is, p); }
>>>>>>> 0fecc42c

/*! Read an x-monotone circular arc curve */
template <>
template <typename stream>
bool IO_base_test<Base_geom_traits>::read_xcurve(stream& is,
                                                 X_monotone_curve_2& xcv)
{
  // Get the arc type:
  char type;
  is >> type;
  if (is_deg_2(type)) {
    xcv = read_arc(type, is);
    return true;
  }
  return false;
}

/*! Read a general circular curve */
template <>
template <typename stream>
bool IO_base_test<Base_geom_traits>::read_curve(stream& is, Curve_2& cv)
{
  // Get the arc type:
  char type;
  is >> type;
  if ((type == 'a') || (type == 'A')) {
    Circular_kernel::Circle_2 circle;
    is >> circle;
    cv = Circular_kernel::Circular_arc_2(circle);
    return true;
  }
  else if (is_deg_2(type)) {
    cv = read_arc(type, is);
    return true;
  }
  return false;
}

#endif

#if TEST_GEOM_TRAITS == CIRCULAR_LINE_ARC_GEOM_TRAITS

/*! Read a circular-line arc point */
template <>
template <typename stream>
<<<<<<< HEAD
bool IO_base_test<Base_geom_traits>::read_point(stream& is, Point_2& p)
{
  return read_arc_point<Base_geom_traits, stream>(is, p);
}
=======
bool IO_base_test<Traits>::read_point(stream& is, Point_2& p)
{ return read_arc_point<Traits, stream>(is, p); }
>>>>>>> 0fecc42c

/*! Read an x-monotone circular-line arc curve */
template <>
template <typename stream>
bool IO_base_test<Base_geom_traits>::read_xcurve(stream& is,
                                                 X_monotone_curve_2& xcv)
{
  // Get the arc type:
  char type;
  is >> type;
  if (is_deg_1(type)) {
    xcv = read_line(type,is);
    return true;
  }
  else if (is_deg_2(type)) {
    xcv = X_monotone_curve_2(read_arc(type, is));
    return true;
  }
  return false;
}

/*! Read a general circular-line curve */
template <>
template <typename stream>
bool IO_base_test<Base_geom_traits>::read_curve(stream& is, Curve_2& cv)
{
  // Get the arc type:
  char type;
  is >> type;
  if ((type == 'a') || (type == 'A')) {
    Circular_kernel::Circle_2 circle;
    is >> circle;
    cv = Curve_2(circle);
    return true;
  }
  else if (is_deg_1(type)) {
    cv = Curve_2(read_line(type, is));
    return true;
  }
  else if (is_deg_2(type)) {
    cv = read_arc(type, is);
    return true;
  }
  return false;

}

#endif

#endif

#endif<|MERGE_RESOLUTION|>--- conflicted
+++ resolved
@@ -4,7 +4,6 @@
 template <typename T_Geom_traits>
 class IO_base_test {
 public:
-<<<<<<< HEAD
   typedef T_Geom_traits                                 Geom_traits;
   typedef typename Geom_traits::Point_2                 Point_2;
   typedef typename Geom_traits::X_monotone_curve_2      X_monotone_curve_2;
@@ -28,31 +27,6 @@
 protected:
   /*! An instance of the traits */
   const Geom_traits& m_geom_traits;
-=======
-  typedef T_Geom_traits                                 Traits;
-  typedef typename Traits::Point_2                      Point_2;
-  typedef typename Traits::X_monotone_curve_2           X_monotone_curve_2;
-  typedef typename Traits::Curve_2                      Curve_2;
-
-  /*! Constructor */
-  IO_base_test(const Traits& traits);
-
-  /*! Destructor */
-  virtual ~IO_base_test() {}
-
-  template <typename stream>
-  bool read_point(stream& is, Point_2& p);
-
-  template <typename stream>
-  bool read_xcurve(stream& is, X_monotone_curve_2& xcv);
-
-  template <typename stream>
-  bool read_curve(stream& is, Curve_2& cv);
-
-protected:
-  /*! An instance of the traits */
-  const Traits& m_traits;
->>>>>>> 0fecc42c
 };
 
 /*!
@@ -61,31 +35,18 @@
  */
 template <typename T_Geom_traits>
 IO_base_test<T_Geom_traits>::IO_base_test(const T_Geom_traits& geom_traits) :
-<<<<<<< HEAD
   m_geom_traits(geom_traits) {}
-=======
-  m_traits(geom_traits) {}
->>>>>>> 0fecc42c
 
 // Generic implementation
 template <typename T_Geom_traits>
 template <typename stream>
-<<<<<<< HEAD
 bool IO_base_test<T_Geom_traits>::
 read_point(stream& is, typename T_Geom_traits::Point_2& p)
-=======
-bool IO_base_test<T_Geom_traits>::read_point(stream& is,
-                                             typename Traits::Point_2& p)
->>>>>>> 0fecc42c
 {
   typedef T_Geom_traits                                      Traits;
   Basic_number_type x, y;
   is >> x >> y;
-<<<<<<< HEAD
   p = typename T_Geom_traits::Point_2(x, y);
-=======
-  p = typename Traits::Point_2(x, y);
->>>>>>> 0fecc42c
   return true;
 }
 
@@ -100,39 +61,23 @@
   CGAL_assertion(!is.bad());
   Point_2 p1(x1, y1);
   Point_2 p2(x2, y2);
-<<<<<<< HEAD
   CGAL_assertion(p1 != p2);
   xcv = typename T_Geom_traits::X_monotone_curve_2(p1, p2);
-=======
-  assert(p1 != p2);
-  xcv = typename Traits::X_monotone_curve_2(p1, p2);
->>>>>>> 0fecc42c
   return true;
 }
 
 template <typename T_Geom_traits>
 template <typename stream>
-<<<<<<< HEAD
-bool IO_base_test<T_Geom_traits>::read_curve(stream& is,
-                                             typename T_Geom_traits::Curve_2& cv)
-=======
-bool
-IO_base_test<T_Geom_traits>::read_curve(stream& is,
-                                        typename T_Geom_traits::Curve_2& cv)
->>>>>>> 0fecc42c
+bool IO_base_test<T_Geom_traits>::
+read_curve(stream& is, typename T_Geom_traits::Curve_2& cv)
 {
   typedef T_Geom_traits                                 Traits;
   Basic_number_type x1, y1, x2, y2;
   is >> x1 >> y1 >> x2 >> y2;
   Point_2 p1(x1, y1);
   Point_2 p2(x2, y2);
-<<<<<<< HEAD
   CGAL_assertion(p1 != p2);
   cv = typename T_Geom_traits::Curve_2(p1, p2);
-=======
-  assert(p1 != p2);
-  cv = typename Traits::Curve_2(p1, p2);
->>>>>>> 0fecc42c
   return true;
 }
 
@@ -164,13 +109,8 @@
 
 template <>
 template <typename stream>
-bool
-<<<<<<< HEAD
-IO_base_test<Base_geom_traits>::read_xcurve(stream& is, X_monotone_curve_2& xcv)
-=======
-IO_base_test<Traits>::read_xcurve(stream& is,
-                                  Traits::X_monotone_curve_2& xcv)
->>>>>>> 0fecc42c
+bool IO_base_test<Base_geom_traits>::read_xcurve(stream& is,
+                                                 X_monotone_curve_2& xcv)
 {
   unsigned int num_points;
   is >> num_points;
@@ -182,8 +122,8 @@
     Point_2 p(x, y);
     points.push_back(p);
   }
-  xcv = m_traits.construct_x_monotone_curve_2_object()(points.begin(),
-                                                       points.end());
+  xcv = m_geom_traits.construct_x_monotone_curve_2_object()(points.begin(),
+                                                            points.end());
   return true;
 }
 
@@ -201,7 +141,7 @@
     Point_2 p(x, y);
     points.push_back(p);
   }
-  cv = m_traits.construct_curve_2_object()(points.begin(), points.end());
+  cv = m_geom_traits.construct_curve_2_object()(points.begin(), points.end());
   return true;
 }
 
@@ -239,12 +179,8 @@
 /*! Read an x-monotone circle segment curve */
 template <>
 template <typename stream>
-<<<<<<< HEAD
 bool IO_base_test<Base_geom_traits>::read_xcurve(stream& is,
                                                  X_monotone_curve_2& xcv)
-=======
-bool IO_base_test<Traits>::read_xcurve(stream& is, X_monotone_curve_2& xcv)
->>>>>>> 0fecc42c
 {
   bool ans = true;
   char type;
@@ -356,11 +292,7 @@
 }
 
 // Conic
-<<<<<<< HEAD
 #elif TEST_GEOM_TRAITS == CORE_CONIC_GEOM_TRAITS
-=======
-#elif TEST_TRAITS == CORE_CONIC_TRAITS
->>>>>>> 0fecc42c
 
 // conic traits and rational traits use same number
 // type CORE:Expr so this code can be shared
@@ -628,20 +560,10 @@
   // Get the arc type:
   char type;
   is >> type;
-<<<<<<< HEAD
-  if (type == 'f' || type == 'F')
-    return read_full_ellipse(is, cv);
-  else if (type == 's' || type == 'S')
-    return read_segment(is, cv);
-  else if (type == 'i' || type == 'I')
-    return read_general_arc(is, cv);
-  else if (type == 'c' || type == 'C') {
-=======
   if ((type == 'f') || (type == 'F')) return read_full_ellipse(is, cv);
   else if ((type == 's') || (type == 'S')) return read_segment(is, cv);
   else if ((type == 'i') || (type == 'I')) return read_general_arc(is, cv);
   else if ((type == 'c') || (type == 'C')) {
->>>>>>> 0fecc42c
     // Read a general conic, given by its coefficients <r,s,t,u,v,w>.
     Rational r, s, t, u, v, w;
     is >> r >> s >> t >> u >> v >> w;
@@ -649,21 +571,10 @@
     cv = Curve_2(r, s, t, u, v, w);
     return true;
   }
-<<<<<<< HEAD
-  else if (type == 'e' || type == 'E')
-    return read_partial_ellipse(is, cv);
-  else if (type == 'h' || type == 'H')
-    return read_hyperbola(is, cv);
-  else if (type == 'p' || type == 'P')
-    return read_parabola(is, cv);
-  else if (type == 'a' || type == 'A')
-    return read_general_curve(is, cv);
-=======
   else if ((type == 'e') || (type == 'E')) return read_partial_ellipse(is, cv);
   else if ((type == 'h') || (type == 'H')) return read_hyperbola(is, cv);
   else if ((type == 'p') || (type == 'P')) return read_parabola(is, cv);
   else if ((type == 'a') || (type == 'A')) return read_general_curve(is, cv);
->>>>>>> 0fecc42c
 
   // If we reached here, we have an unknown conic type:
   std::cerr << "Illegal conic type specification: " << type << "."
@@ -715,7 +626,6 @@
 /*! Read a xcurve */
 template <>
 template <typename stream>
-<<<<<<< HEAD
 bool IO_base_test<Base_geom_traits>::read_xcurve(stream& is,
                                                  X_monotone_curve_2& xcv)
 {
@@ -723,14 +633,6 @@
   const Base_geom_traits::Construct_x_monotone_curve_2
     ctr_x_monotone_curve =
     m_geom_traits.construct_x_monotone_curve_2_object();
-=======
-bool IO_base_test<Traits>::read_xcurve(stream& is, X_monotone_curve_2& xcv)
-{
-  //curve constructor
-  const Traits::Construct_x_monotone_curve_2
-    ctr_x_monotone_curve =
-    m_traits.construct_x_monotone_curve_2_object();
->>>>>>> 0fecc42c
 
   // Get the arc type:
   Rat_vector p_coeffs, q_coeffs;
@@ -753,15 +655,8 @@
   }
   else if ((type == 'c') || (type == 'C')) {
     //Constructor of a polynomial ray
-<<<<<<< HEAD
-    if (!read_coefficients(is,p_coeffs))
-      return false;
-    if (!read_rational_to_real(is,src))
-      return false;
-=======
-    if (!read_coefficients(is,p_coeffs)) return false;
-    if (!read_rational_to_real(is,src)) return false;
->>>>>>> 0fecc42c
+    if (!read_coefficients(is, p_coeffs)) return false;
+    if (!read_rational_to_real(is, src)) return false;
     is >> dir;
     xcv = ctr_x_monotone_curve(p_coeffs.begin(), p_coeffs.end(),
                                src, (dir == 0 ? false : true));
@@ -769,20 +664,10 @@
   }
   else if ((type == 'd') || (type == 'D')) {
     //Constructor of a polynomial arc
-<<<<<<< HEAD
-    if (!read_coefficients(is,p_coeffs))
-      return false;
-    if (!read_rational_to_real(is,src))
-      return false;
-    if (!read_rational_to_real(is,trg))
-      return false;
-    xcv = ctr_x_monotone_curve(p_coeffs.begin(),p_coeffs.end(), src, trg);
-=======
     if (!read_coefficients(is,p_coeffs)) return false;
     if (!read_rational_to_real(is,src)) return false;
     if (!read_rational_to_real(is,trg)) return false;
     xcv = ctr_x_monotone_curve(p_coeffs.begin(), p_coeffs.end(), src, trg);
->>>>>>> 0fecc42c
     return true;
   }
   else if ((type == 'e') || (type == 'E')) {
@@ -795,42 +680,17 @@
   }
   else if ((type == 'f') || (type == 'F')) {
     //Constructor of a ray of a rational function
-<<<<<<< HEAD
-    if (!read_coefficients(is,p_coeffs))
-      return false;
-    if (!read_coefficients(is,q_coeffs))
-      return false;
-    if (!read_rational_to_real(is,src))
-      return false;
-    is >> dir;
-    xcv =ctr_x_monotone_curve(p_coeffs.begin(),p_coeffs.end(),
-                              q_coeffs.begin(),q_coeffs.end(),
-=======
     if (!read_coefficients(is,p_coeffs)) return false;
     if (!read_coefficients(is,q_coeffs)) return false;
     if (!read_rational_to_real(is,src)) return false;
     is >> dir;
-    xcv =ctr_x_monotone_curve(p_coeffs.begin(), p_coeffs.end(),
-                              q_coeffs.begin(), q_coeffs.end(),
->>>>>>> 0fecc42c
-                              src, (dir == 0 ? false : true));
+    xcv = ctr_x_monotone_curve(p_coeffs.begin(), p_coeffs.end(),
+                               q_coeffs.begin(), q_coeffs.end(),
+                               src, (dir == 0 ? false : true));
     return true;
   }
   else if ((type == 'g') || (type == 'G')) {
     //Constructor of a bounded rational arc
-<<<<<<< HEAD
-    if (!read_coefficients(is, p_coeffs))
-      return false;
-    if (!read_coefficients(is, q_coeffs))
-      return false;
-    if (!read_rational_to_real(is,src))
-      return false;
-    if (!read_rational_to_real(is,trg))
-      return false;
-
-    xcv = ctr_x_monotone_curve( p_coeffs.begin(),p_coeffs.end(),
-                                q_coeffs.begin(),q_coeffs.end(),
-=======
     if (!read_coefficients(is, p_coeffs)) return false;
     if (!read_coefficients(is, q_coeffs)) return false;
     if (!read_rational_to_real(is,src)) return false;
@@ -838,7 +698,6 @@
 
     xcv = ctr_x_monotone_curve( p_coeffs.begin(), p_coeffs.end(),
                                 q_coeffs.begin(), q_coeffs.end(),
->>>>>>> 0fecc42c
                                 src, trg);
     return true;
   }
@@ -851,11 +710,7 @@
 /*! Read a curve */
 template <>
 template <typename stream>
-<<<<<<< HEAD
 bool IO_base_test<Base_geom_traits>::read_curve(stream& is, Curve_2& cv)
-=======
-bool IO_base_test<Traits>::read_curve(stream& is, Curve_2& cv)
->>>>>>> 0fecc42c
 {
   //curve constructor
   const Base_geom_traits::Construct_curve_2  construct_curve_2 =
@@ -882,15 +737,8 @@
   }
   else if ((type == 'c') || (type == 'C')) {
     //Constructor of a polynomial ray
-<<<<<<< HEAD
-    if (!read_coefficients(is,p_coeffs))
-      return false;
-    if (!read_rational_to_real(is,src))
-      return false;
-=======
     if (!read_coefficients(is,p_coeffs)) return false;
     if (!read_rational_to_real(is,src)) return false;
->>>>>>> 0fecc42c
     is >> dir;
     cv = construct_curve_2(p_coeffs.begin(), p_coeffs.end(), src,
                            (dir == 0 ? false : true));
@@ -898,20 +746,10 @@
   }
   else if ((type == 'd') || (type == 'D')) {
     //Constructor of a polynomial arc
-<<<<<<< HEAD
-    if (!read_coefficients(is,p_coeffs))
-      return false;
-    if (!read_rational_to_real(is,src))
-      return false;
-    if (!read_rational_to_real(is,trg))
-      return false;
-    cv = construct_curve_2(p_coeffs.begin(),p_coeffs.end(), src, trg);
-=======
     if (!read_coefficients(is,p_coeffs)) return false;
     if (!read_rational_to_real(is,src)) return false;
     if (!read_rational_to_real(is,trg)) return false;
     cv = construct_curve_2(p_coeffs.begin(), p_coeffs.end(), src, trg);
->>>>>>> 0fecc42c
     return true;
   }
   else if ((type == 'e') || (type == 'E')) {
@@ -924,48 +762,23 @@
   }
   else if ((type == 'f') || (type == 'F')) {
     //Constructor of a ray of a rational function
-<<<<<<< HEAD
-    if (!read_coefficients(is,p_coeffs))
-      return false;
-    if (!read_coefficients(is,q_coeffs))
-      return false;
-    if (!read_rational_to_real(is,src))
-      return false;
-    is >> dir;
-    cv =construct_curve_2(p_coeffs.begin(),p_coeffs.end(),
-                          q_coeffs.begin(),q_coeffs.end(),
-=======
     if (!read_coefficients(is, p_coeffs)) return false;
     if (!read_coefficients(is, q_coeffs)) return false;
     if (!read_rational_to_real(is, src)) return false;
     is >> dir;
     cv =construct_curve_2(p_coeffs.begin(), p_coeffs.end(),
                           q_coeffs.begin(), q_coeffs.end(),
->>>>>>> 0fecc42c
                           src, (dir == 0 ? false : true));
     return true;
   }
   else if ((type == 'g') || (type == 'G')) {
     //Constructor of a bounded rational arc
-<<<<<<< HEAD
-    if (!read_coefficients(is, p_coeffs))
-      return false;
-    if (!read_coefficients(is, q_coeffs))
-      return false;
-    if (!read_rational_to_real(is,src))
-      return false;
-    if (!read_rational_to_real(is,trg))
-      return false;
-    cv = construct_curve_2(p_coeffs.begin(),p_coeffs.end(),
-                           q_coeffs.begin(),q_coeffs.end(),
-=======
     if (!read_coefficients(is, p_coeffs)) return false;
     if (!read_coefficients(is, q_coeffs)) return false;
     if (!read_rational_to_real(is,src)) return false;
     if (!read_rational_to_real(is,trg)) return false;
     cv = construct_curve_2(p_coeffs.begin(), p_coeffs.end(),
                            q_coeffs.begin(), q_coeffs.end(),
->>>>>>> 0fecc42c
                            src, trg);
     return true;
   }
@@ -1032,17 +845,10 @@
 
 template <>
 template <typename stream>
-<<<<<<< HEAD
 bool IO_base_test<Base_geom_traits>::read_point(stream& is, Point_2& p) {
   Base_geom_traits traits;
   Base_geom_traits::Construct_point_2 construct_point_2 =
     traits.construct_point_2_object();
-=======
-bool IO_base_test<Traits>::read_point(stream& is, Point_2& p)
-{
-  Traits::Construct_point_2 construct_point_2 =
-    m_traits.construct_point_2_object();
->>>>>>> 0fecc42c
   char type;
   is >> type;
   switch (type) {
@@ -1053,11 +859,7 @@
      break;
     }
    case 'b': {
-<<<<<<< HEAD
      Base_geom_traits::Bound x,y;
-=======
-     Traits::Bound x, y;
->>>>>>> 0fecc42c
      is >> x >> y;
      p=construct_point_2(x, y);
      break;
@@ -1077,38 +879,23 @@
    case 's': {
      Base_geom_traits::Algebraic_real_1 x;
      is >> x;
-<<<<<<< HEAD
      Base_geom_traits::X_monotone_curve_2 xcv;
      CGAL::swallow(is, '(');
      CGAL_assertion_code(bool check = )
-       read_xcurve(is, xcv);
+     read_xcurve(is, xcv);
      CGAL_assertion(check);
 
      CGAL::swallow(is, ')');
-=======
-     Traits::X_monotone_curve_2 xcv;
-     CGAL::swallow(is,'(');
-     bool check = read_xcurve(is, xcv);
-     assert(check);
-
-     CGAL::swallow(is,')');
->>>>>>> 0fecc42c
      p = construct_point_2(x, xcv);
      break;
     }
    case 'g': {
      Base_geom_traits::Algebraic_real_1 x;
      is >> x;
-<<<<<<< HEAD
      Base_geom_traits::Curve_2 c;
      CGAL_assertion_code(bool check = )
-       read_curve(is, c);
+     read_curve(is, c);
      CGAL_assertion(check);
-=======
-     Traits::Curve_2 c;
-     bool check = read_curve(is, c);
-     assert(check);
->>>>>>> 0fecc42c
      int arcno = 0;
      is >> arcno;
      p = construct_point_2(x, c, arcno);
@@ -1126,54 +913,32 @@
 /*! Read a xcurve */
 template <>
 template <typename stream>
-<<<<<<< HEAD
 bool IO_base_test<Base_geom_traits>::read_xcurve(stream& is,
                                                  X_monotone_curve_2& xcv)
 {
   Base_geom_traits traits;
   Base_geom_traits::Construct_x_monotone_segment_2 construct_segment_2 =
     traits.construct_x_monotone_segment_2_object();
-=======
-bool IO_base_test<Traits>::read_xcurve(stream& is, X_monotone_curve_2& xcv)
-{
-  Traits::Construct_x_monotone_segment_2 construct_segment_2 =
-    m_traits.construct_x_monotone_segment_2_object();
->>>>>>> 0fecc42c
   char type;
   is >> type;
   switch (type) {
    case '1': {
      Curve_2 cv;
-<<<<<<< HEAD
      Point_2 end_left,end_right;
      CGAL_assertion_code(bool check = )
-       read_curve(is,cv);
+     read_curve(is,cv);
      CGAL_assertion(check);
      CGAL::swallow(is, '(');
      CGAL_assertion_code(check = )
-       read_point(is,end_left);
+     read_point(is,end_left);
      CGAL_assertion(check);
      CGAL::swallow(is, ')');
      CGAL::swallow(is, '(');
      CGAL_assertion_code(check = )
-       read_point(is,end_right);
+     read_point(is,end_right);
      CGAL_assertion(check);
      CGAL::swallow(is, ')');
      std::vector<Base_geom_traits::X_monotone_curve_2> xcvs;
-=======
-     Point_2 end_left, end_right;
-     bool check = read_curve(is, cv);
-     assert(check);
-     CGAL::swallow(is, '(');
-     check = read_point(is, end_left);
-     assert(check);
-     CGAL::swallow(is, ')');
-     CGAL::swallow(is, '(');
-     check = read_point(is, end_right);
-     assert(check);
-     CGAL::swallow(is, ')');
-     std::vector<Traits::X_monotone_curve_2> xcvs;
->>>>>>> 0fecc42c
      construct_segment_2(cv, end_left, end_right, std::back_inserter(xcvs));
      CGAL_assertion(xcvs.size() == 1);
      xcv = xcvs[0];
@@ -1182,41 +947,22 @@
    case '2': {
      Curve_2 cv;
      Point_2 p;
-<<<<<<< HEAD
      CGAL_assertion_code(bool check = )
-       read_curve(is, cv);
+     read_curve(is, cv);
      CGAL_assertion(check);
      CGAL::swallow(is, '(');
      CGAL_assertion_code(check = )
-       read_point(is, p);
+     read_point(is, p);
      CGAL_assertion(check);
-=======
-     bool check = read_curve(is, cv);
-     assert(check);
-     CGAL::swallow(is, '(');
-     check = read_point(is, p);
-     assert(check);
->>>>>>> 0fecc42c
      CGAL::swallow(is, ')');
      std::string site_of_p_string;
      Base_geom_traits::Site_of_point site_of_p;
      is >> site_of_p_string;
      if (site_of_p_string == "MIN_ENDPOINT") {
-<<<<<<< HEAD
        site_of_p = Base_geom_traits::MIN_ENDPOINT;
      }
      else if (site_of_p_string == "MAX_ENDPOINT") {
        site_of_p = Base_geom_traits::MAX_ENDPOINT;
-=======
-       site_of_p=Traits::MIN_ENDPOINT;
-     }
-     else if (site_of_p_string == "MAX_ENDPOINT") {
-       site_of_p = Traits::MAX_ENDPOINT;
-     }
-     else {
-       assert(site_of_p_string == "POINT_IN_INTERIOR");
-       site_of_p = Traits::POINT_IN_INTERIOR;
->>>>>>> 0fecc42c
      }
      else {
        CGAL_assertion(site_of_p_string == "POINT_IN_INTERIOR");
@@ -1239,20 +985,12 @@
 /*! Read a curve */
 template <>
 template <typename stream>
-<<<<<<< HEAD
 bool IO_base_test<Base_geom_traits>::read_curve(stream& is, Curve_2& cv)
 {
   Base_geom_traits traits;
   Base_geom_traits::Polynomial_2 p;
   Base_geom_traits::Construct_curve_2 construct_curve_2 =
     traits.construct_curve_2_object();
-=======
-bool IO_base_test<Traits>::read_curve(stream& is, Curve_2& cv)
-{
-  Traits::Polynomial_2 p;
-  Traits::Construct_curve_2 construct_curve_2 =
-    m_traits.construct_curve_2_object();
->>>>>>> 0fecc42c
   is >> p;
   cv = construct_curve_2(p);
   return true;
@@ -1323,23 +1061,13 @@
   TEST_GEOM_TRAITS == CIRCULAR_LINE_ARC_GEOM_TRAITS
 
 /*! Read an arc point */
-<<<<<<< HEAD
-template <typename T_Base_geom_traits, typename stream>
-bool read_arc_point(stream& is, typename T_Base_geom_traits::Point_2& p)
-=======
-template <typename T_Geom_traits, typename stream>
-bool read_arc_point(stream& is, typename T_Geom_traits::Point_2& p)
->>>>>>> 0fecc42c
-{
-  typedef T_Geom_traits                                      Traits;
+template <typename Base_geom_traits_T, typename stream>
+bool read_arc_point(stream& is, typename Base_geom_traits_T::Point_2& p)
+{
   Basic_number_type x, y;
   is >> x >> y;
   Circular_kernel::Point_2 lp(x, y);
-<<<<<<< HEAD
-  p = typename T_Base_geom_traits::Point_2(lp);
-=======
-  p = typename Traits::Point_2(lp);
->>>>>>> 0fecc42c
+  p = typename Base_geom_traits_T::Point_2(lp);
   return true;
 }
 
@@ -1440,15 +1168,8 @@
 /*! Read a line arc point */
 template <>
 template <typename stream>
-<<<<<<< HEAD
 bool IO_base_test<Base_geom_traits>::read_point(stream& is, Point_2& p)
-{
-  return read_arc_point<Base_geom_traits, stream>(is, p);
-}
-=======
-bool IO_base_test<Traits>::read_point(stream& is, Point_2& p)
-{ return read_arc_point<Traits, stream>(is, p); }
->>>>>>> 0fecc42c
+{ return read_arc_point<Base_geom_traits, stream>(is, p); }
 
 /*! Read an x-monotone line arc curve */
 template <>
@@ -1488,15 +1209,8 @@
 /*! Read a circular arc point */
 template <>
 template <typename stream>
-<<<<<<< HEAD
 bool IO_base_test<Base_geom_traits>::read_point(stream& is, Point_2& p)
-{
-  return read_arc_point<Base_geom_traits, stream>(is, p);
-}
-=======
-bool IO_base_test<Traits>::read_point(stream& is, Point_2& p)
-{ return read_arc_point<Traits, stream>(is, p); }
->>>>>>> 0fecc42c
+{ return read_arc_point<Base_geom_traits, stream>(is, p); }
 
 /*! Read an x-monotone circular arc curve */
 template <>
@@ -1542,15 +1256,8 @@
 /*! Read a circular-line arc point */
 template <>
 template <typename stream>
-<<<<<<< HEAD
 bool IO_base_test<Base_geom_traits>::read_point(stream& is, Point_2& p)
-{
-  return read_arc_point<Base_geom_traits, stream>(is, p);
-}
-=======
-bool IO_base_test<Traits>::read_point(stream& is, Point_2& p)
-{ return read_arc_point<Traits, stream>(is, p); }
->>>>>>> 0fecc42c
+{ return read_arc_point<Base_geom_traits, stream>(is, p); }
 
 /*! Read an x-monotone circular-line arc curve */
 template <>
