// Copyright (c) 2012, 2020 Tel-Aviv University (Israel).
// All rights reserved.
//
// This file is part of CGAL (www.cgal.org).
//
// $URL$
// $Id$
// SPDX-License-Identifier: GPL-3.0-or-later OR LicenseRef-Commercial
//
// Author(s): Alex Tsui <alextsui05@gmail.com>
//            Ahmed Essam <theartful.ae@gmail.com>

#include "ArrangementPainterOstream.h"
#include "ArrangementTypes.h"
#include "ArrangementTypesUtils.h"

#include "PointLocationFunctions.h"
#include "Utils.h"

#include <QGraphicsView>
#include <QScrollBar>

#include <CGAL/Arr_default_overlay_traits.h>
#include <CGAL/Arr_overlay_2.h>

//
template <typename Kernel_>
double
Compute_squared_distance_2<CGAL::Arr_segment_traits_2<Kernel_>>::
operator()(const Point_2& p, const X_monotone_curve_2& c) const {
  Point_2 p1 = c.source();
  Point_2 p2 = c.target();
  Segment_2 seg(p1, p2);

  return CGAL::to_double(CGAL::squared_distance(p, seg));
}

//
template <typename Kernel_>
double
Compute_squared_distance_2<CGAL::Arr_linear_traits_2<Kernel_>>::
operator()(const Point_2& p, const X_monotone_curve_2& c) const {
  Segment_2 seg;
  Ray_2 ray;
  Line_2 line;
  FT res;
  if (c.is_segment()) {
    seg = c.segment();
    res = CGAL::squared_distance(p, seg);
  }
  else if (c.is_ray()) {
    ray = c.ray();
    res = CGAL::squared_distance(p, ray);
  }
  else {// ( c.is_line( ) )
    line = c.line();
    res = CGAL::squared_distance(p, line);
  }
  return CGAL::to_double(res);
}

//
template <typename Kernel_>
double
Compute_squared_distance_2<CGAL::Arr_polyline_traits_2<Kernel_>>::operator()(
  const Point_2& p, const X_monotone_curve_2& c) const
{
  Seg_const_it seg_it_s = c.subcurves_begin();

  bool first = true;
  FT min_dist = 0;

  while (seg_it_s != c.subcurves_end()) {
    Segment_2 seg = *seg_it_s;
    FT dist = CGAL::squared_distance(p, seg);

    if (first || dist < min_dist) {
      first = false;
      min_dist = dist;
    }
    seg_it_s++;
  }

  return CGAL::to_double(min_dist);
}

//
template <typename RatKernel, typename AlgKernel, typename NtTraits>
<<<<<<< HEAD
double Compute_squared_distance_2
<CGAL::Arr_conic_traits_2<RatKernel, AlgKernel, NtTraits>>::
operator()(const Point_2& p, const X_monotone_curve_2& c) const {
  // Get the co-ordinates of the curve's source and target.
=======
double Compute_squared_distance_2<
  CGAL::Arr_conic_traits_2<RatKernel, AlgKernel, NtTraits>>::
operator()(const Point_2& p, const X_monotone_curve_2& c) const
{
  // Get the coordinates of the curve's source and target.
>>>>>>> 8ba8953d
  // double sx = CGAL::to_double( c.source( ).x( ) );
  // double sy = CGAL::to_double( c.source( ).y( ) );
  // double tx = CGAL::to_double( c.target( ).x( ) );
  // double ty = CGAL::to_double( c.target( ).y( ) );

  if (c.orientation() == CGAL::COLLINEAR) {
    Point_2 ps = c.source();
    Point_2 pt = c.target();
    Segment_2 seg(ps, pt);

    FT res = CGAL::squared_distance(p, seg);
    return CGAL::to_double(res);
  }
  else {
    // If the curve is monotone, than its source and its target has the
    // extreme x coordinates on this curve.
    // bool is_source_left = (sx < tx);
    // int  x_min = is_source_left ? (*w).x_pixel(sx) : (*w).x_pixel(tx);
    // int  x_max = is_source_left ? (*w).x_pixel(tx) : (*w).x_pixel(sx);
    // double   prev_x = is_source_left ? sx : tx;
    // double   prev_y = is_source_left ? sy : ty;
    // double   curr_x, curr_y;
    // int      x;
    // Arr_conic_point_2 px;

    bool first = true;
    FT min_dist(100000000);
    // AlgKernel ker;

    int n = 100;
    if (this->scene != nullptr && this->scene->views().size() != 0) {
      // use the scene to approximate the resolution of the curve
      QGraphicsView* view = this->scene->views().first();
      // assumes bounded curve
      CGAL::Bbox_2 bb = this->m_traits.construct_bbox_2_object()(c);
      int xmin = view->mapFromScene(bb.xmin(), bb.ymin()).x();
      int xmax = view->mapFromScene(bb.xmax(), bb.ymin()).x();
      n = xmax - xmin;
      if (n < 2) { n = 2; }
    }

    std::vector<std::pair<double, double>> app_pts;
    app_pts.reserve(n + 1);
    c.polyline_approximation(n, std::back_inserter(app_pts));
    auto end_pts = app_pts.end();
    auto p_curr = app_pts.begin();
    auto p_next = p_curr + 1;
    do {
      Point_2 p1(p_curr->first, p_curr->second);
      Point_2 p2(p_next->first, p_next->second);
      Segment_2 seg(p1, p2);

      FT dist = CGAL::squared_distance(p, seg);
      if (first || dist < min_dist) {
        first = false;
        min_dist = dist;
      }

      ++p_curr;
      ++p_next;
    } while (p_next != end_pts);

    return CGAL::to_double(min_dist);
  }
}

//
template <typename RatKernel, typename AlgKernel, typename NtTraits,
          typename BoundingTraits>
double Compute_squared_distance_2<CGAL::Arr_Bezier_curve_traits_2
                                  <RatKernel, AlgKernel, NtTraits,
                                   BoundingTraits>>::
operator()(const Point_2& p, const X_monotone_curve_2& curve) const {
  // TODO: this should probably be cached!
  CGAL::Qt::ArrangementPainterOstream<Traits> painterOstream{nullptr};
  painterOstream.setScene(this->getScene());

  std::pair<double, double> p_pair = {
    CGAL::to_double(p.x()), CGAL::to_double(p.y())};

  double min_dist = (std::numeric_limits<double>::max)();
  auto points = painterOstream.getPoints(curve);
  for (auto& vit : points) {
    QPointF coord(vit.first, vit.second);
    float cur_dist = (vit.first - p_pair.first) * (vit.first - p_pair.first) +
      (vit.second - p_pair.second) * (vit.second - p_pair.second);
    min_dist = cur_dist < min_dist ? cur_dist : min_dist;
  }
  return min_dist;
}

//
template <typename Coefficient_>
double
Compute_squared_distance_2<CGAL::Arr_algebraic_segment_traits_2<Coefficient_>>::
operator()(const Point_2& p, const X_monotone_curve_2& curve) const {
  // TODO: this should probably be cached!
  CGAL::Qt::ArrangementPainterOstream<Traits> painterOstream{nullptr};
  painterOstream.setScene(this->getScene());

  auto view = this->getView();
  QTransform worldTransform;
  worldTransform.translate(
    -view->horizontalScrollBar()->value(), -view->verticalScrollBar()->value());
  worldTransform = view->transform() * worldTransform;

  QTransform facadeToViewport =
    painterOstream.getPointsListMapping(worldTransform);

  auto points = painterOstream.getPointsList(curve);

  QPoint p_viewport =
    view->mapFromScene(QPointF{p.x().doubleValue(), p.y().doubleValue()});

  double min_dist = (std::numeric_limits<double>::max)();
  for (auto& vec : points) {
    for (auto vit = vec.begin(); vit != vec.end(); ++vit) {
      QPoint coord(vit->first, vit->second);
      float cur_dist = QLineF{facadeToViewport.map(coord), p_viewport}.length();
      min_dist = cur_dist < min_dist ? cur_dist : min_dist;
    }
  }

  return min_dist;
}

//
template <typename AlgebraicKernel_d_1>
double Compute_squared_distance_2<
  CGAL::Arr_rational_function_traits_2<AlgebraicKernel_d_1>>::
operator()(const Point_2& p, const X_monotone_curve_2& curve) const {
  // TODO: this should probably be cached!
  CGAL::Qt::ArrangementPainterOstream<Traits> painter_ostream{nullptr};
  painter_ostream.setScene(this->getScene());

  std::pair<double, double> p_pair = {
    CGAL::to_double(p.x()), CGAL::to_double(p.y())
  };

  double min_dist = (std::numeric_limits<double>::max)();
  auto points_list = painter_ostream.getPointsList(curve);
  for (auto& points : points_list) {
    for (auto& vit : points) {
      QPointF coord(vit.first, vit.second);
      float cur_dist =
        (vit.first - p_pair.first) * (vit.first - p_pair.first) +
        (vit.second - p_pair.second) * (vit.second - p_pair.second);
      min_dist = cur_dist < min_dist ? cur_dist : min_dist;
    }
  }
  return min_dist;
}

//
template <typename ArrTraits>
auto Arr_construct_point_2<ArrTraits>::
operator()(const Kernel_point_2& pt) -> Point_2
{ return (*this)(FT{pt.x()}, FT{pt.y()}, traits); }

//
template <typename ArrTraits>
auto Arr_construct_point_2<ArrTraits>::
operator()(const FT& x, const FT& y) -> Point_2
{ return (*this)(x, y, traits); }

//
template <typename ArrTraits>
template <typename TTraits>
auto Arr_construct_point_2<ArrTraits>::
operator()(const FT& x, const FT& y, const TTraits*) -> Point_2 {
  CoordinateType xx(x);
  CoordinateType yy(y);
  Point_2 res(xx, yy);
  return res;
}

//
template <typename ArrTraits>
template <typename AlgebraicKernel_d_1>
auto Arr_construct_point_2<ArrTraits>::
operator()(const FT& x, const FT& y,
           const CGAL::Arr_rational_function_traits_2<AlgebraicKernel_d_1>*)
  -> Point_2
{
  using Rational = typename ArrTraits::Rational;
  using Rational_function = typename ArrTraits::Rational_function;
  using Polynomial_1 = typename ArrTraits::Polynomial_1;
  using RationalTraits = CGAL::Rational_traits<Rational>;

  static AlgebraicKernel_d_1 algebraic_kernel;

  Rational y_rat{y};
  RationalTraits ratTraits;

  CoordinateType xx(x);
  Polynomial_1 y_num{ratTraits.numerator(y_rat)};
  Polynomial_1 y_den{ratTraits.denominator(y_rat)};
  Rational_function yy{y_num, y_den, &algebraic_kernel};
  Point_2 res(yy, xx);
  return res;
}

//
template <typename Arr_>
auto Find_nearest_edge<Arr_>::operator()(const Point_2& query_pt)
  -> Halfedge_const_handle
{
  Face_const_handle face =
    PointLocationFunctions<Arrangement>{}.getFace(arr, query_pt);

  bool first = 1;
  X_monotone_curve_2 closestCurve;
  Halfedge_const_handle closestEdge;
  double min_dist(0);

  const auto& traits = arr->geometry_traits();
  Point_curve_distance point_curve_distance(*traits);
  if (! face->is_unbounded()) {
    // it is an interior face so it has a ccb
    Ccb_halfedge_const_circulator cc = face->outer_ccb();
    do {
      X_monotone_curve_2 curve = cc->curve();
      double dist = point_curve_distance(query_pt, curve);
      if (first || dist < min_dist) {
        first = 0;
        min_dist = dist;
        closestEdge = cc;
      }
    } while (++cc != face->outer_ccb());
  }
  else if (face->has_outer_ccb()) {
    Ccb_halfedge_const_circulator cc = face->outer_ccb();
    do {
      if (cc->is_fictitious()) continue;

      X_monotone_curve_2 curve = cc->curve();
      double dist = point_curve_distance(query_pt, curve);
      if (first || dist < min_dist) {
        first = 0;
        min_dist = dist;
        closestEdge = cc;
      }
    } while (++cc != face->outer_ccb());
  }
  Hole_const_iterator hit;
  Hole_const_iterator eit = face->holes_end();
  // int counter = 0;
  for (hit = face->holes_begin(); hit != eit; ++hit) {
    // check any holes inside this face
    Ccb_halfedge_const_circulator cc = *hit;
    do {
      X_monotone_curve_2 curve = cc->curve();
      double dist = point_curve_distance(query_pt, curve);
      if (first || dist < min_dist) {
        first = 0;
        min_dist = dist;
        closestEdge = cc;
      }
      cc++;
    } while (cc != *hit);
  }

  return closestEdge;
}

//
template <typename Arr_>
auto Find_nearest_edge<Arr_>::getFace(const CGAL::Object& obj)
  -> Face_const_handle
{
  Face_const_handle f;
  if (CGAL::assign(f, obj)) return f;

  Halfedge_const_handle he;
  if (CGAL::assign(he, obj)) return (he->face());

  Vertex_const_handle v;
  CGAL_assertion(CGAL::assign(v, obj));
  CGAL::assign(v, obj);
  if (v->is_isolated()) return v->face();
  auto eit = v->incident_halfedges();
  return (eit->face());
}

//
template <typename ArrTraits>
Construct_x_monotone_subcurve_2<ArrTraits>::Construct_x_monotone_subcurve_2(
  const ArrTraits* traits_) :
    traits(traits_),
    split_2(this->traits->split_2_object()),
    compare_x_2(this->traits->compare_x_2_object()),
    compute_y_at_x(this->traits),
    construct_min_vertex_2(this->traits->construct_min_vertex_2_object()),
    construct_max_vertex_2(this->traits->construct_max_vertex_2_object()),
    parameter_space_in_x_2(this->traits)
{
}

//
template <typename ArrTraits>
auto Construct_x_monotone_subcurve_2<ArrTraits>::operator()(
  const X_monotone_curve_2& curve, const boost::optional<Point_2>& pLeft,
  const boost::optional<Point_2>& pRight) -> X_monotone_curve_2
{
  Point_2 pMin, pMax;
  bool unbounded_min = false;
  bool unbounded_max = false;

  if (this->parameter_space_in_x_2(curve, CGAL::ARR_MIN_END) != CGAL::INTERIOR)
    unbounded_min = true;
  else
    pMin = this->construct_min_vertex_2(curve);

  if (this->parameter_space_in_x_2(curve, CGAL::ARR_MAX_END) != CGAL::INTERIOR)
    unbounded_max = true;
  else
    pMax = this->construct_max_vertex_2(curve);

  X_monotone_curve_2 subcurve;
  X_monotone_curve_2 unusedTrimmings;
  X_monotone_curve_2 finalSubcurve;
  if (pLeft &&
      (unbounded_min || this->compare_x_2(*pLeft, pMin) == CGAL::LARGER))
  {
    auto y1 = this->compute_y_at_x(curve, pLeft->x());

    Point_2 splitPoint = {pLeft->x(), y1};
    this->split_2(curve, splitPoint, unusedTrimmings, subcurve);
  }
  else {
    subcurve = curve;
  }

  if (pRight &&
      (unbounded_max || this->compare_x_2(*pRight, pMax) == CGAL::SMALLER))
  {
    auto y2 = this->compute_y_at_x(subcurve, pRight->x());
    Point_2 splitPoint = {pRight->x(), y2};
    this->split_2(subcurve, splitPoint, finalSubcurve, unusedTrimmings);
  }
  else {
    finalSubcurve = subcurve;
  }

  return finalSubcurve;
}

//
template <typename RatKernel, typename AlgKernel, typename NtTraits>
auto Construct_x_monotone_subcurve_2
<CGAL::Arr_conic_traits_2<RatKernel, AlgKernel, NtTraits>>::
operator()(const X_monotone_curve_2& curve,
           const boost::optional<Point_2>& pLeft,
           const boost::optional<Point_2>& pRight) -> X_monotone_curve_2
{
  // TODO: handle when pLeft or pRight is null

  // find the points on the curve
  Point_2 left = m_traits.point_at_x(curve, *pLeft);
  Point_2 right = m_traits.point_at_x(curve, *pRight);

  // make sure the points are oriented in the direction that the curve is
  // going
  AlgKernel ker;
  if (!(((curve.is_directed_right()) &&
         ker.compare_xy_2_object()(left, right) == CGAL::SMALLER) ||
        ((!curve.is_directed_right()) &&
         ker.compare_xy_2_object()(left, right) == CGAL::LARGER)))
  { std::swap(left, right); }

  X_monotone_curve_2 res = m_traits.trim_2_object()(curve, left, right);
  return res;
}

//
template <typename RatKernel, typename AlgKernel, typename NtTraits,
          typename BoundingTraits>
Construct_x_monotone_subcurve_2<CGAL::Arr_Bezier_curve_traits_2
                                <RatKernel, AlgKernel, NtTraits,
                                 BoundingTraits>>::
Construct_x_monotone_subcurve_2(const ArrTraits* traits_) :
    traits(traits_),
    split_2(this->traits->split_2_object()),
    compare_x_2(this->traits->compare_x_2_object()),
    compute_y_at_x(this->traits),
    construct_min_vertex_2(this->traits->construct_min_vertex_2_object()),
    construct_max_vertex_2(this->traits->construct_max_vertex_2_object())
{
}

//
template <typename RatKernel, typename AlgKernel, typename NtTraits,
          typename BoundingTraits>
auto Construct_x_monotone_subcurve_2<CGAL::Arr_Bezier_curve_traits_2<
  RatKernel, AlgKernel, NtTraits, BoundingTraits>>::
operator()(
  const X_monotone_curve_2& curve, const boost::optional<Point_2>& pLeft,
  const boost::optional<Point_2>& pRight) -> X_monotone_curve_2
{
  auto pMin = this->construct_min_vertex_2(curve);
  auto pMax = this->construct_max_vertex_2(curve);

  X_monotone_curve_2 subcurve;
  X_monotone_curve_2 unusedTrimmings;
  X_monotone_curve_2 finalSubcurve;

  // FIXME (maybe no way to fix it?): This is not optimal
  // the envelope package returns x-monotone curves, and range [xbegin, xend]
  // the range is algebraic, but we can't find "t" of the bezier curve
  // at algebraic "x", so we need to make it rational
  auto local_get_t = [&](auto&& point) {
    if (point.is_rational())
      return this->compute_y_at_x.get_t(curve, ((typename Point_2::Rat_point_2)point).x());
    else
      return this->compute_y_at_x.get_t(curve, point.approximate().first);
  };

  if (pLeft && this->compare_x_2(*pLeft, pMin) == CGAL::LARGER) {
    auto t = local_get_t(*pLeft);
    Point_2 splitPoint(curve.supporting_curve(), t);
    this->split_2(curve, splitPoint, unusedTrimmings, subcurve);
  }
  else {
    subcurve = curve;
  }
  if (pRight && this->compare_x_2(*pRight, pMax) == CGAL::SMALLER) {
    auto t = local_get_t(*pRight);
    Point_2 splitPoint(curve.supporting_curve(), t);
    this->split_2(subcurve, splitPoint, finalSubcurve, unusedTrimmings);
  }
  else {
    finalSubcurve = subcurve;
  }

  return finalSubcurve;
}

//
template <typename AlgebraicKernel_d_1>
Construct_x_monotone_subcurve_2<CGAL::Arr_rational_function_traits_2<
  AlgebraicKernel_d_1>>::Construct_x_monotone_subcurve_2(const Traits* traits_) :
    traits(traits_),
    split_2(this->traits->split_2_object()),
    compare_x_2(this->traits->compare_x_2_object()),
    compute_y_at_x(this->traits),
    construct_min_vertex_2(this->traits->construct_min_vertex_2_object()),
    construct_max_vertex_2(this->traits->construct_max_vertex_2_object())
{
}

//
template <typename AlgebraicKernel_d_1>
auto Construct_x_monotone_subcurve_2<
  CGAL::Arr_rational_function_traits_2<AlgebraicKernel_d_1>>::
operator()(
  const X_monotone_curve_2& curve, const boost::optional<Point_2>& pLeft,
  const boost::optional<Point_2>& pRight) -> X_monotone_curve_2
{
  Point_2 pMin, pMax;
  bool unbounded_min = false;
  bool unbounded_max = false;
  try { pMin = this->construct_min_vertex_2(curve); }
  catch (...) { unbounded_min = true; }
  try { pMax = this->construct_max_vertex_2(curve); }
  catch (...) { unbounded_max = true; }

  X_monotone_curve_2 subcurve;
  X_monotone_curve_2 unusedTrimmings;
  X_monotone_curve_2 finalSubcurve;
  if (pLeft &&
      (unbounded_min || this->compare_x_2(*pLeft, pMin) == CGAL::LARGER))
  {
    Point_2 splitPoint{curve._f, pLeft->x()};
    this->split_2(curve, splitPoint, unusedTrimmings, subcurve);
  }
  else {
    subcurve = curve;
  }

  if (pRight &&
      (unbounded_max || this->compare_x_2(*pRight, pMax) == CGAL::SMALLER))
  {
    auto y2 = this->compute_y_at_x(subcurve, pRight->x());
    Point_2 splitPoint{curve._f, pRight->x()};
    this->split_2(subcurve, splitPoint, finalSubcurve, unusedTrimmings);
  }
  else {
    finalSubcurve = subcurve;
  }

  return finalSubcurve;
}

//
template <typename ArrTraits>
Arr_compute_y_at_x_2<ArrTraits>::Arr_compute_y_at_x_2(const Traits* traits_) :
  traits(traits_),
  intersectCurves(this->traits->intersect_2_object())
{
}

//
template <typename ArrTraits>
auto Arr_compute_y_at_x_2<ArrTraits>::
operator()(const X_monotone_curve_2& curve, const CoordinateType& x)
  -> CoordinateType
{
  typename Traits::Left_side_category category;
  return this->operator()(curve, x, this->traits, category);
}

//
template <typename ArrTraits>
double Arr_compute_y_at_x_2<ArrTraits>::
approx(const X_monotone_curve_2& curve, const CoordinateType& x)
{
  return CGAL::to_double((*this)(curve, x));
}

//
template <typename ArrTraits>
template <typename TTraits>
auto Arr_compute_y_at_x_2<ArrTraits>::
operator()(const X_monotone_curve_2& curve, const CoordinateType& x,
           const TTraits* traits_, CGAL::Arr_oblivious_side_tag)
  -> CoordinateType
{
  auto ctr_xcv = traits_->construct_x_monotone_curve_2_object();
  CoordinateType res(0);
  CGAL::Bbox_2 clipRect = curve.bbox();
  Point_2 p1c1(x, CoordinateType(clipRect.ymin() - 1)); // clicked point
  // upper bounding box
  Point_2 p2c1(x, CoordinateType(clipRect.ymax() + 1));

  const X_monotone_curve_2 verticalLine = ctr_xcv(p1c1, p2c1);
  CGAL::Object o;
  CGAL::Oneset_iterator<CGAL::Object> oi(o);

  this->intersectCurves(curve, verticalLine, oi);

  IntersectionResult pair;
  if (CGAL::assign(pair, o)) {
    Point_2 pt = pair.first;
    res = pt.y();
  }
  return res;
}

//
template <typename ArrTraits>
template <typename TTraits>
auto Arr_compute_y_at_x_2<ArrTraits>::
operator()(const X_monotone_curve_2& curve, const CoordinateType& x,
           const TTraits* traits_, CGAL::Arr_open_side_tag) -> CoordinateType
{
  auto ctr_xcv = traits_->construct_x_monotone_curve_2_object();
  CoordinateType res(0);
  // QRectF clipRect = this->viewportRect( );
  Line_2 line = curve.supporting_line();
  // FIXME: get a better bounding box for an unbounded segment
  Point_2 p1c1(x, CoordinateType(-10000000)); // clicked point
  Point_2 p2c1(x, CoordinateType(10000000));  // upper bounding box

  const X_monotone_curve_2 verticalLine = ctr_xcv(p1c1, p2c1);
  CGAL::Object o;
  CGAL::Oneset_iterator<CGAL::Object> oi(o);

  this->intersectCurves(curve, verticalLine, oi);

  IntersectionResult pair;
  if (CGAL::assign(pair, o)) {
    Point_2 pt = pair.first;
    res = pt.y();
  }
  return res;
}

// Specialization for the conic traits.
template <typename RatKernel, typename AlgKernel, typename NtTraits>
auto
Arr_compute_y_at_x_2<CGAL::Arr_conic_traits_2<RatKernel, AlgKernel, NtTraits>>::
operator()(const X_monotone_curve_2& curve, const Coordinate_type& x)
  -> Coordinate_type
{
  auto ctr_xcv = m_traits.construct_x_monotone_curve_2_object();
  CGAL::Bbox_2 clip_rect = m_traits.construct_bbox_2_object()(curve);
  Point_2 p1c1(x, Coordinate_type(clip_rect.ymin() - 1)); // clicked point
  // upper bounding box
  Point_2 p2c1(x, Coordinate_type(clip_rect.ymax() + 1));

  const X_monotone_curve_2 vertical_line = ctr_xcv(p1c1, p2c1);
  CGAL::Object o;
  CGAL::Oneset_iterator<CGAL::Object> oi(o);

  this->intersect_curves(curve, vertical_line, oi);

  Coordinate_type res(0);
  IntersectionResult pair;
  if (CGAL::assign(pair, o)) {
    Point_2 pt = pair.first;
    res = pt.y();
  }
  return res;
}

// Specialization for the conic traits.
template <typename RatKernel, typename AlgKernel, typename NtTraits>
double
Arr_compute_y_at_x_2<CGAL::Arr_conic_traits_2<RatKernel, AlgKernel, NtTraits>>::
approx(const X_monotone_curve_2& curve, const Coordinate_type& x)
{ return CGAL::to_double((*this)(curve, x)); }

// Specialization for the algebraic traits.
template <typename Coefficient_>
auto Arr_compute_y_at_x_2<CGAL::Arr_algebraic_segment_traits_2<Coefficient_>>::
operator()(const X_monotone_curve_2& curve, const CoordinateType& x)
  -> CoordinateType
{
  CGAL::Object o;
  CGAL::Oneset_iterator<CGAL::Object> oi(o);
  Intersect_2 intersect = traits->intersect_2_object();
  X_monotone_curve_2 c2 = this->makeVerticalLine(x);
  intersect(curve, c2, oi);
  std::pair<Point_2, Multiplicity> res;
  if (CGAL::assign(res, o)) {
    // TODO: handle failure case
    const Point_2& p = res.first;
    CoordinateType coord = p.y();
    return coord;
  }
  else {
    std::cout << "Warning: vertical projection failed" << std::endl;
    return CoordinateType(0);
  }
}

// Specialization for the algebraic traits.
template <typename Coefficient_>
double
Arr_compute_y_at_x_2<CGAL::Arr_algebraic_segment_traits_2<Coefficient_>>::
  approx(const X_monotone_curve_2& curve, const CoordinateType& x)
{
  return CGAL::to_double(this->operator()(curve, x));
}

// Specialization for the algebraic traits.
template <typename Coefficient_>
auto Arr_compute_y_at_x_2<CGAL::Arr_algebraic_segment_traits_2<Coefficient_>>::
  makeVerticalLine(const CoordinateType& x) -> X_monotone_curve_2
{
  typename Traits::Construct_point_2 constructPoint =
    traits->construct_point_2_object();
  typename Traits::Construct_x_monotone_segment_2 constructSegment =
    traits->construct_x_monotone_segment_2_object();

  std::vector<X_monotone_curve_2> curves;
  Point_2 p1 =
    constructPoint(x, CoordinateType(-(std::numeric_limits<int>::max)()));
  Point_2 p2 =
    constructPoint(x, CoordinateType((std::numeric_limits<int>::max)()));
  constructSegment(p1, p2, std::back_inserter(curves));
  return curves[0]; // by construction, there is one curve in curves
}

//
template <typename Bezier_x_monotone_2>
static inline auto get_t_range(const Bezier_x_monotone_2& curve)
{
  auto&& supp_curve = curve.supporting_curve();
  auto ps_org = curve.source().get_originator(supp_curve, curve.xid());
  CGAL_assertion(ps_org != curve.source().originators_end());

  auto pt_org = curve.target().get_originator(supp_curve, curve.xid());
  CGAL_assertion(pt_org != curve.target().originators_end());

  return std::make_pair(
    (ps_org->point_bound().t_min + ps_org->point_bound().t_max) / 2,
    (pt_org->point_bound().t_min + pt_org->point_bound().t_max) / 2);
}

//
template <typename RatKernel, typename AlgKernel, typename NtTraits,
          typename BoundingTraits>
auto Arr_compute_y_at_x_2<CGAL::Arr_Bezier_curve_traits_2<
  RatKernel, AlgKernel, NtTraits, BoundingTraits>>::
operator()(const X_monotone_curve_2& curve, const Rational& x) -> Algebraic
{
  auto&& supp_curve = curve.supporting_curve();
  auto t = this->get_t(curve, x);
  NtTraits nt_traits;
  return nt_traits.evaluate_at(supp_curve.y_polynomial(), t) /
         nt_traits.convert(supp_curve.y_norm());
}

//
template <typename RatKernel, typename AlgKernel, typename NtTraits,
          typename BoundingTraits>
auto Arr_compute_y_at_x_2<CGAL::Arr_Bezier_curve_traits_2<
  RatKernel, AlgKernel, NtTraits, BoundingTraits>>::
  get_t(const X_monotone_curve_2& curve, const Rational& x) -> Algebraic
{
  std::vector<Algebraic> t_vals;
  curve.supporting_curve().get_t_at_x(x, std::back_inserter(t_vals));
  auto t_range = get_t_range(curve);

  const Algebraic& t_src{t_range.first};
  const Algebraic& t_trg{t_range.second};

  for (auto t_iter = t_vals.begin(); t_iter != t_vals.end(); ++t_iter) {
    auto res1 = CGAL::compare(*t_iter, t_src);
    if (res1 == CGAL::EQUAL) return (curve.source().y());
    auto res2 = CGAL::compare(*t_iter, t_trg);
    if (res2 == CGAL::EQUAL) return (curve.target().y());
    if (res1 != res2) return *t_iter;
  }

  CGAL_error();
  return 0;
}

//
template <typename RatKernel, typename AlgKernel, typename NtTraits,
          typename BoundingTraits>
double Arr_compute_y_at_x_2<CGAL::Arr_Bezier_curve_traits_2
                            <RatKernel, AlgKernel, NtTraits,
                             BoundingTraits>>::
approx(const X_monotone_curve_2& curve, const Rational& x) {
  return CGAL::to_double((*this)(curve, x));
}

//
template <typename AlgebraicKernel_d_1>
auto Arr_compute_y_at_x_2<
  CGAL::Arr_rational_function_traits_2<AlgebraicKernel_d_1>>::
operator()(const X_monotone_curve_2& curve, const Algebraic_real_1& x)
  -> Algebraic_real_1
{
  return Point_2{curve._f, x}.y();
}

//
template <typename AlgebraicKernel_d_1>
auto Arr_compute_y_at_x_2<
  CGAL::Arr_rational_function_traits_2<AlgebraicKernel_d_1>>::
operator()(const X_monotone_curve_2& curve, const Rational& x) -> Rational
{
  return curve._f.numer().evaluate(x) / curve._f.denom().evaluate(x);
}

//
template <typename AlgebraicKernel_d_1>
auto Arr_compute_y_at_x_2<
  CGAL::Arr_rational_function_traits_2<AlgebraicKernel_d_1>>::
approx(const X_monotone_curve_2& curve, const Rational& x) -> double
{
  return CGAL::to_double((*this)(curve, x));
}

//
CGAL::Object createArrangement(demo_types::TraitsType tt)
{
  CGAL::Object res;
  demo_types::visitArrangementType(tt, [&](auto type_holder) {
    using Arrangement = typename decltype(type_holder)::type;
    res = CGAL::make_object(new Arrangement());
  });
  return res;
}

// Insert_curve
template <typename Arr_>
void Insert_curve<Arr_>::operator()(Arrangement* arr, const Curve_2& curve)
{
    CGAL::insert(*arr, curve);
}

// free functions
void deleteArrangement(demo_types::TraitsType tt, const CGAL::Object& arr_obj)
{
  demo_types::visitArrangementType(tt, [&](auto type_holder) {
    using Arrangement = typename decltype(type_holder)::type;
    Arrangement* arr = nullptr;
    CGAL::assign(arr, arr_obj);
    delete arr;
  });
}

//
CGAL::Object makeOverlayArrangement(const std::vector<CGAL::Object>& arrs) {
  CGAL::Object arr_obj;
  if (arrs.size() == 2) {
    demo_types::forEachArrangementType([&](auto type_holder) {
      using Arrangement = typename decltype(type_holder)::type;

      Arrangement* arr1;
      Arrangement* arr2;
      if (CGAL::assign(arr1, arrs[0]) && CGAL::assign(arr2, arrs[1])) {
        auto overlay_arr = new Arrangement();
        CGAL::Arr_default_overlay_traits<Arrangement> overlay_traits;

        CGAL::overlay(*arr1, *arr2, *overlay_arr, overlay_traits);
        arr_obj = CGAL::make_object(overlay_arr);
      }
    });
  }
  return arr_obj;
}

//
void insertCurve(demo_types::TraitsType tt, const CGAL::Object& arr_obj,
                 const CGAL::Object& curve_obj)
{
  demo_types::visitArrangementType(tt, [&](auto type_holder) {
    using Arrangement = typename decltype(type_holder)::type;
    using Curve_2 = typename Arrangement::Curve_2;

    Curve_2 curve;
    Arrangement* arr;
    if (!CGAL::assign(arr, arr_obj)) CGAL_error();
    if (!CGAL::assign(curve, curve_obj)) CGAL_error();

    Insert_curve<Arrangement>{}(arr, curve);
  });
}

ARRANGEMENT_DEMO_SPECIALIZE_TRAITS(Compute_squared_distance_2)
ARRANGEMENT_DEMO_SPECIALIZE_TRAITS(Arr_construct_point_2)
ARRANGEMENT_DEMO_SPECIALIZE_TRAITS(Construct_x_monotone_subcurve_2)
ARRANGEMENT_DEMO_SPECIALIZE_TRAITS(Arr_compute_y_at_x_2)
ARRANGEMENT_DEMO_SPECIALIZE_ARR(Find_nearest_edge)
ARRANGEMENT_DEMO_SPECIALIZE_ARR(Insert_curve)<|MERGE_RESOLUTION|>--- conflicted
+++ resolved
@@ -86,18 +86,10 @@
 
 //
 template <typename RatKernel, typename AlgKernel, typename NtTraits>
-<<<<<<< HEAD
 double Compute_squared_distance_2
 <CGAL::Arr_conic_traits_2<RatKernel, AlgKernel, NtTraits>>::
 operator()(const Point_2& p, const X_monotone_curve_2& c) const {
-  // Get the co-ordinates of the curve's source and target.
-=======
-double Compute_squared_distance_2<
-  CGAL::Arr_conic_traits_2<RatKernel, AlgKernel, NtTraits>>::
-operator()(const Point_2& p, const X_monotone_curve_2& c) const
-{
-  // Get the coordinates of the curve's source and target.
->>>>>>> 8ba8953d
+  // Get the coordinates of the curve source and target.
   // double sx = CGAL::to_double( c.source( ).x( ) );
   // double sy = CGAL::to_double( c.source( ).y( ) );
   // double tx = CGAL::to_double( c.target( ).x( ) );
