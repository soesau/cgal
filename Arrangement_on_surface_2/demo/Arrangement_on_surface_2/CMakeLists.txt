--- conflicted
+++ resolved
@@ -23,16 +23,13 @@
   add_compile_definitions(QT_NO_KEYWORDS)
   include_directories( BEFORE ./ )
 
-<<<<<<< HEAD
   # Arrangement package includes
   add_definitions(-DQT_NO_KEYWORDS)
-=======
   option(COMPILE_UTILS_INCREMENTALLY
     "Compile files in Utils directory incrementally, or compile them all as a unit. \
     Incremental compilation will be better for development and consume less \
     memory while compiling but will take longer to compile."
     OFF)
->>>>>>> 3f2cccdc
 
   set(UTILS_SOURCE_FILES
        "Utils/Utils.cpp"
