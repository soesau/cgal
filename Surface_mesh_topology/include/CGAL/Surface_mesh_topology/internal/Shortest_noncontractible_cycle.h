// Copyright (c) 2020 CNRS and LIRIS' Establishments (France).
// All rights reserved.
//
// This file is part of CGAL (www.cgal.org).
//
// $URL$
// $Id$
// SPDX-License-Identifier: GPL-3.0-or-later OR LicenseRef-Commercial
//
// Author(s)     : Thien Hoang <thienvhoang99@gmail.com>
//
#ifndef CGAL_SHORTEST_NONCONTRACTIBLE_CYCLE_H
#define CGAL_SHORTEST_NONCONTRACTIBLE_CYCLE_H

#include <CGAL/license/Surface_mesh_topology.h>

#include <CGAL/Path_on_surface.h>
#include <CGAL/Timer.h>
#include <CGAL/Cell_attribute.h>
#include <CGAL/Surface_mesh_topology/internal/Generic_map_selector.h>
#include <CGAL/Surface_mesh_topology/internal/Edge_weight_functor.h>
#include <queue>
#include <tuple>
#include <unordered_map>
#include <boost/heap/fibonacci_heap.hpp>

namespace CGAL {
namespace Surface_mesh_topology {
namespace internal {

template<class SNC, bool Copy>
struct Get_original_dart
{
  static typename SNC::Original_dart_const_descriptor
  run(SNC* snc, typename SNC::Dart_descriptor dh)
  { return snc->m_copy_to_origin[dh]; }
};

template<class SNC>
struct Get_original_dart<SNC, false>
{
  static typename SNC::Original_dart_const_descriptor
  run(SNC* /* snc */, typename SNC::Dart_descriptor dh)
  { return dh; }
};

template <class Mesh_, bool Copy>
class Shortest_noncontractible_cycle
{
public:
  using Self=Shortest_noncontractible_cycle<Mesh_, Copy>;
  using Mesh=Mesh_;

  friend struct Get_original_dart<Self, Copy>;

  using Original_map_wrapper=internal::Generic_map_selector<Mesh, Items_for_shortest_noncontractible_cycle>;
  using Original_dart_const_descriptor=typename Original_map_wrapper::Dart_const_descriptor_original;

  using Local_map        =typename Original_map_wrapper::Generic_map;
  using Dart_descriptor      =typename Local_map::Dart_descriptor;
  using Dart_const_descriptor=typename Local_map::Dart_const_descriptor;
  using size_type        = typename Local_map::size_type;

  using Dart_container=std::vector<Dart_descriptor>;
  using Path          =CGAL::Surface_mesh_topology::Path_on_surface<Mesh>;

  // Associations between original darts and their copy.
<<<<<<< HEAD
  using Origin_to_copy=std::unordered_map<Original_dart_const_handle, Dart_handle>;
  using Copy_to_origin=std::unordered_map<Dart_handle, Original_dart_const_handle>;
=======
  using Origin_to_copy=std::unordered_map<Original_dart_const_descriptor, Dart_descriptor>;
  using Copy_to_origin=std::unordered_map<Dart_descriptor, Original_dart_const_descriptor>;
>>>>>>> 01f8f1bc

  /// @return the local map
  const Local_map& get_local_map() const
  { return *m_local_map; }

  /// @return the local map
  Local_map& get_local_map()
  { return *m_local_map; }

  Shortest_noncontractible_cycle(const Mesh& amesh, bool display_time=false) :
    m_cycle(amesh)
  {
    CGAL::Timer t;
    if (display_time)
    { t.start(); }

    m_local_map=new Local_map;

    // Initialize m_is_perforated
    m_is_perforated=get_local_map().get_new_mark();

    Original_map_wrapper::copy(*m_local_map, amesh,
                               m_origin_to_copy, m_copy_to_origin, m_is_perforated);

    get_local_map().negate_mark(m_is_perforated);
    // Remove all boundary by adding faces, marked with m_is_perforated
    get_local_map().template close<2>();
    get_local_map().negate_mark(m_is_perforated);

    create_vertex_info();

    if (display_time)
    {
      t.stop();
      std::cout<<"[TIME] Shortest_noncontractible_cycle constructor: "
               <<t.time()<<" seconds."<<std::endl;
    }
  }

  // Here amesh is already closed, and have 0-attributes with int.
  // Thus the mesh is not copied.
  Shortest_noncontractible_cycle(Mesh* amesh, size_type perforated_mark,
                                 bool /*display_time*/=false) :
    m_local_map(amesh),
    m_is_perforated(perforated_mark),
    m_cycle(*amesh)
  {}

  ~Shortest_noncontractible_cycle()
  {
    if (Copy)
    {
      delete m_local_map;
    }
  }

  template <class WeightFunctor>
  Path compute_cycle(Original_dart_const_descriptor root_vertex,
                     typename WeightFunctor::Weight_t* length,
                     const WeightFunctor& wf,
                     bool display_time=false)
  {
    CGAL::Timer t;
    if (display_time)
    { t.start(); }

    m_cycle.clear();
    Dart_descriptor root=m_origin_to_copy[root_vertex];
    this->compute_cycle(root, m_cycle, length, nullptr, wf);

    if (display_time)
    {
      t.stop();
      std::cout<<"[TIME] compute_cycle: "<<t.time()<<" seconds."<<std::endl;
    }

    return m_cycle;
  }

  template <class WeightFunctor=Unit_weight_functor>
  Path compute_cycle(Original_dart_const_descriptor root_vertex,
                     typename WeightFunctor::Weight_t* length,
                     bool display_time=false)
  { return compute_cycle(root_vertex, length, WeightFunctor(), display_time); }

  template <class WeightFunctor=Unit_weight_functor>
  Path compute_cycle(Original_dart_const_descriptor root_vertex,
                     bool display_time=false)
  { return compute_cycle(root_vertex, nullptr, display_time); }

  template <class WeightFunctor>
  Path compute_shortest_non_contractible_cycle(typename WeightFunctor::Weight_t* length,
                                               const WeightFunctor& wf,
                                               bool display_time=false)
  {
    CGAL::Timer t;
    if (display_time)
    { t.start(); }

    m_cycle.clear();
    bool first_check = true;
    typename WeightFunctor::Weight_t min_length=0;
    for (auto it=get_local_map().template attributes<0>().begin(),
         itend=get_local_map().template attributes<0>().end(); it!=itend; ++it)
    {
      Dart_descriptor dh=get_local_map().template dart_of_attribute<0>(it);
      typename WeightFunctor::Weight_t temp_length;
      if (first_check)
      {
        if (compute_cycle(dh, m_cycle, &temp_length, nullptr, wf))
        {
          min_length = temp_length;
          first_check = false;
        }
      }
      else
      {
        if (compute_cycle(dh, m_cycle, &temp_length, &min_length, wf))
        { min_length = temp_length; }
      }
    }
    if (length!=nullptr) { *length=min_length; }

    if (display_time)
    {
      t.stop();
      std::cout<<"[TIME] compute_shortest_non_contractible_cycle: "<<t.time()<<" seconds."<<std::endl;
    }

    return m_cycle;
  }

  template <class WeightFunctor=Unit_weight_functor>
  Path compute_shortest_non_contractible_cycle(typename WeightFunctor::Weight_t* length,
                                              bool display_time=false)
  { return compute_shortest_non_contractible_cycle(length, WeightFunctor(), display_time); }

  Path compute_edge_width(bool display_time=false)
  { return compute_shortest_non_contractible_cycle(nullptr, display_time); }

protected:
  int vertex_info(Dart_descriptor dh) const
  { return get_local_map().template info<0>(dh); }
  int& vertex_info(Dart_descriptor dh)
  { return get_local_map().template info<0>(dh); }

  void create_vertex_info()
  {
    for (auto it=get_local_map().darts().begin(),
         itend=get_local_map().darts().end(); it!=itend; ++it)
    {
      if (get_local_map().template attribute<0>(it)==nullptr)
      { get_local_map().template set_attribute<0>
          (it, get_local_map().template create_attribute<0>(-1)); }
    }
  }

  void initialize_vertex_info()
  {
    for (auto it=get_local_map().template attributes<0>().begin(),
         itend = get_local_map().template attributes<0>().end(); it != itend; ++it)
    { get_local_map().template info_of_attribute<0>(it)=-1; }
  }

  template <class WeightFunctor, class Distance_>
  void compute_spanning_tree(Dart_descriptor root, Dart_container& spanning_tree,
                             std::vector<Distance_>& distance_from_root,
                             std::vector<int>& trace_index,
                             const WeightFunctor& wf)
  {
    if (std::is_same<WeightFunctor, Unit_weight_functor>::value)
    { compute_BFS_tree(root, spanning_tree, distance_from_root, trace_index); }
    else
    { compute_Dijkstra_tree(root, spanning_tree, distance_from_root, trace_index, wf); }
  }

  template <class Distance_>
  struct Dijkstra_comparator
  {
    using Distance_type=Distance_;
    Dijkstra_comparator(const std::vector<Distance_type>& distance_from_root) :
      m_distance(distance_from_root) {}
    bool operator()(const int x, const int y) const
    { return m_distance[x]>m_distance[y]; }
  private:
    const std::vector<Distance_type>& m_distance;
  };

  /// Create a spanning tree using Dijkstra
  template <class WeightFunctor, class Distance_>
  void compute_Dijkstra_tree(Dart_descriptor root, Dart_container& spanning_tree,
                             std::vector<Distance_>& distance_from_root,
                             std::vector<int>& trace_index,
                             const WeightFunctor& wf)
  {
    // Preparation
    Dijkstra_comparator<Distance_> dc(distance_from_root);
    //std::priority_queue<int, std::vector<int>, Dijkstra_comparator<Distance_> > pq(dc);
    typedef boost::heap::fibonacci_heap<int, boost::heap::compare<Dijkstra_comparator<Distance_>>> Heap;
    typedef typename Heap::handle_type heap_descriptor;

    Heap pq(dc);
    std::unordered_map<int, heap_descriptor> inqueue;

    int vertex_index=0;
    size_type vertex_visited=get_local_map().get_new_mark();
    // Begin Dijkstra
    distance_from_root.reserve(get_local_map().template attributes<0>().size());
    distance_from_root.push_back(0);
    inqueue[0]=pq.push(0);
    vertex_info(root)=vertex_index;
    get_local_map().template mark_cell<0>(root, vertex_visited);

    while (!pq.empty())
    {
      int u_index=pq.top();
      pq.pop();

      inqueue.erase(u_index);

      Dart_descriptor u=(u_index==0)?root:get_local_map().next(spanning_tree[u_index-1]);
      CGAL_assertion(u_index==vertex_info(u));
      Dart_descriptor it=u;
      do
      {
        Dart_descriptor v=get_local_map().next(it);
        Distance_ w=wf(Get_original_dart<Self, Copy>::run(this, nonhole_dart_of_same_edge(it)));
        if (!get_local_map().is_marked(v, vertex_visited))
        {
          int v_index=++vertex_index;
          CGAL_assertion(v_index==static_cast<int>(distance_from_root.size()));
          CGAL_assertion(inqueue.count(v_index)==0);
          distance_from_root.push_back(distance_from_root[u_index]+w);
          spanning_tree.push_back(it);
          trace_index.push_back(u_index-1);
          vertex_info(v)=v_index;
          get_local_map().template mark_cell<0>(v, vertex_visited);
          inqueue[v_index]=pq.push(v_index);
        }
        else
        {
          int v_index=vertex_info(v);
          if (distance_from_root[v_index]>distance_from_root[u_index]+w)
          {
            CGAL_assertion(v_index>0);
            distance_from_root[v_index]=distance_from_root[u_index]+w;
            spanning_tree[v_index-1]=it;
            trace_index[v_index-1]=u_index-1;

            auto it_inqueue=inqueue.find(v_index);
            if (it_inqueue==inqueue.end())
            { inqueue[v_index]=pq.push(v_index); }
            else
            { pq.decrease(it_inqueue->second, v_index); }
          }
        }
        it=get_local_map().next(get_local_map().opposite2(it));
      }
      while(it!=u);
    }
    get_local_map().free_mark(vertex_visited);
    // End Dijkstra
  }

  /// Create a spanning tree using BFS
  template <class Distance_>
  void compute_BFS_tree(Dart_descriptor root, Dart_container& spanning_tree,
                        std::vector<Distance_>& distance_from_root,
                        std::vector<int>& trace_index)
  {
    // Preparation
    std::queue<int> q;
    int vertex_index=0;
    size_type vertex_visited=get_local_map().get_new_mark();
    // Begin BFS
    q.push(0);
    vertex_info(root)=vertex_index;
    get_local_map().template mark_cell<0>(root, vertex_visited);
    distance_from_root.reserve(get_local_map().template attributes<0>().size());
    distance_from_root.push_back(0);
    while (!q.empty())
    {
      int u_index=q.front();
      q.pop();
      Dart_descriptor u=(u_index==0)?root:get_local_map().next(spanning_tree[u_index-1]);
      CGAL_assertion(u_index==vertex_info(u));
      Dart_descriptor it=u;
      do
      {
        Dart_descriptor v=get_local_map().next(it);
        if (!get_local_map().is_marked(v, vertex_visited))
        {
          int v_index=++vertex_index;
          CGAL_assertion(v_index==static_cast<int>(distance_from_root.size()));
          distance_from_root.push_back(1+distance_from_root[u_index]);
          spanning_tree.push_back(it);
          // `it` will lead to v
          q.push(v_index);
          trace_index.push_back(u_index-1);
          vertex_info(v)=v_index;
          get_local_map().template mark_cell<0>(v, vertex_visited);
        }
        it=get_local_map().next(get_local_map().opposite2(it));
      }
      while(it!=u);
    }
    get_local_map().free_mark(vertex_visited);
    // End BFS
  }

  /// Check if there is only one unmarked edge around a face.
  /// If there is, let dh_only_edge=the edge separating it and its only adjacent face.
  bool is_degree_one_face(Dart_descriptor dh_face, Dart_descriptor& dh_only_edge,
                          size_type edge_deleted)
  {
    Dart_descriptor dh=dh_face;
    dh_only_edge=nullptr;
    do
    {
      if (!get_local_map().is_marked(dh, edge_deleted))
      {
        if (dh_only_edge!=nullptr)
        { dh_only_edge=nullptr; return false; }
        dh_only_edge=dh;
      }
      dh=get_local_map().next(dh);
    }
    while(dh!=dh_face);
    return (dh_only_edge!=nullptr);
  }

  /// Find E_nc
  void compute_noncon_edges(const Dart_container& spanning_tree,
                            Dart_container& noncon_edges)
  {
    noncon_edges.clear();
    size_type face_deleted=get_local_map().get_new_mark();
    size_type edge_deleted=get_local_map().get_new_mark();
    size_type tested=get_local_map().get_new_mark();
    for (auto dh : spanning_tree)
    {
      if (!get_local_map().is_marked(dh, edge_deleted))
      { get_local_map().template mark_cell<1>(dh, edge_deleted); }
    }
    std::queue<Dart_descriptor> degree_one_faces;
    // Add to queue the degree-1 faces
    for (auto it=get_local_map().darts().begin(), itend=get_local_map().darts().end();
         it!=itend; ++it)
    {
      if (get_local_map().is_marked(it, m_is_perforated))
      {
        if (!get_local_map().is_marked(it, face_deleted))
        { get_local_map().template mark_cell<2>(it, face_deleted); }
      }
      else if (!get_local_map().is_marked(it, tested))
      {
        Dart_descriptor dh=it, dh_only_edge=nullptr;
        bool degree_one=true;
        do // Here we do not use is_degree_one_face method because we want to
        {  // mark tested all darts of the face in the same loop.
          get_local_map().template mark_cell<1,1>(dh, tested); // For CMap and GMap
          if (degree_one)
          {
            if (!get_local_map().is_marked(dh, edge_deleted))
            {
              if (dh_only_edge!=nullptr) { degree_one=false; }
              else { dh_only_edge=dh; }
            }
          }
          dh=get_local_map().next(dh);
        }
        while(dh!=it);

        if (degree_one && dh_only_edge!=nullptr)
        {
          degree_one_faces.push(dh_only_edge);
          CGAL_assertion(!get_local_map().is_marked(dh_only_edge, edge_deleted));
          CGAL_assertion(!get_local_map().is_marked(dh_only_edge, face_deleted));
        }
      }
    }

    // Remove the degree-1 faces
    while (!degree_one_faces.empty())
    {
      Dart_descriptor dh_face=degree_one_faces.front();
      degree_one_faces.pop();
      if (!get_local_map().is_marked(dh_face, edge_deleted))
      { get_local_map().template mark_cell<1>(dh_face, edge_deleted); }
      if (!get_local_map().is_marked(dh_face, face_deleted))
      { get_local_map().template mark_cell<2>(dh_face, face_deleted); }
      Dart_descriptor dh_adj_face=get_local_map().opposite2(dh_face);
      if (!get_local_map().is_marked(dh_adj_face, face_deleted))
      {
        Dart_descriptor dh_only_edge=nullptr;
        if (is_degree_one_face(dh_adj_face, dh_only_edge, edge_deleted))
        {
          degree_one_faces.push(dh_only_edge);
          CGAL_assertion(!get_local_map().is_marked(dh_only_edge, edge_deleted));
          CGAL_assertion(!get_local_map().is_marked(dh_only_edge, face_deleted));
        }
      }
    }
    for (auto it=get_local_map().darts().begin(),
         itend=get_local_map().darts().end(); it!=itend; ++it)
    {
      if (it<get_local_map().opposite2(it) && vertex_info(it)>=0 &&
          !get_local_map().is_marked(it, edge_deleted))
      { noncon_edges.push_back(it); }

      get_local_map().unmark(it, tested);
      get_local_map().unmark(it, edge_deleted);
      get_local_map().unmark(it, face_deleted);
    }

    get_local_map().free_mark(tested);
    get_local_map().free_mark(edge_deleted);
    get_local_map().free_mark(face_deleted);
  }

  Dart_descriptor nonhole_dart_of_same_edge(Dart_descriptor dh)
  {
    CGAL_assertion(dh!=nullptr);
    if (get_local_map().is_marked(dh, m_is_perforated))
    { dh = get_local_map().opposite2(dh); }
    CGAL_assertion(!get_local_map().is_marked(dh, m_is_perforated));
    return dh;
  }

  Dart_descriptor nonhole_dart_of_same_edge(Dart_descriptor dh, bool& flip)
  {
    CGAL_assertion(dh!=nullptr);
    if (get_local_map().is_marked(dh, m_is_perforated))
    {
      dh=get_local_map().opposite2(dh);
      flip=!flip;
    }
    CGAL_assertion(!get_local_map().is_marked(dh, m_is_perforated));
    return dh;
  }

  void add_to_cycle(Dart_descriptor dh, Path& cycle, bool flip)
  {
    dh=nonhole_dart_of_same_edge(dh, flip);
    Original_dart_const_descriptor
        dh_original=Get_original_dart<Self, Copy>::run(this, dh);
    if (cycle.can_be_pushed(dh_original, flip))
    { cycle.push_back(dh_original, flip, false); }
    else
    {
      CGAL_assertion(cycle.can_be_pushed(dh_original, !flip));
      cycle.push_back(dh_original, !flip, false);
    }
  }

  template <class WeightFunctor>
  bool compute_cycle(Dart_descriptor root, Path& cycle,
                     typename WeightFunctor::Weight_t* length,
                     const typename WeightFunctor::Weight_t* max_length,
                     const WeightFunctor& wf)
  {
    std::vector<typename WeightFunctor::Weight_t> distance_from_root;
    m_spanning_tree.clear();
    m_trace_index.clear();
    initialize_vertex_info();
    compute_spanning_tree(root, m_spanning_tree, distance_from_root, m_trace_index, wf);
    compute_noncon_edges(m_spanning_tree, m_noncon_edges);

    bool first_check=true;
    typename WeightFunctor::Weight_t min_distance=0;
    Dart_descriptor min_noncon_edge;
    int min_a=-1, min_b=-1;
    for (auto dh : m_noncon_edges)
    {
      Dart_descriptor a=dh, b=get_local_map().next(dh);
      int index_a=vertex_info(a), index_b=vertex_info(b);
      typename WeightFunctor::Weight_t sum_distance=
        distance_from_root[index_a]+distance_from_root[index_b]
        +wf(Get_original_dart<Self, Copy>::run(this, nonhole_dart_of_same_edge(dh)));
      if (first_check || sum_distance<min_distance)
      {
        min_distance=sum_distance;
        min_noncon_edge=dh;
        min_a=index_a;
        min_b=index_b;
        first_check=false;
      }
    }

    if (first_check) { return false; } // no cycle found

    if (max_length!=nullptr && min_distance>=*max_length)
    { return false; } // Here the cycle is too long

    cycle.clear();
    // Trace back the path from `a` to root
    for (int ind=min_a-1; ind!=-1; ind=m_trace_index[ind])
    {  add_to_cycle(m_spanning_tree[ind], cycle, true); }
    // Reverse: now it is the path from root to `a`
    cycle.reverse();
    add_to_cycle(min_noncon_edge, cycle, false);
    // Trace back the path from `b` to root
    for (int ind=min_b-1; ind!=-1; ind=m_trace_index[ind])
    { add_to_cycle(m_spanning_tree[ind], cycle, true); }

    cycle.update_is_closed();
    CGAL_assertion(cycle.is_closed());
    if (length!=nullptr) { *length=(min_distance<0?0:min_distance); }

    return true;
  }

protected:
  Local_map*       m_local_map; /// the local map
  size_type        m_is_perforated;   /// mark for perforated darts
  Origin_to_copy   m_origin_to_copy; /// associative array from original darts to copies
  Copy_to_origin   m_copy_to_origin; /// associative array from copies to original darts
  Dart_container   m_spanning_tree, m_noncon_edges; // Darts in the spanning tree and in E_nc
  std::vector<int> m_trace_index;
  Path             m_cycle;
};

} // namespace internal
} // namespace Surface_mesh_topology
} // namespace CGAL

#endif<|MERGE_RESOLUTION|>--- conflicted
+++ resolved
@@ -65,13 +65,8 @@
   using Path          =CGAL::Surface_mesh_topology::Path_on_surface<Mesh>;
 
   // Associations between original darts and their copy.
-<<<<<<< HEAD
-  using Origin_to_copy=std::unordered_map<Original_dart_const_handle, Dart_handle>;
-  using Copy_to_origin=std::unordered_map<Dart_handle, Original_dart_const_handle>;
-=======
   using Origin_to_copy=std::unordered_map<Original_dart_const_descriptor, Dart_descriptor>;
   using Copy_to_origin=std::unordered_map<Dart_descriptor, Original_dart_const_descriptor>;
->>>>>>> 01f8f1bc
 
   /// @return the local map
   const Local_map& get_local_map() const
