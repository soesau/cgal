--- conflicted
+++ resolved
@@ -10,13 +10,8 @@
 # GPL_PACKAGE_LIST=path to a file containing the list of GPL packages to include in the release. If not provided all of them are.
 # GENERATE_TARBALLS=[ON/OFF] indicates if release tarballs should be created as DESTINATION
 
-<<<<<<< HEAD
 cmake_minimum_required(VERSION 3.1...3.20)
-
-=======
-cmake_minimum_required(VERSION 3.1...3.15)
 find_program(BASH NAMES bash sh)
->>>>>>> eef92fbe
 function(process_package pkg)
   if(VERBOSE)
     message(STATUS "handling ${pkg}")
