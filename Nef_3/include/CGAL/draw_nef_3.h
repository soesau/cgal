// Copyright (c) 2019 Max-Planck-Institute Saarbruecken (Germany).
// All rights reserved.
//
// This file is part of CGAL (www.cgal.org).
//
// $URL$
// $Id$
// SPDX-License-Identifier: GPL-3.0-or-later OR LicenseRef-Commercial
//
//
// Author(s)     : Jasmeet Singh    <jasmeet.singh.mec11@iitbhu.ac.in>
//                 Mostafa Ashraf <mostaphaashraf1996@gmail.com>

#ifndef DRAW_NEF_3_H
#define DRAW_NEF_3_H

#include <CGAL/license/Nef_3.h>
#include <CGAL/Qt/Basic_viewer_qt.h>
#include <CGAL/Graphic_storage.h>
#include <CGAL/Drawing_functor.h>
#include <CGAL/Nef_polyhedron_3.h>
#include <CGAL/Nef_3/SNC_iteration.h>
#include <CGAL/circulator.h>
#include <CGAL/Random.h>
#include <CGAL/assertions.h>

#include <unordered_map>

namespace CGAL {

namespace draw_function_for_nef_polyhedron
{

typedef CGAL::Exact_predicates_inexact_constructions_kernel Local_kernel;
typedef Local_kernel::Vector_3 Local_vector;

template <class Nef_Polyhedron>
Local_vector get_face_normal(typename Nef_Polyhedron::SHalfedge_const_handle she)
{
  typename Nef_Polyhedron::SHalfedge_around_facet_const_circulator he(she), end(he);
  Local_vector normal=CGAL::NULL_VECTOR;
  unsigned int nb=0;

  using GU=internal::Geom_utils<typename Kernel_traits
                                <typename Nef_Polyhedron::Point_3>::Kernel,
                                Local_kernel>;
  CGAL_For_all(he, end)
  {
    internal::newell_single_step_3(GU::get_local_point(he->next()->source()->
                                                       center_vertex()->point()),
                                   GU::get_local_point(he->source()->center_vertex()->
                                                       point()), normal);
    ++nb;
  }

  CGAL_assertion(nb > 0);
  return (typename Local_kernel::Construct_scaled_vector_3()(normal, 1.0/nb));
}

template <class Nef_Polyhedron>
Local_vector get_vertex_normal(typename Nef_Polyhedron::Vertex_const_handle vh)
{
  typename Nef_Polyhedron::SHalfedge_const_iterator it=vh->shalfedges_begin();
  typename Nef_Polyhedron::SHalfedge_const_handle end=it;
  Local_vector normal=CGAL::NULL_VECTOR;
  do
  {
    Local_vector n=get_face_normal<Nef_Polyhedron>(it);
    normal=typename Local_kernel::Construct_sum_of_vectors_3()(normal, n);
    it=it->snext();
  }
  while(it!=end);

  if (!typename Local_kernel::Equal_3()(normal, CGAL::NULL_VECTOR))
  {
    normal=(typename Local_kernel::Construct_scaled_vector_3()
            (normal, 1.0/CGAL::sqrt(normal.squared_length())));
  }

  return normal;
}

// Visitor class to iterate through shell objects
template <typename Nef_Polyhedron, typename DrawingFunctor, typename BufferType = float>
class Nef_Visitor {

  typedef typename Nef_Polyhedron::Halfedge_const_handle     Halfedge_const_handle;
  typedef typename Nef_Polyhedron::Halffacet_const_handle    Halffacet_const_handle;
  typedef typename Nef_Polyhedron::SHalfedge_const_handle    SHalfedge_const_handle;
  typedef typename Nef_Polyhedron::SHalfedge_around_facet_const_circulator   SHalfedge_around_facet_const_circulator;
  typedef typename Nef_Polyhedron::Vertex_const_handle       Vertex_const_handle;
  typedef typename Nef_Polyhedron::SFace_const_handle        SFace_const_handle;
  typedef typename Nef_Polyhedron::SHalfloop_const_handle    SHalfloop_const_handle;
  typedef typename Nef_Polyhedron::Halffacet_cycle_const_iterator Halffacet_cycle_const_iterator;

public:
  Nef_Visitor(const Nef_Polyhedron&_nef,
              CGAL::Graphic_storage<BufferType>& _graphic_storage,
              const DrawingFunctor&_drawing_functor) :
    n_faces(0), n_edges(0),
    nef(_nef),
    graphic_storage(_graphic_storage),
    drawing_functor(_drawing_functor)
  {}

  void visit(Vertex_const_handle vh)
  {
    if (!drawing_functor.are_vertices_enabled() ||
        !drawing_functor.draw_vertex(nef, vh))
    { return; }

    if(drawing_functor.colored_vertex(nef, vh))
    { graphic_storage.add_point(vh->point(),
                               drawing_functor.vertex_color(nef, vh)); }
    else
    { graphic_storage.add_point(vh->point()); }
  }

  void visit(Halffacet_const_handle opposite_facet)
  {
    if (!drawing_functor.are_faces_enabled() ||
        !drawing_functor.draw_face(nef, opposite_facet))
    { return; }

    Halffacet_const_handle f=opposite_facet->twin();
    if (facets_done.find(f)!=facets_done.end() ||
        facets_done.find(opposite_facet)!=facets_done.end())
    { return; }

    SHalfedge_const_handle se;
    Halffacet_cycle_const_iterator fc = f->facet_cycles_begin();

    se = SHalfedge_const_handle(fc); // non-zero if shalfedge is returned
    if(se==0)
    { return; } //return if not-shalfedge

    if(drawing_functor.colored_face(nef, f))
    { graphic_storage.face_begin(drawing_functor.face_color(nef, f)); }
    else
    { graphic_storage.face_begin(); }

    SHalfedge_around_facet_const_circulator hc_start(se);
    SHalfedge_around_facet_const_circulator hc_end(hc_start);
    Vertex_const_handle lastvh;
    CGAL_For_all(hc_start, hc_end)
    {
<<<<<<< HEAD
      Vertex_const_handle vh=hc_start->source()->center_vertex();
      lastvh=vh;
      graphic_storage.add_point_in_face(vh->point(),
                                       get_vertex_normal<Nef_Polyhedron>(vh));
=======
      Halffacet_const_handle f = opposite_facet->twin();

      if (facets_done.find(f) != facets_done.end() ||
          facets_done.find(opposite_facet) != facets_done.end()) {
        return;
      }



      SHalfedge_const_handle se;
      Halffacet_cycle_const_iterator fc=f->facet_cycles_begin();

      se = SHalfedge_const_handle(fc); // non-zero if shalfedge is returned
      if(se == 0)
      { //return if not-shalfedge
        return;
      }

      CGAL::IO::Color c = viewer.run_color(f);
      viewer.face_begin(c);

      SHalfedge_around_facet_const_circulator hc_start(se);
      SHalfedge_around_facet_const_circulator hc_end(hc_start);
      Vertex_const_handle lastvh;
      CGAL_For_all(hc_start, hc_end) {
        Vertex_const_handle vh=hc_start->source()->center_vertex();
        lastvh=vh;
        viewer.add_point_in_face(vh->point(),
                                 viewer.get_vertex_normal(vh));
      }

      // Now iterate through holes of the face
      ++fc;
      while(fc!=f->facet_cycles_end())
      {
        if(fc.is_shalfedge())
        {
          se = SHalfedge_const_handle(fc);
          hc_start=se;
          hc_end=hc_start;
          CGAL_For_all(hc_start, hc_end) {
            Vertex_const_handle vh=hc_start->source()->center_vertex();
            viewer.add_point_in_face(vh->point(),
                                     viewer.get_vertex_normal(vh));
          }
          viewer.add_point_in_face(hc_start->source()->center_vertex()->point(),
                                   viewer.get_vertex_normal(hc_start->source()->center_vertex()));
          viewer.add_point_in_face(lastvh->point(),
                                   viewer.get_vertex_normal(lastvh));
        }
        ++fc;
      }
      viewer.face_end();
      facets_done[f]=true;
      n_faces++;
>>>>>>> f7a78677
    }

    // Now iterate through holes of the face
    ++fc;
    while(fc!=f->facet_cycles_end())
    {
      se = SHalfedge_const_handle(fc);
      hc_start=se;
      hc_end=hc_start;
      CGAL_For_all(hc_start, hc_end)
      {
        Vertex_const_handle vh=hc_start->source()->center_vertex();
        graphic_storage.add_point_in_face(vh->point(),
                                         get_vertex_normal<Nef_Polyhedron>(vh));
      }
      graphic_storage.add_point_in_face(hc_start->source()->center_vertex()->point(),
                                       get_vertex_normal<Nef_Polyhedron>
                                       (hc_start->source()->center_vertex()));
      graphic_storage.add_point_in_face(lastvh->point(),
                                       get_vertex_normal<Nef_Polyhedron>(lastvh));
      ++fc;
    }

    graphic_storage.face_end();
    facets_done[f]=true;
    ++n_faces;
  }

  void visit(Halfedge_const_handle he)
  {
    if (!drawing_functor.are_edges_enabled() ||
        !drawing_functor.draw_edge(nef, he))
    { return; }

    Halfedge_const_handle twin=he->twin();
    if (edges_done.find(he)!=edges_done.end() ||
        edges_done.find(twin)!=edges_done.end())
    { return; } // Edge already added

    if(drawing_functor.colored_edge(nef, he))
    { graphic_storage.add_segment(he->source()->point(), he->target()->point(),
                                 drawing_functor.edge_color(nef, he)); }
    else
    { graphic_storage.add_segment(he->source()->point(), he->target()->point()); }
    edges_done[he]=true;
    ++n_edges;
  }

  void visit(SHalfedge_const_handle ) {}
  void visit(SHalfloop_const_handle ) {}
  void visit(SFace_const_handle ) {}
  int n_faces;
  int n_edges;
protected:
  std::unordered_map<Halffacet_const_handle, bool> facets_done;
  std::unordered_map<Halfedge_const_handle, bool> edges_done;
  CGAL::Graphic_storage<BufferType>& graphic_storage;
  const DrawingFunctor& drawing_functor;
  const Nef_Polyhedron& nef;
};

template <typename BufferType=float, class Nef_Polyhedron, class DrawingFunctor>
void compute_elements(const Nef_Polyhedron &nef,
                      CGAL::Graphic_storage<BufferType> &graphic_storage,
                      const DrawingFunctor &drawing_functor)
{

  typedef typename Nef_Polyhedron::Volume_const_iterator      Volume_const_iterator;
  typedef typename Nef_Polyhedron::Shell_entry_const_iterator Shell_entry_const_iterator;
  typedef typename Nef_Polyhedron::SFace_const_handle         SFace_const_handle;

  Volume_const_iterator c;
  Nef_Visitor<Nef_Polyhedron, DrawingFunctor, BufferType>
    V(nef, graphic_storage, drawing_functor);
  CGAL_forall_volumes(c, nef)
  {
    Shell_entry_const_iterator it;
    CGAL_forall_shells_of(it, c)
    { nef.visit_shell_objects(SFace_const_handle(it), V); }
  }

  graphic_storage.negate_all_normals();
}

} // namespace draw_function_for_nef_polyhedron

#define CGAL_NEF3_TYPE Nef_polyhedron_3<Kernel_, Items_, Mark_>

// add_in_graphic_storage
template <typename Kernel_, typename Items_, typename Mark_,
          typename BufferType=float, class DrawingFunctor>
void add_in_graphic_storage(const CGAL_NEF3_TYPE &anef,
                           CGAL::Graphic_storage<BufferType> &graphic_storage,
                           const DrawingFunctor &drawing_functor)
{
  draw_function_for_nef_polyhedron::compute_elements(anef,
                                                     graphic_storage,
                                                     drawing_functor);
}

template <typename Kernel_, typename Items_, typename Mark_,
          typename BufferType=float>
void add_in_graphic_storage(const CGAL_NEF3_TYPE &anef,
                           CGAL::Graphic_storage<BufferType> &graphic_storage)
{
  // Default functor; user can add his own functor.
  Drawing_functor<CGAL_NEF3_TYPE,
                  typename CGAL_NEF3_TYPE::Vertex_const_handle /*vh*/,
                  typename CGAL_NEF3_TYPE::Halfedge_const_handle /*eh*/,
                  typename CGAL_NEF3_TYPE::Halffacet_const_handle /*fh*/>
      drawing_functor;

  drawing_functor.colored_face = [] (const CGAL_NEF3_TYPE&,
                                     typename CGAL_NEF3_TYPE::Halffacet_const_handle) -> bool
  { return true; };

  drawing_functor.face_color = [] (const CGAL_NEF3_TYPE&,
                                   typename CGAL_NEF3_TYPE::Halffacet_const_handle fh) -> CGAL::IO::Color
  {
    if (fh==nullptr) // use to get the mono color
    { return CGAL::IO::Color(100, 125, 200); }

    CGAL::Random random((unsigned int)(std::size_t)(&(*fh)));
    return get_random_color(random);
  };

  add_in_graphic_storage(anef, graphic_storage, drawing_functor);
}

#ifdef CGAL_USE_BASIC_VIEWER

// Specialization of draw function
template <typename Kernel_, typename Items_, typename Mark_,
          typename BufferType=float, class DrawingFunctor>
void draw(const CGAL_NEF3_TYPE &anef,
          const DrawingFunctor &drawing_functor,
          const char *title="Nef Polyhedron Viewer")
{
  CGAL::Graphic_storage<BufferType> buffer;
  add_in_graphic_storage(anef, buffer, drawing_functor);
  draw_graphic_storage(buffer, title);
}

template <typename Kernel_, typename Items_, typename Mark_,
          typename BufferType=float>
void draw(const CGAL_NEF3_TYPE &anef,
          const char *title="Nef Polyhedron Viewer")
{
  CGAL::Graphic_storage<BufferType> buffer;
  add_in_graphic_storage(anef, buffer);
  draw_graphic_storage(buffer, title);
}

#endif // CGAL_USE_BASIC_VIEWER

} // End namespace CGAL

#endif // DRAW_NEF_3_H<|MERGE_RESOLUTION|>--- conflicted
+++ resolved
@@ -144,88 +144,33 @@
     Vertex_const_handle lastvh;
     CGAL_For_all(hc_start, hc_end)
     {
-<<<<<<< HEAD
       Vertex_const_handle vh=hc_start->source()->center_vertex();
       lastvh=vh;
       graphic_storage.add_point_in_face(vh->point(),
                                        get_vertex_normal<Nef_Polyhedron>(vh));
-=======
-      Halffacet_const_handle f = opposite_facet->twin();
-
-      if (facets_done.find(f) != facets_done.end() ||
-          facets_done.find(opposite_facet) != facets_done.end()) {
-        return;
-      }
-
-
-
-      SHalfedge_const_handle se;
-      Halffacet_cycle_const_iterator fc=f->facet_cycles_begin();
-
-      se = SHalfedge_const_handle(fc); // non-zero if shalfedge is returned
-      if(se == 0)
-      { //return if not-shalfedge
-        return;
-      }
-
-      CGAL::IO::Color c = viewer.run_color(f);
-      viewer.face_begin(c);
-
-      SHalfedge_around_facet_const_circulator hc_start(se);
-      SHalfedge_around_facet_const_circulator hc_end(hc_start);
-      Vertex_const_handle lastvh;
-      CGAL_For_all(hc_start, hc_end) {
-        Vertex_const_handle vh=hc_start->source()->center_vertex();
-        lastvh=vh;
-        viewer.add_point_in_face(vh->point(),
-                                 viewer.get_vertex_normal(vh));
-      }
-
-      // Now iterate through holes of the face
-      ++fc;
-      while(fc!=f->facet_cycles_end())
-      {
-        if(fc.is_shalfedge())
-        {
-          se = SHalfedge_const_handle(fc);
-          hc_start=se;
-          hc_end=hc_start;
-          CGAL_For_all(hc_start, hc_end) {
-            Vertex_const_handle vh=hc_start->source()->center_vertex();
-            viewer.add_point_in_face(vh->point(),
-                                     viewer.get_vertex_normal(vh));
-          }
-          viewer.add_point_in_face(hc_start->source()->center_vertex()->point(),
-                                   viewer.get_vertex_normal(hc_start->source()->center_vertex()));
-          viewer.add_point_in_face(lastvh->point(),
-                                   viewer.get_vertex_normal(lastvh));
-        }
-        ++fc;
-      }
-      viewer.face_end();
-      facets_done[f]=true;
-      n_faces++;
->>>>>>> f7a78677
     }
 
     // Now iterate through holes of the face
     ++fc;
     while(fc!=f->facet_cycles_end())
     {
-      se = SHalfedge_const_handle(fc);
-      hc_start=se;
-      hc_end=hc_start;
-      CGAL_For_all(hc_start, hc_end)
+      if(fc.is_shalfedge())
       {
-        Vertex_const_handle vh=hc_start->source()->center_vertex();
-        graphic_storage.add_point_in_face(vh->point(),
-                                         get_vertex_normal<Nef_Polyhedron>(vh));
+        se = SHalfedge_const_handle(fc);
+        hc_start=se;
+        hc_end=hc_start;
+        CGAL_For_all(hc_start, hc_end)
+        {
+          Vertex_const_handle vh=hc_start->source()->center_vertex();
+          graphic_storage.add_point_in_face(vh->point(),
+                                            get_vertex_normal<Nef_Polyhedron>(vh));
+        }
+        graphic_storage.add_point_in_face(hc_start->source()->center_vertex()->point(),
+                                          get_vertex_normal<Nef_Polyhedron>
+                                          (hc_start->source()->center_vertex()));
+        graphic_storage.add_point_in_face(lastvh->point(),
+                                          get_vertex_normal<Nef_Polyhedron>(lastvh));
       }
-      graphic_storage.add_point_in_face(hc_start->source()->center_vertex()->point(),
-                                       get_vertex_normal<Nef_Polyhedron>
-                                       (hc_start->source()->center_vertex()));
-      graphic_storage.add_point_in_face(lastvh->point(),
-                                       get_vertex_normal<Nef_Polyhedron>(lastvh));
       ++fc;
     }
 
