// Copyright (c) 1997-2002  Max-Planck-Institute Saarbruecken (Germany).
// All rights reserved.
//
// This file is part of CGAL (www.cgal.org).
//
// $URL$
// $Id$
// SPDX-License-Identifier: GPL-3.0-or-later OR LicenseRef-Commercial
//
//
// Author(s)     : Michael Seel       <seel@mpi-sb.mpg.de>
//                 Peter Hachenberger <hachenberger@mpi-sb.mpg.de>
#ifndef CGAL_SNC_INTERSECTION_H
#define CGAL_SNC_INTERSECTION_H

#include <CGAL/license/Nef_3.h>


#include <CGAL/basic.h>
#include <CGAL/Circulator_project.h>

#undef CGAL_NEF_DEBUG
#define CGAL_NEF_DEBUG 37
#include <CGAL/Nef_2/debug.h>

namespace CGAL {

template < class Node, class Object>
struct Project_shalfedge_point {
  typedef Node         argument_type;
  typedef Object       result_type;
  Object& operator()( Node& x) const   {
    return x.source()->source()->point();
    /* a Point_3& reference must be returned by D.point() */
  }
  const Object& operator()( const Node& x) const   {
    return x.source()->source()->point();
    /* a Point_3& reference must be returned by D.point() */
  }
};

template<typename SNC_structure_>
class SNC_intersection {

  typedef SNC_structure_                     SNC_structure;
  typedef SNC_intersection<SNC_structure>    Self;

  typedef typename SNC_structure::SHalfedge               SHalfedge;
  typedef typename SNC_structure::Halfedge_handle         Halfedge_handle;
  typedef typename SNC_structure::Halffacet_const_handle
                                  Halffacet_const_handle;
  typedef typename SNC_structure::SHalfedge_const_handle  SHalfedge_const_handle;
  typedef typename SNC_structure::SHalfloop_const_handle  SHalfloop_const_handle;
  typedef typename SNC_structure::SHalfedge_around_facet_const_circulator
                                  SHalfedge_around_facet_const_circulator;
  typedef typename SNC_structure::Halffacet_cycle_const_iterator
                                  Halffacet_cycle_const_iterator;

  typedef typename SNC_structure::Point_3        Point_3;
  typedef typename SNC_structure::Vector_3       Vector_3;
  typedef typename SNC_structure::Segment_3      Segment_3;
  typedef typename SNC_structure::Line_3         Line_3;
  typedef typename SNC_structure::Ray_3          Ray_3;
  typedef typename SNC_structure::Plane_3        Plane_3;

 public:

<<<<<<< HEAD
  SNC_intersection() : Base() {}
  SNC_intersection(const SNC_structure& W) : Base(W) {}

  bool does_contain_internally(const Point_3& s, const Point_3& t, const Point_3& p) const {
=======
  static bool does_contain_internally(const Point_3& s,
                                      const Point_3& t,
                                      const Point_3& p) {
>>>>>>> 913c6155
    return are_strictly_ordered_along_line (s, p, t);
  }

  static bool does_contain_internally(Halffacet_const_handle f,
                                      const Point_3& p) {
    if(!f->plane().has_on(p))
      return false;
    return point_in_facet_interior( p, f);
  }

  static bool does_intersect_internally(const Segment_3& s1,
                                        const Segment_3& s2,
                                        Point_3& p) {
    if(s2.has_on(s1.target()))
      return false;
    Ray_3 r(s1.source(), s1.target());
    if(!does_intersect_internally(r, s2, p))
      return false;
    Plane_3 pl(s1.target(), r.to_vector());
    return (pl.oriented_side(p) == CGAL::NEGATIVE);
  }

  static bool does_intersect_internally(const Ray_3& s1,
                                        const Segment_3& s2,
                                        Point_3& p) {
    if (!coplanar( s1.source(), s1.point(1), s2.source(), s2.target()))
      // the segments doesn't define a plane
      return false;
    if ( s1.has_on(s2.source()) || s1.has_on(s2.target()) ||
         s2.has_on(s1.source()))
      // the segments does intersect at one endpoint
      return false;
    Line_3 ls1(s1), ls2(s2);
    if ( ls1.direction() ==  ls2.direction() ||
         ls1.direction() == -ls2.direction() )
      // the segments are parallel
      return false;
    Vector_3 vs1(s1.to_vector()), vs2(s2.to_vector()),
      vt(cross_product( vs1, vs2)),
      ws1(cross_product( vt, vs1));
    Plane_3 hs1( s1.source(), ws1);
    Object o = intersection(hs1, ls2);
    CGAL_assertion(CGAL::assign( p, o));
    // since line(s1) and line(s2) are not parallel they intersects in only
    //   one point
    CGAL::assign( p ,o);
    Plane_3 pl(s1.source(), vs1);
    if(pl.oriented_side(p) != CGAL::POSITIVE)
      return false;
    pl = Plane_3(s2.source(), vs2);
    if(pl.oriented_side(p) != CGAL::POSITIVE)
      return false;
    pl = Plane_3(s2.target(), vs2);
    return (pl.oriented_side(p) == CGAL::NEGATIVE);
  }

  static bool does_intersect_internally(const Ray_3& ray,
                                        Halffacet_const_handle f,
                                        Point_3& p) {
    CGAL_NEF_TRACEN("-> Intersection facet - ray");
    Plane_3 h( f->plane());
    CGAL_NEF_TRACEN("-> facet's plane: " << h);
    CGAL_NEF_TRACEN("-> a point on the plane: " << h.point());
    CGAL_NEF_TRACEN("-> ray: " << ray);
    CGAL_assertion(!ray.is_degenerate());
    if(h.has_on(ray.source()))
      return false;
    Object o = intersection( h, ray);
    if( !CGAL::assign( p, o))
      return false;
    CGAL_NEF_TRACEN( "-> intersection point: " << p );
    CGAL_NEF_TRACEN( "-> point in facet interior? "<<point_in_facet_interior( f, p));
    return point_in_facet_interior( p, f);
  }

  static bool does_intersect_internally(const Segment_3& seg,
                                        Halffacet_const_handle f,
                                        Point_3& p) {
    CGAL_NEF_TRACEN("-> Intersection facet - segment");
    Plane_3 h( f->plane());
    CGAL_NEF_TRACEN("-> facet's plane: " << h);
    CGAL_NEF_TRACEN("-> a point on the plane: " << h.point());
    CGAL_NEF_TRACEN("-> segment: " << seg);
    CGAL_assertion(!seg.is_degenerate());
    if( h.has_on( seg.source()) || h.has_on(seg.target()))
      /* no possible internal intersection */
      return false;
    Object o = intersection( h, seg);
    if( !CGAL::assign( p, o))
      return false;
    CGAL_NEF_TRACEN( "-> intersection point: " << p );
    CGAL_NEF_TRACEN( "-> point in facet interior? "<<point_in_facet_interior( f, p));
    return point_in_facet_interior( p, f);
  }

 private:

  static bool point_in_facet_interior(const Point_3& p,
                                      Halffacet_const_handle f) {
    return (locate_point_in_halffacet( p, f) == CGAL::ON_BOUNDED_SIDE);
  }

  static Bounded_side locate_point_in_halffacet(const Point_3& p,
                                                Halffacet_const_handle f) {
    CGAL_NEF_TRACEN("locate point in halffacet " << p << ", " << f->plane());
    typedef Project_shalfedge_point
      < SHalfedge, const Point_3> Project;
    typedef Circulator_project
      < SHalfedge_around_facet_const_circulator, Project,
      const Point_3&, const Point_3*> Circulator;
    typedef Container_from_circulator<Circulator> Container;

    Plane_3 h(f->plane());
    CGAL_assertion(h.has_on(p));
    Halffacet_cycle_const_iterator fc = f->facet_cycles_begin();
    Bounded_side outer_bound_pos(CGAL::ON_BOUNDARY);
    if (fc.is_shalfedge() ) {
      SHalfedge_const_handle se(fc);
      SHalfedge_around_facet_const_circulator hfc(se);
      Circulator c(hfc);
      Container ct(c);
      CGAL_assertion( !is_empty_range(ct.begin(), ct.end()));
      outer_bound_pos = bounded_side_3(ct.begin(), ct.end(), p, h);
    }
    else
      CGAL_error_msg( "is facet first cycle a SHalfloop?");
    if( outer_bound_pos != CGAL::ON_BOUNDED_SIDE )
      return outer_bound_pos;
    /* The point p is not in the relative interior of the outer face cycle
       so it is not necesary to know the possition of p with respect to the
       inner face cycles */
    Halffacet_cycle_const_iterator fe = f->facet_cycles_end();
    ++fc;
    if( fc == fe )
      return outer_bound_pos;
    Bounded_side inner_bound_pos(CGAL::ON_BOUNDARY);
    CGAL_For_all(fc, fe) {
      if (fc.is_shalfloop() ) {
        SHalfloop_const_handle l(fc);
        if(l->incident_sface()->center_vertex()->point() == p )
          inner_bound_pos = CGAL::ON_BOUNDARY;
        else
          inner_bound_pos = CGAL::ON_UNBOUNDED_SIDE;
      }
      else if (fc.is_shalfedge() ) {
        SHalfedge_const_handle se(fc);
        SHalfedge_around_facet_const_circulator hfc(se);
        Circulator c(hfc);
        Container ct(c);
        CGAL_assertion( !is_empty_range(ct.begin(), ct.end()));
        inner_bound_pos = bounded_side_3( ct.begin(), ct.end(),
                                          p, h.opposite());
      }
      else
        CGAL_error_msg( "Damn wrong handle.");
      if( inner_bound_pos != CGAL::ON_UNBOUNDED_SIDE )
        return opposite(inner_bound_pos);
      /* At this point the point p belongs to relative interior of the facet's
         outer cycle, and its possition is completely known when it belongs
         to the clousure of any inner cycle */
    }
    return CGAL::ON_BOUNDED_SIDE;
  }

}; // SNC_intersection

} //namespace CGAL

#endif //CGAL_SNC_INTERSECTION_H<|MERGE_RESOLUTION|>--- conflicted
+++ resolved
@@ -65,16 +65,9 @@
 
  public:
 
-<<<<<<< HEAD
-  SNC_intersection() : Base() {}
-  SNC_intersection(const SNC_structure& W) : Base(W) {}
-
-  bool does_contain_internally(const Point_3& s, const Point_3& t, const Point_3& p) const {
-=======
   static bool does_contain_internally(const Point_3& s,
                                       const Point_3& t,
                                       const Point_3& p) {
->>>>>>> 913c6155
     return are_strictly_ordered_along_line (s, p, t);
   }
 
