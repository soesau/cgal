// Copyright (c) 1997-2000  Max-Planck-Institute Saarbruecken (Germany).
// All rights reserved.
//
// This file is part of CGAL (www.cgal.org).
//
// $URL$
// $Id$
// SPDX-License-Identifier: GPL-3.0-or-later OR LicenseRef-Commercial
//
//
// Author(s)     : Miguel Granados <granados@mpi-sb.mpg.de>
//                 Peter Hachenberger <hachenb@mpi-sb.mpg.de>

#ifndef CGAL_NEF_K3_TREE_H
#define CGAL_NEF_K3_TREE_H

#include <CGAL/license/Nef_3.h>


#include <CGAL/basic.h>
#include <CGAL/Unique_hash_map.h>
#include <CGAL/Nef_3/quotient_coordinates_to_homogeneous_point.h>
#include <CGAL/Lazy_kernel.h>
#include <CGAL/Cartesian.h>
#include <boost/container/deque.hpp>


#include <deque>
#include <sstream>
#include <string>
#include <map>

#undef CGAL_NEF_DEBUG
#define CGAL_NEF_DEBUG 503
#include <CGAL/Nef_2/debug.h>

namespace CGAL {


template <class Traits>
class K3_tree
{

template <typename Kernel, typename Vertex, typename Coordinate>
class Smaller_than
{
public:
  Smaller_than(Coordinate c) : coord(c) {
    CGAL_assertion( c >= 0 && c <=2);
  }
  bool operator()( const Vertex& v1, const Vertex& v2) {
    switch(coord) {
    case 0: return CGAL::compare_x(v1->point(), v2->point()) == SMALLER;
    case 1: return CGAL::compare_y(v1->point(), v2->point()) == SMALLER;
    case 2: return CGAL::compare_z(v1->point(), v2->point()) == SMALLER;
    default: CGAL_error();
    }
    return false;
  }

private:
  Coordinate coord;
};

public:
  friend class Objects_along_ray;
  friend class Objects_around_segment;

public:

typedef typename Traits::SNC_decorator SNC_decorator;
typedef typename Traits::Infimaximal_box Infimaximal_box;
typedef typename Traits::Vertex_handle Vertex_handle;
typedef typename Traits::Vertex_list Vertex_list;
typedef typename Vertex_list::iterator Vertex_iterator;
typedef typename Vertex_list::const_iterator Vertex_const_iterator;
typedef typename Traits::Halfedge_handle Halfedge_handle;
typedef typename Traits::Halffacet_handle Halffacet_handle;
typedef typename Traits::Object_handle Object_handle;
typedef typename Traits::Object_list Object_list;
typedef typename Traits::Halfedge_list Halfedge_list;
typedef typename Halfedge_list::const_iterator Halfedge_const_iterator;
typedef typename Traits::Halffacet_list Halffacet_list;
typedef typename Halffacet_list::const_iterator Halffacet_const_iterator;

typedef typename Traits::Point_3 Point_3;
typedef typename Traits::Segment_3 Segment_3;
typedef typename Traits::Ray_3 Ray_3;
typedef typename Traits::Vector_3 Vector_3;
typedef typename Traits::Plane_3 Plane_3;
typedef typename Traits::Triangle_3 Triangle_3;
typedef typename Traits::Aff_transformation_3 Aff_transformation_3;

typedef typename Traits::Bounding_box_3 Bounding_box_3;
typedef typename Traits::Side_of_plane Side_of_plane;

typedef typename Traits::Kernel Kernel;
typedef typename Kernel::RT RT;
typedef typename Kernel::FT FT;

typedef Smaller_than<
  Kernel,
  Vertex_handle,
  int> Smaller;

  class Node  {
  friend class K3_tree<Traits>;
public:
    typedef Node* Node_handle;
  Node(const Vertex_list& V, const Halfedge_list& E, const Halffacet_list& F) :
<<<<<<< HEAD
    left_node(nullptr), right_node(nullptr)
  {
      object_list.reserve(V.size()+E.size()+F.size());
      for(Vertex_const_iterator vi=V.begin(); vi!=V.end(); ++vi)
          object_list.push_back(make_object(*vi));
      for(Halfedge_const_iterator ei=E.begin(); ei!=E.end(); ++ei)
          object_list.push_back(make_object(*ei));
      for(Halffacet_const_iterator fi=F.begin(); fi!=F.end(); ++fi)
          object_list.push_back(make_object(*fi));
=======
    left_node(nullptr), right_node(nullptr), vertex_list(V), edge_list(E), facet_list(F)
  {
>>>>>>> 561cc662
  }

  Node(Node_handle l, Node_handle r, const Plane_3& pl) :
    left_node(l), right_node(r), splitting_plane(pl)
  {
  }

  bool is_leaf() const {
    CGAL_assertion( (left_node != nullptr && right_node != nullptr) ||
                    (left_node == nullptr && right_node == nullptr));
    return (left_node == nullptr && right_node == nullptr);
  }

  Node_handle left() const { return left_node; }
  Node_handle right() const { return right_node; }
  const Plane_3& plane() const { return splitting_plane; }

  bool empty() { return vertex_list.empty() && edge_list.empty() && facet_list.empty(); }
  Vertex_const_iterator vertices_begin() { return vertex_list.begin(); }
  Vertex_const_iterator vertices_end() { return vertex_list.end(); }
  Halfedge_const_iterator edges_begin() { return edge_list.begin(); }
  Halfedge_const_iterator edges_end() { return edge_list.end(); }
  Halffacet_const_iterator facets_begin() { return facet_list.begin(); }
  Halffacet_const_iterator facets_end() { return facet_list.end(); }

  void transform(const Aff_transformation_3& t) {
    if(left_node != nullptr) {
        CGAL_assertion(right_node != nullptr);
        left_node->transform(t);
        right_node->transform(t);
        splitting_plane = splitting_plane.transform(t);
    }
  }

  void add_facet(Halffacet_handle f, int depth) {
    if(left_node == nullptr) {
      facet_list.push_back(f);
      return;
    }

    Side_of_plane sop(splitting_plane.point(), depth%3);
    Oriented_side side = sop(f);
    if( side == ON_NEGATIVE_SIDE || side == ON_ORIENTED_BOUNDARY)
      left_node->add_facet(f, depth+1);
    if( side == ON_POSITIVE_SIDE || side == ON_ORIENTED_BOUNDARY)
      right_node->add_facet(f, depth+1);
  }

  void add_edge(Halfedge_handle e, int depth) {
    if(left_node == nullptr) {
      edge_list.push_back(e);
      return;
    }

    Side_of_plane sop(splitting_plane.point(), depth%3);
    Oriented_side side = sop(e);
    if( side == ON_NEGATIVE_SIDE || side == ON_ORIENTED_BOUNDARY)
      left_node->add_edge(e, depth+1);
    if( side == ON_POSITIVE_SIDE || side == ON_ORIENTED_BOUNDARY)
      right_node->add_edge(e, depth+1);
  }

  void add_vertex(Vertex_handle v, int depth) {
    if(left_node == nullptr) {
      vertex_list.push_back(v);
      return;
    }

    Side_of_plane sop(splitting_plane.point(), depth%3);
    Oriented_side side = sop(v);
    if( side == ON_NEGATIVE_SIDE || side == ON_ORIENTED_BOUNDARY)
      left_node->add_vertex(v, depth+1);
    if( side == ON_POSITIVE_SIDE || side == ON_ORIENTED_BOUNDARY)
      right_node->add_vertex(v, depth+1);
  }


<<<<<<< HEAD
friend std::ostream& operator<<
  (std::ostream& os, const Node_handle node) {
  CGAL_assertion( node != nullptr);
  if( node->is_leaf())
    os <<  node->objects().size();
  else {
    os << " ( ";
    if( !node->left()) os << '-';
    else os << node->left();
    os << " , ";
    if( !node->right()) os << '-';
    else os << node->right();
    os << " ) ";
  }
  return os;
}

=======
>>>>>>> 561cc662
private:

  Node_handle left_node;
  Node_handle right_node;
  Plane_3 splitting_plane;
<<<<<<< HEAD
  Object_list object_list;
=======
  Vertex_list vertex_list;
  Halfedge_list edge_list;
  Halffacet_list facet_list;
>>>>>>> 561cc662
};

  typedef boost::container::deque<Node> Node_range;
  typedef Node* Node_handle;
  typedef std::vector<Node_handle> Node_list;


public:
  class Objects_around_segment
  {
   public:
    class Iterator;
  protected:
    Traits traits;
    Node_handle root_node;
    Segment_3 segment;
    bool initialized;
  public:
    Objects_around_segment() : root_node(nullptr), initialized(false) {}
    Objects_around_segment( const K3_tree& k, const Segment_3& s) :
      root_node(k.root), segment(s), initialized(true) {
      CGAL_NEF_TRACEN("Objects_around_segment: input segment: "<<segment);
    }
    void initialize( const K3_tree& k, const Segment_3& s) {
      root_node = k.root;
      segment = s;
      initialized = true;
      CGAL_NEF_TRACEN("Objects_around_segment: input segment: "<<s<<" (initialize)");
    }
  public:
    Iterator begin() const {
      CGAL_assertion( initialized == true);
      return Iterator( root_node, segment);
    }
    Iterator end() const {
      return Iterator();
    }
    class Iterator
    {
      friend class K3_tree;
      typedef Iterator Self;
      typedef std::pair< const Node_handle, Segment_3> Candidate;
    protected:
      std::list<Candidate> S;
      Node_handle node;
      Traits traits;
      CGAL_assertion_code( Segment_3 prev_segment;)
      CGAL_assertion_code( bool first_segment;)
    public:
      Iterator() : node()
      { CGAL_assertion_code( first_segment = false); }
      Iterator( const Node_handle root, const Segment_3& s) {
        CGAL_assertion_code( first_segment = true);
        S.push_front( Candidate( root, s));
        ++(*this); // place the interator in the first intersected cell
      }
      Iterator( const Self& i) : S(i.S), node(i.node) {}
      Self& operator++() {

if( S.empty())
  node = nullptr; // end of the iterator
else {
  while( !S.empty()) {
    Node_handle n = S.front().first;
    Segment_3 s = S.front().second;
    S.pop_front();
    if( n->is_leaf()) {

      CGAL_assertion_code(
        if( first_segment) {
          first_segment = false;
          CGAL_NEF_TRACEN("operator++: prev_segment=(none), segment="<<s);
        } else {
          CGAL_assertion( prev_segment.target() == s.source());
          CGAL_assertion( prev_segment.direction() == s.direction());
          CGAL_NEF_TRACEN("operator++: prev_segment="<<prev_segment<<", segment="<<s);
        }
        prev_segment = s);

      node = n;
      break;
    }
    else {
      CGAL_NEF_TRACEN("find next intersected cell: segment: "<<s);
      CGAL_NEF_TRACEN("find next intersected cell: node plane: "<<n->plane() <<
             ", point: "<<n->plane().point());
      Oriented_side src_side = n->plane().oriented_side(s.source());
      Oriented_side tgt_side = n->plane().oriented_side(s.target());
      if( src_side == ON_ORIENTED_BOUNDARY && tgt_side == ON_ORIENTED_BOUNDARY)
        src_side = tgt_side = ON_NEGATIVE_SIDE;
      else if( src_side == ON_ORIENTED_BOUNDARY)
        src_side = tgt_side;
      else if( tgt_side == ON_ORIENTED_BOUNDARY)
        tgt_side = src_side;
      if( src_side == tgt_side)
        S.push_front( Candidate( get_child_by_side( n, src_side), s));
      else {
        Segment_3 s1, s2;
        divide_segment_by_plane( s, n->plane(), s1, s2);
        S.push_front( Candidate( get_child_by_side( n, tgt_side), s2)); // cell on target pushed first
        S.push_front( Candidate( get_child_by_side( n, src_side), s1));
      }
    }
  }
}

        return *this;
      }
      bool operator==(const Self& i) const {
        return (node == i.node);
      }
      bool operator!=(const Self& i) const {
        return !(*this == i);
      }
    private:
      Node_handle get_node() const {
        CGAL_assertion( node != nullptr);
        return node;
      }

void divide_segment_by_plane( Segment_3 s, Plane_3 pl,
                              Segment_3& s1, Segment_3& s2) {
  Object o = traits.intersect_object()( pl, s);
  Point_3 ip;
  CGAL_assertion( CGAL::assign( ip, o));
  CGAL::assign( ip, o);
  ip = normalized(ip);
  s1 = Segment_3( s.source(), ip);
  s2 = Segment_3( ip, s.target());
  CGAL_assertion( s1.target() == s2.source());
  CGAL_assertion( s1.direction() == s.direction());
  CGAL_assertion( s2.direction() == s.direction());
}

    };
  };

<<<<<<< HEAD
  class Objects_along_ray : public Objects_around_segment
  {
    typedef Objects_around_segment Base;
  protected:
    Traits traits;
  public:
    Objects_along_ray( const K3_tree& k, const Ray_3& r) {
      CGAL_NEF_TRACEN("Objects_along_ray: input ray: "<<r);
      Vector_3 vec(r.to_vector());
      // First of all, we need to find out wheather we are working over an extended kernel or on a standard kernel. As precondition we have that ray is oriented in the minus x axis direction.  When having an extended kernel, the ray can be subtituted by a segment with the endpoint on the 'intersection' between the ray and the bounding infimaximal box.  In the presence of a standard kernel, the intersection is computed with the bounding box with the vertices of the Nef polyhedron.
      Point_3 p(r.source()), q;
      Bounding_box_3 b = k.bounding_box;
      typename Kernel::Non_zero_coordinate_index_3 non_zero_coordinate_index_3;
      int c = non_zero_coordinate_index_3(vec);

      Point_3 pt_on_minus_x_plane = vec[c] < 0 ?
        Point_3(FT(b.min_coord(0)), FT(b.min_coord(1)),FT(b.min_coord(2))) :
        Point_3(FT(b.max_coord(0)), FT(b.max_coord(1)),FT(b.max_coord(2)));
      // We compute the intersection between a plane with normal vector in
      // the minus x direction and located at the minimum point of the bounding box, and the input ray.  When the ray does not intersect the bounding volume, there won't be any object hit, so it is safe to construct a segment that simply lay in the unbounded side of the bounding box.  This approach is taken instead of somehow (efficiently) report that there was no hit object, in order to mantain a clear interface with the Iterator class.
      Plane_3 pl_on_minus_x = K3_tree::construct_splitting_plane(pt_on_minus_x_plane, c, typename Traits::Kernel::Kernel_tag());
      Object o = traits.intersect_object()( pl_on_minus_x, r);
      if( !CGAL::assign( q, o) || pl_on_minus_x.has_on(p))
        q = r.source() + vec;
      else
        q = normalized(q);
      Base::initialize( k, Segment_3( p, q));
    }
  };
=======
>>>>>>> 561cc662

private:
#ifdef CGAL_NEF_EXPLOIT_REFERENCE_COUNTING
  bool reference_counted;
#endif
  Traits traits;


  Node_handle root;
  Node_range nodes;

  int max_depth;
  Bounding_box_3 bounding_box;
public:
  template<typename SNC_structure>
  K3_tree(SNC_structure* W)
#ifdef CGAL_NEF_EXPLOIT_REFERENCE_COUNTING
    : reference_counted(false)
#endif
    {

    typedef typename SNC_structure::Vertex_iterator Vertex_iterator;
    typedef typename SNC_structure::Halfedge_iterator Halfedge_iterator;
    typedef typename SNC_structure::Halffacet_iterator Halffacet_iterator;

    CGAL_assertion( W != nullptr);

    Vertex_list vertices;
    vertices.reserve(W->number_of_vertices());
    Vertex_iterator v;
    CGAL_forall_vertices(v, *W)
      vertices.push_back(v);

    Halfedge_list edges;
    edges.reserve(W->number_of_halfedges());
    Halfedge_iterator e;
    CGAL_forall_edges(e, *W)
      edges.push_back(e);

    Halffacet_list facets;
    facets.reserve(W->number_of_halffacets());
    Halffacet_iterator f;
    CGAL_forall_facets(f, *W)
      facets.push_back(f);

    CGAL_NEF_TRACEN("K3_tree(): n_vertices = " << vertices.size());
    std::frexp( (double) vertices.size(), &max_depth);

    // TODO: in the presence of a infimaximal bounding box, the bounding box does not have to be computed
    bounding_box = Bounding_box_3();
    for(typename Vertex_list::iterator vi=vertices.begin(); vi!=vertices.end(); ++vi)
        bounding_box.extend((*vi)->point());
    //CGAL_NEF_TRACEN("bounding box:"<<objects_bbox);

#ifdef CGAL_NEF_EXPLOIT_REFERENCE_COUNTING
    Point_3 p1(1,2,7), p2(p1);
    reference_counted = (&(p1.hx()) == &(p2.hx()));
    CGAL_NEF_TRACEN("reference counted " << reference_counted);
#endif
    non_efective_splits=0;
    root = build_kdtree(vertices, edges, facets, 0);
  }
  Node_handle locate_node_containing( const Point_3& p) const {
    return locate_node_containing( p, root);
  }
  Node_list nodes_along_ray( const Ray_3& r) const {
    Segment_3 s = ray_to_segment(r);
    return nodes_around_segment(s);
  }
  Node_list nodes_around_segment( const Segment_3& s) const {
    Node_list result;
    Objects_around_segment objects( *this, s);
    for(typename Objects_around_segment::Iterator oas = objects.begin(); oas != objects.end(); ++oas) {
      result.push_back(oas.get_node());
    }
    return result;
  }
  bool is_point_in_node( const Point_3& p, const Node_handle target) const {
    return is_point_in_node( p, target, root);
  }

  void add_facet(Halffacet_handle f) {
    root->add_facet(f,0);
  }

  void add_edge(Halfedge_handle e) {
    root->add_edge(e,0);
  }

  void add_vertex(Vertex_handle v) {
    root->add_vertex(v,0);
  }

  class BBox_updater {
    Bounding_box_3 b;

  public:
    BBox_updater() {}

    void pre_visit(const Node_handle) {}
    void post_visit(const Node_handle n) {
      for(Vertex_const_iterator vi = n->vertex_list.begin(); vi!=n->vertex_list.end(); ++vi) {
          b.extend((*vi)->point());
      }
    }

    Bounding_box_3 box() const{
      return b;
    }

  };

  template <typename Visitor>
  void visit_k3tree(const Node_handle current, Visitor& V) const {
    V.pre_visit(current);
    if(current->left() != nullptr) {
      visit_k3tree(current->left(), V);
      visit_k3tree(current->right(), V);
    }
    V.post_visit(current);
  }

  void transform(const Aff_transformation_3& t) {
    if(root == nullptr){
      return;
    }
    root->transform(t);

    BBox_updater bbup;
    visit_k3tree(root, bbup);
    bounding_box = bbup.box();
  }


#ifdef CODE_DOES_NOT_WORK_WITH_BOTH_KERNELS_AT_THE_SAME_TIME
template <typename T>
friend std::ostream& operator<<
(std::ostream& os, const K3_tree<T>& k3_tree) {
  os << (const Node_handle)k3_tree.root; // no default conversion to const Node_handle?
  return os;
}
#endif
std::string dump_object_list( const Object_list& O, int level = 0) {
  std::stringstream os;
  typename Object_list::size_type v_count = 0, e_count = 0, f_count = 0;
  typename Object_list::const_iterator o;
  Vertex_handle v;
  Halfedge_handle e;
  Halffacet_handle f;
  for( o = O.begin(); o != O.end(); ++o) {
    if( CGAL::assign( v, *o)) {
      if( level) os << v->point() << std::endl;
      ++v_count;
    }
    else if( CGAL::assign( e, *o)) {
      if( level) os << e->source()->point() << "->"
                    << e->twin()->source()->point() << std::endl;
      ++e_count;
    }
    else if( CGAL::assign( f, *o)) {
      if( level) os << "facet" << std::endl;
      ++f_count;
    }
    else
      CGAL_error_msg( "wrong handle");
  }
  os << v_count << "v " << e_count << "e " << f_count << "f ";
  return os.str();
 }

private:

int non_efective_splits;

Node_handle build_kdtree(Vertex_list& V, Halfedge_list& E, Halffacet_list& F,
                         int depth) {
  CGAL_precondition( depth >= 0);

  if( !can_set_be_divided(depth, V.size())) {
    CGAL_NEF_TRACEN("build_kdtree: set cannot be divided");
    nodes.push_back(Node(V, E, F));
    return &(nodes.back());
  }

  int coord = depth%3;
  Point_3 point_on_plane = find_median_point(V, coord);
  CGAL_NEF_TRACEN("build_kdtree: plane: "<<partition_plane<< " " << point_on_plane);

#ifdef CGAL_NEF_EXPLOIT_REFERENCE_COUNTING
  Side_of_plane sop(point_on_plane, coord, reference_counted);
#else
  Side_of_plane sop(point_on_plane, coord);
#endif
  sop.reserve(V.size());

  Vertex_list V1,V2;
  classify_objects(V, sop, V1, V2);

  Halfedge_list E1,E2;
  bool splitted = classify_objects(E, sop, E1, E2);

  Halffacet_list F1,F2;
  splitted = splitted && classify_objects(F, sop, F1, F2);

  if(!splitted) {
    CGAL_NEF_TRACEN("build_kdtree: splitting plane not found");
    nodes.push_back(Node(V, E, F));
    return &(nodes.back());
  }
  auto O_size = V.size() + E.size() + F.size();
  auto O1_size = V1.size() + E1.size() + F1.size();
  auto O2_size = V2.size() + E2.size() + F2.size();
  CGAL_NEF_TRACEN("Sizes " << O1_size << ", " << O2_size << ", " << O_size);
  CGAL_assertion( O1_size <= O_size && O2_size <= O_size);
  CGAL_assertion( O1_size + O2_size >= O_size);
  if((O1_size == O_size) || (O2_size == O_size))
    non_efective_splits++;
  else
    non_efective_splits = 0;

  if(non_efective_splits > 2) {
    CGAL_NEF_TRACEN("build_kdtree: non efective splits reached maximum");
    nodes.push_back(Node(V, E, F));
    return &(nodes.back());
  }

  Node_handle left_node = build_kdtree(V1, E1, F1, depth + 1);
  Node_handle right_node = build_kdtree(V2, E2, F2, depth + 1);
  nodes.push_back(Node(left_node, right_node, construct_splitting_plane(point_on_plane, coord, typename Traits::Kernel::Kernel_tag())));
  return &(nodes.back());
}

bool can_set_be_divided(int depth, typename Vertex_list::size_type size) {
  if(depth >= max_depth)
    return false;
  if(size <= 2)
    return false;
  return true;
}

template <typename List>
static bool classify_objects(const List& l,Side_of_plane& sop,
                      List& l1, List& l2) {
  typename List::size_type on_oriented_boundary = 0;
  for(typename List::const_iterator i=l.begin(); i!=l.end(); ++i) {
    Oriented_side side = sop(*i);
    switch(side) {
      case ON_NEGATIVE_SIDE:
        l1.push_back(*i);
        break;
      case ON_POSITIVE_SIDE:
        l2.push_back(*i);
        break;
      case ON_ORIENTED_BOUNDARY:
        ++on_oriented_boundary;
        l1.push_back(*i);
        l2.push_back(*i);
    }
  }
  return (on_oriented_boundary != l.size());
}

static Point_3 find_median_point(Vertex_list& V, int coord) {
  CGAL_assertion(V.size() > 1);

  Smaller smaller(coord);
  Vertex_iterator begin = V.begin();
  Vertex_iterator median = begin + V.size()/2;
  std::nth_element(begin, median, V.end(), smaller);
  Vertex_iterator prev = std::prev(median);
  std::nth_element(begin, prev, median, smaller);

  return CGAL::midpoint((*median)->point(), (*prev)->point());
}

static Plane_3 construct_splitting_plane(const Point_3& pt, int coord, const Homogeneous_tag&)
{
  switch(coord) {
  case 0: return Plane_3(pt, Vector_3(1, 0, 0));
  case 1: return Plane_3(pt, Vector_3(0, 1, 0));
  case 2: return Plane_3(pt, Vector_3(0, 0, 1));
  }

  CGAL_error_msg( "never reached");
  return Plane_3();
}

static Plane_3 construct_splitting_plane(const Point_3& pt, int coord, const Cartesian_tag&)
{
  switch(coord) {
  case 0: return Plane_3(1, 0, 0, -pt.x());
  case 1: return Plane_3(0, 1, 0, -pt.y());
  case 2: return Plane_3(0, 0, 1, -pt.z());
  }

  CGAL_error_msg( "never reached");
  return Plane_3();
}

static Node_handle get_child_by_side( const Node_handle node, Oriented_side side) {
  CGAL_assertion( node != nullptr);
  CGAL_assertion( side != ON_ORIENTED_BOUNDARY);
  if( side == ON_NEGATIVE_SIDE) {
    return node->left();
  }
  CGAL_assertion( side == ON_POSITIVE_SIDE);
  return node->right();
<<<<<<< HEAD
}

Node_handle locate_cell_containing( const Point_3& p, const Node_handle node) const {
  CGAL_precondition( node != nullptr);
  if( node->is_leaf())
    return node;

  Oriented_side side = node->plane().oriented_side(p);
  if(side == ON_ORIENTED_BOUNDARY)
    side = ON_NEGATIVE_SIDE;
  return locate_cell_containing(p, get_child_by_side(node, side));
=======
>>>>>>> 561cc662
}

Node_handle locate_node_containing( const Point_3& p, const Node_handle node) const {
  CGAL_precondition( node != nullptr);
  if( node->is_leaf())
    return node;

  Oriented_side side = node->plane().oriented_side(p);
  if(side == ON_ORIENTED_BOUNDARY)
    side = ON_NEGATIVE_SIDE;
  return locate_node_containing(p, get_child_by_side(node, side));
}


bool is_point_in_node( const Point_3& p, const Node_handle target, const Node_handle current) const {
  CGAL_precondition( target != nullptr && current != nullptr);
  if( current->is_leaf())
    return (current == target);
  Oriented_side side = current->plane().oriented_side(p);
  if( side == ON_NEGATIVE_SIDE)
    return is_point_in_node( p, target, current->left());
  else if( side == ON_POSITIVE_SIDE)
    return is_point_in_node( p, target, current->right());
  CGAL_assertion( side == ON_ORIENTED_BOUNDARY);
  return (is_point_in_node( p, target, current->left()) ||
          is_point_in_node( p, target, current->right()));
}

Segment_3 ray_to_segment(const Ray_3& r) const
{
  CGAL_NEF_TRACEN("Objects_along_ray: input ray: "<<r);
  Vector_3 vec(r.to_vector());
  /* First of all, we need to find out wheather we are working over an extended
   * kernel or on a standard kernel. As precondition we have that ray is oriented
   * in the minus x axis direction.  When having an extended kernel, the ray can
   * be subtituted by a segment with the endpoint on the 'intersection' between
   * the ray and the bounding infimaximal box.  In the presence of a standard
   * kernel, the intersection is computed with the bounding box with the vertices
   * of the Nef polyhedron.*/
  Point_3 p(r.source()), q;
  Bounding_box_3 b = bounding_box;
  typename Kernel::Non_zero_coordinate_index_3 non_zero_coordinate_index_3;
  int c = non_zero_coordinate_index_3(vec);

  Point_3 pt_on_minus_x_plane = vec[c] < 0 ?
    Point_3(FT(b.min_coord(0)), FT(b.min_coord(1)),FT(b.min_coord(2))) :
    Point_3(FT(b.max_coord(0)), FT(b.max_coord(1)),FT(b.max_coord(2)));
  /* We compute the intersection between a plane with normal vector in the minus x
   * direction and located at the minimum point of the bounding box, and the input
   * ray.  When the ray does not intersect the bounding volume, there won't be any
   * object hit, so it is safe to construct a segment that simply lay in the
   * unbounded side of the bounding box.  This approach is taken instead of somehow
   * (efficiently) report that there was no hit object, in order to mantain a clear
   * interface with the Iterator class.*/
  Plane_3 pl_on_minus_x = K3_tree::construct_splitting_plane(pt_on_minus_x_plane, c, typename Traits::Kernel::Kernel_tag());
  Object o = traits.intersect_object()( pl_on_minus_x, r);
  if( !CGAL::assign( q, o) || pl_on_minus_x.has_on(p))
    q = r.source() + vec;
  else
    q = normalized(q);
  return Segment_3( p, q);
}

};

} //namespace CGAL

#endif // CGAL_NEF_K3_TREE_H<|MERGE_RESOLUTION|>--- conflicted
+++ resolved
@@ -108,20 +108,8 @@
 public:
     typedef Node* Node_handle;
   Node(const Vertex_list& V, const Halfedge_list& E, const Halffacet_list& F) :
-<<<<<<< HEAD
-    left_node(nullptr), right_node(nullptr)
-  {
-      object_list.reserve(V.size()+E.size()+F.size());
-      for(Vertex_const_iterator vi=V.begin(); vi!=V.end(); ++vi)
-          object_list.push_back(make_object(*vi));
-      for(Halfedge_const_iterator ei=E.begin(); ei!=E.end(); ++ei)
-          object_list.push_back(make_object(*ei));
-      for(Halffacet_const_iterator fi=F.begin(); fi!=F.end(); ++fi)
-          object_list.push_back(make_object(*fi));
-=======
     left_node(nullptr), right_node(nullptr), vertex_list(V), edge_list(E), facet_list(F)
   {
->>>>>>> 561cc662
   }
 
   Node(Node_handle l, Node_handle r, const Plane_3& pl) :
@@ -199,38 +187,14 @@
   }
 
 
-<<<<<<< HEAD
-friend std::ostream& operator<<
-  (std::ostream& os, const Node_handle node) {
-  CGAL_assertion( node != nullptr);
-  if( node->is_leaf())
-    os <<  node->objects().size();
-  else {
-    os << " ( ";
-    if( !node->left()) os << '-';
-    else os << node->left();
-    os << " , ";
-    if( !node->right()) os << '-';
-    else os << node->right();
-    os << " ) ";
-  }
-  return os;
-}
-
-=======
->>>>>>> 561cc662
 private:
 
   Node_handle left_node;
   Node_handle right_node;
   Plane_3 splitting_plane;
-<<<<<<< HEAD
-  Object_list object_list;
-=======
   Vertex_list vertex_list;
   Halfedge_list edge_list;
   Halffacet_list facet_list;
->>>>>>> 561cc662
 };
 
   typedef boost::container::deque<Node> Node_range;
@@ -368,38 +332,6 @@
     };
   };
 
-<<<<<<< HEAD
-  class Objects_along_ray : public Objects_around_segment
-  {
-    typedef Objects_around_segment Base;
-  protected:
-    Traits traits;
-  public:
-    Objects_along_ray( const K3_tree& k, const Ray_3& r) {
-      CGAL_NEF_TRACEN("Objects_along_ray: input ray: "<<r);
-      Vector_3 vec(r.to_vector());
-      // First of all, we need to find out wheather we are working over an extended kernel or on a standard kernel. As precondition we have that ray is oriented in the minus x axis direction.  When having an extended kernel, the ray can be subtituted by a segment with the endpoint on the 'intersection' between the ray and the bounding infimaximal box.  In the presence of a standard kernel, the intersection is computed with the bounding box with the vertices of the Nef polyhedron.
-      Point_3 p(r.source()), q;
-      Bounding_box_3 b = k.bounding_box;
-      typename Kernel::Non_zero_coordinate_index_3 non_zero_coordinate_index_3;
-      int c = non_zero_coordinate_index_3(vec);
-
-      Point_3 pt_on_minus_x_plane = vec[c] < 0 ?
-        Point_3(FT(b.min_coord(0)), FT(b.min_coord(1)),FT(b.min_coord(2))) :
-        Point_3(FT(b.max_coord(0)), FT(b.max_coord(1)),FT(b.max_coord(2)));
-      // We compute the intersection between a plane with normal vector in
-      // the minus x direction and located at the minimum point of the bounding box, and the input ray.  When the ray does not intersect the bounding volume, there won't be any object hit, so it is safe to construct a segment that simply lay in the unbounded side of the bounding box.  This approach is taken instead of somehow (efficiently) report that there was no hit object, in order to mantain a clear interface with the Iterator class.
-      Plane_3 pl_on_minus_x = K3_tree::construct_splitting_plane(pt_on_minus_x_plane, c, typename Traits::Kernel::Kernel_tag());
-      Object o = traits.intersect_object()( pl_on_minus_x, r);
-      if( !CGAL::assign( q, o) || pl_on_minus_x.has_on(p))
-        q = r.source() + vec;
-      else
-        q = normalized(q);
-      Base::initialize( k, Segment_3( p, q));
-    }
-  };
-=======
->>>>>>> 561cc662
 
 private:
 #ifdef CGAL_NEF_EXPLOIT_REFERENCE_COUNTING
@@ -707,20 +639,6 @@
   }
   CGAL_assertion( side == ON_POSITIVE_SIDE);
   return node->right();
-<<<<<<< HEAD
-}
-
-Node_handle locate_cell_containing( const Point_3& p, const Node_handle node) const {
-  CGAL_precondition( node != nullptr);
-  if( node->is_leaf())
-    return node;
-
-  Oriented_side side = node->plane().oriented_side(p);
-  if(side == ON_ORIENTED_BOUNDARY)
-    side = ON_NEGATIVE_SIDE;
-  return locate_cell_containing(p, get_child_by_side(node, side));
-=======
->>>>>>> 561cc662
 }
 
 Node_handle locate_node_containing( const Point_3& p, const Node_handle node) const {
