// Copyright (c) 2009-2014 INRIA Sophia-Antipolis (France).
// All rights reserved.
//
// This file is part of CGAL (www.cgal.org).
// You can redistribute it and/or modify it under the terms of the GNU
// General Public License as published by the Free Software Foundation,
// either version 3 of the License, or (at your option) any later version.
//
// Licensees holding a valid commercial license may use this file in
// accordance with the commercial license agreement provided with the software.
//
// This file is provided AS IS with NO WARRANTY OF ANY KIND, INCLUDING THE
// WARRANTY OF DESIGN, MERCHANTABILITY AND FITNESS FOR A PARTICULAR PURPOSE.
//
// $URL$
// $Id$
//
// Author(s)    : Samuel Hornus

#ifndef CGAL_TRIANGULATION_DATA_STRUCTURE_H
#define CGAL_TRIANGULATION_DATA_STRUCTURE_H

#include <CGAL/basic.h>
#include <CGAL/Default.h>
#include <CGAL/iterator.h>
#include <CGAL/Compact_container.h>
#include <CGAL/Triangulation_face.h>
#include <CGAL/Triangulation_ds_vertex.h>
#include <CGAL/Triangulation_ds_full_cell.h>
#include <CGAL/internal/Combination_enumerator.h>
#include <CGAL/internal/Triangulation/utilities.h>
#include <CGAL/internal/Triangulation/Triangulation_ds_iterators.h>

#include <algorithm>
#include <vector>
#include <queue>
#include <set>

namespace CGAL {

template<   class Dimen,
            class Vb = Default,
            class Fcb = Default >
class Triangulation_data_structure
{
    typedef Triangulation_data_structure<Dimen, Vb, Fcb>                     Self;
    typedef typename Default::Get<Vb, Triangulation_ds_vertex<> >::type     V_base;
    typedef typename Default::Get<Fcb, Triangulation_ds_full_cell<> >::type  FC_base;

public:
    typedef typename V_base::template Rebind_TDS<Self>::Other   Vertex; /* Concept */
    typedef typename FC_base::template Rebind_TDS<Self>::Other  Full_cell; /* Concept */

  // Tools to change the Vertex and Cell types of the TDS.
  template < typename Vb2 >
  struct Rebind_vertex {
    typedef Triangulation_data_structure<Dimen, Vb2, Fcb>  Other;
  };

  template < typename Fcb2 >
  struct Rebind_full_cell {
    typedef Triangulation_data_structure<Dimen, Vb, Fcb2>  Other;
  };



    // we want to store an object of this class in every Full_cell:
    class Full_cell_data
    {
        unsigned char bits_;
        public:
        Full_cell_data() : bits_(0) {}
        Full_cell_data(const Full_cell_data & fcd) : bits_(fcd.bits_) {}

        void clear()         { bits_ = 0; }
        void mark_visited()  { bits_ = 1; }
        void clear_visited() { bits_ = 0; }

        bool is_clear()   const { return bits_ == 0; }
        bool is_visited() const { return bits_ == 1; }
        // WARNING: if we use more bits and several bits can be set at once,
        // then make sure to use bitwise operation above, instead of direct
        // affectation.
    };

protected:
    typedef Compact_container<Vertex>   Vertex_container;
    typedef Compact_container<Full_cell>  Full_cell_container;

public:
    typedef Dimen                      Maximal_dimension;

    typedef typename Vertex_container::size_type        size_type; /* Concept */
    typedef typename Vertex_container::difference_type  difference_type; /* Concept */

    typedef typename Vertex_container::iterator         Vertex_handle; /* Concept */
    typedef typename Vertex_container::iterator         Vertex_iterator; /* Concept */
    typedef typename Vertex_container::const_iterator   Vertex_const_handle;
    typedef typename Vertex_container::const_iterator   Vertex_const_iterator;

    typedef typename Full_cell_container::iterator        Full_cell_handle; /* Concept */
    typedef typename Full_cell_container::iterator        Full_cell_iterator; /* Concept */
    typedef typename Full_cell_container::const_iterator  Full_cell_const_handle;
    typedef typename Full_cell_container::const_iterator  Full_cell_const_iterator;

    typedef internal::Triangulation::
            Triangulation_ds_facet_iterator<Self>         Facet_iterator; /* Concept */

    /* The 2 types defined below, |Facet| and |Rotor| are used when traversing
     the boundary `B' of the union of a set of full cells. |Rotor| makes it
     easy to rotate around itself, in the search of neighbors in `B' (see
     |rotate_rotor| and |insert_in_tagged_hole|) */

    // A co-dimension 1 sub-simplex.
    class Facet /* Concept */
    {
        Full_cell_handle full_cell_;
        int index_of_covertex_;
    public:
        Facet() : full_cell_(), index_of_covertex_(0) {}
        Facet(Full_cell_handle f, int i) : full_cell_(f), index_of_covertex_(i) {}
        Full_cell_handle full_cell() const { return full_cell_; }
        int index_of_covertex() const { return index_of_covertex_; }
    };

    // A co-dimension 2 sub-simplex. called a Rotor because we can rotate
    // the two "covertices" around the sub-simplex. Useful for traversing the
    // boundary of a hole. NOT DOCUMENTED
    class Rotor : public Facet
    {
        int index_of_second_covertex_;
    public:
        Rotor() : Facet(), index_of_second_covertex_(0) {}
        Rotor(Full_cell_handle f, int first, int second) : Facet(f, first), index_of_second_covertex_(second) {}
        int index_of_second_covertex() const { return index_of_second_covertex_; }
    };

    typedef Triangulation_face<Self>                    Face; /* Concept */

protected: // DATA MEMBERS

    int dmax_, dcur_; // dimension of the current triangulation
    Vertex_container  vertices_;  // list of all vertices
    Full_cell_container full_cells_; // list of all full cells

private:

    void clean_dynamic_memory()
    {
        vertices_.clear();
        full_cells_.clear();
    }

    template < class Dim_tag >
    struct get_maximal_dimension
    {
        static int value(const int D) { return D; }
    };
    // specialization
    template < int D >
    struct get_maximal_dimension<Dimension_tag<D> >
    {
        static int value(const int) { return D; }
    };

public:
    Triangulation_data_structure( int dim=0)  /* Concept */
        : dmax_(get_maximal_dimension<Dimen>::value(dim)), dcur_(-2), 
          vertices_(), full_cells_()
    {
        CGAL_assertion_msg(dmax_ > 0, "maximal dimension must be positive.");
    }
  
    ~Triangulation_data_structure()
    {
        clean_dynamic_memory();
    }

    Triangulation_data_structure(const Triangulation_data_structure & tds)
        : dmax_(tds.dmax_), dcur_(tds.dcur_),
        vertices_(tds.vertices_), full_cells_(tds.full_cells_)
    {
        typedef std::map<Vertex_const_handle, Vertex_handle> V_map;
        typedef std::map<Full_cell_const_handle, Full_cell_handle> C_map;
        V_map vmap;
        C_map cmap;
        Vertex_const_iterator vfrom = tds.vertices_begin();
        Vertex_iterator vto = vertices_begin();
        Full_cell_const_iterator cfrom = tds.full_cells_begin();
        Full_cell_iterator cto = full_cells_begin();
        while( vfrom != tds.vertices_end() )
            vmap[vfrom++] = vto++;
        while( cfrom != tds.full_cells_end() )
            cmap[cfrom++] = cto++;
        cto = full_cells_begin();
        while( cto != full_cells_end() )
        {
            for( int i = 0; i <= (std::max)(0, current_dimension()); ++i )
            {
                associate_vertex_with_full_cell(cto, i, vmap[cto->vertex(i)]);
                cto->set_neighbor(i, cmap[cto->neighbor(i)]);
            }
            ++cto;
        }
    }

    // QUERIES

protected:

    bool check_range(const int i) const
    {
        if( current_dimension() < 0 )
        {
            return (0 == i);
        }
        return ( (0 <= i) && (i <= current_dimension()) );
    }

public:

    /* returns the current dimension of the full cells in the triangulation. */
    int maximal_dimension() const { return dmax_; } /* Concept */
    int current_dimension() const { return dcur_; } /* Concept */

    size_type number_of_vertices() const /* Concept */
    {
        return this->vertices_.size();
    }
    size_type number_of_full_cells() const /* Concept */
    {
        return this->full_cells_.size();
    }

    bool empty() const /* Concept */
    {
        return current_dimension() == -2;
    }

    Vertex_container & vertices() { return vertices_; }
    const Vertex_container & vertices() const { return vertices_; }
    Full_cell_container & full_cells() { return full_cells_; }
    const Full_cell_container & full_cells() const { return full_cells_; }

    Vertex_handle vertex(const Full_cell_handle s, const int i) const /* Concept */
    {
        CGAL_precondition(s != Full_cell_handle() && check_range(i));
        return s->vertex(i);
    }

    Vertex_const_handle vertex(const Full_cell_const_handle s, const int i) const /* Concept */
    {
        CGAL_precondition(s != Full_cell_handle() && check_range(i));
        return s->vertex(i);
    }

    bool is_vertex(const Vertex_const_handle & v) const /* Concept */
    {
        if( Vertex_const_handle() == v )
            return false;
        Vertex_const_iterator vit = vertices_begin();
        while( vit != vertices_end() && ( v != vit ) )
            ++vit;
        return v == vit;
    }

    bool is_full_cell(const Full_cell_const_handle & s) const /* Concept */
    {
        if( Full_cell_const_handle() == s )
            return false;
        Full_cell_const_iterator sit = full_cells_begin();
        while( sit != full_cells_end() && ( s != sit ) )
            ++sit;
        return s == sit;
    }

    Full_cell_handle full_cell(const Vertex_handle v) const /* Concept */
    {
        CGAL_precondition(v != Vertex_handle());
        return v->full_cell();
    }

    Full_cell_const_handle full_cell(const Vertex_const_handle v) const /* Concept */
    {
        CGAL_precondition(Vertex_const_handle() != v);
        return v->full_cell();
    }

    Full_cell_handle neighbor(const Full_cell_handle s, const int i) const /* Concept */
    {
        CGAL_precondition(Full_cell_handle() != s && check_range(i));
        return s->neighbor(i);
    }

    Full_cell_const_handle neighbor(const Full_cell_const_handle s, const int i) const/* Concept */
    {
        CGAL_precondition(Full_cell_const_handle() != s && check_range(i));
        return s->neighbor(i);
    }

    int mirror_index(const Full_cell_handle s, const int i) const /* Concept */
    {
        CGAL_precondition(Full_cell_handle() != s && check_range(i));
        return s->mirror_index(i);
    }

    int mirror_index(const Full_cell_const_handle s, const int i) const
    {
        CGAL_precondition(Full_cell_const_handle() != s && check_range(i)); /* Concept */
        return s->mirror_index(i);
    }

    int mirror_vertex(const Full_cell_handle s, const int i) const /* Concept */
    {
        CGAL_precondition(Full_cell_handle() != s && check_range(i));
        return s->mirror_vertex(i);
    }

    // - - - - - - - - - - - - - - - - - - - - - - - - - - - - - - FACETS OPERATIONS

    // works for Face_ = Facet and Face_ = Rotor.
    // NOT DOCUMENTED for the Rotor case...
    template< typename Face_ >
    Full_cell_handle full_cell(const Face_ & f) const /* Concept */
    {
        return f.full_cell();
    }

    // works for Face_ = Facet and Face_ = Rotor.
    // NOT DOCUMENTED for the Rotor case...
    template< class Face_ >
    int index_of_covertex(const Face_ & f) const /* Concept */
    {
        return f.index_of_covertex();
    }

    // NOT DOCUMENTED
    // A Rotor has two covertices
    int index_of_second_covertex(const Rotor & f) const
    {
        return f.index_of_second_covertex();
    }

    // works for Face_ = Facet and Face_ = Rotor.
    // NOT DOCUMENTED...
    template< class Face_ >
    bool is_boundary_facet(const Face_ & f) const
    {
        if( get_visited(neighbor(full_cell(f), index_of_covertex(f))) )
            return false;
        if( ! get_visited(full_cell(f)) )
            return false;
        return true;
    }

    // NOT DOCUMENTED...
    Rotor rotate_rotor(Rotor & f)
    {
        int opposite = mirror_index(full_cell(f), index_of_covertex(f));
        Full_cell_handle s = neighbor(full_cell(f), index_of_covertex(f));
        int new_second = s->index(vertex(full_cell(f), index_of_second_covertex(f)));
        return Rotor(s, new_second, opposite);
    }

    //       NICE UPDATE OPERATIONS

protected:
    void do_insert_increase_dimension(const Vertex_handle, const Vertex_handle);
public:
// - - - - - - - - - - - - - - - - - - - - - - - - - - - - - - - - - - - REMOVALS

    Vertex_handle collapse_face(const Face &); /* Concept */
    void remove_decrease_dimension(Vertex_handle, Vertex_handle); /* Concept */

// - - - - - - - - - - - - - - - - - - - - - - - - - - - - - - - - - - - INSERTIONS

    Vertex_handle insert_in_full_cell(Full_cell_handle); /* Concept */
    Vertex_handle insert_in_face(const Face &); /* Concept */
    Vertex_handle insert_in_facet(const Facet &); /* Concept */
    template< typename Forward_iterator >
    Vertex_handle insert_in_hole(Forward_iterator, const Forward_iterator, Facet); /* Concept */
    template< typename Forward_iterator, typename OutputIterator >
    Vertex_handle insert_in_hole(Forward_iterator, const Forward_iterator, Facet, OutputIterator); /* Concept */

    template< typename OutputIterator >
    Full_cell_handle insert_in_tagged_hole(Vertex_handle, Facet, OutputIterator);

    Vertex_handle insert_increase_dimension(Vertex_handle=Vertex_handle()); /* Concept */

private:

  // Used by insert_in_tagged_hole
  struct IITH_task
  {
    IITH_task(
      Facet boundary_facet_,
      int index_of_inside_cell_in_outside_cell_,
      Full_cell_handle future_neighbor_ = Full_cell_handle(),
      int new_cell_index_in_future_neighbor_ = -1,
      int index_of_future_neighbor_in_new_cell_ = -1)
    : boundary_facet(boundary_facet_),
      index_of_inside_cell_in_outside_cell(index_of_inside_cell_in_outside_cell_),
      future_neighbor(future_neighbor_),
      new_cell_index_in_future_neighbor(new_cell_index_in_future_neighbor_),
      index_of_future_neighbor_in_new_cell(index_of_future_neighbor_in_new_cell_)
    {}

    // "new_cell" is the cell about to be created
    Facet boundary_facet;
    int index_of_inside_cell_in_outside_cell;
    Full_cell_handle future_neighbor;
    int new_cell_index_in_future_neighbor;
    int index_of_future_neighbor_in_new_cell;
  };

  // NOT DOCUMENTED
  void clear_visited_marks(Full_cell_handle) const;

  //  - - - - - - - - - - - - - - - - - - - - - - - - - - - - - -  DANGEROUS UPDATE OPERATIONS

private:

    // NOT DOCUMENTED
    template< typename FCH > // FCH = Full_cell_[const_]handle
    bool get_visited(FCH c) const
    {
        return c->tds_data().is_visited();
    }

    // NOT DOCUMENTED
    template< typename FCH > // FCH = Full_cell_[const_]handle
    void set_visited(FCH c, bool m) const
    {
        if( m )
            c->tds_data().mark_visited();
        else
            c->tds_data().clear_visited();
    }

public:

    void clear() /* Concept */
    {
        clean_dynamic_memory();
        dcur_ = -2;
    }

    void set_current_dimension(const int d) /* Concept */
    {
        CGAL_precondition(-2<=d && d<=maximal_dimension());
        dcur_ = d;
    }

    Full_cell_handle new_full_cell(const Full_cell_handle s)
    {
        return full_cells_.emplace(*s);
    }

    Full_cell_handle new_full_cell() /* Concept */
    {
        return full_cells_.emplace(dmax_);
    }

    void delete_full_cell(Full_cell_handle s) /* Concept */
    {
        CGAL_precondition(Full_cell_handle() != s);
        // CGAL_expensive_precondition(is_full_cell(s));
        full_cells_.erase(s);
    }

    template< typename Forward_iterator >
    void delete_full_cells(Forward_iterator start, Forward_iterator end) /* Concept */
    {
        Forward_iterator s = start;
        while( s != end )
            full_cells_.erase(*s++);
    }

    template< class T >
    Vertex_handle new_vertex( const T & t )
    {
        return vertices_.emplace(t);
    }

    Vertex_handle new_vertex() /* Concept */
    {
        return vertices_.emplace();
    }

    void delete_vertex(Vertex_handle v) /* Concept */
    {
        CGAL_precondition( Vertex_handle() != v );
        vertices_.erase(v);
    }

    void associate_vertex_with_full_cell(Full_cell_handle s, const int i, Vertex_handle v) /* Concept */
    {
        CGAL_precondition(check_range(i));
        CGAL_precondition(s != Full_cell_handle());
        CGAL_precondition(v != Vertex_handle());
        s->set_vertex(i, v);
        v->set_full_cell(s);
    }

    void set_neighbors(Full_cell_handle s, int i, Full_cell_handle s1, int j) /* Concept */
    {
        CGAL_precondition(check_range(i));
        CGAL_precondition(check_range(j));
        CGAL_precondition(s  != Full_cell_handle());
        CGAL_precondition(s1 != Full_cell_handle());
        s->set_neighbor(i, s1);
        s1->set_neighbor(j, s);
        s->set_mirror_index(i, j);
        s1->set_mirror_index(j, i);
    }

    // SANITY CHECKS

    bool is_valid(bool = true, int = 0) const; /* Concept */

    // NOT DOCUMENTED
    template< class OutStream> void write_graph(OutStream &);

    Vertex_iterator vertices_begin() { return vertices_.begin(); } /* Concept */
    Vertex_iterator vertices_end()   { return vertices_.end();   } /* Concept */
    Full_cell_iterator full_cells_begin() { return full_cells_.begin(); } /* Concept */
    Full_cell_iterator full_cells_end()   { return full_cells_.end();   } /* Concept */

    Vertex_const_iterator vertices_begin() const { return vertices_.begin(); } /* Concept */
    Vertex_const_iterator vertices_end()   const { return vertices_.end();   } /* Concept */
    Full_cell_const_iterator full_cells_begin() const { return full_cells_.begin(); } /* Concept */
    Full_cell_const_iterator full_cells_end()   const { return full_cells_.end();   } /* Concept */

    Facet_iterator facets_begin() /* Concept */
    {
        if( current_dimension() <= 0 )
            return facets_end();
        return Facet_iterator(*this);
    }
    Facet_iterator facets_end() /* Concept */
    {
        return Facet_iterator(*this, 0);
    }

// - - - - - - - - - - - - - - - - - - - - - - - - - - - FULL CELL GATHERING

    // a traversal predicate for gathering full_cells incident to a given face
    // ``incident'' means that the given face is a subface of the full_cell
    class Incident_full_cell_traversal_predicate
    {
        const Face & f_;
        int dim_;
        const Triangulation_data_structure & tds_;
    public:
        Incident_full_cell_traversal_predicate(const Triangulation_data_structure & tds,
                                            const Face & f)
        : f_(f), tds_(tds)
        {
            dim_ = f.face_dimension();
        }
        bool operator()(const Facet & facet) const
        {
            Vertex_handle v = tds_.full_cell(facet)->vertex(tds_.index_of_covertex(facet));
            for( int i = 0; i <= dim_; ++i )
            {
                if( v == f_.vertex(i) )
                    return false;
            }
            return true;
        }
    };

    // a traversal predicate for gathering full_cells having a given face as subface
    class Star_traversal_predicate
    {
        const Face & f_;
        int dim_;
        const Triangulation_data_structure & tds_;
    public:
        Star_traversal_predicate(const Triangulation_data_structure & tds,
                                            const Face & f)
        : f_(f), tds_(tds)
        {
            dim_ = f.face_dimension();
        }
        bool operator()(const Facet & facet) const
        {
            Full_cell_handle s = tds_.full_cell(facet)->neighbor(tds_.index_of_covertex(facet));
            for( int j = 0; j <= tds_.current_dimension(); ++j )
            {
                for( int i = 0; i <= dim_; ++i )
                    if( s->vertex(j) == f_.vertex(i) )
                        return true;
            }
            return false;
        }
    };

    template< typename TraversalPredicate, typename OutputIterator >
    Facet gather_full_cells(Full_cell_handle, TraversalPredicate &, OutputIterator &) const; /* Concept */
    template< typename OutputIterator >
    OutputIterator incident_full_cells(const Face &, OutputIterator) const; /* Concept */
    template< typename OutputIterator >
    OutputIterator incident_full_cells(Vertex_const_handle, OutputIterator) const; /* Concept */
    template< typename OutputIterator >
    OutputIterator star(const Face &, OutputIterator) const; /* Concept */
#ifndef CGAL_CFG_NO_CPP0X_DEFAULT_TEMPLATE_ARGUMENTS_FOR_FUNCTION_TEMPLATES
    template< typename OutputIterator, typename Comparator = std::less<Vertex_const_handle> >
    OutputIterator incident_upper_faces(Vertex_const_handle v, const int dim, OutputIterator out, Comparator cmp = Comparator())
    {
        return incident_faces(v, dim, out, cmp, true);
    }
    template< typename OutputIterator, typename Comparator = std::less<Vertex_const_handle> >
<<<<<<< HEAD
    OutputIterator incident_faces(Vertex_const_handle, const int, OutputIterator, Comparator = Comparator(), bool = false) const;
=======
    OutputIterator incident_faces(Vertex_const_handle, const int, OutputIterator,
                                  Comparator = Comparator(), bool = false) const;
>>>>>>> 7ea9538a
#else
    template< typename OutputIterator, typename Comparator >
    OutputIterator incident_upper_faces(Vertex_const_handle v, const int dim, OutputIterator out, Comparator cmp = Comparator())
    {
        return incident_faces(v, dim, out, cmp, true);
    }
    template< typename OutputIterator >
    OutputIterator incident_upper_faces(Vertex_const_handle v, const int dim, OutputIterator out)
    {
        return incident_faces(v, dim, out, std::less<Vertex_const_handle>(), true);
    }
    template< typename OutputIterator, typename Comparator >
    OutputIterator incident_faces(Vertex_const_handle, const int, OutputIterator, Comparator = Comparator(), bool = false) const;
    template< typename OutputIterator >
    OutputIterator incident_faces(Vertex_const_handle, const int, OutputIterator,
        std::less<Vertex_const_handle> = std::less<Vertex_const_handle>(), bool = false) const;
#endif

// - - - - - - - - - - - - - - - - - - - - - - - - - - - - - - - - - INPUT / OUTPUT

    std::istream & read_full_cells(std::istream &, const std::vector<Vertex_handle> &);
    std::ostream & write_full_cells(std::ostream &, std::map<Vertex_const_handle, int> &) const;

}; // end of ``declaration/definition'' of Triangulation_data_structure<...>

// = = = = = = = = = = = = = = = = = = = = = = = = = = = = = = = = = = = = = = = =

// FUNCTIONS THAT ARE MEMBER FUNCTIONS:

// - - - - - - - - - - - - - - - - - - - - - - - - - - - - - - - - -
// - - - - - - - - - - - - - - - - - - - - - - - - THE GATHERING METHODS

template< class Dim, class Vb, class Fcb >
template< typename OutputIterator >
OutputIterator
Triangulation_data_structure<Dim, Vb, Fcb>
::incident_full_cells(const Face & f, OutputIterator out) const /* Concept */
{
    // CGAL_expensive_precondition_msg(is_full_cell(f.full_cell()), "the facet does not belong to the Triangulation");
    Incident_full_cell_traversal_predicate tp(*this, f);
    gather_full_cells(f.full_cell(), tp, out);
    return out;
}

template< class Dim, class Vb, class Fcb >
template< typename OutputIterator >
OutputIterator
Triangulation_data_structure<Dim, Vb, Fcb>
::incident_full_cells(Vertex_const_handle v, OutputIterator out) const /* Concept */
{
//    CGAL_expensive_precondition(is_vertex(v));
    CGAL_precondition(Vertex_handle() != v);
    CGAL_precondition(v->full_cell()->has_vertex(v));
    if (!v->full_cell()->has_vertex(v)) // CJTODO TEMP
      std::cout << "ERROR: incident_full_cells !v->full_cell()->has_vertex(v). Is the point cloud sparse enough?";
    Face f(v->full_cell());
    f.set_index(0, v->full_cell()->index(v));
    return incident_full_cells(f, out);
}

template< class Dim, class Vb, class Fcb >
template< typename OutputIterator >
OutputIterator
Triangulation_data_structure<Dim, Vb, Fcb>
::star(const Face & f, OutputIterator out) const /* Concept */
{
    // CGAL_precondition_msg(is_full_cell(f.full_cell()), "the facet does not belong to the Triangulation");
    Star_traversal_predicate tp(*this, f);
    gather_full_cells(f.full_cell(), tp, out);
    return out;
}

template< class Dim, class Vb, class Fcb >
template< typename TraversalPredicate, typename OutputIterator >
typename Triangulation_data_structure<Dim, Vb, Fcb>::Facet
Triangulation_data_structure<Dim, Vb, Fcb>
::gather_full_cells(Full_cell_handle start,
                    TraversalPredicate & tp,
                    OutputIterator & out) const /* Concept */
{
    std::queue<Full_cell_handle> queue;
    set_visited(start, true);
    queue.push(start);
    const int cur_dim = current_dimension();
    Facet ft;
    while( ! queue.empty() )
    {
        Full_cell_handle s = queue.front();
        queue.pop();
        *out = s;
        ++out;
        for( int i = 0; i <= cur_dim; ++i )
        {
            Full_cell_handle n = s->neighbor(i);
            if( ! get_visited(n) )
            {
                set_visited(n, true);
                if( tp(Facet(s, i)) )
                    queue.push(n);
                else
                    ft = Facet(s, i);
            }
        }
    }
    clear_visited_marks(start); // CJTODO: couldn't we use what is in "out" 
                                // to make ot faster? (would require to
                                // replace the output iterator by a container)
    return ft;
}

#ifdef CGAL_CFG_NO_CPP0X_DEFAULT_TEMPLATE_ARGUMENTS_FOR_FUNCTION_TEMPLATES
template< class Dim, class Vb, class Fcb >
template< typename OutputIterator >
OutputIterator
Triangulation_data_structure<Dim, Vb, Fcb>
::incident_faces(Vertex_const_handle v, const int dim, OutputIterator out,
    std::less<Vertex_const_handle> cmp, bool upper_faces) const
{
    return incident_faces<OutputIterator, std::less<Vertex_const_handle> >(v, dim, out, cmp, upper_faces);
}
#endif

template< class Dim, class Vb, class Fcb >
template< typename OutputIterator, typename Comparator >
OutputIterator
Triangulation_data_structure<Dim, Vb, Fcb>
::incident_faces(Vertex_const_handle v, const int dim, OutputIterator out, Comparator cmp, bool upper_faces) const
{
    CGAL_precondition( 0 < dim );
    if( dim >= current_dimension() )
        return out;
    typedef std::vector<Full_cell_handle> Simplices;
    Simplices simps;
    simps.reserve(64);
    // gather incident full_cells
    std::back_insert_iterator<Simplices> sout(simps);
    incident_full_cells(v, sout);
    // for storing the handles to the vertices of a full_cell
    typedef std::vector<Vertex_const_handle> Vertices;
    typedef std::vector<int> Indices;
    Vertices vertices(1 + current_dimension());
    Indices sorted_idx(1 + current_dimension());
    // setup Face comparator and Face_set
    typedef internal::Triangulation::Compare_faces_with_common_first_vertex<Self>
        Upper_face_comparator;
    Upper_face_comparator ufc(dim);
    typedef std::set<Face, Upper_face_comparator> Face_set;
    Face_set face_set(ufc);
    for( typename Simplices::const_iterator s = simps.begin(); s != simps.end(); ++s )
    {
        int v_idx(0); // the index of |v| in the sorted full_cell
        // get the vertices of the full_cell and sort them
        for( int i = 0; i <= current_dimension(); ++i )
            vertices[i] = (*s)->vertex(i);
        if( upper_faces )
        {
            std::sort(vertices.begin(), vertices.end(), cmp);
            while( vertices[v_idx] != v )
                ++v_idx;
        }
        else
        {
            while( vertices[v_idx] != v )
                ++v_idx;
            if( 0 != v_idx )
                std::swap(vertices[0], vertices[v_idx]);
            v_idx = 0;
            typename Vertices::iterator vbegin(vertices.begin());
            ++vbegin;
            std::sort(vbegin, vertices.end(), cmp);
        }
        if( v_idx + dim > current_dimension() )
            continue; // |v| is too far to the right
        // stores the index of the vertices of s in the same order
        // as in |vertices|:
        for( int i = 0; i <= current_dimension(); ++i )
            sorted_idx[i] = (*s)->index(vertices[i]);
        // init state for enumerating all candidate faces:
        internal::Combination_enumerator f_idx(dim, v_idx + 1, current_dimension());
        Face f(*s);
        f.set_index(0, sorted_idx[v_idx]);
        while( ! f_idx.end() )
        {
            for( int i = 0; i < dim; ++i )
                f.set_index(1 + i, sorted_idx[f_idx[i]]);
            face_set.insert(f); // checks if face has already been found

            // compute next sorted face (lexicographic enumeration)
            ++f_idx;
        }
    }
    typename Face_set::iterator fit = face_set.begin();
    while( fit != face_set.end() )
        *out++ = *fit++;
    return out;
}

// - - - - - - - - - - - - - - - - - - - - - - - - - - - - - - - - -
// - - - - - - - - - - - - - - - - - - - - - - - - THE REMOVAL METHODS

template <class Dim, class Vb, class Fcb>
typename Triangulation_data_structure<Dim, Vb, Fcb>::Vertex_handle
Triangulation_data_structure<Dim, Vb, Fcb>
::collapse_face(const Face & f) /* Concept */
{
    const int fd = f.face_dimension();
    CGAL_precondition( (1 <= fd ) && (fd < current_dimension()));
    std::vector<Full_cell_handle> simps;
    // save the Face's vertices:
    Full_cell s;
    for( int i = 0; i <= fd; ++i )
        s.set_vertex(i, f.vertex(i));
    // compute the star of f
    simps.reserve(64);
    std::back_insert_iterator<std::vector<Full_cell_handle> > out(simps);
    star(f, out);
    Vertex_handle v = insert_in_hole(simps.begin(), simps.end(), Facet(f.full_cell(), f.index(0)));
    for( int i = 0; i <= fd; ++i )
        delete_vertex(s.vertex(i));
    return v;
}

template <class Dim, class Vb, class Fcb>
void
Triangulation_data_structure<Dim, Vb, Fcb>
::remove_decrease_dimension(Vertex_handle v, Vertex_handle star) /* Concept */
{
    CGAL_assertion( current_dimension() >= -1 );
    if( -1 == current_dimension() )
    {
        clear();
        return;
    }
    else if( 0 == current_dimension() )
    {
        delete_full_cell(v->full_cell());
        delete_vertex(v);
        star->full_cell()->set_neighbor(0, Full_cell_handle());
        set_current_dimension(-1);
        return;
    }
    else if( 1 == current_dimension() )
    {
        Full_cell_handle s = v->full_cell();
        int star_index;
        if( s->has_vertex(star, star_index) )
            s = s->neighbor(star_index);
        // Here, |star| is not a vertex of |s|, so it's the only finite
        // full_cell
        Full_cell_handle inf1 = s->neighbor(0);
        Full_cell_handle inf2 = s->neighbor(1);
        Vertex_handle v2 = s->vertex(1 - s->index(v));
        delete_vertex(v);
        delete_full_cell(s);
        inf1->set_vertex(1, Vertex_handle());
        inf1->set_vertex(1, Vertex_handle());
        inf2->set_neighbor(1, Full_cell_handle());
        inf2->set_neighbor(1, Full_cell_handle());
        associate_vertex_with_full_cell(inf1, 0, star);
        associate_vertex_with_full_cell(inf2, 0, v2);
        set_neighbors(inf1, 0, inf2, 0);
        set_current_dimension(0);
        return;
    }
    typedef std::vector<Full_cell_handle> Simplices;
    Simplices simps;
    incident_full_cells(v, std::back_inserter(simps));
    for( typename Simplices::iterator it = simps.begin(); it != simps.end(); ++it )
    {
        int v_idx = (*it)->index(v);
        if( ! (*it)->has_vertex(star) )
        {
            delete_full_cell((*it)->neighbor(v_idx));
            for( int i = 0; i <= current_dimension(); ++i )
                (*it)->vertex(i)->set_full_cell(*it);
        }
        else
            star->set_full_cell(*it);
        if( v_idx != current_dimension() )
        {
            (*it)->swap_vertices(v_idx, current_dimension());
            (*it)->swap_vertices(current_dimension() - 2, current_dimension() - 1);
        }
        (*it)->set_vertex(current_dimension(), Vertex_handle());
        (*it)->set_neighbor(current_dimension(), Full_cell_handle());
    }
    set_current_dimension(current_dimension()-1);
    delete_vertex(v);
}

// - - - - - - - - - - - - - - - - - - - - - - - - - - - - - - - - -
// - - - - - - - - - - - - - - - - - - - - - - - - THE INSERTION METHODS

template <class Dim, class Vb, class Fcb>
typename Triangulation_data_structure<Dim, Vb, Fcb>::Vertex_handle
Triangulation_data_structure<Dim, Vb, Fcb>
::insert_in_full_cell(Full_cell_handle s) /* Concept */
{
    CGAL_precondition(0 < current_dimension());
    CGAL_precondition(Full_cell_handle() != s);
    // CGAL_expensive_precondition(is_full_cell(s));

    const int cur_dim = current_dimension();
    Vertex_handle v = new_vertex();
    // the full_cell 'fc' is just used to store the handle to all the new full_cells.
    Full_cell fc(maximal_dimension());
    for( int i = 1; i <= cur_dim; ++i )
    {
        Full_cell_handle new_s = new_full_cell(s);
        fc.set_neighbor(i, new_s);
        associate_vertex_with_full_cell(new_s, i, v);
        s->vertex(i-1)->set_full_cell(new_s);
        set_neighbors(new_s, i, neighbor(s, i), mirror_index(s, i));
    }
    fc.set_neighbor(0, s);
    associate_vertex_with_full_cell(s, 0, v);
    for( int i = 0; i <= cur_dim; ++i )
        for( int j = 0; j <= cur_dim; ++j )
        {
            if( j == i ) continue;
            set_neighbors(fc.neighbor(i), j, fc.neighbor(j), i);
        }
    return v;
}

template <class Dim, class Vb, class Fcb >
typename Triangulation_data_structure<Dim, Vb, Fcb>::Vertex_handle
Triangulation_data_structure<Dim, Vb, Fcb>
::insert_in_face(const Face & f) /* Concept */
{
    std::vector<Full_cell_handle> simps;
    simps.reserve(64);
    std::back_insert_iterator<std::vector<Full_cell_handle> > out(simps);
    incident_full_cells(f, out);
    return insert_in_hole(simps.begin(), simps.end(), Facet(f.full_cell(), f.index(0)));
}
template <class Dim, class Vb, class Fcb >
typename Triangulation_data_structure<Dim, Vb, Fcb>::Vertex_handle
Triangulation_data_structure<Dim, Vb, Fcb>
::insert_in_facet(const Facet & ft) /* Concept */
{
    Full_cell_handle s[2];
    s[0] = full_cell(ft);
    int i = index_of_covertex(ft);
    s[1] = s[0]->neighbor(i);
    i = ( i + 1 ) % current_dimension();
    return insert_in_hole(s, s+2, Facet(s[0], i));
}

template <class Dim, class Vb, class Fcb >
template < typename OutputIterator >
typename Triangulation_data_structure<Dim, Vb, Fcb>::Full_cell_handle
Triangulation_data_structure<Dim, Vb, Fcb>
::insert_in_tagged_hole(Vertex_handle v, Facet f,
                        OutputIterator new_full_cells)
{
    CGAL_assertion_msg(is_boundary_facet(f), "starting facet should be on the hole boundary");

    const int cur_dim = current_dimension();
  Full_cell_handle new_s;

  std::queue<IITH_task> task_queue;
  task_queue.push(
    IITH_task(f, mirror_index(full_cell(f), index_of_covertex(f))) );

  while (!task_queue.empty())
  {
    IITH_task task = task_queue.front();
    task_queue.pop();
    
    Full_cell_handle old_s = full_cell(task.boundary_facet);
    const int facet_index = index_of_covertex(task.boundary_facet);
    
    Full_cell_handle outside_neighbor = neighbor(old_s, facet_index);
    // Here, "new_s" might actually be a new cell, but it might also be "old_s"
    // if it has not been treated already in the meantime
    new_s = neighbor(outside_neighbor, task.index_of_inside_cell_in_outside_cell);
    // If the cell has not been treated yet
    if (old_s == new_s)
    {
      new_s = new_full_cell();

      int i(0);
      for ( ; i < facet_index ; ++i)
        associate_vertex_with_full_cell(new_s, i, old_s->vertex(i));
      ++i; // skip facet_index
      for ( ; i <= cur_dim ; ++i)
        associate_vertex_with_full_cell(new_s, i, old_s->vertex(i));
      associate_vertex_with_full_cell(new_s, facet_index, v);
      set_neighbors(new_s,
                    facet_index,
                    outside_neighbor,
                    mirror_index(old_s, facet_index));

      // add the new full_cell to the list of new full_cells
      *new_full_cells++ = new_s;
  
      // check all of |Facet f|'s neighbors
      for (i = 0 ; i <= cur_dim ; ++i)
      {
        if (facet_index == i)
          continue;
        // we define a |Rotor| because it makes it easy to rotate around
        // in a self contained fashion. The corresponding potential
        // boundary facet is Facet(full_cell(rot), index_of_covertex(rot))
        Rotor rot(old_s, i, facet_index);
        // |rot| on line above, stands for Candidate Facet
        while (!is_boundary_facet(rot))
          rot = rotate_rotor(rot);

        // we did find the |i|-th neighbor of Facet(old_s, facet_index)...
        // has it already been extruded to center point |v| ?
        Full_cell_handle inside  = full_cell(rot);
        Full_cell_handle outside = neighbor(inside, index_of_covertex(rot));
        // "m" is the vertex of outside which is not on the boundary
        Vertex_handle m = inside->mirror_vertex(index_of_covertex(rot), current_dimension()); // CJTODO: use mirror_index?
        // "index" is the index of m in "outside"
        int index = outside->index(m);
        // new_neighbor is the inside cell which is registered as the neighbor
        // of the outside cell => it's either a newly created inside cell or an
        // old inside cell which we are about to delete
        Full_cell_handle new_neighbor = outside->neighbor(index);

        // Is new_neighbor still the old neighbor?
        if (new_neighbor == inside)
        {
          task_queue.push(IITH_task(
            Facet(inside, index_of_covertex(rot)), // boundary facet
            index,                        // index_of_inside_cell_in_outside_cell
            new_s,                        // future_neighbor
            i,                            // new_cell_index_in_future_neighbor
            index_of_second_covertex(rot) // index_of_future_neighbor_in_new_cell 
          ));
        }
      }
    }

    // If there is some neighbor stories to fix
    if (task.future_neighbor != Full_cell_handle())
    {
      // now the new neighboring full_cell exists, we link both
      set_neighbors(new_s, 
                    task.index_of_future_neighbor_in_new_cell, 
                    task.future_neighbor, 
                    task.new_cell_index_in_future_neighbor);
    }
  }

  return new_s;
}

template< class Dim, class Vb, class Fcb >
template< typename Forward_iterator, typename OutputIterator >
typename Triangulation_data_structure<Dim, Vb, Fcb>::Vertex_handle
Triangulation_data_structure<Dim, Vb, Fcb>
::insert_in_hole(Forward_iterator start, Forward_iterator end, Facet f,
                 OutputIterator out) /* Concept */
{
    CGAL_expensive_precondition(
            ( std::distance(start, end) == 1 )
         || ( current_dimension() > 1 ) );
    Forward_iterator sit = start;
    while( end != sit )
        set_visited(*sit++, true);
    Vertex_handle v = new_vertex();
    insert_in_tagged_hole(v, f, out);
    delete_full_cells(start, end);
    return v;
}

template< class Dim, class Vb, class Fcb >
template< typename Forward_iterator >
typename Triangulation_data_structure<Dim, Vb, Fcb>::Vertex_handle
Triangulation_data_structure<Dim, Vb, Fcb>
::insert_in_hole(Forward_iterator start, Forward_iterator end, Facet f) /* Concept */
{
    Emptyset_iterator out;
    return insert_in_hole(start, end, f, out);
}

template <class Dim, class Vb, class Fcb>
void
Triangulation_data_structure<Dim, Vb, Fcb>
::clear_visited_marks(Full_cell_handle start) const // NOT DOCUMENTED
{
    CGAL_precondition(start != Full_cell_handle());

    std::queue<Full_cell_handle> queue;
    set_visited(start, false);
    queue.push(start);
    const int cur_dim = current_dimension();
    while( ! queue.empty() )
    {
        Full_cell_handle s = queue.front();
        queue.pop();
        for( int i = 0; i <= cur_dim; ++i )
        {
            if( get_visited(s->neighbor(i)) )
            {
                set_visited(s->neighbor(i), false);
                queue.push(s->neighbor(i));
            }
        }
    }
}

template <class Dim, class Vb, class Fcb>
void Triangulation_data_structure<Dim, Vb, Fcb>
::do_insert_increase_dimension(const Vertex_handle x, const Vertex_handle star)
{
    Full_cell_handle start = full_cells_begin();
    Full_cell_handle swap_me;
    const int cur_dim = current_dimension();
    for( Full_cell_iterator S = full_cells_begin(); S != full_cells_end(); ++S )
    {
        if( Vertex_handle() != S->vertex(cur_dim) )
            continue;
        set_visited(S, true);
        // extends full_cell |S| to include the new vertex as the
        // current_dimension()-th vertex
        associate_vertex_with_full_cell(S, cur_dim, x);
        if( ! S->has_vertex(star) )
        {   // S is bounded, we create its unbounded "twin" full_cell
            Full_cell_handle S_new = new_full_cell();
            set_neighbors(S, cur_dim, S_new, 0);
            associate_vertex_with_full_cell(S_new, 0, star);
            // here, we could be clever so as to get consistent orientation
            for( int k = 1; k <= cur_dim; ++k )
                associate_vertex_with_full_cell(S_new, k, vertex(S, k - 1));
        }
    }
    // now we setup the neighbors
    set_visited(start, false);
    std::queue<Full_cell_handle> queue;
    queue.push(start);
    while( ! queue.empty() )
    {
        Full_cell_handle S = queue.front();
        queue.pop();
        // here, the first visit above ensured that all neighbors exist now.
        // Now we need to connect them with adjacency relation
        int star_index;
        if( S->has_vertex(star, star_index) )
        {
            set_neighbors(  S, cur_dim, neighbor(neighbor(S, star_index), cur_dim),
                            // this is tricky :-)  :
                            mirror_index(S, star_index) + 1);
        }
        else
        {
            Full_cell_handle S_new = neighbor(S, cur_dim);
            for( int k = 0 ; k < cur_dim ; ++k )
            {
                Full_cell_handle S_opp = neighbor(S, k);
                if( ! S_opp->has_vertex(star) )
                    set_neighbors(S_new, k + 1, neighbor(S_opp, cur_dim), mirror_index(S, k) + 1);
                    // neighbor of S_new opposite to v is S_new'
                    // the vertex opposite to v remains the same but ...
                    // remember the shifting of the vertices one step to the right
            }
        }
        for( int k = 0 ; k < cur_dim ; ++k )
            if( get_visited(neighbor(S, k)) )
            {
                set_visited(neighbor(S, k), false);
                queue.push(neighbor(S, k));
            }
    }
    if( ( ( cur_dim % 2 ) == 0 ) && ( cur_dim > 1 ) )
    {
        for( Full_cell_iterator S = full_cells_begin(); S != full_cells_end(); ++S )
        {
            if( x != S->vertex(cur_dim) )
                S->swap_vertices(cur_dim - 1, cur_dim);
        }
    }
    if( Full_cell_handle() != swap_me )
        swap_me->swap_vertices(1, 2);
}

template <class Dim, class Vb, class Fcb>
typename Triangulation_data_structure<Dim, Vb, Fcb>::Vertex_handle
Triangulation_data_structure<Dim, Vb, Fcb>
::insert_increase_dimension(Vertex_handle star) /* Concept */
{
    const int prev_cur_dim = current_dimension();
    CGAL_precondition(prev_cur_dim < maximal_dimension());
    if( -2 != current_dimension() )
    {
        CGAL_precondition( Vertex_handle() != star );
        CGAL_expensive_precondition(is_vertex(star));
    }

    set_current_dimension(prev_cur_dim + 1);
    Vertex_handle v = new_vertex();
    switch( prev_cur_dim )
    {
        case -2:
        {   // insertion of the first vertex
            // ( geometrically : infinite vertex )
            Full_cell_handle s = new_full_cell();
            associate_vertex_with_full_cell(s, 0, v);
            break;
        }
        case -1:
        {   // insertion of the second vertex
            // ( geometrically : first finite vertex )
            //we create a triangulation of the 0-sphere, with
            // vertices |star| and |v|
            Full_cell_handle infinite_full_cell = star->full_cell();
            Full_cell_handle finite_full_cell = new_full_cell();
            associate_vertex_with_full_cell(finite_full_cell, 0, v);
            set_neighbors(infinite_full_cell, 0, finite_full_cell, 0);
            break;
        }
        default:
            do_insert_increase_dimension(v, star);
            break;
    }
    return v;
}

// - - - - - - - - - - - - - - - - - - - - - - - - - - - - - - - - -
// - - - - - - - - - - - - - - - - - - - - - - - - VALIDITY CHECKS

template <class Dimen, class Vb, class Fcb>
bool Triangulation_data_structure<Dimen, Vb, Fcb>
::is_valid(bool verbose, int /* level */) const /* Concept */
{
    Full_cell_const_handle s, t;
    Vertex_const_handle v;
    int i, j, k;

    if( current_dimension() == -2 )
    {
        if( ! vertices_.empty() || ! full_cells_.empty() )
        {
            if( verbose ) CGAL_warning_msg(false, "current dimension is -2 but there are vertices or full_cells");
            return false;
        }
    }

    if( current_dimension() == -1 )
    {
        if ( (number_of_vertices() != 1) || (number_of_full_cells() != 1) )
        {
            if( verbose ) CGAL_warning_msg(false, "current dimension is -1 but there isn't one vertex and one full_cell");
            return false;
        }
    }

    for( v = vertices_begin(); v != vertices_end(); ++v )
    {
        if( ! v->is_valid(verbose) )
            return false;
    }
    
    // FUTURE: for each vertex v, gather incident full_cells. then, check that
    // any full_cell containing v is among those gathered full_cells...

    if( current_dimension() < 0 )
        return true;

    for( s = full_cells_begin(); s != full_cells_end(); ++s )
    {
        if( ! s->is_valid(verbose) )
            return false;
        // check that the full cell has no duplicate vertices
        for( i = 0; i <= current_dimension(); ++i )
            for( j = i + 1; j <= current_dimension(); ++j )
                if( vertex(s,i) == vertex(s,j) )
                {
                    CGAL_warning_msg(false, "a full_cell has two equal vertices");
                    return false;
                }
    }

    for( s = full_cells_begin(); s != full_cells_end(); ++s )
    {
        for( i = 0; i <= current_dimension(); ++i )
            if( (t = neighbor(s,i)) != Full_cell_const_handle() )
            {
                int l = mirror_index(s,i);
                if( s != neighbor(t,l) || i != mirror_index(t,l) )
                {
                    if( verbose ) CGAL_warning_msg(false, "neighbor relation is not symmetric");
                    return false;
                }
                for( j = 0; j <= current_dimension(); ++j )
                    if( j != i )
                    {
                        // j must also occur as a vertex of t
                        for( k = 0; k <= current_dimension() && ( vertex(s,j) != vertex(t,k) || k == l); ++k )
                            ;
                        if( k > current_dimension() )
                        {
                            if( verbose ) CGAL_warning_msg(false, "too few shared vertices between neighbors full_cells.");
                            return false;
                        }
                    }
            }
            else
            {
                if( verbose ) CGAL_warning_msg(false, "full_cell has a NULL neighbor");
                return false;
            }
    }
    return true;
}

// - - - - - - - - - - - - - - - - - - - - - - - - - - - - - - - - -
// - - - - - - - - - - - - - - - - - - - - - - - - INPUT / OUTPUT

// NOT DOCUMENTED
template <class Dim, class Vb, class Fcb>
template <class OutStream>
void Triangulation_data_structure<Dim, Vb, Fcb>
::write_graph(OutStream & os)
{
    std::vector<std::set<int> > edges;
    os << number_of_vertices() + 1; // add the vertex at infinity
    int count(1);
    for( Vertex_iterator vit = vertices_begin(); vit != vertices_end(); ++vit )
        vit->idx_ = count++;
    edges.resize(number_of_vertices()+1);
    for( Full_cell_iterator sit = full_cells_begin(); sit != full_cells_end(); ++sit )
    {
        int v1 = 0;
        while( v1 < current_dimension() )
        {
            int v2 = v1 + 1;
            while( v2 <= current_dimension() )
            {
                int i1, i2;
                if( Vertex_handle() != sit-> vertex(v1) )
                    i1 = sit->vertex(v1)->idx_;
                else
                    i1 = 0;
                if( Vertex_handle() != sit-> vertex(v2) )
                    i2 = sit->vertex(v2)->idx_;
                else
                    i2 = 0;
                edges[i1].insert(i2);
                edges[i2].insert(i1);
                ++v2;
            }
            ++v1;
        }
    }
    for( std::size_t i = 0; i < edges.size(); ++i )
    {
        os << std::endl << edges[i].size();
        for( std::set<int>::const_iterator nit = edges[i].begin();
        nit !=  edges[i].end(); ++nit )
        {
            os << ' ' << (*nit);
        }
    }
}

// NOT DOCUMENTED...
template<class Dimen, class Vb, class Fcb>
std::istream &
Triangulation_data_structure<Dimen, Vb, Fcb>
::read_full_cells(std::istream & is, const std::vector<Vertex_handle> & vertices)
{
    std::size_t m; // number of full_cells
    int index;
    const int cd = current_dimension();
    if( is_ascii(is) )
        is >> m;
    else
        read(is, m, io_Read_write());

    std::vector<Full_cell_handle> full_cells;
    full_cells.reserve(m);
    // read the vertices of each full_cell
    std::size_t i = 0;
    while( i < m )
    {
        Full_cell_handle s = new_full_cell();
        full_cells.push_back(s);
        for( int j = 0; j <= cd; ++j )
        {
            if( is_ascii(is) )
                is >> index;
            else
                read(is, index);
            s->set_vertex(j, vertices[index]);
        }
        // read other non-combinatorial information for the full_cells
        is >> (*s);
        ++i;
    }

    // read the neighbors of each full_cell
    i = 0;
    if( is_ascii(is) )
        while( i < m )
    {
        for( int j = 0; j <= cd; ++j )
        {
            is >> index;
            full_cells[i]->set_neighbor(j, full_cells[index]);
        }
        ++i;
    }
    else
        while( i < m )
    {
        for( int j = 0; j <= cd; ++j )
        {
            read(is, index);
            full_cells[i]->set_neighbor(j, full_cells[index]);
        }
        ++i;
    }

    // compute the mirror indices
    for( i = 0; i < m; ++i )
    {
        Full_cell_handle s = full_cells[i];
        for( int j = 0; j <= cd; ++j )
        {
            if( -1 != s->mirror_index(j) )
                continue;
            Full_cell_handle n = s->neighbor(j);
            int k = 0;
            Full_cell_handle nn = n->neighbor(k);
            while( s != nn )
                nn = n->neighbor(++k);
            s->set_mirror_index(j,k);
            n->set_mirror_index(k,j);
        }
    }
    return is;
}

// NOT DOCUMENTED...
template<class Dimen, class Vb, class Fcb>
std::ostream &
Triangulation_data_structure<Dimen, Vb, Fcb>
::write_full_cells(std::ostream & os, std::map<Vertex_const_handle, int> & index_of_vertex) const
{
    std::map<Full_cell_const_handle, int> index_of_full_cell;

    std::size_t m = number_of_full_cells();

    if( is_ascii(os) )
        os << std::endl << m;
    else
        write(os, m, io_Read_write());

    const int cur_dim = current_dimension();
    // write the vertex indices of each full_cell
    int i = 0;
    for( Full_cell_const_iterator it = full_cells_begin(); it != full_cells_end(); ++it )
    {
        index_of_full_cell[it] = i++;
        if( is_ascii(os) )
            os << std::endl;
        for( int j = 0; j <= cur_dim; ++j )
        {
            if( is_ascii(os) )
                os << ' ' << index_of_vertex[it->vertex(j)];
            else
                write(os, index_of_vertex[it->vertex(j)]);
        }
        // write other non-combinatorial information for the full_cells
        os << (*it);
    }

    CGAL_assertion( (std::size_t) i == m );

    // write the neighbors of each full_cell
    if( is_ascii(os) )
        for( Full_cell_const_iterator it = full_cells_begin(); it != full_cells_end(); ++it )
        {
            os << std::endl;
            for( int j = 0; j <= cur_dim; ++j )
                os << ' ' << index_of_full_cell[it->neighbor(j)];
        }
    else
        for( Full_cell_const_iterator it = full_cells_begin(); it != full_cells_end(); ++it )
        {
            for( int j = 0; j <= cur_dim; ++j )
                write(os, index_of_full_cell[it->neighbor(j)]);
        }

    return os;
}

// = = = = = = = = = = = = = = = = = = = = = = = = = = = = = = = = = = = = = = = = =

// FUNCTIONS THAT ARE NOT MEMBER FUNCTIONS:

template<class Dimen, class Vb, class Fcb>
std::istream &
operator>>(std::istream & is, Triangulation_data_structure<Dimen, Vb, Fcb> & tr)
  // reads :
  // - the dimensions (maximal and current)
  // - the number of finite vertices
  // - the non combinatorial information on vertices (point, etc)
  // - the number of full_cells
  // - the full_cells by the indices of their vertices in the preceding list
  // of vertices, plus the non combinatorial information on each full_cell
  // - the neighbors of each full_cell by their index in the preceding list
{
    typedef Triangulation_data_structure<Dimen, Vb, Fcb> TDS;
    typedef typename TDS::Full_cell_handle      Full_cell_handle;
    typedef typename TDS::Full_cell_iterator    Full_cell_iterator;
    typedef typename TDS::Vertex_handle         Vertex_handle;

    // read current dimension and number of vertices
    std::size_t n;
    int cd;
    if( is_ascii(is) )
        is >> cd >> n;
    else
    {
        read(is, cd);
        read(is, n, io_Read_write());
    }

    CGAL_assertion_msg( cd <= tr.maximal_dimension(), "input Triangulation_data_structure has too high dimension");

    tr.clear();
    tr.set_current_dimension(cd);

    if( n == 0 )
        return is;

    std::vector<Vertex_handle> vertices;
    vertices.resize(n);

    // read the vertices:
    std::size_t i(0);
    while( i < n )
    {
        vertices[i] = tr.new_vertex();
        is >> (*vertices[i]); // read a vertex
        ++i;
    }

    // now, read the combinatorial information
    return tr.read_full_cells(is, vertices);
}

template<class Dimen, class Vb, class Fcb>
std::ostream &
operator<<(std::ostream & os, const Triangulation_data_structure<Dimen, Vb, Fcb> & tr)
  // writes :
  // - the dimensions (maximal and current)
  // - the number of finite vertices
  // - the non combinatorial information on vertices (point, etc)
  // - the number of full cells
  // - the full cells by the indices of their vertices in the preceding list
  // of vertices, plus the non combinatorial information on each full_cell
  // - the neighbors of each full_cell by their index in the preceding list
{
    typedef Triangulation_data_structure<Dimen, Vb, Fcb> TDS;
    typedef typename TDS::Full_cell_const_handle      Full_cell_handle;
    typedef typename TDS::Full_cell_const_iterator    Full_cell_iterator;
    typedef typename TDS::Vertex_const_handle         Vertex_handle;
    typedef typename TDS::Vertex_const_iterator       Vertex_iterator;

    // outputs dimension and number of vertices
    std::size_t n = tr.number_of_vertices();
    if( is_ascii(os) )
        os << tr.current_dimension() << std::endl << n;
    else
    {
        write(os, tr.current_dimension());
        write(os, n, io_Read_write());
    }

    if( n == 0 )
        return os;

    // write the vertices
    std::map<Vertex_handle, int> index_of_vertex;
    int i = 0;
    for( Vertex_iterator it = tr.vertices_begin(); it != tr.vertices_end(); ++it, ++i )
    {
        os << *it << std::endl; // write the vertex
        index_of_vertex[it] = i;
    }
    CGAL_assertion( (std::size_t) i == n );

    // output the combinatorial information
    return tr.write_full_cells(os, index_of_vertex);
}

} //namespace CGAL

#endif // CGAL_TRIANGULATION_DATA_STRUCTURE_H<|MERGE_RESOLUTION|>--- conflicted
+++ resolved
@@ -611,12 +611,8 @@
         return incident_faces(v, dim, out, cmp, true);
     }
     template< typename OutputIterator, typename Comparator = std::less<Vertex_const_handle> >
-<<<<<<< HEAD
-    OutputIterator incident_faces(Vertex_const_handle, const int, OutputIterator, Comparator = Comparator(), bool = false) const;
-=======
     OutputIterator incident_faces(Vertex_const_handle, const int, OutputIterator,
                                   Comparator = Comparator(), bool = false) const;
->>>>>>> 7ea9538a
 #else
     template< typename OutputIterator, typename Comparator >
     OutputIterator incident_upper_faces(Vertex_const_handle v, const int dim, OutputIterator out, Comparator cmp = Comparator())
