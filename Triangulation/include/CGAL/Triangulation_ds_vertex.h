--- conflicted
+++ resolved
@@ -61,10 +61,6 @@
     /// Set 's' as an incident full_cell
     void set_full_cell(Full_cell_handle s) /* Concept */
     {
-<<<<<<< HEAD
-        CGAL_precondition( Full_cell_handle() != s );
-=======
->>>>>>> 2bc5d624
         full_cell_ = s;
     }
 
