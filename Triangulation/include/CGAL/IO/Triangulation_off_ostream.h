--- conflicted
+++ resolved
@@ -165,11 +165,7 @@
   std::vector<FT> coords;
   while (line_sstr >> temp)
     coords.push_back(temp);
-<<<<<<< HEAD
-  
-=======
-
->>>>>>> 7ea9538a
+
   typename std::vector<FT>::iterator last = coords.end() - 1;
   P p = P(coords.begin(), last);
   wp = WP(p, *last);
