// Copyright (c) 2014  INRIA Sophia-Antipolis (France).
// All rights reserved.
//
// This file is part of CGAL (www.cgal.org).
//
// $URL$
// $Id$
// SPDX-License-Identifier: GPL-3.0-or-later OR LicenseRef-Commercial
//
//
// Author(s)     : Jocelyn Meyron
//

#ifndef CGAL_HALFSPACE_INTERSECTION_3_H
#define CGAL_HALFSPACE_INTERSECTION_3_H

#include <CGAL/license/Convex_hull_3.h>

#include <CGAL/disable_warnings.h>

#include <CGAL/HalfedgeDS_default.h>
#include <CGAL/Convex_hull_3/dual/Convex_hull_traits_dual_3.h>
#include <CGAL/Origin.h>
#include <CGAL/convex_hull_3.h>
#include <CGAL/intersections.h>
#include <CGAL/assertions.h>
#include <CGAL/boost/graph/Euler_operations.h>
// For interior_polyhedron_3
#ifndef CGAL_CH3_DUAL_WITHOUT_QP_SOLVER
#include <CGAL/Convex_hull_3/dual/halfspace_intersection_interior_point_3.h>
#endif
#include <CGAL/Number_types/internal/Exact_type_selector.h>

#include <unordered_map>
#include <deque>

namespace CGAL
{
    namespace Convex_hull_3
    {
        namespace internal
        {
            // Build the primal polyhedron associated to a dual polyhedron
            // We also need the `origin` which represents a point inside the primal polyhedron
          template <class Polyhedron_dual, class Polyhedron, class Point_3>
            void
            build_primal_polyhedron(Polyhedron& primal,
                                    const Polyhedron_dual & _dual,
                                    const Point_3& origin)
            {
              typedef typename Kernel_traits<Point_3>::Kernel Kernel;
              typedef typename Kernel::RT RT;

              // Typedefs for dual

              typedef typename boost::graph_traits<Polyhedron_dual>::face_descriptor
                Facet_const_handle;
              typedef typename boost::graph_traits<Polyhedron_dual>::vertex_descriptor
                Vertex_const_descriptor;
              typedef typename boost::graph_traits<Polyhedron_dual>::halfedge_descriptor
                Halfedge_const_descriptor;

              // typedef and type for primal
              typedef typename boost::graph_traits<Polyhedron>::vertex_descriptor vertex_descriptor;
              typename boost::property_map<Polyhedron, vertex_point_t>::type vpm  =
                get(CGAL::vertex_point, primal);

              // Typedefs for intersection
              typedef typename Kernel::Plane_3 Plane_3;
              typedef typename Kernel::Line_3 Line_3;
              typedef std::optional< std::variant< Point_3,
                                                       Line_3,
                                                       Plane_3 > > result_inter;


              std::unordered_map <Facet_const_handle, vertex_descriptor> primal_vertices;

              // First, computing the primal vertices
              for(Facet_const_handle fd : faces(_dual)){
                Halfedge_const_descriptor h = fd->halfedge();
                // Build the dual plane corresponding to the current facet
                Plane_3 p1 = h->vertex()->point();
                Plane_3 p2 = h->next()->vertex()->point();
                Plane_3 p3 = h->next()->next()->vertex()->point();

                RT dp1 = p1.d() + origin.x() * p1.a()
                  + origin.y() * p1.b() + origin.z() * p1.c();
                RT dp2 = p2.d() + origin.x() * p2.a()
                  + origin.y() * p2.b() + origin.z() * p2.c();
                RT dp3 = p3.d() + origin.x() * p3.a()
                  + origin.y() * p3.b() + origin.z() * p3.c();

                Plane_3 pp1(p1.a(), p1.b(), p1.c(), dp1);
                Plane_3 pp2(p2.a(), p2.b(), p2.c(), dp2);
                Plane_3 pp3(p3.a(), p3.b(), p3.c(), dp3);

                // Compute the intersection
                result_inter result = CGAL::intersection(pp1, pp2, pp3);
                CGAL_assertion_msg(bool(result),
                                   "halfspace_intersection_3: no intersection");
                CGAL_assertion_msg(std::get_if<Point_3>(& *result) != nullptr,
                                   "halfspace_intersection_3: intersection is not a point");

                const Point_3* pp = std::get_if<Point_3>(& *result);

                // Primal vertex associated to the current dual plane
                Point_3 ppp(origin.x() + pp->x(),
                            origin.y() + pp->y(),
                            origin.z() + pp->z());

                vertex_descriptor vd = add_vertex(primal);
                primal_vertices[fd] = vd;
                put(vpm, vd, ppp);
              }

              // Then, add facets to the primal polyhedron
              // To do this, for each dual vertex, we circulate around this vertex
              // and we add an edge between each facet we encounter

              for(Vertex_const_descriptor vd : vertices( _dual)) {
                std::deque<vertex_descriptor> vertices;
                for(Halfedge_const_descriptor hd : halfedges_around_target(vd, _dual)){
                  vertices.push_front(primal_vertices[face(hd, _dual)]);
                }
                Euler::add_face(vertices,primal);
              }
            }

            // Test if a point is inside a convex polyhedron
          template <class Polyhedron, class Point>
            bool point_inside_convex_polyhedron (const Polyhedron &P,
                                                 Point const& p) {
            // Compute the equations of the facets of the polyhedron
            typedef typename boost::graph_traits<Polyhedron>::face_descriptor face_descriptor;
            typedef typename boost::graph_traits<Polyhedron>::halfedge_descriptor halfedge_descriptor;

            typename boost::property_map<Polyhedron, vertex_point_t>::const_type vpmap  = get(CGAL::vertex_point, P);

            for(face_descriptor fd : faces(P))
                {
                  halfedge_descriptor h = halfedge(fd,P), done(h);
                  Point const& p1 = get(vpmap, target(h,P));
                  h = next(h,P);
                  Point const& p2 = get(vpmap, target(h,P));
                  h = next(h,P);
                  Point p3 = get(vpmap, target(h,P));

                  while( h!=done && collinear(p1,p2,p3) )
                  {
                    h = next(h,P);
                    p3 = get(vpmap, target(h,P));
                  }
                  if (h==done) continue; //degenerate facet, skip it

                  if ( orientation (p1, p2, p3, p) != CGAL::NEGATIVE ) return false;
                }

                return true;
            }

            template <class Plane>
            bool collinear_plane (Plane u, Plane v) {
                typedef typename Kernel_traits<Plane>::Kernel Kernel;
                typedef typename Kernel::Vector_3 Vector;

                Vector uu = u.orthogonal_vector();
                Vector vv = v.orthogonal_vector();

                return CGAL::cross_product(uu, vv) == Vector(0, 0, 0);
            }

            template <class Plane>
            bool coplanar_plane (Plane u, Plane v, Plane w) {
                typedef typename Kernel_traits<Plane>::Kernel Kernel;
                typedef typename Kernel::Vector_3 Vector;

                Vector uu = u.orthogonal_vector();
                Vector vv = v.orthogonal_vector();
                Vector ww = w.orthogonal_vector();

                return CGAL::orientation(uu, vv, ww) == CGAL::COPLANAR;
            }

            // Checks if the dimension of intersection of the planes
            // is a polyhedron (dimension == 3)
            template <class InputPlaneIterator>
            bool is_intersection_dim_3 (InputPlaneIterator begin,
                                        InputPlaneIterator end) {
                typedef typename std::iterator_traits<InputPlaneIterator>::value_type Plane;
                typedef typename std::vector<Plane>::iterator PlaneIterator;

                std::vector<Plane> planes(begin, end);
                // Remove same planes
                std::size_t size = planes.size();

                // At least 4 points
                if (size < 4)
                    return false;

                // Look for two non-parallel planes
                PlaneIterator plane1_it = planes.begin();
                PlaneIterator plane2_it = std::next(planes.begin());

                while (plane2_it != planes.end() &&
                       collinear_plane(*plane1_it, *plane2_it)) {
                    ++plane2_it;
                }

                if (plane2_it == planes.end()) return false;

                PlaneIterator plane3_it = std::next(plane2_it);

                // Look for a triple of planes intersecting in a point
                while (plane3_it != planes.end() &&
                       coplanar_plane(*plane1_it, *plane2_it, *plane3_it)) {
                    ++plane3_it;
                }

                if (plane3_it == planes.end()) return false;

                return true;
            }
        } // namespace internal
    } // namespace Convex_hull_3

    // Compute the intersection of halfspaces.
    // If the user gives an origin then the function used it, otherwise, it is
    // computed using a linear program.
    template <class PlaneIterator, class Polyhedron>
    void halfspace_intersection_3 (PlaneIterator begin, PlaneIterator end,
                                   Polyhedron &P,
<<<<<<< HEAD
                                   std::optional<typename Kernel_traits<typename std::iterator_traits<PlaneIterator>::value_type>::Kernel::Point_3> origin = std::nullopt) {
=======
                                   boost::optional<typename Kernel_traits<typename std::iterator_traits<PlaneIterator>::value_type>::Kernel::Point_3> origin
#ifndef CGAL_CH3_DUAL_WITHOUT_QP_SOLVER
                                   = boost::none
#endif
    ) {
>>>>>>> eb659137
        // Checks whether the intersection is a polyhedron
        CGAL_assertion_msg(Convex_hull_3::internal::is_intersection_dim_3(begin, end), "halfspace_intersection_3: intersection not a polyhedron");

        // Types
        typedef typename Kernel_traits<typename std::iterator_traits<PlaneIterator>::value_type>::Kernel K;
        typedef Convex_hull_3::Convex_hull_traits_dual_3<K> Hull_traits_dual_3;
        typedef HalfedgeDS_default<Hull_traits_dual_3, HalfedgeDS_items_3 > Polyhedron_dual_3;

        // if a point inside is not provided find one using linear programming
        if (!origin) {
#ifndef CGAL_CH3_DUAL_WITHOUT_QP_SOLVER
          // find a point inside the intersection
          origin = halfspace_intersection_interior_point_3(begin, end);
#endif

          CGAL_assertion_msg(origin!=std::nullopt, "halfspace_intersection_3: problem when determining a point inside the intersection");
          if (origin==std::nullopt)
            return;
        }

        // make sure the origin is on the negative side of all the planes
        CGAL_assertion_code(for(PlaneIterator pit=begin;pit!=end;++pit))
          CGAL_assertion(pit->has_on_negative_side(*origin));

        // compute the intersection of the half-space using the dual formulation
        Hull_traits_dual_3 dual_traits(*origin);
        Polyhedron_dual_3 dual_convex_hull;
        CGAL::convex_hull_3(begin, end, dual_convex_hull, dual_traits);
        Convex_hull_3::internal::build_primal_polyhedron(P, dual_convex_hull, *origin);

        // Posterior check if the origin is inside the computed polyhedron
        // The check is done only if the number type is not float or double because in that
        // case we know the construction of dual points is not exact
        CGAL_assertion_msg(
          std::is_floating_point<typename K::FT>::value ||
          Convex_hull_3::internal::point_inside_convex_polyhedron(P, *origin),
          "halfspace_intersection_3: origin not in the polyhedron"
        );
    }

  #ifndef CGAL_NO_DEPRECATED_CODE
  // Compute the intersection of halfspaces (an interior point is given.)
  template <class PlaneIterator, class Polyhedron>
  void halfspace_intersection_3 (PlaneIterator begin, PlaneIterator end,
                                 Polyhedron &P,
                                 typename Kernel_traits<typename std::iterator_traits<PlaneIterator>::value_type>::Kernel::Point_3 const& origin) {
    halfspace_intersection_3(begin, end , P, std::make_optional(origin));
  }
  #endif
} // namespace CGAL

#include <CGAL/enable_warnings.h>

#endif // CGAL_HALFSPACE_INTERSECTION_3_H<|MERGE_RESOLUTION|>--- conflicted
+++ resolved
@@ -229,15 +229,11 @@
     template <class PlaneIterator, class Polyhedron>
     void halfspace_intersection_3 (PlaneIterator begin, PlaneIterator end,
                                    Polyhedron &P,
-<<<<<<< HEAD
-                                   std::optional<typename Kernel_traits<typename std::iterator_traits<PlaneIterator>::value_type>::Kernel::Point_3> origin = std::nullopt) {
-=======
-                                   boost::optional<typename Kernel_traits<typename std::iterator_traits<PlaneIterator>::value_type>::Kernel::Point_3> origin
+                                   std::optional<typename Kernel_traits<typename std::iterator_traits<PlaneIterator>::value_type>::Kernel::Point_3> origin
 #ifndef CGAL_CH3_DUAL_WITHOUT_QP_SOLVER
-                                   = boost::none
+                                   = std::nullopt
 #endif
     ) {
->>>>>>> eb659137
         // Checks whether the intersection is a polyhedron
         CGAL_assertion_msg(Convex_hull_3::internal::is_intersection_dim_3(begin, end), "halfspace_intersection_3: intersection not a polyhedron");
 
