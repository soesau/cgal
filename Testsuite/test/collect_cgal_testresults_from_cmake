#!/bin/sh
# collect_cgal_testresults_from_cmake
# ===================================
# collect all files to generate the html page
# containing the testsuite results
#
# to be run in the CGAL/test directory or a local test directory.
# CGAL_TESTER, CGAL_TESTER_NAME, CGAL_TESTER_ADDRESS are environment variables.


if [ -z "${CGAL_TEST_PLATFORM}" ]; then

  CGAL_TEST_PLATFORM=`dirname $PWD`
  echo "CGAL_TEST_PLATFORM not in the environment, setting it to ${CGAL_TEST_PLATFORM}"
fi

if [ -z "$1" ] ; then
  TEST_DIRECTORIES=`ls`
else
  TEST_DIRECTORIES="$*"
fi

GENERAL_BUILD_LOGFILE=''
PLATFORM_BUILD_LOGFILE=''
TEST_REPORT=''
RESULT_FILE=''

#print_testresult <platform> <directory>
# print result on stdout
# print timings on fd3
print_testresult()
{
  if [ -f skipped ]; then
    RESULT="s"
    TIMING="0"
  elif [ ! -f ErrorOutput_$1 ] ; then
    RESULT="?"
    TIMING="?"
  else
    if eval grep ERROR ErrorOutput_$1 > /dev/null ; then
      RESULT="n"
    else
      # grep -q means "quiet": no output, the return code is 0 iff the file
      # matches the regular expression.
      # grep -i means "case insensitive".
      # grep -E means "extended regular expressions".
      # All those three options are in the Single Unix Specification version 3

      # The extended regular expression '[^a-zA-Z_,:-]warning matches any
      # string "warning" preceded with a letter that is not a letter or '_'
      # or ',' or ':'. That avoids some false positives such as
      # '-read_only_relocs,warning' or '-D_CRT_SECURE_NO_WARNINGS', or
      # 'QMessageBox::warning'.
      if grep -v -F 'CMake Warning at /usr/share/cmake/Modules/FindBoost' CompilerOutput_$1 ProgramOutput.*.$1 | grep -i -E -q '(^|[^a-zA-Z_,:-])warning'
      then
        if grep -v -F 'CMake Warning at /usr/share/cmake/Modules/FindBoost' CompilerOutput_$1 ProgramOutput.*.$1 | grep -i -E '(^|[^a-zA-Z_,:-])warning' | grep -i -q "include[/\]CGAL\|cmake\|CGAL warning"
        then
          RESULT="w"
        else
          RESULT="t"
        fi
      else
<<<<<<< HEAD
        if grep -E -q 'NOTICE: .*(need|require|incompatible).*and.*will not be' CompilerOutput_$1
=======
        if grep -E -q 'NOTICE: .*(need|require|incompatible).*will not be' CompilerOutput_$1
>>>>>>> 07cfbc21
        then
          RESULT="r"
        else
          RESULT="y"
        fi
      fi
    fi
    TIMING=`awk '/^      # Running time: / {print $4}' < ErrorOutput_$1`
  fi
  echo "$2 $TIMING" >&3
  echo "$2 $RESULT"
}

parse_flags_and_third_party_choices()
{
  grep -e "^-- USING " ${PLATFORM_BUILD_LOGFILE} >> $RESULT_FILE
  echo "------------" >> $RESULT_FILE
}


output_main_logs()
{
  [ -e Installation ] || mkdir "Installation"

  INSTALLATION_TEST_REPORT="Installation/$TEST_REPORT"

  echo "---------------------------------------------------------------" >> "$INSTALLATION_TEST_REPORT"
  echo "                    General Build Log                          " >> "$INSTALLATION_TEST_REPORT"
  echo "---------------------------------------------------------------" >> "$INSTALLATION_TEST_REPORT"
  echo ""                                                                >> "$INSTALLATION_TEST_REPORT"
  if [ -f "${GENERAL_BUILD_LOGFILE}" ] ; then
    cat "${GENERAL_BUILD_LOGFILE}" >> "$INSTALLATION_TEST_REPORT"
  else
    echo "Not found!" >> "$INSTALLATION_TEST_REPORT"
  fi

  echo "---------------------------------------------------------------" >> "$INSTALLATION_TEST_REPORT"
  echo "                Platform-specific Build Log                    " >> "$INSTALLATION_TEST_REPORT"
  echo "---------------------------------------------------------------" >> "$INSTALLATION_TEST_REPORT"
  echo ""                                                                >> "$INSTALLATION_TEST_REPORT"
  if [ -f "${PLATFORM_BUILD_LOGFILE}" ] ; then
    cat "${PLATFORM_BUILD_LOGFILE}" >> "$INSTALLATION_TEST_REPORT"
  else
    echo "Not found!" >> "$INSTALLATION_TEST_REPORT"
  fi

  if [ -f "$HOME/.autocgal_with_cmake_rc" ] ; then
    echo ""                                                                >> "$INSTALLATION_TEST_REPORT"
    echo "---------------------------------------------------------------" >> "$INSTALLATION_TEST_REPORT"
    echo "                  .autocgal_with_cmake_rc"                       >> "$INSTALLATION_TEST_REPORT"
    echo "---------------------------------------------------------------" >> "$INSTALLATION_TEST_REPORT"
    echo ""                                                                >> "$INSTALLATION_TEST_REPORT"
    cat "$HOME/.autocgal_with_cmake_rc" >> "$INSTALLATION_TEST_REPORT"
  else
    if [ -f "$HOME/.autocgalrc" ] ; then
      echo ""                                                                >> "$INSTALLATION_TEST_REPORT"
      echo "---------------------------------------------------------------" >> "$INSTALLATION_TEST_REPORT"
      echo "                       .autocgalrc"                              >> "$INSTALLATION_TEST_REPORT"
      echo "---------------------------------------------------------------" >> "$INSTALLATION_TEST_REPORT"
      echo ""                                                                >> "$INSTALLATION_TEST_REPORT"
      cat "$HOME/.autocgalrc" >> "$INSTALLATION_TEST_REPORT"
    fi
  fi

  if [ -f "../setup" ] ; then
    echo ""                                                                >> "$INSTALLATION_TEST_REPORT"
    echo "---------------------------------------------------------------" >> "$INSTALLATION_TEST_REPORT"
    echo "                           setup"                                >> "$INSTALLATION_TEST_REPORT"
    echo "---------------------------------------------------------------" >> "$INSTALLATION_TEST_REPORT"
    echo ""                                                                >> "$INSTALLATION_TEST_REPORT"
    cat "../setup" >> "$INSTALLATION_TEST_REPORT"
  fi


  echo ""                                                                >> "$INSTALLATION_TEST_REPORT"
  echo "---------------------------------------------------------------" >> "$INSTALLATION_TEST_REPORT"
  echo "                       CMakeCache.txt"                           >> "$INSTALLATION_TEST_REPORT"
  echo "---------------------------------------------------------------" >> "$INSTALLATION_TEST_REPORT"
  echo ""                                                                >> "$INSTALLATION_TEST_REPORT"
  if [ -f "../CMakeCache.txt" ] ; then
    cat "../CMakeCache.txt" >> "$INSTALLATION_TEST_REPORT"
  else
    echo "Not found!" >> "$INSTALLATION_TEST_REPORT"
  fi

  echo ""                                                                >> "$INSTALLATION_TEST_REPORT"
  echo "---------------------------------------------------------------" >> "$INSTALLATION_TEST_REPORT"
  echo "               include/CGAL/compiler_config.h"                   >> "$INSTALLATION_TEST_REPORT"
  echo "---------------------------------------------------------------" >> "$INSTALLATION_TEST_REPORT"
  echo ""                                                                >> "$INSTALLATION_TEST_REPORT"
  if [ -f "../include/CGAL/compiler_config.h" ] ; then
    cat "../include/CGAL/compiler_config.h" >> "$INSTALLATION_TEST_REPORT"
  else
    echo "Not found!" >> "$INSTALLATION_TEST_REPORT"
  fi

  echo ""                                                                >> "$INSTALLATION_TEST_REPORT"
  echo "---------------------------------------------------------------" >> "$INSTALLATION_TEST_REPORT"
  echo "                       CGALConfig.cmake"                         >> "$INSTALLATION_TEST_REPORT"
  echo "---------------------------------------------------------------" >> "$INSTALLATION_TEST_REPORT"
  echo ""                                                                >> "$INSTALLATION_TEST_REPORT"
  if [ -f "../CGALConfig.cmake" ] ; then
    cat "../CGALConfig.cmake" >> "$INSTALLATION_TEST_REPORT"
  else
    echo "Not found!" >> "$INSTALLATION_TEST_REPORT"
  fi

  echo ""                                                                >> "$INSTALLATION_TEST_REPORT"
  echo "---------------------------------------------------------------" >> "$INSTALLATION_TEST_REPORT"
  echo "                       CMakeError.log"                           >> "$INSTALLATION_TEST_REPORT"
  echo "---------------------------------------------------------------" >> "$INSTALLATION_TEST_REPORT"
  echo ""                                                                >> "$INSTALLATION_TEST_REPORT"
  if [ -f "../CMakeFiles/CMakeError.log" ] ; then
    cat "../CMakeFiles/CMakeError.log" >> "$INSTALLATION_TEST_REPORT"
  else
    echo "Not found!" >> "$INSTALLATION_TEST_REPORT"
  fi

  echo ""                                                                >> "$INSTALLATION_TEST_REPORT"
  echo "---------------------------------------------------------------" >> "$INSTALLATION_TEST_REPORT"
  echo "                       CMakeOutput.log"                          >> "$INSTALLATION_TEST_REPORT"
  echo "---------------------------------------------------------------" >> "$INSTALLATION_TEST_REPORT"
  echo ""                                                                >> "$INSTALLATION_TEST_REPORT"
  if [ -f "../CMakeFiles/CMakeOutput.log" ] ; then
    cat "../CMakeFiles/CMakeOutput.log" >> "$INSTALLATION_TEST_REPORT"
  else
    echo "Not found!" >> "$INSTALLATION_TEST_REPORT"
  fi

}

echo "---------------------------------------------------------------"
echo "   Collecting results of platform $CGAL_TEST_PLATFORM"
echo "---------------------------------------------------------------"

CURRENT_DIR=`pwd`
TESTER=${CGAL_TESTER:-${USER:-`whoami`}}
TESTER_NAME="${CGAL_TESTER_NAME:-${TESTER}}"
TESTER_ADDRESS="${CGAL_TESTER_ADDRESS:-${TESTER}}"
TEST_REPORT="TestReport_${TESTER}_${CGAL_TEST_PLATFORM}"
RESULT_FILE="$CURRENT_DIR/results_${TESTER}_${CGAL_TEST_PLATFORM}.txt"
TIMING_FILE="$CURRENT_DIR/timings_${TESTER}_${CGAL_TEST_PLATFORM}.txt"
CGAL_DIR=../../../..
GENERAL_BUILD_LOGFILE="../../installation.log"
PLATFORM_BUILD_LOGFILE="../installation.log"
rm -f "$RESULT_FILE" "$TIMING_FILE"
touch "$RESULT_FILE" "$TIMING_FILE"
sed -n '/CGAL_VERSION /s/#define //p' < "$CGAL_DIR/include/CGAL/version.h" >> "$RESULT_FILE"
echo "TESTER ${TESTER}" >> "$RESULT_FILE"
echo "TESTER_NAME ${TESTER_NAME}" >> "$RESULT_FILE"
echo "TESTER_ADDRESS ${TESTER_ADDRESS}" >> "$RESULT_FILE"
echo "CGAL_TEST_PLATFORM ${CGAL_TEST_PLATFORM}" >> "$RESULT_FILE"
echo "General installation log file: ${GENERAL_BUILD_LOGFILE}"  >> "$RESULT_FILE"
echo "Host-specific installation log file: ${PLATFORM_BUILD_LOGFILE}"  >> "$RESULT_FILE"

output_main_logs

parse_flags_and_third_party_choices

for DIR in $TEST_DIRECTORIES ; do
  if [ -d "$DIR" ] ; then
    echo "  $DIR ..."
    cd "$DIR"

    print_testresult "$CGAL_TEST_PLATFORM" "$DIR" >> "$RESULT_FILE" 3>>"$TIMING_FILE"

    if [ ! "$DIR" = "Installation" ] ; then
      rm -f "${TEST_REPORT}"
      touch "$TEST_REPORT"
    fi
    if [ -f .scm-urls ]; then
      echo "  Test files from:" >> "$TEST_REPORT"
      cat .scm-urls >> "$TEST_REPORT"
      echo  >> "$TEST_REPORT"
    elif [ -f ../../../../../.scm-branch ]; then
      cat ../../../../../.scm-branch >> "$TEST_REPORT"
      echo  >> "$TEST_REPORT"
    fi

    if [ ! -f ErrorOutput_${CGAL_TEST_PLATFORM} ] ; then
      echo "Error: file $DIR/ErrorOutput_${CGAL_TEST_PLATFORM} does not exist!"
    else
      cat ErrorOutput_${CGAL_TEST_PLATFORM} >> "$TEST_REPORT"
    fi

    if [ ! -f CompilerOutput_${CGAL_TEST_PLATFORM} ] ; then
      echo "Error: file $DIR/CompilerOutput_${CGAL_TEST_PLATFORM} does not exist!"
    else
      cat CompilerOutput_${CGAL_TEST_PLATFORM} >> "$TEST_REPORT"
    fi

    if 2>&1 eval ls ProgramOutput.*.${CGAL_TEST_PLATFORM} > /dev/null ; then
      PROGRAM_OUTPUT=`ls ProgramOutput.*"$CGAL_TEST_PLATFORM"*`
      for FILE in $PROGRAM_OUTPUT ; do
        echo >> "$TEST_REPORT"
        echo "------------------------------------------------------------------" >> "$TEST_REPORT"
        echo "- $FILE" >> "$TEST_REPORT"
        echo "------------------------------------------------------------------" >> "$TEST_REPORT"
        cat $FILE >> "$TEST_REPORT"
      done
    fi

    cd ..
  fi
done


OUTPUT_FILE=results_${TESTER}_${CGAL_TEST_PLATFORM}.tar
rm -f $OUTPUT_FILE $OUTPUT_FILE.gz
tar cf $OUTPUT_FILE results_${TESTER}_${CGAL_TEST_PLATFORM}.txt timings_${TESTER}_${CGAL_TEST_PLATFORM}.txt */"$TEST_REPORT"
echo
echo "compressing ..."
gzip -9f $OUTPUT_FILE
echo "results written to file $OUTPUT_FILE.gz"
echo


# Local Variables:
# standard-indent: 2
# End:<|MERGE_RESOLUTION|>--- conflicted
+++ resolved
@@ -60,11 +60,7 @@
           RESULT="t"
         fi
       else
-<<<<<<< HEAD
-        if grep -E -q 'NOTICE: .*(need|require|incompatible).*and.*will not be' CompilerOutput_$1
-=======
         if grep -E -q 'NOTICE: .*(need|require|incompatible).*will not be' CompilerOutput_$1
->>>>>>> 07cfbc21
         then
           RESULT="r"
         else
