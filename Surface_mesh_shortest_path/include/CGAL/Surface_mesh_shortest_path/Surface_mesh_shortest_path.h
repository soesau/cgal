--- conflicted
+++ resolved
@@ -1996,12 +1996,8 @@
 
       for (boost::tie(current,end) = vertices(m_graph); current != end; ++current)
       {
-<<<<<<< HEAD
         std::cout << "Vertex#" << numVertices
                   << ": p = " << get(m_vertexPointMap,*current)
-=======
-        std::cout << "Vertex#" << numVertices << ": p = " << get(m_vertexPointMap,*current)
->>>>>>> 708d0228
                   << " , Saddle Vertex: " << (is_saddle_vertex(*current) ? "yes" : "no")
                   << " , Boundary Vertex: " << (is_boundary_vertex(*current) ? "yes" : "no") << std::endl;
         ++numVertices;
@@ -2114,12 +2110,8 @@
             {
               std::cout << "PseudoSource Expansion: Parent = " << parent
                         << " , Vertex = " << get(m_vertexIndexMap, event->m_parent->target_vertex())
-<<<<<<< HEAD
                         << " , Distance = " << event->m_distanceEstimate
                         << " , Level = " << event->m_parent->level() + 1 << std::endl;
-=======
-                        << " , Distance = " << event->m_distanceEstimate << " , Level = " << event->m_parent->level() + 1 << std::endl;
->>>>>>> 708d0228
             }
 
             expand_pseudo_source(parent);
@@ -2130,12 +2122,8 @@
               std::cout << "Left Expansion: Parent = " << parent
                         << " Edge = (" << get(m_vertexIndexMap, source(event->m_parent->left_child_edge(), m_graph))
                         << "," << get(m_vertexIndexMap, target(event->m_parent->left_child_edge(), m_graph))
-<<<<<<< HEAD
                         << ") , Distance = " << event->m_distanceEstimate
                         << " , Level = " << event->m_parent->level() + 1 << std::endl;
-=======
-                        << ") , Distance = " << event->m_distanceEstimate << " , Level = " << event->m_parent->level() + 1 << std::endl;
->>>>>>> 708d0228
             }
 
             expand_left_child(parent, event->m_windowSegment);
@@ -2146,12 +2134,8 @@
               std::cout << "Right Expansion: Parent = " << parent
                         << " , Edge = (" << get(m_vertexIndexMap, source(event->m_parent->right_child_edge(), m_graph))
                         << "," << get(m_vertexIndexMap, target(event->m_parent->right_child_edge(), m_graph))
-<<<<<<< HEAD
                         << ") , Distance = " << event->m_distanceEstimate
                         << " , Level = " << event->m_parent->level() + 1 << std::endl;
-=======
-                        << ") , Distance = " << event->m_distanceEstimate << " , Level = " << event->m_parent->level() + 1 << std::endl;
->>>>>>> 708d0228
             }
 
             expand_right_child(parent, event->m_windowSegment);
@@ -2247,11 +2231,7 @@
 
   \param traits Optional instance of the traits class to use.
   */
-<<<<<<< HEAD
   Surface_mesh_shortest_path(const Triangle_mesh& tm,
-=======
-  Surface_mesh_shortest_path(Triangle_mesh& tm,
->>>>>>> 708d0228
                              Vertex_index_map vertexIndexMap,
                              Halfedge_index_map halfedgeIndexMap,
                              Face_index_map faceIndexMap,
@@ -2706,13 +2686,8 @@
     return point(f, location, tm, get(CGAL::vertex_point, tm), traits);
   }
 
-<<<<<<< HEAD
-  static Point_3 point(face_descriptor f,
-                       Barycentric_coordinates location,
-=======
   static Point_3 point(const face_descriptor f,
                        const Barycentric_coordinates& location,
->>>>>>> 708d0228
                        const Triangle_mesh& tm,
                        Vertex_point_map vertexPointMap,
                        const Traits& traits = Traits())
@@ -2862,12 +2837,7 @@
     that accept a reference to an `AABB_tree` as input.
 
   \details The following static overload is also available:
-<<<<<<< HEAD
     - `static Face_location locate(const %Point_3& p, const Triangle_mesh& tm, Vertex_point_map vertexPointMap, const Traits& traits = Traits())`
-=======
-    - `static Face_location locate(const Point_3& p, const Triangle_mesh& tm,
-                                   Vertex_point_map vertexPointMap, const Traits& traits = Traits())`
->>>>>>> 708d0228
 
   \tparam AABBTraits A model of `AABBTraits` used to define a \cgal `AABB_tree`.
 
@@ -2898,12 +2868,7 @@
   \brief Returns the face location nearest to the given point.
 
   \details The following static overload is also available:
-<<<<<<< HEAD
     - static Face_location locate(const %Point_3& p, const AABB_tree<AABBTraits>& tree, const Triangle_mesh& tm, Vertex_point_map vertexPointMap, const Traits& traits = Traits())
-=======
-    - static Face_location locate(const Point_3& p, const AABB_tree<AABBTraits>& tree, const Triangle_mesh& tm,
-                                  Vertex_point_map vertexPointMap, const Traits& traits = Traits())
->>>>>>> 708d0228
 
   \tparam AABBTraits A model of `AABBTraits` used to define a \cgal `AABB_tree`.
 
@@ -2976,12 +2941,7 @@
     its source point.
 
   \details The following static overload is also available:
-<<<<<<< HEAD
     - static Face_location locate(const %Ray_3& ray, const AABB_tree<AABBTraits>& tree, const Triangle_mesh& tm, Vertex_point_map vertexPointMap, const Traits& traits = Traits())
-=======
-    - static Face_location locate(const Ray_3& ray, const AABB_tree<AABBTraits>& tree, const Triangle_mesh& tm,
-                                  Vertex_point_map vertexPointMap, const Traits& traits = Traits())
->>>>>>> 708d0228
 
   \tparam AABBTraits A model of `AABBTraits` used to define a \cgal `AABB_tree`.
 
