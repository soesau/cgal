--- conflicted
+++ resolved
@@ -190,11 +190,7 @@
     propagate_marks(tr.infinite_face(), false);
   }
 
-<<<<<<< HEAD
-  /** Propagates the mark \c mark recursively. */
-=======
   /** Propagates the mark `mark` recursively. */
->>>>>>> 01f8f1bc
   static void propagate_marks(const Face_handle fh, bool mark)
   {
     // std::queue only works with std::list on VC++6, and not with
